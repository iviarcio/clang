--- conflicted
+++ resolved
@@ -1,10 +1,7 @@
 // RUN: %clang_cc1 %s -verify
 
-<<<<<<< HEAD
-=======
 #define SOME_ADDR (unsigned long long)0
 
->>>>>>> cd7df602
 // PR10837: Warn if a non-pointer-typed expression is folded to a null pointer
 int *p = 0;
 int *q = '\0'; // expected-warning{{expression which evaluates to zero treated as a null pointer constant}}
@@ -13,8 +10,5 @@
   p = 0;
   q = '\0'; // expected-warning{{expression which evaluates to zero treated as a null pointer constant}}
   r = 1 - 1; // expected-warning{{expression which evaluates to zero treated as a null pointer constant}}
-<<<<<<< HEAD
-=======
   p = SOME_ADDR; // expected-warning{{expression which evaluates to zero treated as a null pointer constant}}
->>>>>>> cd7df602
 }