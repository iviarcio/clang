// RUN: %clang_cc1 -fsyntax-only -verify -Wno-c++11-extensions %s
//
// FIXME: This file is overflow from test/SemaCXX/typo-correction.cpp due to a
// hard-coded limit of 20 different typo corrections Sema::CorrectTypo will
// attempt within a single file (which is to avoid having very broken files take
// minutes to finally be rejected by the parser).

namespace PR12951 {
// If there are two corrections that have the same identifier and edit distance
// and only differ by their namespaces, don't suggest either as a correction
// since both are equally likely corrections.
namespace foobar { struct Thing {}; }
namespace bazquux { struct Thing {}; }
void f() { Thing t; } // expected-error{{unknown type name 'Thing'}}
}

namespace bogus_keyword_suggestion {
void test() {
   status = "OK";  // expected-error-re {{use of undeclared identifier 'status'{{$}}}}
   return status;  // expected-error-re {{use of undeclared identifier 'status'{{$}}}}
 }
}

namespace PR13387 {
struct A {
  void CreateFoo(float, float);
  void CreateBar(float, float);
};
struct B : A {
  using A::CreateFoo;
  void CreateFoo(int, int);
};
void f(B &x) {
  x.Createfoo(0,0);  // expected-error {{no member named 'Createfoo' in 'PR13387::B'; did you mean 'CreateFoo'?}}
}
}

struct DataStruct {void foo();};
struct T {
 DataStruct data_struct;
 void f();
};
// should be void T::f();
void f() {
 data_struct->foo();  // expected-error-re{{use of undeclared identifier 'data_struct'{{$}}}}
}

namespace PR12287 {
class zif {
  void nab(int);
};
void nab();  // expected-note{{'::PR12287::nab' declared here}}
void zif::nab(int) {
  nab();  // expected-error{{too few arguments to function call, expected 1, have 0; did you mean '::PR12287::nab'?}}
}
}

namespace TemplateFunction {
template <class T>
void A(T) { }  // expected-note {{'::TemplateFunction::A' declared here}}

template <class T>
void B(T) { }  // expected-note {{'::TemplateFunction::B' declared here}}

class Foo {
 public:
  void A(int, int) {}
  void B() {}
};

void test(Foo F, int num) {
  F.A(num);  // expected-error {{too few arguments to function call, expected 2, have 1; did you mean '::TemplateFunction::A'?}}
  F.B(num);  // expected-error {{too many arguments to function call, expected 0, have 1; did you mean '::TemplateFunction::B'?}}
}
}
namespace using_suggestion_val_dropped_specifier {
void FFF() {} // expected-note {{'::using_suggestion_val_dropped_specifier::FFF' declared here}}
namespace N { }
using N::FFF; // expected-error {{no member named 'FFF' in namespace 'using_suggestion_val_dropped_specifier::N'; did you mean '::using_suggestion_val_dropped_specifier::FFF'?}}
}

namespace class_member_typo_corrections {
class Outer {
public:
  class Inner {};  // expected-note {{'Outer::Inner' declared here}}
  Inner MyMethod(Inner arg);
};

Inner Outer::MyMethod(Inner arg) {  // expected-error {{unknown type name 'Inner'; did you mean 'Outer::Inner'?}}
  return Inner();
}

class Result {
public:
  enum ResultType {
    ENTITY,  // expected-note {{'Result::ENTITY' declared here}}
    PREDICATE,  // expected-note {{'Result::PREDICATE' declared here}}
    LITERAL  // expected-note {{'Result::LITERAL' declared here}}
  };

  ResultType type();
};

void test() {
  Result result_cell;
  switch (result_cell.type()) {
  case ENTITY:  // expected-error {{use of undeclared identifier 'ENTITY'; did you mean 'Result::ENTITY'?}}
  case LITERAL:  // expected-error {{use of undeclared identifier 'LITERAL'; did you mean 'Result::LITERAL'?}}
  case PREDICAT:  // expected-error {{use of undeclared identifier 'PREDICAT'; did you mean 'Result::PREDICATE'?}}
    break;
  }
}

class Figure {
  enum ResultType {
    SQUARE,
    TRIANGLE,
    CIRCLE
  };

public:
  ResultType type();
};

void testAccess() {
  Figure obj;
  switch (obj.type()) {  // expected-warning {{enumeration values 'SQUARE', 'TRIANGLE', and 'CIRCLE' not handled in switch}}
  case SQUARE:  // expected-error-re {{use of undeclared identifier 'SQUARE'{{$}}}}
  case TRIANGLE:  // expected-error-re {{use of undeclared identifier 'TRIANGLE'{{$}}}}
  case CIRCE:  // expected-error-re {{use of undeclared identifier 'CIRCE'{{$}}}}
    break;
  }
}
}

long readline(const char *, char *, unsigned long);
void assign_to_unknown_var() {
    deadline_ = 1;  // expected-error-re {{use of undeclared identifier 'deadline_'{{$}}}}
}

namespace no_ns_before_dot {
namespace re2 {}
void test() {
    req.set_check(false);  // expected-error-re {{use of undeclared identifier 'req'{{$}}}}
}
}

namespace PR17394 {
  class A {
  protected:
    long zzzzzzzzzz;
  };
  class B : private A {};
  B zzzzzzzzzy<>; // expected-error {{expected ';' after top level declarator}}{}
}

namespace correct_fields_in_member_funcs {
struct S {
  int my_member;  // expected-note {{'my_member' declared here}}
  void f() { my_menber = 1; }  // expected-error {{use of undeclared identifier 'my_menber'; did you mean 'my_member'?}}
};
}

namespace PR17019 {
  template<class F>
  struct evil {
    evil(F de) {  // expected-note {{'de' declared here}}
      de_;  // expected-error {{use of undeclared identifier 'de_'; did you mean 'de'?}} \
            // expected-warning {{expression result unused}}
    }
    ~evil() {
      de_->bar()  // expected-error {{use of undeclared identifier 'de_'}}
    }
  };

  void meow() {
    evil<int> Q(0); // expected-note {{in instantiation of member function}}
  }
}

namespace fix_class_name_qualifier {
class MessageHeaders {};
class MessageUtils {
 public:
  static void ParseMessageHeaders(int, int); // expected-note {{'MessageUtils::ParseMessageHeaders' declared here}}
};

void test() {
  // No, we didn't mean to call MessageHeaders::MessageHeaders.
  MessageHeaders::ParseMessageHeaders(5, 4); // expected-error {{no member named 'ParseMessageHeaders' in 'fix_class_name_qualifier::MessageHeaders'; did you mean 'MessageUtils::ParseMessageHeaders'?}}
}
}

namespace PR18213 {  // expected-note {{'PR18213' declared here}}
struct WrapperInfo {
  int i;
};

template <typename T> struct Wrappable {
  static WrapperInfo kWrapperInfo;
};

// Note the space before "::PR18213" is intended and needed, as it highlights
// the actual typo, which is the leading "::".
// TODO: Suggest removing the "::" from "::PR18213" (the right correction)
// instead of incorrectly suggesting dropping "PR18213::WrapperInfo::".
template <>
PR18213::WrapperInfo ::PR18213::Wrappable<int>::kWrapperInfo = { 0 };  // expected-error {{no member named 'PR18213' in 'PR18213::WrapperInfo'; did you mean simply 'PR18213'?}} \
                                                                       // expected-error {{C++ requires a type specifier for all declarations}}
<<<<<<< HEAD
=======
}

namespace PR18651 {
struct {
  int x;
} a, b;

int y = x;  // expected-error-re {{use of undeclared identifier 'x'{{$}}}}
}

namespace PR18685 {
template <class C, int I, int J>
class SetVector {
 public:
  SetVector() {}
};

template <class C, int I>
class SmallSetVector : public SetVector<C, I, 8> {};

class foo {};
SmallSetVector<foo*, 2> fooSet;
}

PR18685::BitVector Map;  // expected-error-re {{no type named 'BitVector' in namespace 'PR18685'{{$}}}}

namespace shadowed_template {
template <typename T> class Fizbin {};  // expected-note {{'::shadowed_template::Fizbin' declared here}}
class Baz {
   int Fizbin();
   // TODO: Teach the parser to recover from the typo correction instead of
   // continuing to treat the template name as an implicit-int declaration.
   Fizbin<int> qux;  // expected-error {{unknown type name 'Fizbin'; did you mean '::shadowed_template::Fizbin'?}} \
                     // expected-error {{expected member name or ';' after declaration specifiers}}
};
}

namespace PR18852 {
void func() {
  struct foo {
    void bar() {}
  };
  bar();  // expected-error-re {{use of undeclared identifier 'bar'{{$}}}}
}

class Thread {
 public:
  void Start();
  static void Stop();  // expected-note {{'Thread::Stop' declared here}}
};

class Manager {
 public:
  void Start(int);  // expected-note {{'Start' declared here}}
  void Stop(int);  // expected-note {{'Stop' declared here}}
};

void test(Manager *m) {
  // Don't suggest Thread::Start as a correction just because it has the same
  // (unqualified) name and accepts the right number of args; this is a method
  // call on an object in an unrelated class.
  m->Start();  // expected-error-re {{too few arguments to function call, expected 1, have 0{{$}}}}
  m->Stop();  // expected-error-re {{too few arguments to function call, expected 1, have 0{{$}}}}
  Stop();  // expected-error {{use of undeclared identifier 'Stop'; did you mean 'Thread::Stop'?}}
}

}

namespace std {
class bernoulli_distribution {
 public:
  double p() const;
};
}
void test() {
  // Make sure that typo correction doesn't suggest changing 'p' to
  // 'std::bernoulli_distribution::p' as that is most likely wrong.
  if (p)  // expected-error-re {{use of undeclared identifier 'p'{{$}}}}
    return;
}

namespace PR19681 {
  struct TypoA {};
  struct TypoB {
    void test();
  private:
    template<typename T> void private_memfn(T);  // expected-note{{declared here}}
  };
  void TypoB::test() {
    // FIXME: should suggest 'PR19681::TypoB::private_memfn' instead of '::PR19681::TypoB::private_memfn'
    (void)static_cast<void(TypoB::*)(int)>(&TypoA::private_memfn);  // expected-error{{no member named 'private_memfn' in 'PR19681::TypoA'; did you mean '::PR19681::TypoB::private_memfn'?}}
  }
>>>>>>> cd7df602
}<|MERGE_RESOLUTION|>--- conflicted
+++ resolved
@@ -207,8 +207,6 @@
 template <>
 PR18213::WrapperInfo ::PR18213::Wrappable<int>::kWrapperInfo = { 0 };  // expected-error {{no member named 'PR18213' in 'PR18213::WrapperInfo'; did you mean simply 'PR18213'?}} \
                                                                        // expected-error {{C++ requires a type specifier for all declarations}}
-<<<<<<< HEAD
-=======
 }
 
 namespace PR18651 {
@@ -301,5 +299,4 @@
     // FIXME: should suggest 'PR19681::TypoB::private_memfn' instead of '::PR19681::TypoB::private_memfn'
     (void)static_cast<void(TypoB::*)(int)>(&TypoA::private_memfn);  // expected-error{{no member named 'private_memfn' in 'PR19681::TypoA'; did you mean '::PR19681::TypoB::private_memfn'?}}
   }
->>>>>>> cd7df602
 }