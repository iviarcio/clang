--- conflicted
+++ resolved
@@ -23,9 +23,6 @@
 int test5(bool x, bool y, int z) {
   return (x ? throw 1 : y) ? z : throw 2;
 }
-<<<<<<< HEAD
-// CHECK: define i32 @_Z5test5bbi(
-=======
 // CHECK-LABEL: define i32 @_Z5test5bbi(
 // CHECK: br i1
 //
@@ -51,7 +48,6 @@
   return (x ? throw 1 : y) ? z : (throw 2);
 }
 // CHECK-LABEL: define i32 @_Z5test6bbi(
->>>>>>> a335ba03
 // CHECK: br i1
 //
 // x.true:
