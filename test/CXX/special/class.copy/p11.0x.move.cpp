--- conflicted
+++ resolved
@@ -73,23 +73,15 @@
 };
 ConstMember::ConstMember(ConstMember&&) = default; // ok, calls copy ctor
 struct ConstMoveOnlyMember {
-<<<<<<< HEAD
-  const NonTrivial cnt;
-=======
   // FIXME: This diagnostic is slightly wrong: the constructor we select to move
   // 'cnt' is deleted, but we select the copy constructor, because the object is
   // const.
   const NonTrivial cnt; // expected-note{{deleted because field 'cnt' has a deleted move constructor}}
->>>>>>> cd7df602
   ConstMoveOnlyMember(ConstMoveOnlyMember&&);
 };
 ConstMoveOnlyMember::ConstMoveOnlyMember(ConstMoveOnlyMember&&) = default; // expected-error{{would delete}}
 struct VolatileMember {
-<<<<<<< HEAD
-  volatile Trivial vt;
-=======
   volatile Trivial vt; // expected-note{{deleted because field 'vt' has no move constructor}}
->>>>>>> cd7df602
   VolatileMember(VolatileMember&&);
 };
 VolatileMember::VolatileMember(VolatileMember&&) = default; // expected-error{{would delete}}
