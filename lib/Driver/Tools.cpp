--- conflicted
+++ resolved
@@ -5741,34 +5741,9 @@
 
   Args.AddAllArgs(CmdArgs, options::OPT_L);
 
-<<<<<<< HEAD
   if (Args.hasArg(options::OPT_fopenmp))
     // This is more complicated in gcc...
     CmdArgs.push_back("-liomp5");
-=======
-  LibOpenMP UsedOpenMPLib = LibUnknown;
-  if (Args.hasArg(options::OPT_fopenmp)) {
-    UsedOpenMPLib = LibGOMP;
-  } else if (const Arg *A = Args.getLastArg(options::OPT_fopenmp_EQ)) {
-    UsedOpenMPLib = llvm::StringSwitch<LibOpenMP>(A->getValue())
-        .Case("libgomp",  LibGOMP)
-        .Case("libiomp5", LibIOMP5)
-        .Default(LibUnknown);
-    if (UsedOpenMPLib == LibUnknown)
-      getToolChain().getDriver().Diag(diag::err_drv_unsupported_option_argument)
-        << A->getOption().getName() << A->getValue();
-  }
-  switch (UsedOpenMPLib) {
-  case LibGOMP:
-    CmdArgs.push_back("-lgomp");
-    break;
-  case LibIOMP5:
-    CmdArgs.push_back("-liomp5");
-    break;
-  case LibUnknown:
-    break;
-  }
->>>>>>> d4309185
 
   AddLinkerInputs(getToolChain(), Inputs, Args, CmdArgs);
   
@@ -6182,7 +6157,7 @@
              getToolChain().getArch() == llvm::Triple::mips64el) {
     StringRef CPUName;
     StringRef ABIName;
-    getMipsCPUAndABI(Args, getToolChain().getTriple(), CPUName, ABIName);
+    mips::getMipsCPUAndABI(Args, getToolChain().getTriple(), CPUName, ABIName);
 
     CmdArgs.push_back("-mabi");
     CmdArgs.push_back(getGnuCompatibleMipsABIName(ABIName).data());
@@ -7483,42 +7458,14 @@
       if (Args.hasArg(options::OPT_static))
         CmdArgs.push_back("--start-group");
 
-<<<<<<< HEAD
       bool OpenMP = Args.hasArg(options::OPT_fopenmp);
       if (OpenMP) {
         CmdArgs.push_back("-liomp5");
-=======
-      LibOpenMP UsedOpenMPLib = LibUnknown;
-      if (Args.hasArg(options::OPT_fopenmp)) {
-        UsedOpenMPLib = LibGOMP;
-      } else if (const Arg *A = Args.getLastArg(options::OPT_fopenmp_EQ)) {
-        UsedOpenMPLib = llvm::StringSwitch<LibOpenMP>(A->getValue())
-            .Case("libgomp",  LibGOMP)
-            .Case("libiomp5", LibIOMP5)
-            .Default(LibUnknown);
-        if (UsedOpenMPLib == LibUnknown)
-          D.Diag(diag::err_drv_unsupported_option_argument)
-            << A->getOption().getName() << A->getValue();
-      }
-      switch (UsedOpenMPLib) {
-      case LibGOMP:
-        CmdArgs.push_back("-lgomp");
-
-        // FIXME: Exclude this for platforms with libgomp that don't require
-        // librt. Most modern Linux platforms require it, but some may not.
-        CmdArgs.push_back("-lrt");
-        break;
-      case LibIOMP5:
-        CmdArgs.push_back("-liomp5");
-        break;
-      case LibUnknown:
-        break;
->>>>>>> d4309185
       }
       AddRunTimeLibs(ToolChain, D, CmdArgs, Args);
 
       if ((Args.hasArg(options::OPT_pthread) ||
-           Args.hasArg(options::OPT_pthreads) || UsedOpenMPLib != LibUnknown) &&
+           Args.hasArg(options::OPT_pthreads) || OpenMP) &&
           !isAndroid)
         CmdArgs.push_back("-lpthread");
 
