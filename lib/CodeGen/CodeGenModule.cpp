//===--- CodeGenModule.cpp - Emit LLVM Code from ASTs for a Module --------===//
//
//                     The LLVM Compiler Infrastructure
//
// This file is distributed under the University of Illinois Open Source
// License. See LICENSE.TXT for details.
//
//===----------------------------------------------------------------------===//
//
// This coordinates the per-module state used while generating code.
//
//===----------------------------------------------------------------------===//

#include "CodeGenModule.h"
#include "CGCUDARuntime.h"
#include "CGCXXABI.h"
#include "CGCall.h"
#include "CGDebugInfo.h"
#include "CGObjCRuntime.h"
#include "CGOpenCLRuntime.h"
#include "CodeGenFunction.h"
#include "CodeGenTBAA.h"
#include "TargetInfo.h"
#include "clang/AST/ASTContext.h"
#include "clang/AST/CharUnits.h"
#include "clang/AST/DeclCXX.h"
#include "clang/AST/DeclObjC.h"
#include "clang/AST/DeclTemplate.h"
#include "clang/AST/Mangle.h"
#include "clang/AST/RecordLayout.h"
#include "clang/AST/RecursiveASTVisitor.h"
#include "clang/Basic/Builtins.h"
#include "clang/Basic/CharInfo.h"
#include "clang/Basic/Diagnostic.h"
#include "clang/Basic/Module.h"
#include "clang/Basic/SourceManager.h"
#include "clang/Basic/TargetInfo.h"
#include "clang/Basic/Version.h"
#include "clang/Frontend/CodeGenOptions.h"
#include "clang/Sema/SemaDiagnostic.h"
#include "llvm/ADT/APSInt.h"
#include "llvm/ADT/Triple.h"
#include "llvm/IR/CallingConv.h"
#include "llvm/IR/DataLayout.h"
#include "llvm/IR/Intrinsics.h"
#include "llvm/IR/LLVMContext.h"
#include "llvm/IR/Module.h"
#include "llvm/Support/CallSite.h"
#include "llvm/Support/ConvertUTF.h"
#include "llvm/Support/ErrorHandling.h"
#include "llvm/Target/Mangler.h"

using namespace clang;
using namespace CodeGen;

static const char AnnotationSection[] = "llvm.metadata";

static CGCXXABI &createCXXABI(CodeGenModule &CGM) {
  switch (CGM.getTarget().getCXXABI().getKind()) {
  case TargetCXXABI::GenericAArch64:
  case TargetCXXABI::GenericARM:
  case TargetCXXABI::iOS:
  case TargetCXXABI::GenericItanium:
    return *CreateItaniumCXXABI(CGM);
  case TargetCXXABI::Microsoft:
    return *CreateMicrosoftCXXABI(CGM);
  }

  llvm_unreachable("invalid C++ ABI kind");
}

CodeGenModule::CodeGenModule(ASTContext &C, const CodeGenOptions &CGO,
                             llvm::Module &M, const llvm::DataLayout &TD,
                             DiagnosticsEngine &diags)
<<<<<<< HEAD
  : Context(C), LangOpts(C.getLangOpts()), CodeGenOpts(CGO), TheModule(M),
    Diags(diags), TheDataLayout(TD), Target(C.getTargetInfo()),
    ABI(createCXXABI(*this)), VMContext(M.getContext()), TBAA(0),
    TheTargetCodeGenInfo(0), Types(*this), VTables(*this),
    ObjCRuntime(0), OpenCLRuntime(0), CUDARuntime(0),
    DebugInfo(0), ARCData(0), NoObjCARCExceptionsMetadata(0),
    RRData(0), CFConstantStringClassRef(0),
    ConstantStringClassRef(0), NSConstantStringType(0),
    NSConcreteGlobalBlock(0), NSConcreteStackBlock(0),
    BlockObjectAssign(0), BlockObjectDispose(0),
    BlockDescriptorType(0), GenericBlockLiteralType(0),
    LifetimeStartFn(0), LifetimeEndFn(0),
    SanitizerBlacklist(CGO.SanitizerBlacklistFile),
    SanOpts(SanitizerBlacklist.isIn(M) ?
            SanitizerOptions::Disabled : LangOpts.Sanitize),
    OpenMPSupport(*this) {
=======
    : Context(C), LangOpts(C.getLangOpts()), CodeGenOpts(CGO), TheModule(M),
      Diags(diags), TheDataLayout(TD), Target(C.getTargetInfo()),
      ABI(createCXXABI(*this)), VMContext(M.getContext()), TBAA(0),
      TheTargetCodeGenInfo(0), Types(*this), VTables(*this), ObjCRuntime(0),
      OpenCLRuntime(0), CUDARuntime(0), DebugInfo(0), ARCData(0),
      NoObjCARCExceptionsMetadata(0), RRData(0), CFConstantStringClassRef(0),
      ConstantStringClassRef(0), NSConstantStringType(0),
      NSConcreteGlobalBlock(0), NSConcreteStackBlock(0), BlockObjectAssign(0),
      BlockObjectDispose(0), BlockDescriptorType(0), GenericBlockLiteralType(0),
      LifetimeStartFn(0), LifetimeEndFn(0),
      SanitizerBlacklist(
          llvm::SpecialCaseList::createOrDie(CGO.SanitizerBlacklistFile)),
      SanOpts(SanitizerBlacklist->isIn(M) ? SanitizerOptions::Disabled
                                          : LangOpts.Sanitize) {
>>>>>>> f1f87fe9

  // Initialize the type cache.
  llvm::LLVMContext &LLVMContext = M.getContext();
  VoidTy = llvm::Type::getVoidTy(LLVMContext);
  Int8Ty = llvm::Type::getInt8Ty(LLVMContext);
  Int16Ty = llvm::Type::getInt16Ty(LLVMContext);
  Int32Ty = llvm::Type::getInt32Ty(LLVMContext);
  Int64Ty = llvm::Type::getInt64Ty(LLVMContext);
  FloatTy = llvm::Type::getFloatTy(LLVMContext);
  DoubleTy = llvm::Type::getDoubleTy(LLVMContext);
  PointerWidthInBits = C.getTargetInfo().getPointerWidth(0);
  PointerAlignInBytes =
  C.toCharUnitsFromBits(C.getTargetInfo().getPointerAlign(0)).getQuantity();
  IntTy = llvm::IntegerType::get(LLVMContext, C.getTargetInfo().getIntWidth());
  IntPtrTy = llvm::IntegerType::get(LLVMContext, PointerWidthInBits);
  Int8PtrTy = Int8Ty->getPointerTo(0);
  Int8PtrPtrTy = Int8PtrTy->getPointerTo(0);

  RuntimeCC = getTargetCodeGenInfo().getABIInfo().getRuntimeCC();

  if (LangOpts.ObjC1)
    createObjCRuntime();
  if (LangOpts.OpenCL)
    createOpenCLRuntime();
  if (LangOpts.CUDA)
    createCUDARuntime();

  // Enable TBAA unless it's suppressed. ThreadSanitizer needs TBAA even at O0.
  if (SanOpts.Thread ||
      (!CodeGenOpts.RelaxedAliasing && CodeGenOpts.OptimizationLevel > 0))
    TBAA = new CodeGenTBAA(Context, VMContext, CodeGenOpts, getLangOpts(),
                           ABI.getMangleContext());

  // If debug info or coverage generation is enabled, create the CGDebugInfo
  // object.
  if (CodeGenOpts.getDebugInfo() != CodeGenOptions::NoDebugInfo ||
      CodeGenOpts.EmitGcovArcs ||
      CodeGenOpts.EmitGcovNotes)
    DebugInfo = new CGDebugInfo(*this);

  Block.GlobalUniqueCount = 0;

  if (C.getLangOpts().ObjCAutoRefCount)
    ARCData = new ARCEntrypoints();
  RRData = new RREntrypoints();
}

CodeGenModule::~CodeGenModule() {
  delete ObjCRuntime;
  delete OpenCLRuntime;
  delete CUDARuntime;
  delete TheTargetCodeGenInfo;
  delete &ABI;
  delete TBAA;
  delete DebugInfo;
  delete ARCData;
  delete RRData;
}

void CodeGenModule::createObjCRuntime() {
  // This is just isGNUFamily(), but we want to force implementors of
  // new ABIs to decide how best to do this.
  switch (LangOpts.ObjCRuntime.getKind()) {
  case ObjCRuntime::GNUstep:
  case ObjCRuntime::GCC:
  case ObjCRuntime::ObjFW:
    ObjCRuntime = CreateGNUObjCRuntime(*this);
    return;

  case ObjCRuntime::FragileMacOSX:
  case ObjCRuntime::MacOSX:
  case ObjCRuntime::iOS:
    ObjCRuntime = CreateMacObjCRuntime(*this);
    return;
  }
  llvm_unreachable("bad runtime kind");
}

void CodeGenModule::createOpenCLRuntime() {
  OpenCLRuntime = new CGOpenCLRuntime(*this);
}

void CodeGenModule::createCUDARuntime() {
  CUDARuntime = CreateNVCUDARuntime(*this);
}

void CodeGenModule::applyReplacements() {
  for (ReplacementsTy::iterator I = Replacements.begin(),
                                E = Replacements.end();
       I != E; ++I) {
    StringRef MangledName = I->first();
    llvm::Constant *Replacement = I->second;
    llvm::GlobalValue *Entry = GetGlobalValue(MangledName);
    if (!Entry)
      continue;
    llvm::Function *OldF = cast<llvm::Function>(Entry);
    llvm::Function *NewF = dyn_cast<llvm::Function>(Replacement);
    if (!NewF) {
      llvm::ConstantExpr *CE = cast<llvm::ConstantExpr>(Replacement);
      assert(CE->getOpcode() == llvm::Instruction::BitCast ||
             CE->getOpcode() == llvm::Instruction::GetElementPtr);
      NewF = dyn_cast<llvm::Function>(CE->getOperand(0));
    }

    // Replace old with new, but keep the old order.
    OldF->replaceAllUsesWith(Replacement);
    if (NewF) {
      NewF->removeFromParent();
      OldF->getParent()->getFunctionList().insertAfter(OldF, NewF);
    }
    OldF->eraseFromParent();
  }
}

void CodeGenModule::checkAliases() {
  bool Error = false;
  for (std::vector<GlobalDecl>::iterator I = Aliases.begin(),
         E = Aliases.end(); I != E; ++I) {
    const GlobalDecl &GD = *I;
    const ValueDecl *D = cast<ValueDecl>(GD.getDecl());
    const AliasAttr *AA = D->getAttr<AliasAttr>();
    StringRef MangledName = getMangledName(GD);
    llvm::GlobalValue *Entry = GetGlobalValue(MangledName);
    llvm::GlobalAlias *Alias = cast<llvm::GlobalAlias>(Entry);
    llvm::GlobalValue *GV = Alias->getAliasedGlobal();
    if (GV->isDeclaration()) {
      Error = true;
      getDiags().Report(AA->getLocation(), diag::err_alias_to_undefined);
    } else if (!Alias->resolveAliasedGlobal(/*stopOnWeak*/ false)) {
      Error = true;
      getDiags().Report(AA->getLocation(), diag::err_cyclic_alias);
    }
  }
  if (!Error)
    return;

  for (std::vector<GlobalDecl>::iterator I = Aliases.begin(),
         E = Aliases.end(); I != E; ++I) {
    const GlobalDecl &GD = *I;
    StringRef MangledName = getMangledName(GD);
    llvm::GlobalValue *Entry = GetGlobalValue(MangledName);
    llvm::GlobalAlias *Alias = cast<llvm::GlobalAlias>(Entry);
    Alias->replaceAllUsesWith(llvm::UndefValue::get(Alias->getType()));
    Alias->eraseFromParent();
  }
}

void CodeGenModule::Release() {
  EmitDeferred();
  applyReplacements();
  checkAliases();
  EmitCXXGlobalInitFunc();
  EmitCXXGlobalDtorFunc();
  EmitCXXThreadLocalInitFunc();
  if (ObjCRuntime)
    if (llvm::Function *ObjCInitFunction = ObjCRuntime->ModuleInitFunction())
      AddGlobalCtor(ObjCInitFunction);
  EmitCtorList(GlobalCtors, "llvm.global_ctors");
  EmitCtorList(GlobalDtors, "llvm.global_dtors");
  EmitGlobalAnnotations();
  EmitStaticExternCAliases();
  EmitLLVMUsed();

  if (CodeGenOpts.Autolink &&
      (Context.getLangOpts().Modules || !LinkerOptionsMetadata.empty())) {
    EmitModuleLinkOptions();
  }
  if (CodeGenOpts.DwarfVersion)
    // We actually want the latest version when there are conflicts.
    // We can change from Warning to Latest if such mode is supported.
    getModule().addModuleFlag(llvm::Module::Warning, "Dwarf Version",
                              CodeGenOpts.DwarfVersion);
  if (DebugInfo)
    // We support a single version in the linked module: error out when
    // modules do not have the same version. We are going to implement dropping
    // debug info when the version number is not up-to-date. Once that is
    // done, the bitcode linker is not going to see modules with different
    // version numbers.
    getModule().addModuleFlag(llvm::Module::Error, "Debug Info Version",
                              llvm::DEBUG_METADATA_VERSION);

  SimplifyPersonality();

  if (getCodeGenOpts().EmitDeclMetadata)
    EmitDeclMetadata();

  if (getCodeGenOpts().EmitGcovArcs || getCodeGenOpts().EmitGcovNotes)
    EmitCoverageFile();

  if (DebugInfo)
    DebugInfo->finalize();

  EmitVersionIdentMetadata();
}

void CodeGenModule::UpdateCompletedType(const TagDecl *TD) {
  // Make sure that this type is translated.
  Types.UpdateCompletedType(TD);
}

llvm::MDNode *CodeGenModule::getTBAAInfo(QualType QTy) {
  if (!TBAA)
    return 0;
  return TBAA->getTBAAInfo(QTy);
}

llvm::MDNode *CodeGenModule::getTBAAInfoForVTablePtr() {
  if (!TBAA)
    return 0;
  return TBAA->getTBAAInfoForVTablePtr();
}

llvm::MDNode *CodeGenModule::getTBAAStructInfo(QualType QTy) {
  if (!TBAA)
    return 0;
  return TBAA->getTBAAStructInfo(QTy);
}

llvm::MDNode *CodeGenModule::getTBAAStructTypeInfo(QualType QTy) {
  if (!TBAA)
    return 0;
  return TBAA->getTBAAStructTypeInfo(QTy);
}

llvm::MDNode *CodeGenModule::getTBAAStructTagInfo(QualType BaseTy,
                                                  llvm::MDNode *AccessN,
                                                  uint64_t O) {
  if (!TBAA)
    return 0;
  return TBAA->getTBAAStructTagInfo(BaseTy, AccessN, O);
}

/// Decorate the instruction with a TBAA tag. For both scalar TBAA
/// and struct-path aware TBAA, the tag has the same format:
/// base type, access type and offset.
/// When ConvertTypeToTag is true, we create a tag based on the scalar type.
void CodeGenModule::DecorateInstruction(llvm::Instruction *Inst,
                                        llvm::MDNode *TBAAInfo,
                                        bool ConvertTypeToTag) {
  if (ConvertTypeToTag && TBAA)
    Inst->setMetadata(llvm::LLVMContext::MD_tbaa,
                      TBAA->getTBAAScalarTagInfo(TBAAInfo));
  else
    Inst->setMetadata(llvm::LLVMContext::MD_tbaa, TBAAInfo);
}

void CodeGenModule::Error(SourceLocation loc, StringRef error) {
  unsigned diagID = getDiags().getCustomDiagID(DiagnosticsEngine::Error, error);
  getDiags().Report(Context.getFullLoc(loc), diagID);
}

/// ErrorUnsupported - Print out an error that codegen doesn't support the
/// specified stmt yet.
void CodeGenModule::ErrorUnsupported(const Stmt *S, const char *Type) {
  unsigned DiagID = getDiags().getCustomDiagID(DiagnosticsEngine::Error,
                                               "cannot compile this %0 yet");
  std::string Msg = Type;
  getDiags().Report(Context.getFullLoc(S->getLocStart()), DiagID)
    << Msg << S->getSourceRange();
}

/// ErrorUnsupported - Print out an error that codegen doesn't support the
/// specified decl yet.
void CodeGenModule::ErrorUnsupported(const Decl *D, const char *Type) {
  unsigned DiagID = getDiags().getCustomDiagID(DiagnosticsEngine::Error,
                                               "cannot compile this %0 yet");
  std::string Msg = Type;
  getDiags().Report(Context.getFullLoc(D->getLocation()), DiagID) << Msg;
}

llvm::ConstantInt *CodeGenModule::getSize(CharUnits size) {
  return llvm::ConstantInt::get(SizeTy, size.getQuantity());
}

void CodeGenModule::setGlobalVisibility(llvm::GlobalValue *GV,
                                        const NamedDecl *D) const {
  // Internal definitions always have default visibility.
  if (GV->hasLocalLinkage()) {
    GV->setVisibility(llvm::GlobalValue::DefaultVisibility);
    return;
  }

  // Set visibility for definitions.
  LinkageInfo LV = D->getLinkageAndVisibility();
  if (LV.isVisibilityExplicit() || !GV->hasAvailableExternallyLinkage())
    GV->setVisibility(GetLLVMVisibility(LV.getVisibility()));
}

static llvm::GlobalVariable::ThreadLocalMode GetLLVMTLSModel(StringRef S) {
  return llvm::StringSwitch<llvm::GlobalVariable::ThreadLocalMode>(S)
      .Case("global-dynamic", llvm::GlobalVariable::GeneralDynamicTLSModel)
      .Case("local-dynamic", llvm::GlobalVariable::LocalDynamicTLSModel)
      .Case("initial-exec", llvm::GlobalVariable::InitialExecTLSModel)
      .Case("local-exec", llvm::GlobalVariable::LocalExecTLSModel);
}

static llvm::GlobalVariable::ThreadLocalMode GetLLVMTLSModel(
    CodeGenOptions::TLSModel M) {
  switch (M) {
  case CodeGenOptions::GeneralDynamicTLSModel:
    return llvm::GlobalVariable::GeneralDynamicTLSModel;
  case CodeGenOptions::LocalDynamicTLSModel:
    return llvm::GlobalVariable::LocalDynamicTLSModel;
  case CodeGenOptions::InitialExecTLSModel:
    return llvm::GlobalVariable::InitialExecTLSModel;
  case CodeGenOptions::LocalExecTLSModel:
    return llvm::GlobalVariable::LocalExecTLSModel;
  }
  llvm_unreachable("Invalid TLS model!");
}

void CodeGenModule::setTLSMode(llvm::GlobalVariable *GV,
                               const VarDecl &D) const {
  assert(D.getTLSKind() && "setting TLS mode on non-TLS var!");

  llvm::GlobalVariable::ThreadLocalMode TLM;
  TLM = GetLLVMTLSModel(CodeGenOpts.getDefaultTLSModel());

  // Override the TLS model if it is explicitly specified.
  if (D.hasAttr<TLSModelAttr>()) {
    const TLSModelAttr *Attr = D.getAttr<TLSModelAttr>();
    TLM = GetLLVMTLSModel(Attr->getModel());
  }

  GV->setThreadLocalMode(TLM);
}

/// Set the symbol visibility of type information (vtable and RTTI)
/// associated with the given type.
void CodeGenModule::setTypeVisibility(llvm::GlobalValue *GV,
                                      const CXXRecordDecl *RD,
                                      TypeVisibilityKind TVK) const {
  setGlobalVisibility(GV, RD);

  if (!CodeGenOpts.HiddenWeakVTables)
    return;

  // We never want to drop the visibility for RTTI names.
  if (TVK == TVK_ForRTTIName)
    return;

  // We want to drop the visibility to hidden for weak type symbols.
  // This isn't possible if there might be unresolved references
  // elsewhere that rely on this symbol being visible.

  // This should be kept roughly in sync with setThunkVisibility
  // in CGVTables.cpp.

  // Preconditions.
  if (GV->getLinkage() != llvm::GlobalVariable::LinkOnceODRLinkage ||
      GV->getVisibility() != llvm::GlobalVariable::DefaultVisibility)
    return;

  // Don't override an explicit visibility attribute.
  if (RD->getExplicitVisibility(NamedDecl::VisibilityForType))
    return;

  switch (RD->getTemplateSpecializationKind()) {
  // We have to disable the optimization if this is an EI definition
  // because there might be EI declarations in other shared objects.
  case TSK_ExplicitInstantiationDefinition:
  case TSK_ExplicitInstantiationDeclaration:
    return;

  // Every use of a non-template class's type information has to emit it.
  case TSK_Undeclared:
    break;

  // In theory, implicit instantiations can ignore the possibility of
  // an explicit instantiation declaration because there necessarily
  // must be an EI definition somewhere with default visibility.  In
  // practice, it's possible to have an explicit instantiation for
  // an arbitrary template class, and linkers aren't necessarily able
  // to deal with mixed-visibility symbols.
  case TSK_ExplicitSpecialization:
  case TSK_ImplicitInstantiation:
    return;
  }

  // If there's a key function, there may be translation units
  // that don't have the key function's definition.  But ignore
  // this if we're emitting RTTI under -fno-rtti.
  if (!(TVK != TVK_ForRTTI) || LangOpts.RTTI) {
    // FIXME: what should we do if we "lose" the key function during
    // the emission of the file?
    if (Context.getCurrentKeyFunction(RD))
      return;
  }

  // Otherwise, drop the visibility to hidden.
  GV->setVisibility(llvm::GlobalValue::HiddenVisibility);
  GV->setUnnamedAddr(true);
}

StringRef CodeGenModule::getMangledName(GlobalDecl GD) {
  const NamedDecl *ND = cast<NamedDecl>(GD.getDecl());

  StringRef &Str = MangledDeclNames[GD.getCanonicalDecl()];
  if (!Str.empty())
    return Str;

  if (!getCXXABI().getMangleContext().shouldMangleDeclName(ND)) {
    IdentifierInfo *II = ND->getIdentifier();
    assert(II && "Attempt to mangle unnamed decl.");

    Str = II->getName();
    return Str;
  }
  
  SmallString<256> Buffer;
  llvm::raw_svector_ostream Out(Buffer);
  if (const CXXConstructorDecl *D = dyn_cast<CXXConstructorDecl>(ND))
    getCXXABI().getMangleContext().mangleCXXCtor(D, GD.getCtorType(), Out);
  else if (const CXXDestructorDecl *D = dyn_cast<CXXDestructorDecl>(ND))
    getCXXABI().getMangleContext().mangleCXXDtor(D, GD.getDtorType(), Out);
  else
    getCXXABI().getMangleContext().mangleName(ND, Out);

  // Allocate space for the mangled name.
  Out.flush();
  size_t Length = Buffer.size();
  char *Name = MangledNamesAllocator.Allocate<char>(Length);
  std::copy(Buffer.begin(), Buffer.end(), Name);
  
  Str = StringRef(Name, Length);
  
  return Str;
}

void CodeGenModule::getBlockMangledName(GlobalDecl GD, MangleBuffer &Buffer,
                                        const BlockDecl *BD) {
  MangleContext &MangleCtx = getCXXABI().getMangleContext();
  const Decl *D = GD.getDecl();
  llvm::raw_svector_ostream Out(Buffer.getBuffer());
  if (D == 0)
    MangleCtx.mangleGlobalBlock(BD, 
      dyn_cast_or_null<VarDecl>(initializedGlobalDecl.getDecl()), Out);
  else if (const CXXConstructorDecl *CD = dyn_cast<CXXConstructorDecl>(D))
    MangleCtx.mangleCtorBlock(CD, GD.getCtorType(), BD, Out);
  else if (const CXXDestructorDecl *DD = dyn_cast<CXXDestructorDecl>(D))
    MangleCtx.mangleDtorBlock(DD, GD.getDtorType(), BD, Out);
  else
    MangleCtx.mangleBlock(cast<DeclContext>(D), BD, Out);
}

llvm::GlobalValue *CodeGenModule::GetGlobalValue(StringRef Name) {
  return getModule().getNamedValue(Name);
}

/// AddGlobalCtor - Add a function to the list that will be called before
/// main() runs.
void CodeGenModule::AddGlobalCtor(llvm::Function * Ctor, int Priority) {
  // FIXME: Type coercion of void()* types.
  GlobalCtors.push_back(std::make_pair(Ctor, Priority));
}

/// AddGlobalDtor - Add a function to the list that will be called
/// when the module is unloaded.
void CodeGenModule::AddGlobalDtor(llvm::Function * Dtor, int Priority) {
  // FIXME: Type coercion of void()* types.
  GlobalDtors.push_back(std::make_pair(Dtor, Priority));
}

void CodeGenModule::EmitCtorList(const CtorList &Fns, const char *GlobalName) {
  // Ctor function type is void()*.
  llvm::FunctionType* CtorFTy = llvm::FunctionType::get(VoidTy, false);
  llvm::Type *CtorPFTy = llvm::PointerType::getUnqual(CtorFTy);

  // Get the type of a ctor entry, { i32, void ()* }.
  llvm::StructType *CtorStructTy =
    llvm::StructType::get(Int32Ty, llvm::PointerType::getUnqual(CtorFTy), NULL);

  // Construct the constructor and destructor arrays.
  SmallVector<llvm::Constant*, 8> Ctors;
  for (CtorList::const_iterator I = Fns.begin(), E = Fns.end(); I != E; ++I) {
    llvm::Constant *S[] = {
      llvm::ConstantInt::get(Int32Ty, I->second, false),
      llvm::ConstantExpr::getBitCast(I->first, CtorPFTy)
    };
    Ctors.push_back(llvm::ConstantStruct::get(CtorStructTy, S));
  }

  if (!Ctors.empty()) {
    llvm::ArrayType *AT = llvm::ArrayType::get(CtorStructTy, Ctors.size());
    new llvm::GlobalVariable(TheModule, AT, false,
                             llvm::GlobalValue::AppendingLinkage,
                             llvm::ConstantArray::get(AT, Ctors),
                             GlobalName);
  }
}

llvm::GlobalValue::LinkageTypes
CodeGenModule::getFunctionLinkage(GlobalDecl GD) {
  const FunctionDecl *D = cast<FunctionDecl>(GD.getDecl());

  if (isa<CXXDestructorDecl>(D) &&
      getCXXABI().useThunkForDtorVariant(cast<CXXDestructorDecl>(D),
                                         GD.getDtorType()))
    return llvm::Function::LinkOnceODRLinkage;

  GVALinkage Linkage = getContext().GetGVALinkageForFunction(D);

  if (Linkage == GVA_Internal)
    return llvm::Function::InternalLinkage;
  
  if (D->hasAttr<DLLExportAttr>())
    return llvm::Function::DLLExportLinkage;
  
  if (D->hasAttr<WeakAttr>())
    return llvm::Function::WeakAnyLinkage;
  
  // In C99 mode, 'inline' functions are guaranteed to have a strong
  // definition somewhere else, so we can use available_externally linkage.
  if (Linkage == GVA_C99Inline)
    return llvm::Function::AvailableExternallyLinkage;

  // Note that Apple's kernel linker doesn't support symbol
  // coalescing, so we need to avoid linkonce and weak linkages there.
  // Normally, this means we just map to internal, but for explicit
  // instantiations we'll map to external.

  // In C++, the compiler has to emit a definition in every translation unit
  // that references the function.  We should use linkonce_odr because
  // a) if all references in this translation unit are optimized away, we
  // don't need to codegen it.  b) if the function persists, it needs to be
  // merged with other definitions. c) C++ has the ODR, so we know the
  // definition is dependable.
  if (Linkage == GVA_CXXInline || Linkage == GVA_TemplateInstantiation)
    return !Context.getLangOpts().AppleKext 
             ? llvm::Function::LinkOnceODRLinkage 
             : llvm::Function::InternalLinkage;
  
  // An explicit instantiation of a template has weak linkage, since
  // explicit instantiations can occur in multiple translation units
  // and must all be equivalent. However, we are not allowed to
  // throw away these explicit instantiations.
  if (Linkage == GVA_ExplicitTemplateInstantiation)
    return !Context.getLangOpts().AppleKext
             ? llvm::Function::WeakODRLinkage
             : llvm::Function::ExternalLinkage;
  
  // Otherwise, we have strong external linkage.
  assert(Linkage == GVA_StrongExternal);
  return llvm::Function::ExternalLinkage;
}


/// SetFunctionDefinitionAttributes - Set attributes for a global.
///
/// FIXME: This is currently only done for aliases and functions, but not for
/// variables (these details are set in EmitGlobalVarDefinition for variables).
void CodeGenModule::SetFunctionDefinitionAttributes(const FunctionDecl *D,
                                                    llvm::GlobalValue *GV) {
  SetCommonAttributes(D, GV);
}

void CodeGenModule::SetLLVMFunctionAttributes(const Decl *D,
                                              const CGFunctionInfo &Info,
                                              llvm::Function *F) {
  unsigned CallingConv;
  AttributeListType AttributeList;
  ConstructAttributeList(Info, D, AttributeList, CallingConv, false);
  F->setAttributes(llvm::AttributeSet::get(getLLVMContext(), AttributeList));
  F->setCallingConv(static_cast<llvm::CallingConv::ID>(CallingConv));
}

/// Determines whether the language options require us to model
/// unwind exceptions.  We treat -fexceptions as mandating this
/// except under the fragile ObjC ABI with only ObjC exceptions
/// enabled.  This means, for example, that C with -fexceptions
/// enables this.
static bool hasUnwindExceptions(const LangOptions &LangOpts) {
  // If exceptions are completely disabled, obviously this is false.
  if (!LangOpts.Exceptions) return false;

  // If C++ exceptions are enabled, this is true.
  if (LangOpts.CXXExceptions) return true;

  // If ObjC exceptions are enabled, this depends on the ABI.
  if (LangOpts.ObjCExceptions) {
    return LangOpts.ObjCRuntime.hasUnwindExceptions();
  }

  return true;
}

void CodeGenModule::SetLLVMFunctionAttributesForDefinition(const Decl *D,
                                                           llvm::Function *F) {
  llvm::AttrBuilder B;

  if (CodeGenOpts.UnwindTables)
    B.addAttribute(llvm::Attribute::UWTable);

  if (!hasUnwindExceptions(LangOpts))
    B.addAttribute(llvm::Attribute::NoUnwind);

  if (D->hasAttr<NakedAttr>()) {
    // Naked implies noinline: we should not be inlining such functions.
    B.addAttribute(llvm::Attribute::Naked);
    B.addAttribute(llvm::Attribute::NoInline);
  } else if (D->hasAttr<NoInlineAttr>()) {
    B.addAttribute(llvm::Attribute::NoInline);
  } else if ((D->hasAttr<AlwaysInlineAttr>() ||
              D->hasAttr<ForceInlineAttr>()) &&
             !F->getAttributes().hasAttribute(llvm::AttributeSet::FunctionIndex,
                                              llvm::Attribute::NoInline)) {
    // (noinline wins over always_inline, and we can't specify both in IR)
    B.addAttribute(llvm::Attribute::AlwaysInline);
  }

  if (D->hasAttr<ColdAttr>()) {
    B.addAttribute(llvm::Attribute::OptimizeForSize);
    B.addAttribute(llvm::Attribute::Cold);
  }

  if (D->hasAttr<MinSizeAttr>())
    B.addAttribute(llvm::Attribute::MinSize);

  if (LangOpts.getStackProtector() == LangOptions::SSPOn)
    B.addAttribute(llvm::Attribute::StackProtect);
  else if (LangOpts.getStackProtector() == LangOptions::SSPReq)
    B.addAttribute(llvm::Attribute::StackProtectReq);

  // Add sanitizer attributes if function is not blacklisted.
  if (!SanitizerBlacklist->isIn(*F)) {
    // When AddressSanitizer is enabled, set SanitizeAddress attribute
    // unless __attribute__((no_sanitize_address)) is used.
    if (SanOpts.Address && !D->hasAttr<NoSanitizeAddressAttr>())
      B.addAttribute(llvm::Attribute::SanitizeAddress);
    // Same for ThreadSanitizer and __attribute__((no_sanitize_thread))
    if (SanOpts.Thread && !D->hasAttr<NoSanitizeThreadAttr>()) {
      B.addAttribute(llvm::Attribute::SanitizeThread);
    }
    // Same for MemorySanitizer and __attribute__((no_sanitize_memory))
    if (SanOpts.Memory && !D->hasAttr<NoSanitizeMemoryAttr>())
      B.addAttribute(llvm::Attribute::SanitizeMemory);
  }

  F->addAttributes(llvm::AttributeSet::FunctionIndex,
                   llvm::AttributeSet::get(
                       F->getContext(), llvm::AttributeSet::FunctionIndex, B));

  if (isa<CXXConstructorDecl>(D) || isa<CXXDestructorDecl>(D))
    F->setUnnamedAddr(true);
  else if (const CXXMethodDecl *MD = dyn_cast<CXXMethodDecl>(D))
    if (MD->isVirtual())
      F->setUnnamedAddr(true);

  unsigned alignment = D->getMaxAlignment() / Context.getCharWidth();
  if (alignment)
    F->setAlignment(alignment);

  // C++ ABI requires 2-byte alignment for member functions.
  if (F->getAlignment() < 2 && isa<CXXMethodDecl>(D))
    F->setAlignment(2);
}

void CodeGenModule::SetCommonAttributes(const Decl *D,
                                        llvm::GlobalValue *GV) {
  if (const NamedDecl *ND = dyn_cast<NamedDecl>(D))
    setGlobalVisibility(GV, ND);
  else
    GV->setVisibility(llvm::GlobalValue::DefaultVisibility);

  if (D->hasAttr<UsedAttr>())
    AddUsedGlobal(GV);

  if (const SectionAttr *SA = D->getAttr<SectionAttr>())
    GV->setSection(SA->getName());

  // Alias cannot have attributes. Filter them here.
  if (!isa<llvm::GlobalAlias>(GV))
    getTargetCodeGenInfo().SetTargetAttributes(D, GV, *this);
}

void CodeGenModule::SetInternalFunctionAttributes(const Decl *D,
                                                  llvm::Function *F,
                                                  const CGFunctionInfo &FI) {
  SetLLVMFunctionAttributes(D, FI, F);
  SetLLVMFunctionAttributesForDefinition(D, F);

  F->setLinkage(llvm::Function::InternalLinkage);

  SetCommonAttributes(D, F);
}

void CodeGenModule::SetFunctionAttributes(GlobalDecl GD,
                                          llvm::Function *F,
                                          bool IsIncompleteFunction) {
  if (unsigned IID = F->getIntrinsicID()) {
    // If this is an intrinsic function, set the function's attributes
    // to the intrinsic's attributes.
    F->setAttributes(llvm::Intrinsic::getAttributes(getLLVMContext(),
                                                    (llvm::Intrinsic::ID)IID));
    return;
  }

  const FunctionDecl *FD = cast<FunctionDecl>(GD.getDecl());

  if (!IsIncompleteFunction)
    SetLLVMFunctionAttributes(FD, getTypes().arrangeGlobalDeclaration(GD), F);

  if (getCXXABI().HasThisReturn(GD)) {
    assert(!F->arg_empty() &&
           F->arg_begin()->getType()
             ->canLosslesslyBitCastTo(F->getReturnType()) &&
           "unexpected this return");
    F->addAttribute(1, llvm::Attribute::Returned);
  }

  // Only a few attributes are set on declarations; these may later be
  // overridden by a definition.

  if (FD->hasAttr<DLLImportAttr>()) {
    F->setLinkage(llvm::Function::DLLImportLinkage);
  } else if (FD->hasAttr<WeakAttr>() ||
             FD->isWeakImported()) {
    // "extern_weak" is overloaded in LLVM; we probably should have
    // separate linkage types for this.
    F->setLinkage(llvm::Function::ExternalWeakLinkage);
  } else {
    F->setLinkage(llvm::Function::ExternalLinkage);

    LinkageInfo LV = FD->getLinkageAndVisibility();
    if (LV.getLinkage() == ExternalLinkage && LV.isVisibilityExplicit()) {
      F->setVisibility(GetLLVMVisibility(LV.getVisibility()));
    }
  }

  if (const SectionAttr *SA = FD->getAttr<SectionAttr>())
    F->setSection(SA->getName());

  // A replaceable global allocation function does not act like a builtin by
  // default, only if it is invoked by a new-expression or delete-expression.
  if (FD->isReplaceableGlobalAllocationFunction())
    F->addAttribute(llvm::AttributeSet::FunctionIndex,
                    llvm::Attribute::NoBuiltin);
}

void CodeGenModule::AddUsedGlobal(llvm::GlobalValue *GV) {
  assert(!GV->isDeclaration() &&
         "Only globals with definition can force usage.");
  LLVMUsed.push_back(GV);
}

void CodeGenModule::EmitLLVMUsed() {
  // Don't create llvm.used if there is no need.
  if (LLVMUsed.empty())
    return;

  // Convert LLVMUsed to what ConstantArray needs.
  SmallVector<llvm::Constant*, 8> UsedArray;
  UsedArray.resize(LLVMUsed.size());
  for (unsigned i = 0, e = LLVMUsed.size(); i != e; ++i) {
    UsedArray[i] =
     llvm::ConstantExpr::getBitCast(cast<llvm::Constant>(&*LLVMUsed[i]),
                                    Int8PtrTy);
  }

  if (UsedArray.empty())
    return;
  llvm::ArrayType *ATy = llvm::ArrayType::get(Int8PtrTy, UsedArray.size());

  llvm::GlobalVariable *GV =
    new llvm::GlobalVariable(getModule(), ATy, false,
                             llvm::GlobalValue::AppendingLinkage,
                             llvm::ConstantArray::get(ATy, UsedArray),
                             "llvm.used");

  GV->setSection("llvm.metadata");
}

void CodeGenModule::AppendLinkerOptions(StringRef Opts) {
  llvm::Value *MDOpts = llvm::MDString::get(getLLVMContext(), Opts);
  LinkerOptionsMetadata.push_back(llvm::MDNode::get(getLLVMContext(), MDOpts));
}

void CodeGenModule::AddDetectMismatch(StringRef Name, StringRef Value) {
  llvm::SmallString<32> Opt;
  getTargetCodeGenInfo().getDetectMismatchOption(Name, Value, Opt);
  llvm::Value *MDOpts = llvm::MDString::get(getLLVMContext(), Opt);
  LinkerOptionsMetadata.push_back(llvm::MDNode::get(getLLVMContext(), MDOpts));
}

void CodeGenModule::AddDependentLib(StringRef Lib) {
  llvm::SmallString<24> Opt;
  getTargetCodeGenInfo().getDependentLibraryOption(Lib, Opt);
  llvm::Value *MDOpts = llvm::MDString::get(getLLVMContext(), Opt);
  LinkerOptionsMetadata.push_back(llvm::MDNode::get(getLLVMContext(), MDOpts));
}

/// \brief Add link options implied by the given module, including modules
/// it depends on, using a postorder walk.
static void addLinkOptionsPostorder(CodeGenModule &CGM,
                                    Module *Mod,
                                    SmallVectorImpl<llvm::Value *> &Metadata,
                                    llvm::SmallPtrSet<Module *, 16> &Visited) {
  // Import this module's parent.
  if (Mod->Parent && Visited.insert(Mod->Parent)) {
    addLinkOptionsPostorder(CGM, Mod->Parent, Metadata, Visited);
  }

  // Import this module's dependencies.
  for (unsigned I = Mod->Imports.size(); I > 0; --I) {
    if (Visited.insert(Mod->Imports[I-1]))
      addLinkOptionsPostorder(CGM, Mod->Imports[I-1], Metadata, Visited);
  }

  // Add linker options to link against the libraries/frameworks
  // described by this module.
  llvm::LLVMContext &Context = CGM.getLLVMContext();
  for (unsigned I = Mod->LinkLibraries.size(); I > 0; --I) {
    // Link against a framework.  Frameworks are currently Darwin only, so we
    // don't to ask TargetCodeGenInfo for the spelling of the linker option.
    if (Mod->LinkLibraries[I-1].IsFramework) {
      llvm::Value *Args[2] = {
        llvm::MDString::get(Context, "-framework"),
        llvm::MDString::get(Context, Mod->LinkLibraries[I-1].Library)
      };

      Metadata.push_back(llvm::MDNode::get(Context, Args));
      continue;
    }

    // Link against a library.
    llvm::SmallString<24> Opt;
    CGM.getTargetCodeGenInfo().getDependentLibraryOption(
      Mod->LinkLibraries[I-1].Library, Opt);
    llvm::Value *OptString = llvm::MDString::get(Context, Opt);
    Metadata.push_back(llvm::MDNode::get(Context, OptString));
  }
}

void CodeGenModule::EmitModuleLinkOptions() {
  // Collect the set of all of the modules we want to visit to emit link
  // options, which is essentially the imported modules and all of their
  // non-explicit child modules.
  llvm::SetVector<clang::Module *> LinkModules;
  llvm::SmallPtrSet<clang::Module *, 16> Visited;
  SmallVector<clang::Module *, 16> Stack;

  // Seed the stack with imported modules.
  for (llvm::SetVector<clang::Module *>::iterator M = ImportedModules.begin(),
                                               MEnd = ImportedModules.end();
       M != MEnd; ++M) {
    if (Visited.insert(*M))
      Stack.push_back(*M);
  }

  // Find all of the modules to import, making a little effort to prune
  // non-leaf modules.
  while (!Stack.empty()) {
    clang::Module *Mod = Stack.pop_back_val();

    bool AnyChildren = false;

    // Visit the submodules of this module.
    for (clang::Module::submodule_iterator Sub = Mod->submodule_begin(),
                                        SubEnd = Mod->submodule_end();
         Sub != SubEnd; ++Sub) {
      // Skip explicit children; they need to be explicitly imported to be
      // linked against.
      if ((*Sub)->IsExplicit)
        continue;

      if (Visited.insert(*Sub)) {
        Stack.push_back(*Sub);
        AnyChildren = true;
      }
    }

    // We didn't find any children, so add this module to the list of
    // modules to link against.
    if (!AnyChildren) {
      LinkModules.insert(Mod);
    }
  }

  // Add link options for all of the imported modules in reverse topological
  // order.  We don't do anything to try to order import link flags with respect
  // to linker options inserted by things like #pragma comment().
  SmallVector<llvm::Value *, 16> MetadataArgs;
  Visited.clear();
  for (llvm::SetVector<clang::Module *>::iterator M = LinkModules.begin(),
                                               MEnd = LinkModules.end();
       M != MEnd; ++M) {
    if (Visited.insert(*M))
      addLinkOptionsPostorder(*this, *M, MetadataArgs, Visited);
  }
  std::reverse(MetadataArgs.begin(), MetadataArgs.end());
  LinkerOptionsMetadata.append(MetadataArgs.begin(), MetadataArgs.end());

  // Add the linker options metadata flag.
  getModule().addModuleFlag(llvm::Module::AppendUnique, "Linker Options",
                            llvm::MDNode::get(getLLVMContext(),
                                              LinkerOptionsMetadata));
}

void CodeGenModule::EmitDeferred() {
  // Emit code for any potentially referenced deferred decls.  Since a
  // previously unused static decl may become used during the generation of code
  // for a static function, iterate until no changes are made.

  while (true) {
    if (!DeferredVTables.empty()) {
      EmitDeferredVTables();

      // Emitting a v-table doesn't directly cause more v-tables to
      // become deferred, although it can cause functions to be
      // emitted that then need those v-tables.
      assert(DeferredVTables.empty());
    }

    // Stop if we're out of both deferred v-tables and deferred declarations.
    if (DeferredDeclsToEmit.empty()) break;

    GlobalDecl D = DeferredDeclsToEmit.back();
    DeferredDeclsToEmit.pop_back();

    // Check to see if we've already emitted this.  This is necessary
    // for a couple of reasons: first, decls can end up in the
    // deferred-decls queue multiple times, and second, decls can end
    // up with definitions in unusual ways (e.g. by an extern inline
    // function acquiring a strong function redefinition).  Just
    // ignore these cases.
    //
    // TODO: That said, looking this up multiple times is very wasteful.
    StringRef Name = getMangledName(D);
    llvm::GlobalValue *CGRef = GetGlobalValue(Name);
    assert(CGRef && "Deferred decl wasn't referenced?");

    if (!CGRef->isDeclaration())
      continue;

    // GlobalAlias::isDeclaration() defers to the aliasee, but for our
    // purposes an alias counts as a definition.
    if (isa<llvm::GlobalAlias>(CGRef))
      continue;

    // Otherwise, emit the definition and move on to the next one.
    EmitGlobalDefinition(D);
  }
}

void CodeGenModule::EmitGlobalAnnotations() {
  if (Annotations.empty())
    return;

  // Create a new global variable for the ConstantStruct in the Module.
  llvm::Constant *Array = llvm::ConstantArray::get(llvm::ArrayType::get(
    Annotations[0]->getType(), Annotations.size()), Annotations);
  llvm::GlobalValue *gv = new llvm::GlobalVariable(getModule(),
    Array->getType(), false, llvm::GlobalValue::AppendingLinkage, Array,
    "llvm.global.annotations");
  gv->setSection(AnnotationSection);
}

llvm::Constant *CodeGenModule::EmitAnnotationString(StringRef Str) {
  llvm::Constant *&AStr = AnnotationStrings[Str];
  if (AStr)
    return AStr;

  // Not found yet, create a new global.
  llvm::Constant *s = llvm::ConstantDataArray::getString(getLLVMContext(), Str);
  llvm::GlobalValue *gv = new llvm::GlobalVariable(getModule(), s->getType(),
    true, llvm::GlobalValue::PrivateLinkage, s, ".str");
  gv->setSection(AnnotationSection);
  gv->setUnnamedAddr(true);
  AStr = gv;
  return gv;
}

llvm::Constant *CodeGenModule::EmitAnnotationUnit(SourceLocation Loc) {
  SourceManager &SM = getContext().getSourceManager();
  PresumedLoc PLoc = SM.getPresumedLoc(Loc);
  if (PLoc.isValid())
    return EmitAnnotationString(PLoc.getFilename());
  return EmitAnnotationString(SM.getBufferName(Loc));
}

llvm::Constant *CodeGenModule::EmitAnnotationLineNo(SourceLocation L) {
  SourceManager &SM = getContext().getSourceManager();
  PresumedLoc PLoc = SM.getPresumedLoc(L);
  unsigned LineNo = PLoc.isValid() ? PLoc.getLine() :
    SM.getExpansionLineNumber(L);
  return llvm::ConstantInt::get(Int32Ty, LineNo);
}

llvm::Constant *CodeGenModule::EmitAnnotateAttr(llvm::GlobalValue *GV,
                                                const AnnotateAttr *AA,
                                                SourceLocation L) {
  // Get the globals for file name, annotation, and the line number.
  llvm::Constant *AnnoGV = EmitAnnotationString(AA->getAnnotation()),
                 *UnitGV = EmitAnnotationUnit(L),
                 *LineNoCst = EmitAnnotationLineNo(L);

  // Create the ConstantStruct for the global annotation.
  llvm::Constant *Fields[4] = {
    llvm::ConstantExpr::getBitCast(GV, Int8PtrTy),
    llvm::ConstantExpr::getBitCast(AnnoGV, Int8PtrTy),
    llvm::ConstantExpr::getBitCast(UnitGV, Int8PtrTy),
    LineNoCst
  };
  return llvm::ConstantStruct::getAnon(Fields);
}

void CodeGenModule::AddGlobalAnnotations(const ValueDecl *D,
                                         llvm::GlobalValue *GV) {
  assert(D->hasAttr<AnnotateAttr>() && "no annotate attribute");
  // Get the struct elements for these annotations.
  for (specific_attr_iterator<AnnotateAttr>
       ai = D->specific_attr_begin<AnnotateAttr>(),
       ae = D->specific_attr_end<AnnotateAttr>(); ai != ae; ++ai)
    Annotations.push_back(EmitAnnotateAttr(GV, *ai, D->getLocation()));
}

bool CodeGenModule::MayDeferGeneration(const ValueDecl *Global) {
  // Never defer when EmitAllDecls is specified.
  if (LangOpts.EmitAllDecls)
    return false;

  return !getContext().DeclMustBeEmitted(Global);
}

llvm::Constant *CodeGenModule::GetAddrOfUuidDescriptor(
    const CXXUuidofExpr* E) {
  // Sema has verified that IIDSource has a __declspec(uuid()), and that its
  // well-formed.
  StringRef Uuid = E->getUuidAsStringRef(Context);
  std::string Name = "_GUID_" + Uuid.lower();
  std::replace(Name.begin(), Name.end(), '-', '_');

  // Look for an existing global.
  if (llvm::GlobalVariable *GV = getModule().getNamedGlobal(Name))
    return GV;

  llvm::Constant *Init = EmitUuidofInitializer(Uuid, E->getType());
  assert(Init && "failed to initialize as constant");

  llvm::GlobalVariable *GV = new llvm::GlobalVariable(
      getModule(), Init->getType(),
      /*isConstant=*/true, llvm::GlobalValue::LinkOnceODRLinkage, Init, Name);
  return GV;
}

llvm::Constant *CodeGenModule::GetWeakRefReference(const ValueDecl *VD) {
  const AliasAttr *AA = VD->getAttr<AliasAttr>();
  assert(AA && "No alias?");

  llvm::Type *DeclTy = getTypes().ConvertTypeForMem(VD->getType());

  // See if there is already something with the target's name in the module.
  llvm::GlobalValue *Entry = GetGlobalValue(AA->getAliasee());
  if (Entry) {
    unsigned AS = getContext().getTargetAddressSpace(VD->getType());
    return llvm::ConstantExpr::getBitCast(Entry, DeclTy->getPointerTo(AS));
  }

  llvm::Constant *Aliasee;
  if (isa<llvm::FunctionType>(DeclTy))
    Aliasee = GetOrCreateLLVMFunction(AA->getAliasee(), DeclTy,
                                      GlobalDecl(cast<FunctionDecl>(VD)),
                                      /*ForVTable=*/false);
  else
    Aliasee = GetOrCreateLLVMGlobal(AA->getAliasee(),
                                    llvm::PointerType::getUnqual(DeclTy), 0);

  llvm::GlobalValue* F = cast<llvm::GlobalValue>(Aliasee);
  F->setLinkage(llvm::Function::ExternalWeakLinkage);
  WeakRefReferences.insert(F);

  return Aliasee;
}

void CodeGenModule::EmitGlobal(GlobalDecl GD) {
  const ValueDecl *Global = cast<ValueDecl>(GD.getDecl());

  // Weak references don't produce any output by themselves.
  if (Global->hasAttr<WeakRefAttr>())
    return;

  // If this is an alias definition (which otherwise looks like a declaration)
  // emit it now.
  if (Global->hasAttr<AliasAttr>())
    return EmitAliasDefinition(GD);

  // If this is CUDA, be selective about which declarations we emit.
  if (LangOpts.CUDA) {
    if (CodeGenOpts.CUDAIsDevice) {
      if (!Global->hasAttr<CUDADeviceAttr>() &&
          !Global->hasAttr<CUDAGlobalAttr>() &&
          !Global->hasAttr<CUDAConstantAttr>() &&
          !Global->hasAttr<CUDASharedAttr>())
        return;
    } else {
      if (!Global->hasAttr<CUDAHostAttr>() && (
            Global->hasAttr<CUDADeviceAttr>() ||
            Global->hasAttr<CUDAConstantAttr>() ||
            Global->hasAttr<CUDASharedAttr>()))
        return;
    }
  }

  // Ignore declarations, they will be emitted on their first use.
  if (const FunctionDecl *FD = dyn_cast<FunctionDecl>(Global)) {
    // Forward declarations are emitted lazily on first use.
    if (!FD->doesThisDeclarationHaveABody()) {
      if (!FD->doesDeclarationForceExternallyVisibleDefinition())
        return;

      const FunctionDecl *InlineDefinition = 0;
      FD->getBody(InlineDefinition);

      StringRef MangledName = getMangledName(GD);
      DeferredDecls.erase(MangledName);
      EmitGlobalDefinition(InlineDefinition);
      return;
    }
  } else {
    const VarDecl *VD = cast<VarDecl>(Global);
    assert(VD->isFileVarDecl() && "Cannot emit local var decl as global.");

    if (VD->isThisDeclarationADefinition() != VarDecl::Definition)
      return;
  }

  // Defer code generation when possible if this is a static definition, inline
  // function etc.  These we only want to emit if they are used.
  if (!MayDeferGeneration(Global)) {
    // Emit the definition if it can't be deferred.
    EmitGlobalDefinition(GD);
    return;
  }

  // If we're deferring emission of a C++ variable with an
  // initializer, remember the order in which it appeared in the file.
  if (getLangOpts().CPlusPlus && isa<VarDecl>(Global) &&
      cast<VarDecl>(Global)->hasInit()) {
    DelayedCXXInitPosition[Global] = CXXGlobalInits.size();
    CXXGlobalInits.push_back(0);
  }
  
  // If the value has already been used, add it directly to the
  // DeferredDeclsToEmit list.
  StringRef MangledName = getMangledName(GD);
  if (GetGlobalValue(MangledName))
    DeferredDeclsToEmit.push_back(GD);
  else {
    // Otherwise, remember that we saw a deferred decl with this name.  The
    // first use of the mangled name will cause it to move into
    // DeferredDeclsToEmit.
    DeferredDecls[MangledName] = GD;
  }
}

namespace {
  struct FunctionIsDirectlyRecursive :
    public RecursiveASTVisitor<FunctionIsDirectlyRecursive> {
    const StringRef Name;
    const Builtin::Context &BI;
    bool Result;
    FunctionIsDirectlyRecursive(StringRef N, const Builtin::Context &C) :
      Name(N), BI(C), Result(false) {
    }
    typedef RecursiveASTVisitor<FunctionIsDirectlyRecursive> Base;

    bool TraverseCallExpr(CallExpr *E) {
      const FunctionDecl *FD = E->getDirectCallee();
      if (!FD)
        return true;
      AsmLabelAttr *Attr = FD->getAttr<AsmLabelAttr>();
      if (Attr && Name == Attr->getLabel()) {
        Result = true;
        return false;
      }
      unsigned BuiltinID = FD->getBuiltinID();
      if (!BuiltinID)
        return true;
      StringRef BuiltinName = BI.GetName(BuiltinID);
      if (BuiltinName.startswith("__builtin_") &&
          Name == BuiltinName.slice(strlen("__builtin_"), StringRef::npos)) {
        Result = true;
        return false;
      }
      return true;
    }
  };
}

// isTriviallyRecursive - Check if this function calls another
// decl that, because of the asm attribute or the other decl being a builtin,
// ends up pointing to itself.
bool
CodeGenModule::isTriviallyRecursive(const FunctionDecl *FD) {
  StringRef Name;
  if (getCXXABI().getMangleContext().shouldMangleDeclName(FD)) {
    // asm labels are a special kind of mangling we have to support.
    AsmLabelAttr *Attr = FD->getAttr<AsmLabelAttr>();
    if (!Attr)
      return false;
    Name = Attr->getLabel();
  } else {
    Name = FD->getName();
  }

  FunctionIsDirectlyRecursive Walker(Name, Context.BuiltinInfo);
  Walker.TraverseFunctionDecl(const_cast<FunctionDecl*>(FD));
  return Walker.Result;
}

bool
CodeGenModule::shouldEmitFunction(GlobalDecl GD) {
  if (getFunctionLinkage(GD) != llvm::Function::AvailableExternallyLinkage)
    return true;
  const FunctionDecl *F = cast<FunctionDecl>(GD.getDecl());
  if (CodeGenOpts.OptimizationLevel == 0 &&
      !F->hasAttr<AlwaysInlineAttr>() && !F->hasAttr<ForceInlineAttr>())
    return false;
  // PR9614. Avoid cases where the source code is lying to us. An available
  // externally function should have an equivalent function somewhere else,
  // but a function that calls itself is clearly not equivalent to the real
  // implementation.
  // This happens in glibc's btowc and in some configure checks.
  return !isTriviallyRecursive(F);
}

/// If the type for the method's class was generated by
/// CGDebugInfo::createContextChain(), the cache contains only a
/// limited DIType without any declarations. Since EmitFunctionStart()
/// needs to find the canonical declaration for each method, we need
/// to construct the complete type prior to emitting the method.
void CodeGenModule::CompleteDIClassType(const CXXMethodDecl* D) {
  if (!D->isInstance())
    return;

  if (CGDebugInfo *DI = getModuleDebugInfo())
    if (getCodeGenOpts().getDebugInfo() >= CodeGenOptions::LimitedDebugInfo) {
      const PointerType *ThisPtr =
        cast<PointerType>(D->getThisType(getContext()));
      DI->getOrCreateRecordType(ThisPtr->getPointeeType(), D->getLocation());
    }
}

void CodeGenModule::EmitGlobalDefinition(GlobalDecl GD) {
  const ValueDecl *D = cast<ValueDecl>(GD.getDecl());

  PrettyStackTraceDecl CrashInfo(const_cast<ValueDecl *>(D), D->getLocation(), 
                                 Context.getSourceManager(),
                                 "Generating code for declaration");
  
  if (isa<FunctionDecl>(D)) {
    // At -O0, don't generate IR for functions with available_externally 
    // linkage.
    if (!shouldEmitFunction(GD))
      return;

    if (const CXXMethodDecl *Method = dyn_cast<CXXMethodDecl>(D)) {
      CompleteDIClassType(Method);
      // Make sure to emit the definition(s) before we emit the thunks.
      // This is necessary for the generation of certain thunks.
      if (const CXXConstructorDecl *CD = dyn_cast<CXXConstructorDecl>(Method))
        EmitCXXConstructor(CD, GD.getCtorType());
      else if (const CXXDestructorDecl *DD =dyn_cast<CXXDestructorDecl>(Method))
        EmitCXXDestructor(DD, GD.getDtorType());
      else
        EmitGlobalFunctionDefinition(GD);

      if (Method->isVirtual())
        getVTables().EmitThunks(GD);

      return;
    }

    return EmitGlobalFunctionDefinition(GD);
  }
  
  if (const VarDecl *VD = dyn_cast<VarDecl>(D)) {
    EmitGlobalVarDefinition(VD);
    for (VarDecl::redecl_iterator I = VD->redecls_begin(),
                                  E = VD->redecls_end();
         I != E; ++I) {
      if (*I)
        if (const Expr * TPE = OpenMPSupport.hasThreadPrivateVar(*I)) {
          OpenMPSupport.addThreadPrivateVar(VD, TPE);
          EmitOMPThreadPrivate(VD, TPE);
          break;
        }
    }
    return;
  }

  llvm_unreachable("Invalid argument to EmitGlobalDefinition()");
}

/// GetOrCreateLLVMFunction - If the specified mangled name is not in the
/// module, create and return an llvm Function with the specified type. If there
/// is something in the module with the specified name, return it potentially
/// bitcasted to the right type.
///
/// If D is non-null, it specifies a decl that correspond to this.  This is used
/// to set the attributes on the function when it is first created.
llvm::Constant *
CodeGenModule::GetOrCreateLLVMFunction(StringRef MangledName,
                                       llvm::Type *Ty,
                                       GlobalDecl GD, bool ForVTable,
                                       llvm::AttributeSet ExtraAttrs) {
  const Decl *D = GD.getDecl();

  // Lookup the entry, lazily creating it if necessary.
  llvm::GlobalValue *Entry = GetGlobalValue(MangledName);
  if (Entry) {
    if (WeakRefReferences.erase(Entry)) {
      const FunctionDecl *FD = cast_or_null<FunctionDecl>(D);
      if (FD && !FD->hasAttr<WeakAttr>())
        Entry->setLinkage(llvm::Function::ExternalLinkage);
    }

    if (Entry->getType()->getElementType() == Ty)
      return Entry;

    // Make sure the result is of the correct type.
    return llvm::ConstantExpr::getBitCast(Entry, Ty->getPointerTo());
  }

  // All MSVC dtors other than the base dtor are linkonce_odr and delegate to
  // each other bottoming out with the base dtor.  Therefore we emit non-base
  // dtors on usage, even if there is no dtor definition in the TU.
  if (D && isa<CXXDestructorDecl>(D) &&
      getCXXABI().useThunkForDtorVariant(cast<CXXDestructorDecl>(D),
                                         GD.getDtorType()))
    DeferredDeclsToEmit.push_back(GD);

  // This function doesn't have a complete type (for example, the return
  // type is an incomplete struct). Use a fake type instead, and make
  // sure not to try to set attributes.
  bool IsIncompleteFunction = false;

  llvm::FunctionType *FTy;
  if (isa<llvm::FunctionType>(Ty)) {
    FTy = cast<llvm::FunctionType>(Ty);
  } else {
    FTy = llvm::FunctionType::get(VoidTy, false);
    IsIncompleteFunction = true;
  }
  
  llvm::Function *F = llvm::Function::Create(FTy,
                                             llvm::Function::ExternalLinkage,
                                             MangledName, &getModule());
  assert(F->getName() == MangledName && "name was uniqued!");
  if (D)
    SetFunctionAttributes(GD, F, IsIncompleteFunction);
  if (ExtraAttrs.hasAttributes(llvm::AttributeSet::FunctionIndex)) {
    llvm::AttrBuilder B(ExtraAttrs, llvm::AttributeSet::FunctionIndex);
    F->addAttributes(llvm::AttributeSet::FunctionIndex,
                     llvm::AttributeSet::get(VMContext,
                                             llvm::AttributeSet::FunctionIndex,
                                             B));
  }

  // This is the first use or definition of a mangled name.  If there is a
  // deferred decl with this name, remember that we need to emit it at the end
  // of the file.
  llvm::StringMap<GlobalDecl>::iterator DDI = DeferredDecls.find(MangledName);
  if (DDI != DeferredDecls.end()) {
    // Move the potentially referenced deferred decl to the DeferredDeclsToEmit
    // list, and remove it from DeferredDecls (since we don't need it anymore).
    DeferredDeclsToEmit.push_back(DDI->second);
    DeferredDecls.erase(DDI);

  // Otherwise, if this is a sized deallocation function, emit a weak definition
  // for it at the end of the translation unit.
  } else if (D && cast<FunctionDecl>(D)
                      ->getCorrespondingUnsizedGlobalDeallocationFunction()) {
    DeferredDeclsToEmit.push_back(GD);

  // Otherwise, there are cases we have to worry about where we're
  // using a declaration for which we must emit a definition but where
  // we might not find a top-level definition:
  //   - member functions defined inline in their classes
  //   - friend functions defined inline in some class
  //   - special member functions with implicit definitions
  // If we ever change our AST traversal to walk into class methods,
  // this will be unnecessary.
  //
  // We also don't emit a definition for a function if it's going to be an entry
  // in a vtable, unless it's already marked as used.
  } else if (getLangOpts().CPlusPlus && D) {
    // Look for a declaration that's lexically in a record.
    const FunctionDecl *FD = cast<FunctionDecl>(D);
    FD = FD->getMostRecentDecl();
    do {
      if (isa<CXXRecordDecl>(FD->getLexicalDeclContext())) {
        if (FD->isImplicit() && !ForVTable) {
          assert(FD->isUsed() && "Sema didn't mark implicit function as used!");
          DeferredDeclsToEmit.push_back(GD.getWithDecl(FD));
          break;
        } else if (FD->doesThisDeclarationHaveABody()) {
          DeferredDeclsToEmit.push_back(GD.getWithDecl(FD));
          break;
        }
      }
      FD = FD->getPreviousDecl();
    } while (FD);
  }

  // Make sure the result is of the requested type.
  if (!IsIncompleteFunction) {
    assert(F->getType()->getElementType() == Ty);
    return F;
  }

  llvm::Type *PTy = llvm::PointerType::getUnqual(Ty);
  return llvm::ConstantExpr::getBitCast(F, PTy);
}

/// GetAddrOfFunction - Return the address of the given function.  If Ty is
/// non-null, then this function will use the specified type if it has to
/// create it (this occurs when we see a definition of the function).
llvm::Constant *CodeGenModule::GetAddrOfFunction(GlobalDecl GD,
                                                 llvm::Type *Ty,
                                                 bool ForVTable) {
  // If there was no specific requested type, just convert it now.
  if (!Ty)
    Ty = getTypes().ConvertType(cast<ValueDecl>(GD.getDecl())->getType());
  
  StringRef MangledName = getMangledName(GD);
  return GetOrCreateLLVMFunction(MangledName, Ty, GD, ForVTable);
}

/// CreateRuntimeFunction - Create a new runtime function with the specified
/// type and name.
llvm::Constant *
CodeGenModule::CreateRuntimeFunction(llvm::FunctionType *FTy,
                                     StringRef Name,
                                     llvm::AttributeSet ExtraAttrs) {
  llvm::Constant *C
    = GetOrCreateLLVMFunction(Name, FTy, GlobalDecl(), /*ForVTable=*/false,
                              ExtraAttrs);
  if (llvm::Function *F = dyn_cast<llvm::Function>(C))
    if (F->empty())
      F->setCallingConv(getRuntimeCC());
  return C;
}

/// isTypeConstant - Determine whether an object of this type can be emitted
/// as a constant.
///
/// If ExcludeCtor is true, the duration when the object's constructor runs
/// will not be considered. The caller will need to verify that the object is
/// not written to during its construction.
bool CodeGenModule::isTypeConstant(QualType Ty, bool ExcludeCtor) {
  if (!Ty.isConstant(Context) && !Ty->isReferenceType())
    return false;

  if (Context.getLangOpts().CPlusPlus) {
    if (const CXXRecordDecl *Record
          = Context.getBaseElementType(Ty)->getAsCXXRecordDecl())
      return ExcludeCtor && !Record->hasMutableFields() &&
             Record->hasTrivialDestructor();
  }

  return true;
}

/// GetOrCreateLLVMGlobal - If the specified mangled name is not in the module,
/// create and return an llvm GlobalVariable with the specified type.  If there
/// is something in the module with the specified name, return it potentially
/// bitcasted to the right type.
///
/// If D is non-null, it specifies a decl that correspond to this.  This is used
/// to set the attributes on the global when it is first created.
llvm::Constant *
CodeGenModule::GetOrCreateLLVMGlobal(StringRef MangledName,
                                     llvm::PointerType *Ty,
                                     const VarDecl *D,
                                     bool UnnamedAddr) {
  // Lookup the entry, lazily creating it if necessary.
  llvm::GlobalValue *Entry = GetGlobalValue(MangledName);
  if (Entry) {
    if (WeakRefReferences.erase(Entry)) {
      if (D && !D->hasAttr<WeakAttr>())
        Entry->setLinkage(llvm::Function::ExternalLinkage);
    }

    if (UnnamedAddr)
      Entry->setUnnamedAddr(true);

    if (Entry->getType() == Ty)
      return Entry;

    // Make sure the result is of the correct type.
    if (Entry->getType()->getAddressSpace() != Ty->getAddressSpace())
      return llvm::ConstantExpr::getAddrSpaceCast(Entry, Ty);

    return llvm::ConstantExpr::getBitCast(Entry, Ty);
  }

  // This is the first use or definition of a mangled name.  If there is a
  // deferred decl with this name, remember that we need to emit it at the end
  // of the file.
  llvm::StringMap<GlobalDecl>::iterator DDI = DeferredDecls.find(MangledName);
  if (DDI != DeferredDecls.end()) {
    // Move the potentially referenced deferred decl to the DeferredDeclsToEmit
    // list, and remove it from DeferredDecls (since we don't need it anymore).
    DeferredDeclsToEmit.push_back(DDI->second);
    DeferredDecls.erase(DDI);
  }

  unsigned AddrSpace = GetGlobalVarAddressSpace(D, Ty->getAddressSpace());
  llvm::GlobalVariable *GV =
    new llvm::GlobalVariable(getModule(), Ty->getElementType(), false,
                             llvm::GlobalValue::ExternalLinkage,
                             0, MangledName, 0,
                             llvm::GlobalVariable::NotThreadLocal, AddrSpace);

  // Handle things which are present even on external declarations.
  if (D) {
    // FIXME: This code is overly simple and should be merged with other global
    // handling.
    GV->setConstant(isTypeConstant(D->getType(), false));

    // Set linkage and visibility in case we never see a definition.
    LinkageInfo LV = D->getLinkageAndVisibility();
    if (LV.getLinkage() != ExternalLinkage) {
      // Don't set internal linkage on declarations.
    } else {
      if (D->hasAttr<DLLImportAttr>())
        GV->setLinkage(llvm::GlobalValue::DLLImportLinkage);
      else if (D->hasAttr<WeakAttr>() || D->isWeakImported())
        GV->setLinkage(llvm::GlobalValue::ExternalWeakLinkage);

      // Set visibility on a declaration only if it's explicit.
      if (LV.isVisibilityExplicit())
        GV->setVisibility(GetLLVMVisibility(LV.getVisibility()));
    }

    if (D->getTLSKind()) {
      if (D->getTLSKind() == VarDecl::TLS_Dynamic)
        CXXThreadLocals.push_back(std::make_pair(D, GV));
      setTLSMode(GV, *D);
    }

    // If required by the ABI, treat declarations of static data members with
    // inline initializers as definitions.
    if (getCXXABI().isInlineInitializedStaticDataMemberLinkOnce() &&
        D->isStaticDataMember() && D->hasInit() &&
        !D->isThisDeclarationADefinition())
      EmitGlobalVarDefinition(D);
  }

  if (AddrSpace != Ty->getAddressSpace())
    return llvm::ConstantExpr::getAddrSpaceCast(GV, Ty);

  return GV;
}


llvm::GlobalVariable *
CodeGenModule::CreateOrReplaceCXXRuntimeVariable(StringRef Name, 
                                      llvm::Type *Ty,
                                      llvm::GlobalValue::LinkageTypes Linkage) {
  llvm::GlobalVariable *GV = getModule().getNamedGlobal(Name);
  llvm::GlobalVariable *OldGV = 0;

  
  if (GV) {
    // Check if the variable has the right type.
    if (GV->getType()->getElementType() == Ty)
      return GV;

    // Because C++ name mangling, the only way we can end up with an already
    // existing global with the same name is if it has been declared extern "C".
    assert(GV->isDeclaration() && "Declaration has wrong type!");
    OldGV = GV;
  }
  
  // Create a new variable.
  GV = new llvm::GlobalVariable(getModule(), Ty, /*isConstant=*/true,
                                Linkage, 0, Name);
  
  if (OldGV) {
    // Replace occurrences of the old variable if needed.
    GV->takeName(OldGV);
    
    if (!OldGV->use_empty()) {
      llvm::Constant *NewPtrForOldDecl =
      llvm::ConstantExpr::getBitCast(GV, OldGV->getType());
      OldGV->replaceAllUsesWith(NewPtrForOldDecl);
    }
    
    OldGV->eraseFromParent();
  }
  
  return GV;
}

/// GetAddrOfGlobalVar - Return the llvm::Constant for the address of the
/// given global variable.  If Ty is non-null and if the global doesn't exist,
/// then it will be created with the specified type instead of whatever the
/// normal requested type would be.
llvm::Constant *CodeGenModule::GetAddrOfGlobalVar(const VarDecl *D,
                                                  llvm::Type *Ty) {
  assert(D->hasGlobalStorage() && "Not a global variable");
  QualType ASTTy = D->getType();
  if (Ty == 0)
    Ty = getTypes().ConvertTypeForMem(ASTTy);

  llvm::PointerType *PTy =
    llvm::PointerType::get(Ty, getContext().getTargetAddressSpace(ASTTy));

  StringRef MangledName = getMangledName(D);
  return GetOrCreateLLVMGlobal(MangledName, PTy, D);
}

/// CreateRuntimeVariable - Create a new runtime global variable with the
/// specified type and name.
llvm::Constant *
CodeGenModule::CreateRuntimeVariable(llvm::Type *Ty,
                                     StringRef Name) {
  return GetOrCreateLLVMGlobal(Name, llvm::PointerType::getUnqual(Ty), 0,
                               true);
}

void CodeGenModule::EmitTentativeDefinition(const VarDecl *D) {
  assert(!D->getInit() && "Cannot emit definite definitions here!");

  if (MayDeferGeneration(D)) {
    // If we have not seen a reference to this variable yet, place it
    // into the deferred declarations table to be emitted if needed
    // later.
    StringRef MangledName = getMangledName(D);
    if (!GetGlobalValue(MangledName)) {
      DeferredDecls[MangledName] = D;
      return;
    }
  }

  // The tentative definition is the only definition.
  EmitGlobalVarDefinition(D);
}

CharUnits CodeGenModule::GetTargetTypeStoreSize(llvm::Type *Ty) const {
    return Context.toCharUnitsFromBits(
      TheDataLayout.getTypeStoreSizeInBits(Ty));
}

unsigned CodeGenModule::GetGlobalVarAddressSpace(const VarDecl *D,
                                                 unsigned AddrSpace) {
  if (LangOpts.CUDA && CodeGenOpts.CUDAIsDevice) {
    if (D->hasAttr<CUDAConstantAttr>())
      AddrSpace = getContext().getTargetAddressSpace(LangAS::cuda_constant);
    else if (D->hasAttr<CUDASharedAttr>())
      AddrSpace = getContext().getTargetAddressSpace(LangAS::cuda_shared);
    else
      AddrSpace = getContext().getTargetAddressSpace(LangAS::cuda_device);
  }

  return AddrSpace;
}

template<typename SomeDecl>
void CodeGenModule::MaybeHandleStaticInExternC(const SomeDecl *D,
                                               llvm::GlobalValue *GV) {
  if (!getLangOpts().CPlusPlus)
    return;

  // Must have 'used' attribute, or else inline assembly can't rely on
  // the name existing.
  if (!D->template hasAttr<UsedAttr>())
    return;

  // Must have internal linkage and an ordinary name.
  if (!D->getIdentifier() || D->getFormalLinkage() != InternalLinkage)
    return;

  // Must be in an extern "C" context. Entities declared directly within
  // a record are not extern "C" even if the record is in such a context.
  const SomeDecl *First = D->getFirstDecl();
  if (First->getDeclContext()->isRecord() || !First->isInExternCContext())
    return;

  // OK, this is an internal linkage entity inside an extern "C" linkage
  // specification. Make a note of that so we can give it the "expected"
  // mangled name if nothing else is using that name.
  std::pair<StaticExternCMap::iterator, bool> R =
      StaticExternCValues.insert(std::make_pair(D->getIdentifier(), GV));

  // If we have multiple internal linkage entities with the same name
  // in extern "C" regions, none of them gets that name.
  if (!R.second)
    R.first->second = 0;
}

void CodeGenModule::EmitGlobalVarDefinition(const VarDecl *D) {
  llvm::Constant *Init = 0;
  QualType ASTTy = D->getType();
  CXXRecordDecl *RD = ASTTy->getBaseElementTypeUnsafe()->getAsCXXRecordDecl();
  bool NeedsGlobalCtor = false;
  bool NeedsGlobalDtor = RD && !RD->hasTrivialDestructor();

  const VarDecl *InitDecl;
  const Expr *InitExpr = D->getAnyInitializer(InitDecl);

  if (!InitExpr) {
    // This is a tentative definition; tentative definitions are
    // implicitly initialized with { 0 }.
    //
    // Note that tentative definitions are only emitted at the end of
    // a translation unit, so they should never have incomplete
    // type. In addition, EmitTentativeDefinition makes sure that we
    // never attempt to emit a tentative definition if a real one
    // exists. A use may still exists, however, so we still may need
    // to do a RAUW.
    assert(!ASTTy->isIncompleteType() && "Unexpected incomplete type");
    Init = EmitNullConstant(D->getType());
  } else {
    initializedGlobalDecl = GlobalDecl(D);
    Init = EmitConstantInit(*InitDecl);

    if (!Init) {
      QualType T = InitExpr->getType();
      if (D->getType()->isReferenceType())
        T = D->getType();

      if (getLangOpts().CPlusPlus) {
        Init = EmitNullConstant(T);
        NeedsGlobalCtor = true;
      } else {
        ErrorUnsupported(D, "static initializer");
        Init = llvm::UndefValue::get(getTypes().ConvertType(T));
      }
    } else {
      // We don't need an initializer, so remove the entry for the delayed
      // initializer position (just in case this entry was delayed) if we
      // also don't need to register a destructor.
      if (getLangOpts().CPlusPlus && !NeedsGlobalDtor)
        DelayedCXXInitPosition.erase(D);
    }
  }

  llvm::Type* InitType = Init->getType();
  llvm::Constant *Entry = GetAddrOfGlobalVar(D, InitType);

  // Strip off a bitcast if we got one back.
  if (llvm::ConstantExpr *CE = dyn_cast<llvm::ConstantExpr>(Entry)) {
    assert(CE->getOpcode() == llvm::Instruction::BitCast ||
           CE->getOpcode() == llvm::Instruction::AddrSpaceCast ||
           // All zero index gep.
           CE->getOpcode() == llvm::Instruction::GetElementPtr);
    Entry = CE->getOperand(0);
  }

  // Entry is now either a Function or GlobalVariable.
  llvm::GlobalVariable *GV = dyn_cast<llvm::GlobalVariable>(Entry);

  // We have a definition after a declaration with the wrong type.
  // We must make a new GlobalVariable* and update everything that used OldGV
  // (a declaration or tentative definition) with the new GlobalVariable*
  // (which will be a definition).
  //
  // This happens if there is a prototype for a global (e.g.
  // "extern int x[];") and then a definition of a different type (e.g.
  // "int x[10];"). This also happens when an initializer has a different type
  // from the type of the global (this happens with unions).
  if (GV == 0 ||
      GV->getType()->getElementType() != InitType ||
      GV->getType()->getAddressSpace() !=
       GetGlobalVarAddressSpace(D, getContext().getTargetAddressSpace(ASTTy))) {

    // Move the old entry aside so that we'll create a new one.
    Entry->setName(StringRef());

    // Make a new global with the correct type, this is now guaranteed to work.
    GV = cast<llvm::GlobalVariable>(GetAddrOfGlobalVar(D, InitType));

    // Replace all uses of the old global with the new global
    llvm::Constant *NewPtrForOldDecl =
        llvm::ConstantExpr::getBitCast(GV, Entry->getType());
    Entry->replaceAllUsesWith(NewPtrForOldDecl);

    // Erase the old global, since it is no longer used.
    cast<llvm::GlobalValue>(Entry)->eraseFromParent();
  }

  MaybeHandleStaticInExternC(D, GV);

  if (D->hasAttr<AnnotateAttr>())
    AddGlobalAnnotations(D, GV);

  GV->setInitializer(Init);

  // If it is safe to mark the global 'constant', do so now.
  GV->setConstant(!NeedsGlobalCtor && !NeedsGlobalDtor &&
                  isTypeConstant(D->getType(), true));

  GV->setAlignment(getContext().getDeclAlign(D).getQuantity());

  // Set the llvm linkage type as appropriate.
  llvm::GlobalValue::LinkageTypes Linkage = 
    GetLLVMLinkageVarDefinition(D, GV->isConstant());
  GV->setLinkage(Linkage);

  // If required by the ABI, give definitions of static data members with inline
  // initializers linkonce_odr linkage.
  if (getCXXABI().isInlineInitializedStaticDataMemberLinkOnce() &&
      D->isStaticDataMember() && InitExpr &&
      !InitDecl->isThisDeclarationADefinition())
    GV->setLinkage(llvm::GlobalVariable::LinkOnceODRLinkage);

  if (Linkage == llvm::GlobalVariable::CommonLinkage)
    // common vars aren't constant even if declared const.
    GV->setConstant(false);

  SetCommonAttributes(D, GV);

  // Emit the initializer function if necessary.
  if (NeedsGlobalCtor || NeedsGlobalDtor)
    EmitCXXGlobalVarDeclInitFunc(D, GV, NeedsGlobalCtor);

  // If we are compiling with ASan, add metadata indicating dynamically
  // initialized globals.
  if (SanOpts.Address && NeedsGlobalCtor) {
    llvm::Module &M = getModule();

    llvm::NamedMDNode *DynamicInitializers =
        M.getOrInsertNamedMetadata("llvm.asan.dynamically_initialized_globals");
    llvm::Value *GlobalToAdd[] = { GV };
    llvm::MDNode *ThisGlobal = llvm::MDNode::get(VMContext, GlobalToAdd);
    DynamicInitializers->addOperand(ThisGlobal);
  }

  // Emit global variable debug information.
  if (CGDebugInfo *DI = getModuleDebugInfo())
    if (getCodeGenOpts().getDebugInfo() >= CodeGenOptions::LimitedDebugInfo)
      DI->EmitGlobalVariable(GV, D);
}

llvm::GlobalValue::LinkageTypes
CodeGenModule::GetLLVMLinkageVarDefinition(const VarDecl *D, bool isConstant) {
  GVALinkage Linkage = getContext().GetGVALinkageForVariable(D);
  if (Linkage == GVA_Internal)
    return llvm::Function::InternalLinkage;
  else if (D->hasAttr<DLLImportAttr>())
    return llvm::Function::DLLImportLinkage;
  else if (D->hasAttr<DLLExportAttr>())
    return llvm::Function::DLLExportLinkage;
  else if (D->hasAttr<SelectAnyAttr>()) {
    // selectany symbols are externally visible, so use weak instead of
    // linkonce.  MSVC optimizes away references to const selectany globals, so
    // all definitions should be the same and ODR linkage should be used.
    // http://msdn.microsoft.com/en-us/library/5tkz6s71.aspx
    return llvm::GlobalVariable::WeakODRLinkage;
  } else if (D->hasAttr<WeakAttr>()) {
    if (isConstant)
      return llvm::GlobalVariable::WeakODRLinkage;
    else
      return llvm::GlobalVariable::WeakAnyLinkage;
  } else if (Linkage == GVA_TemplateInstantiation ||
             Linkage == GVA_ExplicitTemplateInstantiation)
    return llvm::GlobalVariable::WeakODRLinkage;
  else if (!getLangOpts().CPlusPlus && 
           ((!CodeGenOpts.NoCommon && !D->getAttr<NoCommonAttr>()) ||
             D->getAttr<CommonAttr>()) &&
           !D->hasExternalStorage() && !D->getInit() &&
           !D->getAttr<SectionAttr>() && !D->getTLSKind() &&
           !D->getAttr<WeakImportAttr>()) {
    // Thread local vars aren't considered common linkage.
    return llvm::GlobalVariable::CommonLinkage;
  } else if (D->getTLSKind() == VarDecl::TLS_Dynamic &&
             getTarget().getTriple().isMacOSX())
    // On Darwin, the backing variable for a C++11 thread_local variable always
    // has internal linkage; all accesses should just be calls to the
    // Itanium-specified entry point, which has the normal linkage of the
    // variable.
    return llvm::GlobalValue::InternalLinkage;
  return llvm::GlobalVariable::ExternalLinkage;
}

/// Replace the uses of a function that was declared with a non-proto type.
/// We want to silently drop extra arguments from call sites
static void replaceUsesOfNonProtoConstant(llvm::Constant *old,
                                          llvm::Function *newFn) {
  // Fast path.
  if (old->use_empty()) return;

  llvm::Type *newRetTy = newFn->getReturnType();
  SmallVector<llvm::Value*, 4> newArgs;

  for (llvm::Value::use_iterator ui = old->use_begin(), ue = old->use_end();
         ui != ue; ) {
    llvm::Value::use_iterator use = ui++; // Increment before the use is erased.
    llvm::User *user = *use;

    // Recognize and replace uses of bitcasts.  Most calls to
    // unprototyped functions will use bitcasts.
    if (llvm::ConstantExpr *bitcast = dyn_cast<llvm::ConstantExpr>(user)) {
      if (bitcast->getOpcode() == llvm::Instruction::BitCast)
        replaceUsesOfNonProtoConstant(bitcast, newFn);
      continue;
    }

    // Recognize calls to the function.
    llvm::CallSite callSite(user);
    if (!callSite) continue;
    if (!callSite.isCallee(use)) continue;

    // If the return types don't match exactly, then we can't
    // transform this call unless it's dead.
    if (callSite->getType() != newRetTy && !callSite->use_empty())
      continue;

    // Get the call site's attribute list.
    SmallVector<llvm::AttributeSet, 8> newAttrs;
    llvm::AttributeSet oldAttrs = callSite.getAttributes();

    // Collect any return attributes from the call.
    if (oldAttrs.hasAttributes(llvm::AttributeSet::ReturnIndex))
      newAttrs.push_back(
        llvm::AttributeSet::get(newFn->getContext(),
                                oldAttrs.getRetAttributes()));

    // If the function was passed too few arguments, don't transform.
    unsigned newNumArgs = newFn->arg_size();
    if (callSite.arg_size() < newNumArgs) continue;

    // If extra arguments were passed, we silently drop them.
    // If any of the types mismatch, we don't transform.
    unsigned argNo = 0;
    bool dontTransform = false;
    for (llvm::Function::arg_iterator ai = newFn->arg_begin(),
           ae = newFn->arg_end(); ai != ae; ++ai, ++argNo) {
      if (callSite.getArgument(argNo)->getType() != ai->getType()) {
        dontTransform = true;
        break;
      }

      // Add any parameter attributes.
      if (oldAttrs.hasAttributes(argNo + 1))
        newAttrs.
          push_back(llvm::
                    AttributeSet::get(newFn->getContext(),
                                      oldAttrs.getParamAttributes(argNo + 1)));
    }
    if (dontTransform)
      continue;

    if (oldAttrs.hasAttributes(llvm::AttributeSet::FunctionIndex))
      newAttrs.push_back(llvm::AttributeSet::get(newFn->getContext(),
                                                 oldAttrs.getFnAttributes()));

    // Okay, we can transform this.  Create the new call instruction and copy
    // over the required information.
    newArgs.append(callSite.arg_begin(), callSite.arg_begin() + argNo);

    llvm::CallSite newCall;
    if (callSite.isCall()) {
      newCall = llvm::CallInst::Create(newFn, newArgs, "",
                                       callSite.getInstruction());
    } else {
      llvm::InvokeInst *oldInvoke =
        cast<llvm::InvokeInst>(callSite.getInstruction());
      newCall = llvm::InvokeInst::Create(newFn,
                                         oldInvoke->getNormalDest(),
                                         oldInvoke->getUnwindDest(),
                                         newArgs, "",
                                         callSite.getInstruction());
    }
    newArgs.clear(); // for the next iteration

    if (!newCall->getType()->isVoidTy())
      newCall->takeName(callSite.getInstruction());
    newCall.setAttributes(
                     llvm::AttributeSet::get(newFn->getContext(), newAttrs));
    newCall.setCallingConv(callSite.getCallingConv());

    // Finally, remove the old call, replacing any uses with the new one.
    if (!callSite->use_empty())
      callSite->replaceAllUsesWith(newCall.getInstruction());

    // Copy debug location attached to CI.
    if (!callSite->getDebugLoc().isUnknown())
      newCall->setDebugLoc(callSite->getDebugLoc());
    callSite->eraseFromParent();
  }
}

/// ReplaceUsesOfNonProtoTypeWithRealFunction - This function is called when we
/// implement a function with no prototype, e.g. "int foo() {}".  If there are
/// existing call uses of the old function in the module, this adjusts them to
/// call the new function directly.
///
/// This is not just a cleanup: the always_inline pass requires direct calls to
/// functions to be able to inline them.  If there is a bitcast in the way, it
/// won't inline them.  Instcombine normally deletes these calls, but it isn't
/// run at -O0.
static void ReplaceUsesOfNonProtoTypeWithRealFunction(llvm::GlobalValue *Old,
                                                      llvm::Function *NewFn) {
  // If we're redefining a global as a function, don't transform it.
  if (!isa<llvm::Function>(Old)) return;

  replaceUsesOfNonProtoConstant(Old, NewFn);
}

void CodeGenModule::HandleCXXStaticMemberVarInstantiation(VarDecl *VD) {
  TemplateSpecializationKind TSK = VD->getTemplateSpecializationKind();
  // If we have a definition, this might be a deferred decl. If the
  // instantiation is explicit, make sure we emit it at the end.
  if (VD->getDefinition() && TSK == TSK_ExplicitInstantiationDefinition)
    GetAddrOfGlobalVar(VD);

  EmitTopLevelDecl(VD);
}

void CodeGenModule::EmitGlobalFunctionDefinition(GlobalDecl GD) {
  const FunctionDecl *D = cast<FunctionDecl>(GD.getDecl());

  // Compute the function info and LLVM type.
  const CGFunctionInfo &FI = getTypes().arrangeGlobalDeclaration(GD);
  llvm::FunctionType *Ty = getTypes().GetFunctionType(FI);

  // Get or create the prototype for the function.
  llvm::Constant *Entry = GetAddrOfFunction(GD, Ty);

  // Strip off a bitcast if we got one back.
  if (llvm::ConstantExpr *CE = dyn_cast<llvm::ConstantExpr>(Entry)) {
    assert(CE->getOpcode() == llvm::Instruction::BitCast);
    Entry = CE->getOperand(0);
  }

  if (!cast<llvm::GlobalValue>(Entry)->isDeclaration()) {
    getDiags().Report(D->getLocation(), diag::err_duplicate_mangled_name);
    return;
  }

  if (cast<llvm::GlobalValue>(Entry)->getType()->getElementType() != Ty) {
    llvm::GlobalValue *OldFn = cast<llvm::GlobalValue>(Entry);

    // If the types mismatch then we have to rewrite the definition.
    assert(OldFn->isDeclaration() &&
           "Shouldn't replace non-declaration");

    // F is the Function* for the one with the wrong type, we must make a new
    // Function* and update everything that used F (a declaration) with the new
    // Function* (which will be a definition).
    //
    // This happens if there is a prototype for a function
    // (e.g. "int f()") and then a definition of a different type
    // (e.g. "int f(int x)").  Move the old function aside so that it
    // doesn't interfere with GetAddrOfFunction.
    OldFn->setName(StringRef());
    llvm::Function *NewFn = cast<llvm::Function>(GetAddrOfFunction(GD, Ty));

    // This might be an implementation of a function without a
    // prototype, in which case, try to do special replacement of
    // calls which match the new prototype.  The really key thing here
    // is that we also potentially drop arguments from the call site
    // so as to make a direct call, which makes the inliner happier
    // and suppresses a number of optimizer warnings (!) about
    // dropping arguments.
    if (!OldFn->use_empty()) {
      ReplaceUsesOfNonProtoTypeWithRealFunction(OldFn, NewFn);
      OldFn->removeDeadConstantUsers();
    }

    // Replace uses of F with the Function we will endow with a body.
    if (!Entry->use_empty()) {
      llvm::Constant *NewPtrForOldDecl =
        llvm::ConstantExpr::getBitCast(NewFn, Entry->getType());
      Entry->replaceAllUsesWith(NewPtrForOldDecl);
    }

    // Ok, delete the old function now, which is dead.
    OldFn->eraseFromParent();

    Entry = NewFn;
  }

  // We need to set linkage and visibility on the function before
  // generating code for it because various parts of IR generation
  // want to propagate this information down (e.g. to local static
  // declarations).
  llvm::Function *Fn = cast<llvm::Function>(Entry);
  setFunctionLinkage(GD, Fn);

  // FIXME: this is redundant with part of SetFunctionDefinitionAttributes
  setGlobalVisibility(Fn, D);

  MaybeHandleStaticInExternC(D, Fn);

  CodeGenFunction(*this).GenerateCode(D, Fn, FI);

  SetFunctionDefinitionAttributes(D, Fn);
  SetLLVMFunctionAttributesForDefinition(D, Fn);

  if (const ConstructorAttr *CA = D->getAttr<ConstructorAttr>())
    AddGlobalCtor(Fn, CA->getPriority());
  if (const DestructorAttr *DA = D->getAttr<DestructorAttr>())
    AddGlobalDtor(Fn, DA->getPriority());
  if (D->hasAttr<AnnotateAttr>())
    AddGlobalAnnotations(D, Fn);
}

void CodeGenModule::EmitAliasDefinition(GlobalDecl GD) {
  const ValueDecl *D = cast<ValueDecl>(GD.getDecl());
  const AliasAttr *AA = D->getAttr<AliasAttr>();
  assert(AA && "Not an alias?");

  StringRef MangledName = getMangledName(GD);

  // If there is a definition in the module, then it wins over the alias.
  // This is dubious, but allow it to be safe.  Just ignore the alias.
  llvm::GlobalValue *Entry = GetGlobalValue(MangledName);
  if (Entry && !Entry->isDeclaration())
    return;

  Aliases.push_back(GD);

  llvm::Type *DeclTy = getTypes().ConvertTypeForMem(D->getType());

  // Create a reference to the named value.  This ensures that it is emitted
  // if a deferred decl.
  llvm::Constant *Aliasee;
  if (isa<llvm::FunctionType>(DeclTy))
    Aliasee = GetOrCreateLLVMFunction(AA->getAliasee(), DeclTy, GD,
                                      /*ForVTable=*/false);
  else
    Aliasee = GetOrCreateLLVMGlobal(AA->getAliasee(),
                                    llvm::PointerType::getUnqual(DeclTy), 0);

  // Create the new alias itself, but don't set a name yet.
  llvm::GlobalValue *GA =
    new llvm::GlobalAlias(Aliasee->getType(),
                          llvm::Function::ExternalLinkage,
                          "", Aliasee, &getModule());

  if (Entry) {
    assert(Entry->isDeclaration());

    // If there is a declaration in the module, then we had an extern followed
    // by the alias, as in:
    //   extern int test6();
    //   ...
    //   int test6() __attribute__((alias("test7")));
    //
    // Remove it and replace uses of it with the alias.
    GA->takeName(Entry);

    Entry->replaceAllUsesWith(llvm::ConstantExpr::getBitCast(GA,
                                                          Entry->getType()));
    Entry->eraseFromParent();
  } else {
    GA->setName(MangledName);
  }

  // Set attributes which are particular to an alias; this is a
  // specialization of the attributes which may be set on a global
  // variable/function.
  if (D->hasAttr<DLLExportAttr>()) {
    if (const FunctionDecl *FD = dyn_cast<FunctionDecl>(D)) {
      // The dllexport attribute is ignored for undefined symbols.
      if (FD->hasBody())
        GA->setLinkage(llvm::Function::DLLExportLinkage);
    } else {
      GA->setLinkage(llvm::Function::DLLExportLinkage);
    }
  } else if (D->hasAttr<WeakAttr>() ||
             D->hasAttr<WeakRefAttr>() ||
             D->isWeakImported()) {
    GA->setLinkage(llvm::Function::WeakAnyLinkage);
  }

  SetCommonAttributes(D, GA);
}

llvm::Function *CodeGenModule::getIntrinsic(unsigned IID,
                                            ArrayRef<llvm::Type*> Tys) {
  return llvm::Intrinsic::getDeclaration(&getModule(), (llvm::Intrinsic::ID)IID,
                                         Tys);
}

static llvm::StringMapEntry<llvm::Constant*> &
GetConstantCFStringEntry(llvm::StringMap<llvm::Constant*> &Map,
                         const StringLiteral *Literal,
                         bool TargetIsLSB,
                         bool &IsUTF16,
                         unsigned &StringLength) {
  StringRef String = Literal->getString();
  unsigned NumBytes = String.size();

  // Check for simple case.
  if (!Literal->containsNonAsciiOrNull()) {
    StringLength = NumBytes;
    return Map.GetOrCreateValue(String);
  }

  // Otherwise, convert the UTF8 literals into a string of shorts.
  IsUTF16 = true;

  SmallVector<UTF16, 128> ToBuf(NumBytes + 1); // +1 for ending nulls.
  const UTF8 *FromPtr = (const UTF8 *)String.data();
  UTF16 *ToPtr = &ToBuf[0];

  (void)ConvertUTF8toUTF16(&FromPtr, FromPtr + NumBytes,
                           &ToPtr, ToPtr + NumBytes,
                           strictConversion);

  // ConvertUTF8toUTF16 returns the length in ToPtr.
  StringLength = ToPtr - &ToBuf[0];

  // Add an explicit null.
  *ToPtr = 0;
  return Map.
    GetOrCreateValue(StringRef(reinterpret_cast<const char *>(ToBuf.data()),
                               (StringLength + 1) * 2));
}

static llvm::StringMapEntry<llvm::Constant*> &
GetConstantStringEntry(llvm::StringMap<llvm::Constant*> &Map,
                       const StringLiteral *Literal,
                       unsigned &StringLength) {
  StringRef String = Literal->getString();
  StringLength = String.size();
  return Map.GetOrCreateValue(String);
}

llvm::Constant *
CodeGenModule::GetAddrOfConstantCFString(const StringLiteral *Literal) {
  unsigned StringLength = 0;
  bool isUTF16 = false;
  llvm::StringMapEntry<llvm::Constant*> &Entry =
    GetConstantCFStringEntry(CFConstantStringMap, Literal,
                             getDataLayout().isLittleEndian(),
                             isUTF16, StringLength);

  if (llvm::Constant *C = Entry.getValue())
    return C;

  llvm::Constant *Zero = llvm::Constant::getNullValue(Int32Ty);
  llvm::Constant *Zeros[] = { Zero, Zero };
  llvm::Value *V;
  
  // If we don't already have it, get __CFConstantStringClassReference.
  if (!CFConstantStringClassRef) {
    llvm::Type *Ty = getTypes().ConvertType(getContext().IntTy);
    Ty = llvm::ArrayType::get(Ty, 0);
    llvm::Constant *GV = CreateRuntimeVariable(Ty,
                                           "__CFConstantStringClassReference");
    // Decay array -> ptr
    V = llvm::ConstantExpr::getGetElementPtr(GV, Zeros);
    CFConstantStringClassRef = V;
  }
  else
    V = CFConstantStringClassRef;

  QualType CFTy = getContext().getCFConstantStringType();

  llvm::StructType *STy =
    cast<llvm::StructType>(getTypes().ConvertType(CFTy));

  llvm::Constant *Fields[4];

  // Class pointer.
  Fields[0] = cast<llvm::ConstantExpr>(V);

  // Flags.
  llvm::Type *Ty = getTypes().ConvertType(getContext().UnsignedIntTy);
  Fields[1] = isUTF16 ? llvm::ConstantInt::get(Ty, 0x07d0) :
    llvm::ConstantInt::get(Ty, 0x07C8);

  // String pointer.
  llvm::Constant *C = 0;
  if (isUTF16) {
    ArrayRef<uint16_t> Arr =
      llvm::makeArrayRef<uint16_t>(reinterpret_cast<uint16_t*>(
                                     const_cast<char *>(Entry.getKey().data())),
                                   Entry.getKey().size() / 2);
    C = llvm::ConstantDataArray::get(VMContext, Arr);
  } else {
    C = llvm::ConstantDataArray::getString(VMContext, Entry.getKey());
  }

  llvm::GlobalValue::LinkageTypes Linkage;
  if (isUTF16)
    // FIXME: why do utf strings get "_" labels instead of "L" labels?
    Linkage = llvm::GlobalValue::InternalLinkage;
  else
    // FIXME: With OS X ld 123.2 (xcode 4) and LTO we would get a linker error
    // when using private linkage. It is not clear if this is a bug in ld
    // or a reasonable new restriction.
    Linkage = llvm::GlobalValue::LinkerPrivateLinkage;
  
  // Note: -fwritable-strings doesn't make the backing store strings of
  // CFStrings writable. (See <rdar://problem/10657500>)
  llvm::GlobalVariable *GV =
    new llvm::GlobalVariable(getModule(), C->getType(), /*isConstant=*/true,
                             Linkage, C, ".str");
  GV->setUnnamedAddr(true);
  // Don't enforce the target's minimum global alignment, since the only use
  // of the string is via this class initializer.
  if (isUTF16) {
    CharUnits Align = getContext().getTypeAlignInChars(getContext().ShortTy);
    GV->setAlignment(Align.getQuantity());
  } else {
    CharUnits Align = getContext().getTypeAlignInChars(getContext().CharTy);
    GV->setAlignment(Align.getQuantity());
  }

  // String.
  Fields[2] = llvm::ConstantExpr::getGetElementPtr(GV, Zeros);

  if (isUTF16)
    // Cast the UTF16 string to the correct type.
    Fields[2] = llvm::ConstantExpr::getBitCast(Fields[2], Int8PtrTy);

  // String length.
  Ty = getTypes().ConvertType(getContext().LongTy);
  Fields[3] = llvm::ConstantInt::get(Ty, StringLength);

  // The struct.
  C = llvm::ConstantStruct::get(STy, Fields);
  GV = new llvm::GlobalVariable(getModule(), C->getType(), true,
                                llvm::GlobalVariable::PrivateLinkage, C,
                                "_unnamed_cfstring_");
  if (const char *Sect = getTarget().getCFStringSection())
    GV->setSection(Sect);
  Entry.setValue(GV);

  return GV;
}

static RecordDecl *
CreateRecordDecl(const ASTContext &Ctx, RecordDecl::TagKind TK,
                 DeclContext *DC, IdentifierInfo *Id) {
  SourceLocation Loc;
  if (Ctx.getLangOpts().CPlusPlus)
    return CXXRecordDecl::Create(Ctx, TK, DC, Loc, Loc, Id);
  else
    return RecordDecl::Create(Ctx, TK, DC, Loc, Loc, Id);
}

llvm::Constant *
CodeGenModule::GetAddrOfConstantString(const StringLiteral *Literal) {
  unsigned StringLength = 0;
  llvm::StringMapEntry<llvm::Constant*> &Entry =
    GetConstantStringEntry(CFConstantStringMap, Literal, StringLength);
  
  if (llvm::Constant *C = Entry.getValue())
    return C;
  
  llvm::Constant *Zero = llvm::Constant::getNullValue(Int32Ty);
  llvm::Constant *Zeros[] = { Zero, Zero };
  llvm::Value *V;
  // If we don't already have it, get _NSConstantStringClassReference.
  if (!ConstantStringClassRef) {
    std::string StringClass(getLangOpts().ObjCConstantStringClass);
    llvm::Type *Ty = getTypes().ConvertType(getContext().IntTy);
    llvm::Constant *GV;
    if (LangOpts.ObjCRuntime.isNonFragile()) {
      std::string str = 
        StringClass.empty() ? "OBJC_CLASS_$_NSConstantString" 
                            : "OBJC_CLASS_$_" + StringClass;
      GV = getObjCRuntime().GetClassGlobal(str);
      // Make sure the result is of the correct type.
      llvm::Type *PTy = llvm::PointerType::getUnqual(Ty);
      V = llvm::ConstantExpr::getBitCast(GV, PTy);
      ConstantStringClassRef = V;
    } else {
      std::string str =
        StringClass.empty() ? "_NSConstantStringClassReference"
                            : "_" + StringClass + "ClassReference";
      llvm::Type *PTy = llvm::ArrayType::get(Ty, 0);
      GV = CreateRuntimeVariable(PTy, str);
      // Decay array -> ptr
      V = llvm::ConstantExpr::getGetElementPtr(GV, Zeros);
      ConstantStringClassRef = V;
    }
  }
  else
    V = ConstantStringClassRef;

  if (!NSConstantStringType) {
    // Construct the type for a constant NSString.
    RecordDecl *D = CreateRecordDecl(Context, TTK_Struct, 
                                     Context.getTranslationUnitDecl(),
                                   &Context.Idents.get("__builtin_NSString"));
    D->startDefinition();
      
    QualType FieldTypes[3];
    
    // const int *isa;
    FieldTypes[0] = Context.getPointerType(Context.IntTy.withConst());
    // const char *str;
    FieldTypes[1] = Context.getPointerType(Context.CharTy.withConst());
    // unsigned int length;
    FieldTypes[2] = Context.UnsignedIntTy;
    
    // Create fields
    for (unsigned i = 0; i < 3; ++i) {
      FieldDecl *Field = FieldDecl::Create(Context, D,
                                           SourceLocation(),
                                           SourceLocation(), 0,
                                           FieldTypes[i], /*TInfo=*/0,
                                           /*BitWidth=*/0,
                                           /*Mutable=*/false,
                                           ICIS_NoInit);
      Field->setAccess(AS_public);
      D->addDecl(Field);
    }
    
    D->completeDefinition();
    QualType NSTy = Context.getTagDeclType(D);
    NSConstantStringType = cast<llvm::StructType>(getTypes().ConvertType(NSTy));
  }
  
  llvm::Constant *Fields[3];
  
  // Class pointer.
  Fields[0] = cast<llvm::ConstantExpr>(V);
  
  // String pointer.
  llvm::Constant *C =
    llvm::ConstantDataArray::getString(VMContext, Entry.getKey());
  
  llvm::GlobalValue::LinkageTypes Linkage;
  bool isConstant;
  Linkage = llvm::GlobalValue::PrivateLinkage;
  isConstant = !LangOpts.WritableStrings;
  
  llvm::GlobalVariable *GV =
  new llvm::GlobalVariable(getModule(), C->getType(), isConstant, Linkage, C,
                           ".str");
  GV->setUnnamedAddr(true);
  // Don't enforce the target's minimum global alignment, since the only use
  // of the string is via this class initializer.
  CharUnits Align = getContext().getTypeAlignInChars(getContext().CharTy);
  GV->setAlignment(Align.getQuantity());
  Fields[1] = llvm::ConstantExpr::getGetElementPtr(GV, Zeros);
  
  // String length.
  llvm::Type *Ty = getTypes().ConvertType(getContext().UnsignedIntTy);
  Fields[2] = llvm::ConstantInt::get(Ty, StringLength);
  
  // The struct.
  C = llvm::ConstantStruct::get(NSConstantStringType, Fields);
  GV = new llvm::GlobalVariable(getModule(), C->getType(), true,
                                llvm::GlobalVariable::PrivateLinkage, C,
                                "_unnamed_nsstring_");
  // FIXME. Fix section.
  if (const char *Sect = 
        LangOpts.ObjCRuntime.isNonFragile() 
          ? getTarget().getNSStringNonFragileABISection() 
          : getTarget().getNSStringSection())
    GV->setSection(Sect);
  Entry.setValue(GV);
  
  return GV;
}

QualType CodeGenModule::getObjCFastEnumerationStateType() {
  if (ObjCFastEnumerationStateType.isNull()) {
    RecordDecl *D = CreateRecordDecl(Context, TTK_Struct, 
                                     Context.getTranslationUnitDecl(),
                      &Context.Idents.get("__objcFastEnumerationState"));
    D->startDefinition();
    
    QualType FieldTypes[] = {
      Context.UnsignedLongTy,
      Context.getPointerType(Context.getObjCIdType()),
      Context.getPointerType(Context.UnsignedLongTy),
      Context.getConstantArrayType(Context.UnsignedLongTy,
                           llvm::APInt(32, 5), ArrayType::Normal, 0)
    };
    
    for (size_t i = 0; i < 4; ++i) {
      FieldDecl *Field = FieldDecl::Create(Context,
                                           D,
                                           SourceLocation(),
                                           SourceLocation(), 0,
                                           FieldTypes[i], /*TInfo=*/0,
                                           /*BitWidth=*/0,
                                           /*Mutable=*/false,
                                           ICIS_NoInit);
      Field->setAccess(AS_public);
      D->addDecl(Field);
    }
    
    D->completeDefinition();
    ObjCFastEnumerationStateType = Context.getTagDeclType(D);
  }
  
  return ObjCFastEnumerationStateType;
}

llvm::Constant *
CodeGenModule::GetConstantArrayFromStringLiteral(const StringLiteral *E) {
  assert(!E->getType()->isPointerType() && "Strings are always arrays");
  
  // Don't emit it as the address of the string, emit the string data itself
  // as an inline array.
  if (E->getCharByteWidth() == 1) {
    SmallString<64> Str(E->getString());

    // Resize the string to the right size, which is indicated by its type.
    const ConstantArrayType *CAT = Context.getAsConstantArrayType(E->getType());
    Str.resize(CAT->getSize().getZExtValue());
    return llvm::ConstantDataArray::getString(VMContext, Str, false);
  }
  
  llvm::ArrayType *AType =
    cast<llvm::ArrayType>(getTypes().ConvertType(E->getType()));
  llvm::Type *ElemTy = AType->getElementType();
  unsigned NumElements = AType->getNumElements();

  // Wide strings have either 2-byte or 4-byte elements.
  if (ElemTy->getPrimitiveSizeInBits() == 16) {
    SmallVector<uint16_t, 32> Elements;
    Elements.reserve(NumElements);

    for(unsigned i = 0, e = E->getLength(); i != e; ++i)
      Elements.push_back(E->getCodeUnit(i));
    Elements.resize(NumElements);
    return llvm::ConstantDataArray::get(VMContext, Elements);
  }
  
  assert(ElemTy->getPrimitiveSizeInBits() == 32);
  SmallVector<uint32_t, 32> Elements;
  Elements.reserve(NumElements);
  
  for(unsigned i = 0, e = E->getLength(); i != e; ++i)
    Elements.push_back(E->getCodeUnit(i));
  Elements.resize(NumElements);
  return llvm::ConstantDataArray::get(VMContext, Elements);
}

/// GetAddrOfConstantStringFromLiteral - Return a pointer to a
/// constant array for the given string literal.
llvm::Constant *
CodeGenModule::GetAddrOfConstantStringFromLiteral(const StringLiteral *S) {
  CharUnits Align = getContext().getAlignOfGlobalVarInChars(S->getType());
  if (S->isAscii() || S->isUTF8()) {
    SmallString<64> Str(S->getString());
    
    // Resize the string to the right size, which is indicated by its type.
    const ConstantArrayType *CAT = Context.getAsConstantArrayType(S->getType());
    Str.resize(CAT->getSize().getZExtValue());
    return GetAddrOfConstantString(Str, /*GlobalName*/ 0, Align.getQuantity());
  }

  // FIXME: the following does not memoize wide strings.
  llvm::Constant *C = GetConstantArrayFromStringLiteral(S);
  llvm::GlobalVariable *GV =
    new llvm::GlobalVariable(getModule(),C->getType(),
                             !LangOpts.WritableStrings,
                             llvm::GlobalValue::PrivateLinkage,
                             C,".str");

  GV->setAlignment(Align.getQuantity());
  GV->setUnnamedAddr(true);
  return GV;
}

/// GetAddrOfConstantStringFromObjCEncode - Return a pointer to a constant
/// array for the given ObjCEncodeExpr node.
llvm::Constant *
CodeGenModule::GetAddrOfConstantStringFromObjCEncode(const ObjCEncodeExpr *E) {
  std::string Str;
  getContext().getObjCEncodingForType(E->getEncodedType(), Str);

  return GetAddrOfConstantCString(Str);
}


/// GenerateWritableString -- Creates storage for a string literal.
static llvm::GlobalVariable *GenerateStringLiteral(StringRef str,
                                             bool constant,
                                             CodeGenModule &CGM,
                                             const char *GlobalName,
                                             unsigned Alignment) {
  // Create Constant for this string literal. Don't add a '\0'.
  llvm::Constant *C =
      llvm::ConstantDataArray::getString(CGM.getLLVMContext(), str, false);

  // OpenCL v1.1 s6.5.3: a string literal is in the constant address space.
  unsigned AddrSpace = 0;
  if (CGM.getLangOpts().OpenCL)
    AddrSpace = CGM.getContext().getTargetAddressSpace(LangAS::opencl_constant);

  // Create a global variable for this string
  llvm::GlobalVariable *GV = new llvm::GlobalVariable(
      CGM.getModule(), C->getType(), constant,
      llvm::GlobalValue::PrivateLinkage, C, GlobalName, 0,
      llvm::GlobalVariable::NotThreadLocal, AddrSpace);
  GV->setAlignment(Alignment);
  GV->setUnnamedAddr(true);
  return GV;
}

/// GetAddrOfConstantString - Returns a pointer to a character array
/// containing the literal. This contents are exactly that of the
/// given string, i.e. it will not be null terminated automatically;
/// see GetAddrOfConstantCString. Note that whether the result is
/// actually a pointer to an LLVM constant depends on
/// Feature.WriteableStrings.
///
/// The result has pointer to array type.
llvm::Constant *CodeGenModule::GetAddrOfConstantString(StringRef Str,
                                                       const char *GlobalName,
                                                       unsigned Alignment) {
  // Get the default prefix if a name wasn't specified.
  if (!GlobalName)
    GlobalName = ".str";

  if (Alignment == 0)
    Alignment = getContext().getAlignOfGlobalVarInChars(getContext().CharTy)
      .getQuantity();

  // Don't share any string literals if strings aren't constant.
  if (LangOpts.WritableStrings)
    return GenerateStringLiteral(Str, false, *this, GlobalName, Alignment);

  llvm::StringMapEntry<llvm::GlobalVariable *> &Entry =
    ConstantStringMap.GetOrCreateValue(Str);

  if (llvm::GlobalVariable *GV = Entry.getValue()) {
    if (Alignment > GV->getAlignment()) {
      GV->setAlignment(Alignment);
    }
    return GV;
  }

  // Create a global variable for this.
  llvm::GlobalVariable *GV = GenerateStringLiteral(Str, true, *this, GlobalName,
                                                   Alignment);
  Entry.setValue(GV);
  return GV;
}

/// GetAddrOfConstantCString - Returns a pointer to a character
/// array containing the literal and a terminating '\0'
/// character. The result has pointer to array type.
llvm::Constant *CodeGenModule::GetAddrOfConstantCString(const std::string &Str,
                                                        const char *GlobalName,
                                                        unsigned Alignment) {
  StringRef StrWithNull(Str.c_str(), Str.size() + 1);
  return GetAddrOfConstantString(StrWithNull, GlobalName, Alignment);
}

llvm::Constant *CodeGenModule::GetAddrOfGlobalTemporary(
    const MaterializeTemporaryExpr *E, const Expr *Init) {
  assert((E->getStorageDuration() == SD_Static ||
          E->getStorageDuration() == SD_Thread) && "not a global temporary");
  const VarDecl *VD = cast<VarDecl>(E->getExtendingDecl());

  // If we're not materializing a subobject of the temporary, keep the
  // cv-qualifiers from the type of the MaterializeTemporaryExpr.
  QualType MaterializedType = Init->getType();
  if (Init == E->GetTemporaryExpr())
    MaterializedType = E->getType();

  llvm::Constant *&Slot = MaterializedGlobalTemporaryMap[E];
  if (Slot)
    return Slot;

  // FIXME: If an externally-visible declaration extends multiple temporaries,
  // we need to give each temporary the same name in every translation unit (and
  // we also need to make the temporaries externally-visible).
  SmallString<256> Name;
  llvm::raw_svector_ostream Out(Name);
  getCXXABI().getMangleContext().mangleReferenceTemporary(VD, Out);
  Out.flush();

  APValue *Value = 0;
  if (E->getStorageDuration() == SD_Static) {
    // We might have a cached constant initializer for this temporary. Note
    // that this might have a different value from the value computed by
    // evaluating the initializer if the surrounding constant expression
    // modifies the temporary.
    Value = getContext().getMaterializedTemporaryValue(E, false);
    if (Value && Value->isUninit())
      Value = 0;
  }

  // Try evaluating it now, it might have a constant initializer.
  Expr::EvalResult EvalResult;
  if (!Value && Init->EvaluateAsRValue(EvalResult, getContext()) &&
      !EvalResult.hasSideEffects())
    Value = &EvalResult.Val;

  llvm::Constant *InitialValue = 0;
  bool Constant = false;
  llvm::Type *Type;
  if (Value) {
    // The temporary has a constant initializer, use it.
    InitialValue = EmitConstantValue(*Value, MaterializedType, 0);
    Constant = isTypeConstant(MaterializedType, /*ExcludeCtor*/Value);
    Type = InitialValue->getType();
  } else {
    // No initializer, the initialization will be provided when we
    // initialize the declaration which performed lifetime extension.
    Type = getTypes().ConvertTypeForMem(MaterializedType);
  }

  // Create a global variable for this lifetime-extended temporary.
  llvm::GlobalVariable *GV =
    new llvm::GlobalVariable(getModule(), Type, Constant,
                             llvm::GlobalValue::PrivateLinkage,
                             InitialValue, Name.c_str());
  GV->setAlignment(
      getContext().getTypeAlignInChars(MaterializedType).getQuantity());
  if (VD->getTLSKind())
    setTLSMode(GV, *VD);
  Slot = GV;
  return GV;
}

/// EmitObjCPropertyImplementations - Emit information for synthesized
/// properties for an implementation.
void CodeGenModule::EmitObjCPropertyImplementations(const
                                                    ObjCImplementationDecl *D) {
  for (ObjCImplementationDecl::propimpl_iterator
         i = D->propimpl_begin(), e = D->propimpl_end(); i != e; ++i) {
    ObjCPropertyImplDecl *PID = *i;

    // Dynamic is just for type-checking.
    if (PID->getPropertyImplementation() == ObjCPropertyImplDecl::Synthesize) {
      ObjCPropertyDecl *PD = PID->getPropertyDecl();

      // Determine which methods need to be implemented, some may have
      // been overridden. Note that ::isPropertyAccessor is not the method
      // we want, that just indicates if the decl came from a
      // property. What we want to know is if the method is defined in
      // this implementation.
      if (!D->getInstanceMethod(PD->getGetterName()))
        CodeGenFunction(*this).GenerateObjCGetter(
                                 const_cast<ObjCImplementationDecl *>(D), PID);
      if (!PD->isReadOnly() &&
          !D->getInstanceMethod(PD->getSetterName()))
        CodeGenFunction(*this).GenerateObjCSetter(
                                 const_cast<ObjCImplementationDecl *>(D), PID);
    }
  }
}

static bool needsDestructMethod(ObjCImplementationDecl *impl) {
  const ObjCInterfaceDecl *iface = impl->getClassInterface();
  for (const ObjCIvarDecl *ivar = iface->all_declared_ivar_begin();
       ivar; ivar = ivar->getNextIvar())
    if (ivar->getType().isDestructedType())
      return true;

  return false;
}

/// EmitObjCIvarInitializations - Emit information for ivar initialization
/// for an implementation.
void CodeGenModule::EmitObjCIvarInitializations(ObjCImplementationDecl *D) {
  // We might need a .cxx_destruct even if we don't have any ivar initializers.
  if (needsDestructMethod(D)) {
    IdentifierInfo *II = &getContext().Idents.get(".cxx_destruct");
    Selector cxxSelector = getContext().Selectors.getSelector(0, &II);
    ObjCMethodDecl *DTORMethod =
      ObjCMethodDecl::Create(getContext(), D->getLocation(), D->getLocation(),
                             cxxSelector, getContext().VoidTy, 0, D,
                             /*isInstance=*/true, /*isVariadic=*/false,
                          /*isPropertyAccessor=*/true, /*isImplicitlyDeclared=*/true,
                             /*isDefined=*/false, ObjCMethodDecl::Required);
    D->addInstanceMethod(DTORMethod);
    CodeGenFunction(*this).GenerateObjCCtorDtorMethod(D, DTORMethod, false);
    D->setHasDestructors(true);
  }

  // If the implementation doesn't have any ivar initializers, we don't need
  // a .cxx_construct.
  if (D->getNumIvarInitializers() == 0)
    return;
  
  IdentifierInfo *II = &getContext().Idents.get(".cxx_construct");
  Selector cxxSelector = getContext().Selectors.getSelector(0, &II);
  // The constructor returns 'self'.
  ObjCMethodDecl *CTORMethod = ObjCMethodDecl::Create(getContext(), 
                                                D->getLocation(),
                                                D->getLocation(),
                                                cxxSelector,
                                                getContext().getObjCIdType(), 0, 
                                                D, /*isInstance=*/true,
                                                /*isVariadic=*/false,
                                                /*isPropertyAccessor=*/true,
                                                /*isImplicitlyDeclared=*/true,
                                                /*isDefined=*/false,
                                                ObjCMethodDecl::Required);
  D->addInstanceMethod(CTORMethod);
  CodeGenFunction(*this).GenerateObjCCtorDtorMethod(D, CTORMethod, true);
  D->setHasNonZeroConstructors(true);
}

/// EmitNamespace - Emit all declarations in a namespace.
void CodeGenModule::EmitNamespace(const NamespaceDecl *ND) {
  for (RecordDecl::decl_iterator I = ND->decls_begin(), E = ND->decls_end();
       I != E; ++I) {
    if (const VarDecl *VD = dyn_cast<VarDecl>(*I))
      if (VD->getTemplateSpecializationKind() != TSK_ExplicitSpecialization &&
          VD->getTemplateSpecializationKind() != TSK_Undeclared)
        continue;
    EmitTopLevelDecl(*I);
  }
}

// EmitLinkageSpec - Emit all declarations in a linkage spec.
void CodeGenModule::EmitLinkageSpec(const LinkageSpecDecl *LSD) {
  if (LSD->getLanguage() != LinkageSpecDecl::lang_c &&
      LSD->getLanguage() != LinkageSpecDecl::lang_cxx) {
    ErrorUnsupported(LSD, "linkage spec");
    return;
  }

  for (RecordDecl::decl_iterator I = LSD->decls_begin(), E = LSD->decls_end();
       I != E; ++I) {
    // Meta-data for ObjC class includes references to implemented methods.
    // Generate class's method definitions first.
    if (ObjCImplDecl *OID = dyn_cast<ObjCImplDecl>(*I)) {
      for (ObjCContainerDecl::method_iterator M = OID->meth_begin(),
           MEnd = OID->meth_end();
           M != MEnd; ++M)
        EmitTopLevelDecl(*M);
    }
    EmitTopLevelDecl(*I);
  }
}

/// EmitTopLevelDecl - Emit code for a single top level declaration.
void CodeGenModule::EmitTopLevelDecl(Decl *D) {
  // Ignore dependent declarations.
  if (D->getDeclContext() && D->getDeclContext()->isDependentContext())
    return;

  switch (D->getKind()) {
  case Decl::CXXConversion:
  case Decl::CXXMethod:
  case Decl::Function:
    // Skip function templates
    if (cast<FunctionDecl>(D)->getDescribedFunctionTemplate() ||
        cast<FunctionDecl>(D)->isLateTemplateParsed())
      return;

    EmitGlobal(cast<FunctionDecl>(D));
    break;

  case Decl::Var:
    // Skip variable templates
    if (cast<VarDecl>(D)->getDescribedVarTemplate())
      return;
  case Decl::VarTemplateSpecialization:
    EmitGlobal(cast<VarDecl>(D));
    break;

  // Indirect fields from global anonymous structs and unions can be
  // ignored; only the actual variable requires IR gen support.
  case Decl::IndirectField:
    break;

  // C++ Decls
  case Decl::Namespace:
    EmitNamespace(cast<NamespaceDecl>(D));
    break;
    // No code generation needed.
  case Decl::UsingShadow:
  case Decl::Using:
  case Decl::ClassTemplate:
  case Decl::VarTemplate:
  case Decl::VarTemplatePartialSpecialization:
  case Decl::FunctionTemplate:
  case Decl::TypeAliasTemplate:
  case Decl::Block:
  case Decl::Empty:
    break;
  case Decl::NamespaceAlias:
    if (CGDebugInfo *DI = getModuleDebugInfo())
        DI->EmitNamespaceAlias(cast<NamespaceAliasDecl>(*D));
    return;
  case Decl::UsingDirective: // using namespace X; [C++]
    if (CGDebugInfo *DI = getModuleDebugInfo())
      DI->EmitUsingDirective(cast<UsingDirectiveDecl>(*D));
    return;
  case Decl::CXXConstructor:
    // Skip function templates
    if (cast<FunctionDecl>(D)->getDescribedFunctionTemplate() ||
        cast<FunctionDecl>(D)->isLateTemplateParsed())
      return;
      
    getCXXABI().EmitCXXConstructors(cast<CXXConstructorDecl>(D));
    break;
  case Decl::CXXDestructor:
    if (cast<FunctionDecl>(D)->isLateTemplateParsed())
      return;
    getCXXABI().EmitCXXDestructors(cast<CXXDestructorDecl>(D));
    break;

  case Decl::StaticAssert:
    // Nothing to do.
    break;

  // Objective-C Decls

  // Forward declarations, no (immediate) code generation.
  case Decl::ObjCInterface:
  case Decl::ObjCCategory:
    break;

  case Decl::ObjCProtocol: {
    ObjCProtocolDecl *Proto = cast<ObjCProtocolDecl>(D);
    if (Proto->isThisDeclarationADefinition())
      ObjCRuntime->GenerateProtocol(Proto);
    break;
  }
      
  case Decl::ObjCCategoryImpl:
    // Categories have properties but don't support synthesize so we
    // can ignore them here.
    ObjCRuntime->GenerateCategory(cast<ObjCCategoryImplDecl>(D));
    break;

  case Decl::ObjCImplementation: {
    ObjCImplementationDecl *OMD = cast<ObjCImplementationDecl>(D);
    EmitObjCPropertyImplementations(OMD);
    EmitObjCIvarInitializations(OMD);
    ObjCRuntime->GenerateClass(OMD);
    // Emit global variable debug information.
    if (CGDebugInfo *DI = getModuleDebugInfo())
      if (getCodeGenOpts().getDebugInfo() >= CodeGenOptions::LimitedDebugInfo)
        DI->getOrCreateInterfaceType(getContext().getObjCInterfaceType(
            OMD->getClassInterface()), OMD->getLocation());
    break;
  }
  case Decl::ObjCMethod: {
    ObjCMethodDecl *OMD = cast<ObjCMethodDecl>(D);
    // If this is not a prototype, emit the body.
    if (OMD->getBody())
      CodeGenFunction(*this).GenerateObjCMethod(OMD);
    break;
  }
  case Decl::ObjCCompatibleAlias:
    ObjCRuntime->RegisterAlias(cast<ObjCCompatibleAliasDecl>(D));
    break;

  case Decl::LinkageSpec:
    EmitLinkageSpec(cast<LinkageSpecDecl>(D));
    break;

  case Decl::FileScopeAsm: {
    FileScopeAsmDecl *AD = cast<FileScopeAsmDecl>(D);
    StringRef AsmString = AD->getAsmString()->getString();

    const std::string &S = getModule().getModuleInlineAsm();
    if (S.empty())
      getModule().setModuleInlineAsm(AsmString);
    else if (S.end()[-1] == '\n')
      getModule().setModuleInlineAsm(S + AsmString.str());
    else
      getModule().setModuleInlineAsm(S + '\n' + AsmString.str());
    break;
  }

  case Decl::Import: {
    ImportDecl *Import = cast<ImportDecl>(D);

    // Ignore import declarations that come from imported modules.
    if (clang::Module *Owner = Import->getOwningModule()) {
      if (getLangOpts().CurrentModule.empty() ||
          Owner->getTopLevelModule()->Name == getLangOpts().CurrentModule)
        break;
    }

    ImportedModules.insert(Import->getImportedModule());
    break;
  }
  case Decl::OMPThreadPrivate:
    EmitOMPThreadPrivate(cast<OMPThreadPrivateDecl>(D));
    break;
  case Decl::OMPDeclareReduction:
    EmitOMPDeclareReduction(cast<OMPDeclareReductionDecl>(D));
    break;

  default:
    // Make sure we handled everything we should, every other kind is a
    // non-top-level decl.  FIXME: Would be nice to have an isTopLevelDeclKind
    // function. Need to recode Decl::Kind to do that easily.
    assert(isa<TypeDecl>(D) && "Unsupported decl kind");
  }
}

/// Turns the given pointer into a constant.
static llvm::Constant *GetPointerConstant(llvm::LLVMContext &Context,
                                          const void *Ptr) {
  uintptr_t PtrInt = reinterpret_cast<uintptr_t>(Ptr);
  llvm::Type *i64 = llvm::Type::getInt64Ty(Context);
  return llvm::ConstantInt::get(i64, PtrInt);
}

static void EmitGlobalDeclMetadata(CodeGenModule &CGM,
                                   llvm::NamedMDNode *&GlobalMetadata,
                                   GlobalDecl D,
                                   llvm::GlobalValue *Addr) {
  if (!GlobalMetadata)
    GlobalMetadata =
      CGM.getModule().getOrInsertNamedMetadata("clang.global.decl.ptrs");

  // TODO: should we report variant information for ctors/dtors?
  llvm::Value *Ops[] = {
    Addr,
    GetPointerConstant(CGM.getLLVMContext(), D.getDecl())
  };
  GlobalMetadata->addOperand(llvm::MDNode::get(CGM.getLLVMContext(), Ops));
}

/// For each function which is declared within an extern "C" region and marked
/// as 'used', but has internal linkage, create an alias from the unmangled
/// name to the mangled name if possible. People expect to be able to refer
/// to such functions with an unmangled name from inline assembly within the
/// same translation unit.
void CodeGenModule::EmitStaticExternCAliases() {
  for (StaticExternCMap::iterator I = StaticExternCValues.begin(),
                                  E = StaticExternCValues.end();
       I != E; ++I) {
    IdentifierInfo *Name = I->first;
    llvm::GlobalValue *Val = I->second;
    if (Val && !getModule().getNamedValue(Name->getName()))
      AddUsedGlobal(new llvm::GlobalAlias(Val->getType(), Val->getLinkage(),
                                          Name->getName(), Val, &getModule()));
  }
}

/// Emits metadata nodes associating all the global values in the
/// current module with the Decls they came from.  This is useful for
/// projects using IR gen as a subroutine.
///
/// Since there's currently no way to associate an MDNode directly
/// with an llvm::GlobalValue, we create a global named metadata
/// with the name 'clang.global.decl.ptrs'.
void CodeGenModule::EmitDeclMetadata() {
  llvm::NamedMDNode *GlobalMetadata = 0;

  // StaticLocalDeclMap
  for (llvm::DenseMap<GlobalDecl,StringRef>::iterator
         I = MangledDeclNames.begin(), E = MangledDeclNames.end();
       I != E; ++I) {
    llvm::GlobalValue *Addr = getModule().getNamedValue(I->second);
    EmitGlobalDeclMetadata(*this, GlobalMetadata, I->first, Addr);
  }
}

/// Emits metadata nodes for all the local variables in the current
/// function.
void CodeGenFunction::EmitDeclMetadata() {
  if (LocalDeclMap.empty()) return;

  llvm::LLVMContext &Context = getLLVMContext();

  // Find the unique metadata ID for this name.
  unsigned DeclPtrKind = Context.getMDKindID("clang.decl.ptr");

  llvm::NamedMDNode *GlobalMetadata = 0;

  for (llvm::DenseMap<const Decl*, llvm::Value*>::iterator
         I = LocalDeclMap.begin(), E = LocalDeclMap.end(); I != E; ++I) {
    const Decl *D = I->first;
    llvm::Value *Addr = I->second;

    if (llvm::AllocaInst *Alloca = dyn_cast<llvm::AllocaInst>(Addr)) {
      llvm::Value *DAddr = GetPointerConstant(getLLVMContext(), D);
      Alloca->setMetadata(DeclPtrKind, llvm::MDNode::get(Context, DAddr));
    } else if (llvm::GlobalValue *GV = dyn_cast<llvm::GlobalValue>(Addr)) {
      GlobalDecl GD = GlobalDecl(cast<VarDecl>(D));
      EmitGlobalDeclMetadata(CGM, GlobalMetadata, GD, GV);
    }
  }
}

void CodeGenModule::EmitVersionIdentMetadata() {
  llvm::NamedMDNode *IdentMetadata =
    TheModule.getOrInsertNamedMetadata("llvm.ident");
  std::string Version = getClangFullVersion();
  llvm::LLVMContext &Ctx = TheModule.getContext();

  llvm::Value *IdentNode[] = {
    llvm::MDString::get(Ctx, Version)
  };
  IdentMetadata->addOperand(llvm::MDNode::get(Ctx, IdentNode));
}

void CodeGenModule::EmitCoverageFile() {
  if (!getCodeGenOpts().CoverageFile.empty()) {
    if (llvm::NamedMDNode *CUNode = TheModule.getNamedMetadata("llvm.dbg.cu")) {
      llvm::NamedMDNode *GCov = TheModule.getOrInsertNamedMetadata("llvm.gcov");
      llvm::LLVMContext &Ctx = TheModule.getContext();
      llvm::MDString *CoverageFile =
          llvm::MDString::get(Ctx, getCodeGenOpts().CoverageFile);
      for (int i = 0, e = CUNode->getNumOperands(); i != e; ++i) {
        llvm::MDNode *CU = CUNode->getOperand(i);
        llvm::Value *node[] = { CoverageFile, CU };
        llvm::MDNode *N = llvm::MDNode::get(Ctx, node);
        GCov->addOperand(N);
      }
    }
  }
}

llvm::Constant *CodeGenModule::EmitUuidofInitializer(StringRef Uuid,
                                                     QualType GuidType) {
  // Sema has checked that all uuid strings are of the form
  // "12345678-1234-1234-1234-1234567890ab".
  assert(Uuid.size() == 36);
  for (unsigned i = 0; i < 36; ++i) {
    if (i == 8 || i == 13 || i == 18 || i == 23) assert(Uuid[i] == '-');
    else                                         assert(isHexDigit(Uuid[i]));
  }
<<<<<<< HEAD
  
  llvm::APInt Field0(32, StringRef(Uuidstr     , 8), 16);
  llvm::APInt Field1(16, StringRef(Uuidstr +  9, 4), 16);
  llvm::APInt Field2(16, StringRef(Uuidstr + 14, 4), 16);
  static const int Field3ValueOffsets[] = { 19, 21, 24, 26, 28, 30, 32, 34 };

  APValue InitStruct(APValue::UninitStruct(), /*NumBases=*/0, /*NumFields=*/4);
  InitStruct.getStructField(0) = APValue(llvm::APSInt(Field0));
  InitStruct.getStructField(1) = APValue(llvm::APSInt(Field1));
  InitStruct.getStructField(2) = APValue(llvm::APSInt(Field2));
  APValue& Arr = InitStruct.getStructField(3);
  Arr = APValue(APValue::UninitArray(), 8, 8);
  for (int t = 0; t < 8; ++t)
    Arr.getArrayInitializedElt(t) = APValue(llvm::APSInt(
          llvm::APInt(8, StringRef(Uuidstr + Field3ValueOffsets[t], 2), 16)));

  return EmitConstantValue(InitStruct, GuidType);
}

CodeGenModule::OpenMPSupportStackTy::OMPStackElemTy::OMPStackElemTy(CodeGenModule &CGM)
  : PrivateVars(), IfEnd(0), ReductionFunc(0), CGM(CGM), RedCGF(0), ReductionTypes(),
    ReductionMap(), ReductionRec(0), ReductionRecVar(0), RedArg1(0), RedArg2(0),
    ReduceSwitch(0), BB1(0), BB1IP(0), BB2(0), BB2IP(0), LockVar(0),
    LastprivateBB(0), LastprivateIP(0), LastprivateEndBB(0), LastIterVar(0), TaskFlags(0),
    PTaskTValue(0), PTask(0), UntiedPartIdAddr(0), UntiedCounter(0), UntiedSwitch(0),
    NoWait(true), Mergeable(false), Schedule(0), ChunkSize(0), NewTask(false),
    Untied(false), HasFirstPrivate(false), HasLastPrivate(false), TaskPrivateTy(0),
    TaskPrivateQTy(), TaskPrivateBase(0) { }

CodeGenFunction &CodeGenModule::OpenMPSupportStackTy::getCGFForReductionFunction() {
  if (!OpenMPStack.back().RedCGF) {
    OpenMPStack.back().RedCGF = new CodeGenFunction(CGM, true);
    OpenMPStack.back().RedCGF->CurFn = 0;
  }
  return *OpenMPStack.back().RedCGF;
}

CodeGenModule::OpenMPSupportStackTy::OMPStackElemTy::~OMPStackElemTy() {
  if (RedCGF) delete RedCGF;
  RedCGF = 0;
}

void CodeGenModule::OpenMPSupportStackTy::endOpenMPRegion() {
  assert(!OpenMPStack.empty() &&
         "OpenMP private variables region is not started.");
  assert(!OpenMPStack.back().IfEnd && "If not closed.");
  OpenMPStack.pop_back();
}

void CodeGenModule::OpenMPSupportStackTy::registerReductionVar(
                                                  const VarDecl *VD,
                                                  llvm::Type *Type) {
  OpenMPStack.back().ReductionMap[VD] =
                           OpenMPStack.back().ReductionTypes.size();
  OpenMPStack.back().ReductionTypes.push_back(Type);
}

llvm::Value *
CodeGenModule::OpenMPSupportStackTy::getReductionRecVar(CodeGenFunction &CGF) {
  if (!OpenMPStack.back().ReductionRecVar) {
    OpenMPStack.back().ReductionRec =
                 llvm::StructType::get(CGM.getLLVMContext(),
                                       OpenMPStack.back().ReductionTypes);
    llvm::AllocaInst *AI = CGF.CreateTempAlloca(OpenMPStack.back().ReductionRec,
                                                "reduction.rec.var");
    AI->setAlignment(CGF.CGM.PointerAlignInBytes);
    OpenMPStack.back().ReductionRecVar = AI;
  }
  return OpenMPStack.back().ReductionRecVar;
}

llvm::Type *
CodeGenModule::OpenMPSupportStackTy::getReductionRec() {
  assert(OpenMPStack.back().ReductionRec &&
         "Type is not defined.");
  return OpenMPStack.back().ReductionRec;
}

void CodeGenModule::OpenMPSupportStackTy::getReductionFunctionArgs(
                                      llvm::Value *&Arg1, llvm::Value *&Arg2) {
  assert(OpenMPStack.back().RedCGF && OpenMPStack.back().RedCGF->CurFn &&
         "Reduction function is closed.");
  if (!OpenMPStack.back().RedArg1 && !OpenMPStack.back().RedArg2) {
    CodeGenFunction &CGF = *OpenMPStack.back().RedCGF;
    llvm::Value *Arg1 = &CGF.CurFn->getArgumentList().front();
    llvm::Value *Arg2 = &CGF.CurFn->getArgumentList().back();
    llvm::Type *PtrTy = OpenMPStack.back().ReductionRec->getPointerTo();
    OpenMPStack.back().RedArg1 = CGF.Builder.CreateBitCast(Arg1, PtrTy,
                                                           "reduction.lhs");
    OpenMPStack.back().RedArg2 = CGF.Builder.CreateBitCast(Arg2, PtrTy,
                                                           "reduction.rhs");
  }
  Arg1 = OpenMPStack.back().RedArg1;
  Arg2 = OpenMPStack.back().RedArg2;
}

unsigned
CodeGenModule::OpenMPSupportStackTy::getReductionVarIdx(const VarDecl *VD) {
  assert (OpenMPStack.back().ReductionMap.count(VD) > 0 && "No reduction var.");
  return OpenMPStack.back().ReductionMap[VD];
}

llvm::Value *CodeGenModule::OpenMPSupportStackTy::getReductionSwitch() {
  return OpenMPStack.back().ReduceSwitch;
}

void CodeGenModule::OpenMPSupportStackTy::setReductionSwitch(
                                                llvm::Value *Switch) {
  OpenMPStack.back().ReduceSwitch = Switch;
}

void CodeGenModule::OpenMPSupportStackTy::setReductionIPs(
                                                 llvm::BasicBlock *BB1,
                                                 llvm::Instruction *IP1,
                                                 llvm::BasicBlock *BB2,
                                                 llvm::Instruction *IP2) {
  OpenMPStack.back().BB1IP = IP1;
  OpenMPStack.back().BB2IP = IP2;
  OpenMPStack.back().BB1 = BB1;
  OpenMPStack.back().BB2 = BB2;
}

void CodeGenModule::OpenMPSupportStackTy::getReductionIPs(
                                                 llvm::BasicBlock *&BB1,
                                                 llvm::Instruction *&IP1,
                                                 llvm::BasicBlock *&BB2,
                                                 llvm::Instruction *&IP2) {
  IP1 = OpenMPStack.back().BB1IP;
  IP2 = OpenMPStack.back().BB2IP;
  BB1 = OpenMPStack.back().BB1;
  BB2 = OpenMPStack.back().BB2;
}

unsigned
CodeGenModule::OpenMPSupportStackTy::getNumberOfReductionVars() {
  return OpenMPStack.back().ReductionTypes.size();
}

llvm::Value *CodeGenModule::OpenMPSupportStackTy::getReductionLockVar() {
  return OpenMPStack.back().LockVar;
}

void CodeGenModule::OpenMPSupportStackTy::setReductionLockVar(llvm::Value *Var) {
  OpenMPStack.back().LockVar = Var;
}

void CodeGenModule::OpenMPSupportStackTy::setNoWait(bool Flag) {
  OpenMPStack.back().NoWait = Flag;
}

bool CodeGenModule::OpenMPSupportStackTy::getNoWait() {
  return OpenMPStack.back().NoWait;
}

void CodeGenModule::OpenMPSupportStackTy::setScheduleChunkSize(
                                               int Sched,
                                               const Expr *Size) {
  OpenMPStack.back().Schedule = Sched;
  OpenMPStack.back().ChunkSize = Size;
}

void CodeGenModule::OpenMPSupportStackTy::getScheduleChunkSize(
                                               int &Sched,
                                               const Expr *&Size) {
  Sched = OpenMPStack.back().Schedule;
  Size = OpenMPStack.back().ChunkSize;
}

void CodeGenModule::OpenMPSupportStackTy::setMergeable(bool Flag) {
  OpenMPStack.back().Mergeable = Flag;
}

bool CodeGenModule::OpenMPSupportStackTy::getMergeable() {
  return OpenMPStack.back().Mergeable;
}

void CodeGenModule::OpenMPSupportStackTy::setOrdered(bool Flag) {
  OpenMPStack.back().Ordered = Flag;
}

bool CodeGenModule::OpenMPSupportStackTy::getOrdered() {
  return OpenMPStack.back().Ordered;
}

void CodeGenModule::OpenMPSupportStackTy::setHasFirstPrivate(bool Flag) {
  OpenMPStack.back().HasFirstPrivate = Flag;
//  for (OMPStackTy::reverse_iterator I = OpenMPStack.rbegin(),
//                                    E = OpenMPStack.rend();
//       I != E; ++I) {
//    I->HasFirstPrivate = I->HasFirstPrivate || Flag;
//    if (I->NewTask) return;
//  }
}

bool CodeGenModule::OpenMPSupportStackTy::hasFirstPrivate() {
  return OpenMPStack.back().HasFirstPrivate;
}

void CodeGenModule::OpenMPSupportStackTy::setHasLastPrivate(bool Flag) {
  OpenMPStack.back().HasLastPrivate = true;
}

bool CodeGenModule::OpenMPSupportStackTy::hasLastPrivate() {
  return OpenMPStack.back().HasLastPrivate;
}

void CodeGenModule::OpenMPSupportStackTy::setLastprivateIP(
                                                 llvm::BasicBlock *BB,
                                                 llvm::Instruction *IP,
                                                 llvm::BasicBlock *EndBB) {
  OpenMPStack.back().LastprivateIP = IP;
  OpenMPStack.back().LastprivateBB = BB;
  OpenMPStack.back().LastprivateEndBB = EndBB;
}

void CodeGenModule::OpenMPSupportStackTy::getLastprivateIP(
                                                 llvm::BasicBlock *&BB,
                                                 llvm::Instruction *&IP,
                                                 llvm::BasicBlock *&EndBB) {
  IP = OpenMPStack.back().LastprivateIP;
  BB = OpenMPStack.back().LastprivateBB;
  EndBB = OpenMPStack.back().LastprivateEndBB;
}

llvm::Value *CodeGenModule::OpenMPSupportStackTy::getLastIterVar() {
  return OpenMPStack.back().LastIterVar;
}

void CodeGenModule::OpenMPSupportStackTy::setLastIterVar(llvm::Value *Var) {
  OpenMPStack.back().LastIterVar = Var;
}

bool CodeGenModule::OpenMPSupportStackTy::getUntied() {
  for (OMPStackTy::reverse_iterator I = OpenMPStack.rbegin(),
                                    E = OpenMPStack.rend();
       I != E; ++I) {
    if (I->NewTask) {
      return I->Untied;
    }
  }
  return false;
}

bool CodeGenModule::OpenMPSupportStackTy::getParentUntied() {
  bool FirstTaskFound = false;
  for (OMPStackTy::reverse_iterator I = OpenMPStack.rbegin(),
                                    E = OpenMPStack.rend();
       I != E; ++I) {
    if (FirstTaskFound && I->NewTask) {
      return I->Untied;
    }
    FirstTaskFound = FirstTaskFound || I->NewTask;
  }
  return false;
}

void CodeGenModule::OpenMPSupportStackTy::setUntied(bool Flag) {
  OpenMPStack.back().Untied = Flag;
}

llvm::Value *CodeGenModule::OpenMPSupportStackTy::getTaskFlags() {
  return OpenMPStack.back().TaskFlags;
}

void CodeGenModule::OpenMPSupportStackTy::setTaskFlags(llvm::Value *Flags) {
  OpenMPStack.back().TaskFlags = Flags;
}

void CodeGenModule::OpenMPSupportStackTy::setPTask(llvm::Value *Task, llvm::Value *TaskT, llvm::Type *PTy, QualType PQTy, llvm::Value *PB) {
  OpenMPStack.back().PTask = Task;
  OpenMPStack.back().PTaskTValue = TaskT;
  OpenMPStack.back().TaskPrivateTy = PTy;
  OpenMPStack.back().TaskPrivateQTy = PQTy;
  OpenMPStack.back().TaskPrivateBase = PB;
}

void CodeGenModule::OpenMPSupportStackTy::getPTask(llvm::Value *&Task, llvm::Value *&TaskT, llvm::Type *&PTy, QualType &PQTy, llvm::Value *&PB) {
  Task = OpenMPStack.back().PTask;
  TaskT = OpenMPStack.back().PTaskTValue;
  PTy = OpenMPStack.back().TaskPrivateTy;
  PQTy = OpenMPStack.back().TaskPrivateQTy;
  PB = OpenMPStack.back().TaskPrivateBase;
}

llvm::DenseMap<const ValueDecl *, FieldDecl *> &CodeGenModule::OpenMPSupportStackTy::getTaskFields() {
  return OpenMPStack.back().TaskFields;
}

void CodeGenModule::OpenMPSupportStackTy::setUntiedData(llvm::Value *UntiedPartIdAddr, llvm::Value *UntiedSwitch,
                                                        llvm::BasicBlock *UntiedEnd, unsigned UntiedCounter) {
  for (OMPStackTy::reverse_iterator I = OpenMPStack.rbegin(),
                                    E = OpenMPStack.rend();
       I != E; ++I) {
    if (I->NewTask) {
      I->UntiedPartIdAddr = UntiedPartIdAddr;
      I->UntiedSwitch = UntiedSwitch;
      I->UntiedEnd = UntiedEnd;
      I->UntiedCounter = UntiedCounter;
      return;
    }
  }
}

void CodeGenModule::OpenMPSupportStackTy::getUntiedData(llvm::Value *&UntiedPartIdAddr, llvm::Value *&UntiedSwitch,
                                                        llvm::BasicBlock *&UntiedEnd, unsigned &UntiedCounter) {
  for (OMPStackTy::reverse_iterator I = OpenMPStack.rbegin(),
                                    E = OpenMPStack.rend();
       I != E; ++I) {
    if (I->NewTask) {
      UntiedPartIdAddr = I->UntiedPartIdAddr;
      UntiedSwitch = I->UntiedSwitch;
      UntiedEnd = I->UntiedEnd;
      UntiedCounter = I->UntiedCounter;
      return;
    }
  }
}

void CodeGenModule::OpenMPSupportStackTy::setParentUntiedData(llvm::Value *UntiedPartIdAddr, llvm::Value *UntiedSwitch,
                                                              llvm::BasicBlock *UntiedEnd, unsigned UntiedCounter) {
  bool FirstTaskFound = false;
  for (OMPStackTy::reverse_iterator I = OpenMPStack.rbegin(),
                                    E = OpenMPStack.rend();
       I != E; ++I) {
    if (FirstTaskFound && I->NewTask) {
      I->UntiedPartIdAddr = UntiedPartIdAddr;
      I->UntiedSwitch = UntiedSwitch;
      I->UntiedEnd = UntiedEnd;
      I->UntiedCounter = UntiedCounter;
      return;
    }
    FirstTaskFound = FirstTaskFound || I->NewTask;
  }
}

void CodeGenModule::OpenMPSupportStackTy::getParentUntiedData(llvm::Value *&UntiedPartIdAddr, llvm::Value *&UntiedSwitch,
                                                              llvm::BasicBlock *&UntiedEnd, unsigned &UntiedCounter) {
  bool FirstTaskFound = false;
  for (OMPStackTy::reverse_iterator I = OpenMPStack.rbegin(),
                                    E = OpenMPStack.rend();
       I != E; ++I) {
    if (FirstTaskFound && I->NewTask) {
      UntiedPartIdAddr = I->UntiedPartIdAddr;
      UntiedSwitch = I->UntiedSwitch;
      UntiedEnd = I->UntiedEnd;
      UntiedCounter = I->UntiedCounter;
      return;
    }
    FirstTaskFound = FirstTaskFound || I->NewTask;
  }
=======

  const unsigned Field3ValueOffsets[8] = { 19, 21, 24, 26, 28, 30, 32, 34 };

  llvm::Constant *Field3[8];
  for (unsigned Idx = 0; Idx < 8; ++Idx)
    Field3[Idx] = llvm::ConstantInt::get(
        Int8Ty, Uuid.substr(Field3ValueOffsets[Idx], 2), 16);

  llvm::Constant *Fields[4] = {
    llvm::ConstantInt::get(Int32Ty, Uuid.substr(0,  8), 16),
    llvm::ConstantInt::get(Int16Ty, Uuid.substr(9,  4), 16),
    llvm::ConstantInt::get(Int16Ty, Uuid.substr(14, 4), 16),
    llvm::ConstantArray::get(llvm::ArrayType::get(Int8Ty, 8), Field3)
  };

  return llvm::ConstantStruct::getAnon(Fields);
>>>>>>> f1f87fe9
}<|MERGE_RESOLUTION|>--- conflicted
+++ resolved
@@ -72,24 +72,6 @@
 CodeGenModule::CodeGenModule(ASTContext &C, const CodeGenOptions &CGO,
                              llvm::Module &M, const llvm::DataLayout &TD,
                              DiagnosticsEngine &diags)
-<<<<<<< HEAD
-  : Context(C), LangOpts(C.getLangOpts()), CodeGenOpts(CGO), TheModule(M),
-    Diags(diags), TheDataLayout(TD), Target(C.getTargetInfo()),
-    ABI(createCXXABI(*this)), VMContext(M.getContext()), TBAA(0),
-    TheTargetCodeGenInfo(0), Types(*this), VTables(*this),
-    ObjCRuntime(0), OpenCLRuntime(0), CUDARuntime(0),
-    DebugInfo(0), ARCData(0), NoObjCARCExceptionsMetadata(0),
-    RRData(0), CFConstantStringClassRef(0),
-    ConstantStringClassRef(0), NSConstantStringType(0),
-    NSConcreteGlobalBlock(0), NSConcreteStackBlock(0),
-    BlockObjectAssign(0), BlockObjectDispose(0),
-    BlockDescriptorType(0), GenericBlockLiteralType(0),
-    LifetimeStartFn(0), LifetimeEndFn(0),
-    SanitizerBlacklist(CGO.SanitizerBlacklistFile),
-    SanOpts(SanitizerBlacklist.isIn(M) ?
-            SanitizerOptions::Disabled : LangOpts.Sanitize),
-    OpenMPSupport(*this) {
-=======
     : Context(C), LangOpts(C.getLangOpts()), CodeGenOpts(CGO), TheModule(M),
       Diags(diags), TheDataLayout(TD), Target(C.getTargetInfo()),
       ABI(createCXXABI(*this)), VMContext(M.getContext()), TBAA(0),
@@ -103,8 +85,8 @@
       SanitizerBlacklist(
           llvm::SpecialCaseList::createOrDie(CGO.SanitizerBlacklistFile)),
       SanOpts(SanitizerBlacklist->isIn(M) ? SanitizerOptions::Disabled
-                                          : LangOpts.Sanitize) {
->>>>>>> f1f87fe9
+                                          : LangOpts.Sanitize),
+      OpenMPSupport(*this) {
 
   // Initialize the type cache.
   llvm::LLVMContext &LLVMContext = M.getContext();
@@ -3220,24 +3202,22 @@
     if (i == 8 || i == 13 || i == 18 || i == 23) assert(Uuid[i] == '-');
     else                                         assert(isHexDigit(Uuid[i]));
   }
-<<<<<<< HEAD
-  
-  llvm::APInt Field0(32, StringRef(Uuidstr     , 8), 16);
-  llvm::APInt Field1(16, StringRef(Uuidstr +  9, 4), 16);
-  llvm::APInt Field2(16, StringRef(Uuidstr + 14, 4), 16);
-  static const int Field3ValueOffsets[] = { 19, 21, 24, 26, 28, 30, 32, 34 };
-
-  APValue InitStruct(APValue::UninitStruct(), /*NumBases=*/0, /*NumFields=*/4);
-  InitStruct.getStructField(0) = APValue(llvm::APSInt(Field0));
-  InitStruct.getStructField(1) = APValue(llvm::APSInt(Field1));
-  InitStruct.getStructField(2) = APValue(llvm::APSInt(Field2));
-  APValue& Arr = InitStruct.getStructField(3);
-  Arr = APValue(APValue::UninitArray(), 8, 8);
-  for (int t = 0; t < 8; ++t)
-    Arr.getArrayInitializedElt(t) = APValue(llvm::APSInt(
-          llvm::APInt(8, StringRef(Uuidstr + Field3ValueOffsets[t], 2), 16)));
-
-  return EmitConstantValue(InitStruct, GuidType);
+
+  const unsigned Field3ValueOffsets[8] = { 19, 21, 24, 26, 28, 30, 32, 34 };
+
+  llvm::Constant *Field3[8];
+  for (unsigned Idx = 0; Idx < 8; ++Idx)
+    Field3[Idx] = llvm::ConstantInt::get(
+        Int8Ty, Uuid.substr(Field3ValueOffsets[Idx], 2), 16);
+
+  llvm::Constant *Fields[4] = {
+    llvm::ConstantInt::get(Int32Ty, Uuid.substr(0,  8), 16),
+    llvm::ConstantInt::get(Int16Ty, Uuid.substr(9,  4), 16),
+    llvm::ConstantInt::get(Int16Ty, Uuid.substr(14, 4), 16),
+    llvm::ConstantArray::get(llvm::ArrayType::get(Int8Ty, 8), Field3)
+  };
+
+  return llvm::ConstantStruct::getAnon(Fields);
 }
 
 CodeGenModule::OpenMPSupportStackTy::OMPStackElemTy::OMPStackElemTy(CodeGenModule &CGM)
@@ -3571,22 +3551,4 @@
     }
     FirstTaskFound = FirstTaskFound || I->NewTask;
   }
-=======
-
-  const unsigned Field3ValueOffsets[8] = { 19, 21, 24, 26, 28, 30, 32, 34 };
-
-  llvm::Constant *Field3[8];
-  for (unsigned Idx = 0; Idx < 8; ++Idx)
-    Field3[Idx] = llvm::ConstantInt::get(
-        Int8Ty, Uuid.substr(Field3ValueOffsets[Idx], 2), 16);
-
-  llvm::Constant *Fields[4] = {
-    llvm::ConstantInt::get(Int32Ty, Uuid.substr(0,  8), 16),
-    llvm::ConstantInt::get(Int16Ty, Uuid.substr(9,  4), 16),
-    llvm::ConstantInt::get(Int16Ty, Uuid.substr(14, 4), 16),
-    llvm::ConstantArray::get(llvm::ArrayType::get(Int8Ty, 8), Field3)
-  };
-
-  return llvm::ConstantStruct::getAnon(Fields);
->>>>>>> f1f87fe9
 }