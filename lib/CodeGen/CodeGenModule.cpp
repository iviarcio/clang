//===--- CodeGenModule.cpp - Emit LLVM Code from ASTs for a Module --------===//
//
//                     The LLVM Compiler Infrastructure
//
// This file is distributed under the University of Illinois Open Source
// License. See LICENSE.TXT for details.
//
//===----------------------------------------------------------------------===//
//
// This coordinates the per-module state used while generating code.
//
//===----------------------------------------------------------------------===//

#include "CodeGenModule.h"
#include "CGCUDARuntime.h"
#include "CGCXXABI.h"
#include "CGCall.h"
#include "CGDebugInfo.h"
#include "CGObjCRuntime.h"
#include "CGOpenCLRuntime.h"
#include "CGOpenMPRuntime.h"
#include "CodeGenFunction.h"
#include "CodeGenPGO.h"
#include "CodeGenTBAA.h"
#include "TargetInfo.h"
#include "clang/AST/ASTContext.h"
#include "clang/AST/CharUnits.h"
#include "clang/AST/DeclCXX.h"
#include "clang/AST/DeclObjC.h"
#include "clang/AST/DeclTemplate.h"
#include "clang/AST/Mangle.h"
#include "clang/AST/RecordLayout.h"
#include "clang/AST/RecursiveASTVisitor.h"
#include "clang/Basic/Builtins.h"
#include "clang/Basic/CharInfo.h"
#include "clang/Basic/Diagnostic.h"
#include "clang/Basic/Module.h"
#include "clang/Basic/SourceManager.h"
#include "clang/Basic/TargetInfo.h"
#include "clang/Basic/Version.h"
#include "clang/Frontend/CodeGenOptions.h"
#include "clang/Sema/SemaDiagnostic.h"
#include "llvm/ADT/APSInt.h"
#include "llvm/ADT/Triple.h"
#include "llvm/IR/CallSite.h"
#include "llvm/IR/CallingConv.h"
#include "llvm/IR/DataLayout.h"
#include "llvm/IR/Intrinsics.h"
#include "llvm/IR/LLVMContext.h"
#include "llvm/IR/Module.h"
#include "llvm/ProfileData/InstrProfReader.h"
#include "llvm/Support/ConvertUTF.h"
#include "llvm/Support/ErrorHandling.h"

using namespace clang;
using namespace CodeGen;

static const char AnnotationSection[] = "llvm.metadata";

static CGCXXABI *createCXXABI(CodeGenModule &CGM) {
  switch (CGM.getTarget().getCXXABI().getKind()) {
  case TargetCXXABI::GenericAArch64:
  case TargetCXXABI::GenericARM:
  case TargetCXXABI::iOS:
  case TargetCXXABI::iOS64:
  case TargetCXXABI::GenericItanium:
    return CreateItaniumCXXABI(CGM);
  case TargetCXXABI::Microsoft:
    return CreateMicrosoftCXXABI(CGM);
  }

  llvm_unreachable("invalid C++ ABI kind");
}

CodeGenModule::CodeGenModule(ASTContext &C, const CodeGenOptions &CGO,
                             llvm::Module &M, const llvm::DataLayout &TD,
                             DiagnosticsEngine &diags)
    : Context(C), LangOpts(C.getLangOpts()), CodeGenOpts(CGO), TheModule(M),
      Diags(diags), TheDataLayout(TD), Target(C.getTargetInfo()),
      ABI(createCXXABI(*this)), VMContext(M.getContext()), TBAA(nullptr),
      TheTargetCodeGenInfo(nullptr), Types(*this), VTables(*this),
      ObjCRuntime(nullptr), OpenCLRuntime(nullptr), OpenMPRuntime(nullptr),
      CUDARuntime(nullptr), DebugInfo(nullptr), ARCData(nullptr),
      NoObjCARCExceptionsMetadata(nullptr), RRData(nullptr), PGOReader(nullptr),
      CFConstantStringClassRef(nullptr), ConstantStringClassRef(nullptr),
      NSConstantStringType(nullptr), NSConcreteGlobalBlock(nullptr),
      NSConcreteStackBlock(nullptr), BlockObjectAssign(nullptr),
      BlockObjectDispose(nullptr), BlockDescriptorType(nullptr),
      GenericBlockLiteralType(nullptr), LifetimeStartFn(nullptr),
      LifetimeEndFn(nullptr), SanitizerBL(llvm::SpecialCaseList::createOrDie(
                                  CGO.SanitizerBlacklistFile)) {

  // Initialize the type cache.
  llvm::LLVMContext &LLVMContext = M.getContext();
  VoidTy = llvm::Type::getVoidTy(LLVMContext);
  Int8Ty = llvm::Type::getInt8Ty(LLVMContext);
  Int16Ty = llvm::Type::getInt16Ty(LLVMContext);
  Int32Ty = llvm::Type::getInt32Ty(LLVMContext);
  Int64Ty = llvm::Type::getInt64Ty(LLVMContext);
  FloatTy = llvm::Type::getFloatTy(LLVMContext);
  DoubleTy = llvm::Type::getDoubleTy(LLVMContext);
  PointerWidthInBits = C.getTargetInfo().getPointerWidth(0);
  PointerAlignInBytes =
  C.toCharUnitsFromBits(C.getTargetInfo().getPointerAlign(0)).getQuantity();
  IntTy = llvm::IntegerType::get(LLVMContext, C.getTargetInfo().getIntWidth());
  IntPtrTy = llvm::IntegerType::get(LLVMContext, PointerWidthInBits);
  Int8PtrTy = Int8Ty->getPointerTo(0);
  Int8PtrPtrTy = Int8PtrTy->getPointerTo(0);

  RuntimeCC = getTargetCodeGenInfo().getABIInfo().getRuntimeCC();

  if (LangOpts.ObjC1)
    createObjCRuntime();
  if (LangOpts.OpenCL)
    createOpenCLRuntime();
  if (LangOpts.OpenMP)
    createOpenMPRuntime();
  if (LangOpts.CUDA)
    createCUDARuntime();

  // Enable TBAA unless it's suppressed. ThreadSanitizer needs TBAA even at O0.
  if (LangOpts.Sanitize.Thread ||
      (!CodeGenOpts.RelaxedAliasing && CodeGenOpts.OptimizationLevel > 0))
    TBAA = new CodeGenTBAA(Context, VMContext, CodeGenOpts, getLangOpts(),
                           getCXXABI().getMangleContext());

  // If debug info or coverage generation is enabled, create the CGDebugInfo
  // object.
  if (CodeGenOpts.getDebugInfo() != CodeGenOptions::NoDebugInfo ||
      CodeGenOpts.EmitGcovArcs ||
      CodeGenOpts.EmitGcovNotes)
    DebugInfo = new CGDebugInfo(*this);

  Block.GlobalUniqueCount = 0;

  if (C.getLangOpts().ObjCAutoRefCount)
    ARCData = new ARCEntrypoints();
  RRData = new RREntrypoints();

  if (!CodeGenOpts.InstrProfileInput.empty()) {
    if (std::error_code EC = llvm::IndexedInstrProfReader::create(
            CodeGenOpts.InstrProfileInput, PGOReader)) {
      unsigned DiagID = Diags.getCustomDiagID(DiagnosticsEngine::Error,
                                              "Could not read profile: %0");
      getDiags().Report(DiagID) << EC.message();
    }
  }
}

CodeGenModule::~CodeGenModule() {
  delete ObjCRuntime;
  delete OpenCLRuntime;
  delete OpenMPRuntime;
  delete CUDARuntime;
  delete TheTargetCodeGenInfo;
  delete TBAA;
  delete DebugInfo;
  delete ARCData;
  delete RRData;
}

void CodeGenModule::createObjCRuntime() {
  // This is just isGNUFamily(), but we want to force implementors of
  // new ABIs to decide how best to do this.
  switch (LangOpts.ObjCRuntime.getKind()) {
  case ObjCRuntime::GNUstep:
  case ObjCRuntime::GCC:
  case ObjCRuntime::ObjFW:
    ObjCRuntime = CreateGNUObjCRuntime(*this);
    return;

  case ObjCRuntime::FragileMacOSX:
  case ObjCRuntime::MacOSX:
  case ObjCRuntime::iOS:
    ObjCRuntime = CreateMacObjCRuntime(*this);
    return;
  }
  llvm_unreachable("bad runtime kind");
}

void CodeGenModule::createOpenCLRuntime() {
  OpenCLRuntime = new CGOpenCLRuntime(*this);
}

void CodeGenModule::createOpenMPRuntime() {
  OpenMPRuntime = new CGOpenMPRuntime(*this);
}

void CodeGenModule::createCUDARuntime() {
  CUDARuntime = CreateNVCUDARuntime(*this);
}

void CodeGenModule::applyReplacements() {
  for (ReplacementsTy::iterator I = Replacements.begin(),
                                E = Replacements.end();
       I != E; ++I) {
    StringRef MangledName = I->first();
    llvm::Constant *Replacement = I->second;
    llvm::GlobalValue *Entry = GetGlobalValue(MangledName);
    if (!Entry)
      continue;
    auto *OldF = cast<llvm::Function>(Entry);
    auto *NewF = dyn_cast<llvm::Function>(Replacement);
    if (!NewF) {
      if (auto *Alias = dyn_cast<llvm::GlobalAlias>(Replacement)) {
        NewF = dyn_cast<llvm::Function>(Alias->getAliasee());
      } else {
        auto *CE = cast<llvm::ConstantExpr>(Replacement);
        assert(CE->getOpcode() == llvm::Instruction::BitCast ||
               CE->getOpcode() == llvm::Instruction::GetElementPtr);
        NewF = dyn_cast<llvm::Function>(CE->getOperand(0));
      }
    }

    // Replace old with new, but keep the old order.
    OldF->replaceAllUsesWith(Replacement);
    if (NewF) {
      NewF->removeFromParent();
      OldF->getParent()->getFunctionList().insertAfter(OldF, NewF);
    }
    OldF->eraseFromParent();
  }
}

// This is only used in aliases that we created and we know they have a
// linear structure.
static const llvm::GlobalObject *getAliasedGlobal(const llvm::GlobalAlias &GA) {
  llvm::SmallPtrSet<const llvm::GlobalAlias*, 4> Visited;
  const llvm::Constant *C = &GA;
  for (;;) {
    C = C->stripPointerCasts();
    if (auto *GO = dyn_cast<llvm::GlobalObject>(C))
      return GO;
    // stripPointerCasts will not walk over weak aliases.
    auto *GA2 = dyn_cast<llvm::GlobalAlias>(C);
    if (!GA2)
      return nullptr;
    if (!Visited.insert(GA2))
      return nullptr;
    C = GA2->getAliasee();
  }
}

void CodeGenModule::checkAliases() {
  // Check if the constructed aliases are well formed. It is really unfortunate
  // that we have to do this in CodeGen, but we only construct mangled names
  // and aliases during codegen.
  bool Error = false;
  DiagnosticsEngine &Diags = getDiags();
  for (std::vector<GlobalDecl>::iterator I = Aliases.begin(),
         E = Aliases.end(); I != E; ++I) {
    const GlobalDecl &GD = *I;
    const auto *D = cast<ValueDecl>(GD.getDecl());
    const AliasAttr *AA = D->getAttr<AliasAttr>();
    StringRef MangledName = getMangledName(GD);
    llvm::GlobalValue *Entry = GetGlobalValue(MangledName);
    auto *Alias = cast<llvm::GlobalAlias>(Entry);
    const llvm::GlobalValue *GV = getAliasedGlobal(*Alias);
    if (!GV) {
      Error = true;
      Diags.Report(AA->getLocation(), diag::err_cyclic_alias);
    } else if (GV->isDeclaration()) {
      Error = true;
      Diags.Report(AA->getLocation(), diag::err_alias_to_undefined);
    }

    llvm::Constant *Aliasee = Alias->getAliasee();
    llvm::GlobalValue *AliaseeGV;
    if (auto CE = dyn_cast<llvm::ConstantExpr>(Aliasee))
      AliaseeGV = cast<llvm::GlobalValue>(CE->getOperand(0));
    else
      AliaseeGV = cast<llvm::GlobalValue>(Aliasee);

    if (const SectionAttr *SA = D->getAttr<SectionAttr>()) {
      StringRef AliasSection = SA->getName();
      if (AliasSection != AliaseeGV->getSection())
        Diags.Report(SA->getLocation(), diag::warn_alias_with_section)
            << AliasSection;
    }

    // We have to handle alias to weak aliases in here. LLVM itself disallows
    // this since the object semantics would not match the IL one. For
    // compatibility with gcc we implement it by just pointing the alias
    // to its aliasee's aliasee. We also warn, since the user is probably
    // expecting the link to be weak.
    if (auto GA = dyn_cast<llvm::GlobalAlias>(AliaseeGV)) {
      if (GA->mayBeOverridden()) {
        Diags.Report(AA->getLocation(), diag::warn_alias_to_weak_alias)
            << GV->getName() << GA->getName();
        Aliasee = llvm::ConstantExpr::getPointerBitCastOrAddrSpaceCast(
            GA->getAliasee(), Alias->getType());
        Alias->setAliasee(Aliasee);
      }
    }
  }
  if (!Error)
    return;

  for (std::vector<GlobalDecl>::iterator I = Aliases.begin(),
         E = Aliases.end(); I != E; ++I) {
    const GlobalDecl &GD = *I;
    StringRef MangledName = getMangledName(GD);
    llvm::GlobalValue *Entry = GetGlobalValue(MangledName);
    auto *Alias = cast<llvm::GlobalAlias>(Entry);
    Alias->replaceAllUsesWith(llvm::UndefValue::get(Alias->getType()));
    Alias->eraseFromParent();
  }
}

void CodeGenModule::clear() {
  DeferredDeclsToEmit.clear();
}

void InstrProfStats::reportDiagnostics(DiagnosticsEngine &Diags,
                                       StringRef MainFile) {
  if (!hasDiagnostics())
    return;
  if (VisitedInMainFile > 0 && VisitedInMainFile == MissingInMainFile) {
    if (MainFile.empty())
      MainFile = "<stdin>";
    Diags.Report(diag::warn_profile_data_unprofiled) << MainFile;
  } else
    Diags.Report(diag::warn_profile_data_out_of_date) << Visited << Missing
                                                      << Mismatched;
}

void CodeGenModule::Release() {
  EmitDeferred();
  applyReplacements();
  checkAliases();
  EmitCXXGlobalInitFunc();
  EmitCXXGlobalDtorFunc();
  EmitCXXThreadLocalInitFunc();
  if (ObjCRuntime)
    if (llvm::Function *ObjCInitFunction = ObjCRuntime->ModuleInitFunction())
      AddGlobalCtor(ObjCInitFunction);
  if (getCodeGenOpts().ProfileInstrGenerate)
    if (llvm::Function *PGOInit = CodeGenPGO::emitInitialization(*this))
      AddGlobalCtor(PGOInit, 0);
  if (PGOReader && PGOStats.hasDiagnostics())
    PGOStats.reportDiagnostics(getDiags(), getCodeGenOpts().MainFileName);
  EmitCtorList(GlobalCtors, "llvm.global_ctors");
  EmitCtorList(GlobalDtors, "llvm.global_dtors");
  EmitGlobalAnnotations();
  EmitStaticExternCAliases();
  emitLLVMUsed();

  if (CodeGenOpts.Autolink &&
      (Context.getLangOpts().Modules || !LinkerOptionsMetadata.empty())) {
    EmitModuleLinkOptions();
  }
  if (CodeGenOpts.DwarfVersion)
    // We actually want the latest version when there are conflicts.
    // We can change from Warning to Latest if such mode is supported.
    getModule().addModuleFlag(llvm::Module::Warning, "Dwarf Version",
                              CodeGenOpts.DwarfVersion);
  if (DebugInfo)
<<<<<<< HEAD
    // We support a single version in the linked module: error out when
    // modules do not have the same version. We are going to implement dropping
    // debug info when the version number is not up-to-date. Once that is
    // done, the bitcode linker is not going to see modules with different
    // version numbers.
    getModule().addModuleFlag(llvm::Module::Error, "Debug Info Version",
                              llvm::DEBUG_METADATA_VERSION);
=======
    // We support a single version in the linked module. The LLVM
    // parser will drop debug info with a different version number
    // (and warn about it, too).
    getModule().addModuleFlag(llvm::Module::Warning, "Debug Info Version",
                              llvm::DEBUG_METADATA_VERSION);

  // We need to record the widths of enums and wchar_t, so that we can generate
  // the correct build attributes in the ARM backend.
  llvm::Triple::ArchType Arch = Context.getTargetInfo().getTriple().getArch();
  if (   Arch == llvm::Triple::arm
      || Arch == llvm::Triple::armeb
      || Arch == llvm::Triple::thumb
      || Arch == llvm::Triple::thumbeb) {
    // Width of wchar_t in bytes
    uint64_t WCharWidth =
        Context.getTypeSizeInChars(Context.getWideCharType()).getQuantity();
    getModule().addModuleFlag(llvm::Module::Error, "wchar_size", WCharWidth);

    // The minimum width of an enum in bytes
    uint64_t EnumWidth = Context.getLangOpts().ShortEnums ? 1 : 4;
    getModule().addModuleFlag(llvm::Module::Error, "min_enum_size", EnumWidth);
  }
>>>>>>> cd7df602

  SimplifyPersonality();

  if (getCodeGenOpts().EmitDeclMetadata)
    EmitDeclMetadata();

  if (getCodeGenOpts().EmitGcovArcs || getCodeGenOpts().EmitGcovNotes)
    EmitCoverageFile();

  if (DebugInfo)
    DebugInfo->finalize();

  EmitVersionIdentMetadata();

  EmitTargetMetadata();
}

void CodeGenModule::UpdateCompletedType(const TagDecl *TD) {
  // Make sure that this type is translated.
  Types.UpdateCompletedType(TD);
}

llvm::MDNode *CodeGenModule::getTBAAInfo(QualType QTy) {
  if (!TBAA)
    return nullptr;
  return TBAA->getTBAAInfo(QTy);
}

llvm::MDNode *CodeGenModule::getTBAAInfoForVTablePtr() {
  if (!TBAA)
    return nullptr;
  return TBAA->getTBAAInfoForVTablePtr();
}

llvm::MDNode *CodeGenModule::getTBAAStructInfo(QualType QTy) {
  if (!TBAA)
    return nullptr;
  return TBAA->getTBAAStructInfo(QTy);
}

llvm::MDNode *CodeGenModule::getTBAAStructTypeInfo(QualType QTy) {
  if (!TBAA)
    return nullptr;
  return TBAA->getTBAAStructTypeInfo(QTy);
}

llvm::MDNode *CodeGenModule::getTBAAStructTagInfo(QualType BaseTy,
                                                  llvm::MDNode *AccessN,
                                                  uint64_t O) {
  if (!TBAA)
    return nullptr;
  return TBAA->getTBAAStructTagInfo(BaseTy, AccessN, O);
}

/// Decorate the instruction with a TBAA tag. For both scalar TBAA
/// and struct-path aware TBAA, the tag has the same format:
/// base type, access type and offset.
/// When ConvertTypeToTag is true, we create a tag based on the scalar type.
void CodeGenModule::DecorateInstruction(llvm::Instruction *Inst,
                                        llvm::MDNode *TBAAInfo,
                                        bool ConvertTypeToTag) {
  if (ConvertTypeToTag && TBAA)
    Inst->setMetadata(llvm::LLVMContext::MD_tbaa,
                      TBAA->getTBAAScalarTagInfo(TBAAInfo));
  else
    Inst->setMetadata(llvm::LLVMContext::MD_tbaa, TBAAInfo);
}

void CodeGenModule::Error(SourceLocation loc, StringRef message) {
  unsigned diagID = getDiags().getCustomDiagID(DiagnosticsEngine::Error, "%0");
  getDiags().Report(Context.getFullLoc(loc), diagID) << message;
}

/// ErrorUnsupported - Print out an error that codegen doesn't support the
/// specified stmt yet.
void CodeGenModule::ErrorUnsupported(const Stmt *S, const char *Type) {
  unsigned DiagID = getDiags().getCustomDiagID(DiagnosticsEngine::Error,
                                               "cannot compile this %0 yet");
  std::string Msg = Type;
  getDiags().Report(Context.getFullLoc(S->getLocStart()), DiagID)
    << Msg << S->getSourceRange();
}

/// ErrorUnsupported - Print out an error that codegen doesn't support the
/// specified decl yet.
void CodeGenModule::ErrorUnsupported(const Decl *D, const char *Type) {
  unsigned DiagID = getDiags().getCustomDiagID(DiagnosticsEngine::Error,
                                               "cannot compile this %0 yet");
  std::string Msg = Type;
  getDiags().Report(Context.getFullLoc(D->getLocation()), DiagID) << Msg;
}

llvm::ConstantInt *CodeGenModule::getSize(CharUnits size) {
  return llvm::ConstantInt::get(SizeTy, size.getQuantity());
}

void CodeGenModule::setGlobalVisibility(llvm::GlobalValue *GV,
                                        const NamedDecl *D) const {
  // Internal definitions always have default visibility.
  if (GV->hasLocalLinkage()) {
    GV->setVisibility(llvm::GlobalValue::DefaultVisibility);
    return;
  }

  // Set visibility for definitions.
  LinkageInfo LV = D->getLinkageAndVisibility();
  if (LV.isVisibilityExplicit() || !GV->hasAvailableExternallyLinkage())
    GV->setVisibility(GetLLVMVisibility(LV.getVisibility()));
}

static llvm::GlobalVariable::ThreadLocalMode GetLLVMTLSModel(StringRef S) {
  return llvm::StringSwitch<llvm::GlobalVariable::ThreadLocalMode>(S)
      .Case("global-dynamic", llvm::GlobalVariable::GeneralDynamicTLSModel)
      .Case("local-dynamic", llvm::GlobalVariable::LocalDynamicTLSModel)
      .Case("initial-exec", llvm::GlobalVariable::InitialExecTLSModel)
      .Case("local-exec", llvm::GlobalVariable::LocalExecTLSModel);
}

static llvm::GlobalVariable::ThreadLocalMode GetLLVMTLSModel(
    CodeGenOptions::TLSModel M) {
  switch (M) {
  case CodeGenOptions::GeneralDynamicTLSModel:
    return llvm::GlobalVariable::GeneralDynamicTLSModel;
  case CodeGenOptions::LocalDynamicTLSModel:
    return llvm::GlobalVariable::LocalDynamicTLSModel;
  case CodeGenOptions::InitialExecTLSModel:
    return llvm::GlobalVariable::InitialExecTLSModel;
  case CodeGenOptions::LocalExecTLSModel:
    return llvm::GlobalVariable::LocalExecTLSModel;
  }
  llvm_unreachable("Invalid TLS model!");
}

void CodeGenModule::setTLSMode(llvm::GlobalVariable *GV,
                               const VarDecl &D) const {
  assert(D.getTLSKind() && "setting TLS mode on non-TLS var!");

  llvm::GlobalVariable::ThreadLocalMode TLM;
  TLM = GetLLVMTLSModel(CodeGenOpts.getDefaultTLSModel());

  // Override the TLS model if it is explicitly specified.
  if (const TLSModelAttr *Attr = D.getAttr<TLSModelAttr>()) {
    TLM = GetLLVMTLSModel(Attr->getModel());
  }

  GV->setThreadLocalMode(TLM);
}

StringRef CodeGenModule::getMangledName(GlobalDecl GD) {
  StringRef &FoundStr = MangledDeclNames[GD.getCanonicalDecl()];
  if (!FoundStr.empty())
    return FoundStr;

  const auto *ND = cast<NamedDecl>(GD.getDecl());
  SmallString<256> Buffer;
  StringRef Str;
  if (getCXXABI().getMangleContext().shouldMangleDeclName(ND)) {
    llvm::raw_svector_ostream Out(Buffer);
    if (const auto *D = dyn_cast<CXXConstructorDecl>(ND))
      getCXXABI().getMangleContext().mangleCXXCtor(D, GD.getCtorType(), Out);
    else if (const auto *D = dyn_cast<CXXDestructorDecl>(ND))
      getCXXABI().getMangleContext().mangleCXXDtor(D, GD.getDtorType(), Out);
    else
      getCXXABI().getMangleContext().mangleName(ND, Out);
    Str = Out.str();
  } else {
    IdentifierInfo *II = ND->getIdentifier();
    assert(II && "Attempt to mangle unnamed decl.");
    Str = II->getName();
  }

  auto &Mangled = Manglings.GetOrCreateValue(Str);
  Mangled.second = GD;
  return FoundStr = Mangled.first();
}

StringRef CodeGenModule::getBlockMangledName(GlobalDecl GD,
                                             const BlockDecl *BD) {
  MangleContext &MangleCtx = getCXXABI().getMangleContext();
  const Decl *D = GD.getDecl();

  SmallString<256> Buffer;
  llvm::raw_svector_ostream Out(Buffer);
  if (!D)
    MangleCtx.mangleGlobalBlock(BD, 
      dyn_cast_or_null<VarDecl>(initializedGlobalDecl.getDecl()), Out);
  else if (const auto *CD = dyn_cast<CXXConstructorDecl>(D))
    MangleCtx.mangleCtorBlock(CD, GD.getCtorType(), BD, Out);
  else if (const auto *DD = dyn_cast<CXXDestructorDecl>(D))
    MangleCtx.mangleDtorBlock(DD, GD.getDtorType(), BD, Out);
  else
    MangleCtx.mangleBlock(cast<DeclContext>(D), BD, Out);

  auto &Mangled = Manglings.GetOrCreateValue(Out.str());
  Mangled.second = BD;
  return Mangled.first();
}

llvm::GlobalValue *CodeGenModule::GetGlobalValue(StringRef Name) {
  return getModule().getNamedValue(Name);
}

/// AddGlobalCtor - Add a function to the list that will be called before
/// main() runs.
void CodeGenModule::AddGlobalCtor(llvm::Function *Ctor, int Priority,
                                  llvm::Constant *AssociatedData) {
  // FIXME: Type coercion of void()* types.
  GlobalCtors.push_back(Structor(Priority, Ctor, AssociatedData));
}

/// AddGlobalDtor - Add a function to the list that will be called
/// when the module is unloaded.
void CodeGenModule::AddGlobalDtor(llvm::Function *Dtor, int Priority) {
  // FIXME: Type coercion of void()* types.
  GlobalDtors.push_back(Structor(Priority, Dtor, nullptr));
}

void CodeGenModule::EmitCtorList(const CtorList &Fns, const char *GlobalName) {
  // Ctor function type is void()*.
  llvm::FunctionType* CtorFTy = llvm::FunctionType::get(VoidTy, false);
  llvm::Type *CtorPFTy = llvm::PointerType::getUnqual(CtorFTy);

  // Get the type of a ctor entry, { i32, void ()*, i8* }.
  llvm::StructType *CtorStructTy = llvm::StructType::get(
      Int32Ty, llvm::PointerType::getUnqual(CtorFTy), VoidPtrTy, NULL);

  // Construct the constructor and destructor arrays.
  SmallVector<llvm::Constant*, 8> Ctors;
  for (CtorList::const_iterator I = Fns.begin(), E = Fns.end(); I != E; ++I) {
    llvm::Constant *S[] = {
      llvm::ConstantInt::get(Int32Ty, I->Priority, false),
      llvm::ConstantExpr::getBitCast(I->Initializer, CtorPFTy),
      (I->AssociatedData
           ? llvm::ConstantExpr::getBitCast(I->AssociatedData, VoidPtrTy)
           : llvm::Constant::getNullValue(VoidPtrTy))
    };
    Ctors.push_back(llvm::ConstantStruct::get(CtorStructTy, S));
  }

  if (!Ctors.empty()) {
    llvm::ArrayType *AT = llvm::ArrayType::get(CtorStructTy, Ctors.size());
    new llvm::GlobalVariable(TheModule, AT, false,
                             llvm::GlobalValue::AppendingLinkage,
                             llvm::ConstantArray::get(AT, Ctors),
                             GlobalName);
  }
}

llvm::GlobalValue::LinkageTypes
CodeGenModule::getFunctionLinkage(GlobalDecl GD) {
  const auto *D = cast<FunctionDecl>(GD.getDecl());

  GVALinkage Linkage = getContext().GetGVALinkageForFunction(D);

  if (isa<CXXDestructorDecl>(D) &&
      getCXXABI().useThunkForDtorVariant(cast<CXXDestructorDecl>(D),
                                         GD.getDtorType())) {
    // Destructor variants in the Microsoft C++ ABI are always internal or
    // linkonce_odr thunks emitted on an as-needed basis.
    return Linkage == GVA_Internal ? llvm::GlobalValue::InternalLinkage
                                   : llvm::GlobalValue::LinkOnceODRLinkage;
  }

  return getLLVMLinkageForDeclarator(D, Linkage, /*isConstantVariable=*/false);
}

void CodeGenModule::setFunctionDefinitionAttributes(const FunctionDecl *D,
                                                    llvm::Function *F) {
  setNonAliasAttributes(D, F);
}

void CodeGenModule::SetLLVMFunctionAttributes(const Decl *D,
                                              const CGFunctionInfo &Info,
                                              llvm::Function *F) {
  unsigned CallingConv;
  AttributeListType AttributeList;
  ConstructAttributeList(Info, D, AttributeList, CallingConv, false);
  F->setAttributes(llvm::AttributeSet::get(getLLVMContext(), AttributeList));
  F->setCallingConv(static_cast<llvm::CallingConv::ID>(CallingConv));
}

/// Determines whether the language options require us to model
/// unwind exceptions.  We treat -fexceptions as mandating this
/// except under the fragile ObjC ABI with only ObjC exceptions
/// enabled.  This means, for example, that C with -fexceptions
/// enables this.
static bool hasUnwindExceptions(const LangOptions &LangOpts) {
  // If exceptions are completely disabled, obviously this is false.
  if (!LangOpts.Exceptions) return false;

  // If C++ exceptions are enabled, this is true.
  if (LangOpts.CXXExceptions) return true;

  // If ObjC exceptions are enabled, this depends on the ABI.
  if (LangOpts.ObjCExceptions) {
    return LangOpts.ObjCRuntime.hasUnwindExceptions();
  }

  return true;
}

void CodeGenModule::SetLLVMFunctionAttributesForDefinition(const Decl *D,
                                                           llvm::Function *F) {
  llvm::AttrBuilder B;

  if (CodeGenOpts.UnwindTables)
    B.addAttribute(llvm::Attribute::UWTable);

  if (!hasUnwindExceptions(LangOpts))
    B.addAttribute(llvm::Attribute::NoUnwind);

  if (D->hasAttr<NakedAttr>()) {
    // Naked implies noinline: we should not be inlining such functions.
    B.addAttribute(llvm::Attribute::Naked);
    B.addAttribute(llvm::Attribute::NoInline);
  } else if (D->hasAttr<OptimizeNoneAttr>()) {
    // OptimizeNone implies noinline; we should not be inlining such functions.
    B.addAttribute(llvm::Attribute::OptimizeNone);
    B.addAttribute(llvm::Attribute::NoInline);
  } else if (D->hasAttr<NoDuplicateAttr>()) {
    B.addAttribute(llvm::Attribute::NoDuplicate);
  } else if (D->hasAttr<NoInlineAttr>()) {
    B.addAttribute(llvm::Attribute::NoInline);
  } else if (D->hasAttr<AlwaysInlineAttr>() &&
             !F->getAttributes().hasAttribute(llvm::AttributeSet::FunctionIndex,
                                              llvm::Attribute::NoInline)) {
    // (noinline wins over always_inline, and we can't specify both in IR)
    B.addAttribute(llvm::Attribute::AlwaysInline);
  }

  if (D->hasAttr<ColdAttr>()) {
    B.addAttribute(llvm::Attribute::OptimizeForSize);
    B.addAttribute(llvm::Attribute::Cold);
  }

  if (D->hasAttr<MinSizeAttr>())
    B.addAttribute(llvm::Attribute::MinSize);

  if (D->hasAttr<OptimizeNoneAttr>()) {
    // OptimizeNone wins over OptimizeForSize and MinSize.
    B.removeAttribute(llvm::Attribute::OptimizeForSize);
    B.removeAttribute(llvm::Attribute::MinSize);
  }

  if (LangOpts.getStackProtector() == LangOptions::SSPOn)
    B.addAttribute(llvm::Attribute::StackProtect);
  else if (LangOpts.getStackProtector() == LangOptions::SSPStrong)
    B.addAttribute(llvm::Attribute::StackProtectStrong);
  else if (LangOpts.getStackProtector() == LangOptions::SSPReq)
    B.addAttribute(llvm::Attribute::StackProtectReq);

  // Add sanitizer attributes if function is not blacklisted.
  if (!SanitizerBL.isIn(*F)) {
    // When AddressSanitizer is enabled, set SanitizeAddress attribute
    // unless __attribute__((no_sanitize_address)) is used.
    if (LangOpts.Sanitize.Address && !D->hasAttr<NoSanitizeAddressAttr>())
      B.addAttribute(llvm::Attribute::SanitizeAddress);
    // Same for ThreadSanitizer and __attribute__((no_sanitize_thread))
    if (LangOpts.Sanitize.Thread && !D->hasAttr<NoSanitizeThreadAttr>())
      B.addAttribute(llvm::Attribute::SanitizeThread);
    // Same for MemorySanitizer and __attribute__((no_sanitize_memory))
    if (LangOpts.Sanitize.Memory && !D->hasAttr<NoSanitizeMemoryAttr>())
      B.addAttribute(llvm::Attribute::SanitizeMemory);
  }

  F->addAttributes(llvm::AttributeSet::FunctionIndex,
                   llvm::AttributeSet::get(
                       F->getContext(), llvm::AttributeSet::FunctionIndex, B));

  if (isa<CXXConstructorDecl>(D) || isa<CXXDestructorDecl>(D))
    F->setUnnamedAddr(true);
  else if (const auto *MD = dyn_cast<CXXMethodDecl>(D))
    if (MD->isVirtual())
      F->setUnnamedAddr(true);

  unsigned alignment = D->getMaxAlignment() / Context.getCharWidth();
  if (alignment)
    F->setAlignment(alignment);

  // C++ ABI requires 2-byte alignment for member functions.
  if (F->getAlignment() < 2 && isa<CXXMethodDecl>(D))
    F->setAlignment(2);
}

void CodeGenModule::SetCommonAttributes(const Decl *D,
                                        llvm::GlobalValue *GV) {
  if (const auto *ND = dyn_cast<NamedDecl>(D))
    setGlobalVisibility(GV, ND);
  else
    GV->setVisibility(llvm::GlobalValue::DefaultVisibility);

  if (D->hasAttr<UsedAttr>())
    addUsedGlobal(GV);
}

void CodeGenModule::setNonAliasAttributes(const Decl *D,
                                          llvm::GlobalObject *GO) {
  SetCommonAttributes(D, GO);

  if (const SectionAttr *SA = D->getAttr<SectionAttr>())
    GO->setSection(SA->getName());

  getTargetCodeGenInfo().SetTargetAttributes(D, GO, *this);
}

void CodeGenModule::SetInternalFunctionAttributes(const Decl *D,
                                                  llvm::Function *F,
                                                  const CGFunctionInfo &FI) {
  SetLLVMFunctionAttributes(D, FI, F);
  SetLLVMFunctionAttributesForDefinition(D, F);

  F->setLinkage(llvm::Function::InternalLinkage);

  setNonAliasAttributes(D, F);
}

static void setLinkageAndVisibilityForGV(llvm::GlobalValue *GV,
                                         const NamedDecl *ND) {
  // Set linkage and visibility in case we never see a definition.
  LinkageInfo LV = ND->getLinkageAndVisibility();
  if (LV.getLinkage() != ExternalLinkage) {
    // Don't set internal linkage on declarations.
  } else {
    if (ND->hasAttr<DLLImportAttr>()) {
      GV->setLinkage(llvm::GlobalValue::ExternalLinkage);
      GV->setDLLStorageClass(llvm::GlobalValue::DLLImportStorageClass);
    } else if (ND->hasAttr<DLLExportAttr>()) {
      GV->setLinkage(llvm::GlobalValue::ExternalLinkage);
      GV->setDLLStorageClass(llvm::GlobalValue::DLLExportStorageClass);
    } else if (ND->hasAttr<WeakAttr>() || ND->isWeakImported()) {
      // "extern_weak" is overloaded in LLVM; we probably should have
      // separate linkage types for this.
      GV->setLinkage(llvm::GlobalValue::ExternalWeakLinkage);
    }

    // Set visibility on a declaration only if it's explicit.
    if (LV.isVisibilityExplicit())
      GV->setVisibility(CodeGenModule::GetLLVMVisibility(LV.getVisibility()));
  }
}

void CodeGenModule::SetFunctionAttributes(GlobalDecl GD,
                                          llvm::Function *F,
                                          bool IsIncompleteFunction) {
  if (unsigned IID = F->getIntrinsicID()) {
    // If this is an intrinsic function, set the function's attributes
    // to the intrinsic's attributes.
    F->setAttributes(llvm::Intrinsic::getAttributes(getLLVMContext(),
                                                    (llvm::Intrinsic::ID)IID));
    return;
  }

  const auto *FD = cast<FunctionDecl>(GD.getDecl());

  if (!IsIncompleteFunction)
    SetLLVMFunctionAttributes(FD, getTypes().arrangeGlobalDeclaration(GD), F);

  // Add the Returned attribute for "this", except for iOS 5 and earlier
  // where substantial code, including the libstdc++ dylib, was compiled with
  // GCC and does not actually return "this".
  if (getCXXABI().HasThisReturn(GD) &&
      !(getTarget().getTriple().isiOS() &&
        getTarget().getTriple().isOSVersionLT(6))) {
    assert(!F->arg_empty() &&
           F->arg_begin()->getType()
             ->canLosslesslyBitCastTo(F->getReturnType()) &&
           "unexpected this return");
    F->addAttribute(1, llvm::Attribute::Returned);
  }

  // Only a few attributes are set on declarations; these may later be
  // overridden by a definition.

  setLinkageAndVisibilityForGV(F, FD);

  if (const auto *Dtor = dyn_cast_or_null<CXXDestructorDecl>(FD)) {
    if (getCXXABI().useThunkForDtorVariant(Dtor, GD.getDtorType())) {
      // Don't dllexport/import destructor thunks.
      F->setDLLStorageClass(llvm::GlobalValue::DefaultStorageClass);
    }
  }

  if (const SectionAttr *SA = FD->getAttr<SectionAttr>())
    F->setSection(SA->getName());

  // A replaceable global allocation function does not act like a builtin by
  // default, only if it is invoked by a new-expression or delete-expression.
  if (FD->isReplaceableGlobalAllocationFunction())
    F->addAttribute(llvm::AttributeSet::FunctionIndex,
                    llvm::Attribute::NoBuiltin);
}

void CodeGenModule::addUsedGlobal(llvm::GlobalValue *GV) {
  assert(!GV->isDeclaration() &&
         "Only globals with definition can force usage.");
  LLVMUsed.push_back(GV);
}

void CodeGenModule::addCompilerUsedGlobal(llvm::GlobalValue *GV) {
  assert(!GV->isDeclaration() &&
         "Only globals with definition can force usage.");
  LLVMCompilerUsed.push_back(GV);
}

static void emitUsed(CodeGenModule &CGM, StringRef Name,
                     std::vector<llvm::WeakVH> &List) {
  // Don't create llvm.used if there is no need.
  if (List.empty())
    return;

  // Convert List to what ConstantArray needs.
  SmallVector<llvm::Constant*, 8> UsedArray;
  UsedArray.resize(List.size());
  for (unsigned i = 0, e = List.size(); i != e; ++i) {
    UsedArray[i] =
     llvm::ConstantExpr::getBitCast(cast<llvm::Constant>(&*List[i]),
                                    CGM.Int8PtrTy);
  }

  if (UsedArray.empty())
    return;
  llvm::ArrayType *ATy = llvm::ArrayType::get(CGM.Int8PtrTy, UsedArray.size());

  auto *GV = new llvm::GlobalVariable(
      CGM.getModule(), ATy, false, llvm::GlobalValue::AppendingLinkage,
      llvm::ConstantArray::get(ATy, UsedArray), Name);

  GV->setSection("llvm.metadata");
}

void CodeGenModule::emitLLVMUsed() {
  emitUsed(*this, "llvm.used", LLVMUsed);
  emitUsed(*this, "llvm.compiler.used", LLVMCompilerUsed);
}

void CodeGenModule::AppendLinkerOptions(StringRef Opts) {
  llvm::Value *MDOpts = llvm::MDString::get(getLLVMContext(), Opts);
  LinkerOptionsMetadata.push_back(llvm::MDNode::get(getLLVMContext(), MDOpts));
}

void CodeGenModule::AddDetectMismatch(StringRef Name, StringRef Value) {
  llvm::SmallString<32> Opt;
  getTargetCodeGenInfo().getDetectMismatchOption(Name, Value, Opt);
  llvm::Value *MDOpts = llvm::MDString::get(getLLVMContext(), Opt);
  LinkerOptionsMetadata.push_back(llvm::MDNode::get(getLLVMContext(), MDOpts));
}

void CodeGenModule::AddDependentLib(StringRef Lib) {
  llvm::SmallString<24> Opt;
  getTargetCodeGenInfo().getDependentLibraryOption(Lib, Opt);
  llvm::Value *MDOpts = llvm::MDString::get(getLLVMContext(), Opt);
  LinkerOptionsMetadata.push_back(llvm::MDNode::get(getLLVMContext(), MDOpts));
}

/// \brief Add link options implied by the given module, including modules
/// it depends on, using a postorder walk.
static void addLinkOptionsPostorder(CodeGenModule &CGM,
                                    Module *Mod,
                                    SmallVectorImpl<llvm::Value *> &Metadata,
                                    llvm::SmallPtrSet<Module *, 16> &Visited) {
  // Import this module's parent.
  if (Mod->Parent && Visited.insert(Mod->Parent)) {
    addLinkOptionsPostorder(CGM, Mod->Parent, Metadata, Visited);
  }

  // Import this module's dependencies.
  for (unsigned I = Mod->Imports.size(); I > 0; --I) {
    if (Visited.insert(Mod->Imports[I-1]))
      addLinkOptionsPostorder(CGM, Mod->Imports[I-1], Metadata, Visited);
  }

  // Add linker options to link against the libraries/frameworks
  // described by this module.
  llvm::LLVMContext &Context = CGM.getLLVMContext();
  for (unsigned I = Mod->LinkLibraries.size(); I > 0; --I) {
    // Link against a framework.  Frameworks are currently Darwin only, so we
    // don't to ask TargetCodeGenInfo for the spelling of the linker option.
    if (Mod->LinkLibraries[I-1].IsFramework) {
      llvm::Value *Args[2] = {
        llvm::MDString::get(Context, "-framework"),
        llvm::MDString::get(Context, Mod->LinkLibraries[I-1].Library)
      };

      Metadata.push_back(llvm::MDNode::get(Context, Args));
      continue;
    }

    // Link against a library.
    llvm::SmallString<24> Opt;
    CGM.getTargetCodeGenInfo().getDependentLibraryOption(
      Mod->LinkLibraries[I-1].Library, Opt);
    llvm::Value *OptString = llvm::MDString::get(Context, Opt);
    Metadata.push_back(llvm::MDNode::get(Context, OptString));
  }
}

void CodeGenModule::EmitModuleLinkOptions() {
  // Collect the set of all of the modules we want to visit to emit link
  // options, which is essentially the imported modules and all of their
  // non-explicit child modules.
  llvm::SetVector<clang::Module *> LinkModules;
  llvm::SmallPtrSet<clang::Module *, 16> Visited;
  SmallVector<clang::Module *, 16> Stack;

  // Seed the stack with imported modules.
  for (llvm::SetVector<clang::Module *>::iterator M = ImportedModules.begin(),
                                               MEnd = ImportedModules.end();
       M != MEnd; ++M) {
    if (Visited.insert(*M))
      Stack.push_back(*M);
  }

  // Find all of the modules to import, making a little effort to prune
  // non-leaf modules.
  while (!Stack.empty()) {
    clang::Module *Mod = Stack.pop_back_val();

    bool AnyChildren = false;

    // Visit the submodules of this module.
    for (clang::Module::submodule_iterator Sub = Mod->submodule_begin(),
                                        SubEnd = Mod->submodule_end();
         Sub != SubEnd; ++Sub) {
      // Skip explicit children; they need to be explicitly imported to be
      // linked against.
      if ((*Sub)->IsExplicit)
        continue;

      if (Visited.insert(*Sub)) {
        Stack.push_back(*Sub);
        AnyChildren = true;
      }
    }

    // We didn't find any children, so add this module to the list of
    // modules to link against.
    if (!AnyChildren) {
      LinkModules.insert(Mod);
    }
  }

  // Add link options for all of the imported modules in reverse topological
  // order.  We don't do anything to try to order import link flags with respect
  // to linker options inserted by things like #pragma comment().
  SmallVector<llvm::Value *, 16> MetadataArgs;
  Visited.clear();
  for (llvm::SetVector<clang::Module *>::iterator M = LinkModules.begin(),
                                               MEnd = LinkModules.end();
       M != MEnd; ++M) {
    if (Visited.insert(*M))
      addLinkOptionsPostorder(*this, *M, MetadataArgs, Visited);
  }
  std::reverse(MetadataArgs.begin(), MetadataArgs.end());
  LinkerOptionsMetadata.append(MetadataArgs.begin(), MetadataArgs.end());

  // Add the linker options metadata flag.
  getModule().addModuleFlag(llvm::Module::AppendUnique, "Linker Options",
                            llvm::MDNode::get(getLLVMContext(),
                                              LinkerOptionsMetadata));
}

void CodeGenModule::EmitDeferred() {
  // Emit code for any potentially referenced deferred decls.  Since a
  // previously unused static decl may become used during the generation of code
  // for a static function, iterate until no changes are made.

  while (true) {
    if (!DeferredVTables.empty()) {
      EmitDeferredVTables();

      // Emitting a v-table doesn't directly cause more v-tables to
      // become deferred, although it can cause functions to be
      // emitted that then need those v-tables.
      assert(DeferredVTables.empty());
    }

    // Stop if we're out of both deferred v-tables and deferred declarations.
    if (DeferredDeclsToEmit.empty()) break;

    DeferredGlobal &G = DeferredDeclsToEmit.back();
    GlobalDecl D = G.GD;
    llvm::GlobalValue *GV = G.GV;
    DeferredDeclsToEmit.pop_back();

    assert(GV == GetGlobalValue(getMangledName(D)));
    // Check to see if we've already emitted this.  This is necessary
    // for a couple of reasons: first, decls can end up in the
    // deferred-decls queue multiple times, and second, decls can end
    // up with definitions in unusual ways (e.g. by an extern inline
    // function acquiring a strong function redefinition).  Just
    // ignore these cases.
    if(!GV->isDeclaration())
      continue;

    // Otherwise, emit the definition and move on to the next one.
    EmitGlobalDefinition(D, GV);
  }
}

void CodeGenModule::EmitGlobalAnnotations() {
  if (Annotations.empty())
    return;

  // Create a new global variable for the ConstantStruct in the Module.
  llvm::Constant *Array = llvm::ConstantArray::get(llvm::ArrayType::get(
    Annotations[0]->getType(), Annotations.size()), Annotations);
  auto *gv = new llvm::GlobalVariable(getModule(), Array->getType(), false,
                                      llvm::GlobalValue::AppendingLinkage,
                                      Array, "llvm.global.annotations");
  gv->setSection(AnnotationSection);
}

llvm::Constant *CodeGenModule::EmitAnnotationString(StringRef Str) {
  llvm::Constant *&AStr = AnnotationStrings[Str];
  if (AStr)
    return AStr;

  // Not found yet, create a new global.
  llvm::Constant *s = llvm::ConstantDataArray::getString(getLLVMContext(), Str);
  auto *gv =
      new llvm::GlobalVariable(getModule(), s->getType(), true,
                               llvm::GlobalValue::PrivateLinkage, s, ".str");
  gv->setSection(AnnotationSection);
  gv->setUnnamedAddr(true);
  AStr = gv;
  return gv;
}

llvm::Constant *CodeGenModule::EmitAnnotationUnit(SourceLocation Loc) {
  SourceManager &SM = getContext().getSourceManager();
  PresumedLoc PLoc = SM.getPresumedLoc(Loc);
  if (PLoc.isValid())
    return EmitAnnotationString(PLoc.getFilename());
  return EmitAnnotationString(SM.getBufferName(Loc));
}

llvm::Constant *CodeGenModule::EmitAnnotationLineNo(SourceLocation L) {
  SourceManager &SM = getContext().getSourceManager();
  PresumedLoc PLoc = SM.getPresumedLoc(L);
  unsigned LineNo = PLoc.isValid() ? PLoc.getLine() :
    SM.getExpansionLineNumber(L);
  return llvm::ConstantInt::get(Int32Ty, LineNo);
}

llvm::Constant *CodeGenModule::EmitAnnotateAttr(llvm::GlobalValue *GV,
                                                const AnnotateAttr *AA,
                                                SourceLocation L) {
  // Get the globals for file name, annotation, and the line number.
  llvm::Constant *AnnoGV = EmitAnnotationString(AA->getAnnotation()),
                 *UnitGV = EmitAnnotationUnit(L),
                 *LineNoCst = EmitAnnotationLineNo(L);

  // Create the ConstantStruct for the global annotation.
  llvm::Constant *Fields[4] = {
    llvm::ConstantExpr::getBitCast(GV, Int8PtrTy),
    llvm::ConstantExpr::getBitCast(AnnoGV, Int8PtrTy),
    llvm::ConstantExpr::getBitCast(UnitGV, Int8PtrTy),
    LineNoCst
  };
  return llvm::ConstantStruct::getAnon(Fields);
}

void CodeGenModule::AddGlobalAnnotations(const ValueDecl *D,
                                         llvm::GlobalValue *GV) {
  assert(D->hasAttr<AnnotateAttr>() && "no annotate attribute");
  // Get the struct elements for these annotations.
  for (const auto *I : D->specific_attrs<AnnotateAttr>())
    Annotations.push_back(EmitAnnotateAttr(GV, I, D->getLocation()));
}

bool CodeGenModule::MayDeferGeneration(const ValueDecl *Global) {
  // Never defer when EmitAllDecls is specified.
  if (LangOpts.EmitAllDecls)
    return false;

  return !getContext().DeclMustBeEmitted(Global);
}

llvm::Constant *CodeGenModule::GetAddrOfUuidDescriptor(
    const CXXUuidofExpr* E) {
  // Sema has verified that IIDSource has a __declspec(uuid()), and that its
  // well-formed.
  StringRef Uuid = E->getUuidAsStringRef(Context);
  std::string Name = "_GUID_" + Uuid.lower();
  std::replace(Name.begin(), Name.end(), '-', '_');

  // Look for an existing global.
  if (llvm::GlobalVariable *GV = getModule().getNamedGlobal(Name))
    return GV;

  llvm::Constant *Init = EmitUuidofInitializer(Uuid, E->getType());
  assert(Init && "failed to initialize as constant");

  auto *GV = new llvm::GlobalVariable(
      getModule(), Init->getType(),
      /*isConstant=*/true, llvm::GlobalValue::LinkOnceODRLinkage, Init, Name);
  return GV;
}

llvm::Constant *CodeGenModule::GetWeakRefReference(const ValueDecl *VD) {
  const AliasAttr *AA = VD->getAttr<AliasAttr>();
  assert(AA && "No alias?");

  llvm::Type *DeclTy = getTypes().ConvertTypeForMem(VD->getType());

  // See if there is already something with the target's name in the module.
  llvm::GlobalValue *Entry = GetGlobalValue(AA->getAliasee());
  if (Entry) {
    unsigned AS = getContext().getTargetAddressSpace(VD->getType());
    return llvm::ConstantExpr::getBitCast(Entry, DeclTy->getPointerTo(AS));
  }

  llvm::Constant *Aliasee;
  if (isa<llvm::FunctionType>(DeclTy))
    Aliasee = GetOrCreateLLVMFunction(AA->getAliasee(), DeclTy,
                                      GlobalDecl(cast<FunctionDecl>(VD)),
                                      /*ForVTable=*/false);
  else
    Aliasee = GetOrCreateLLVMGlobal(AA->getAliasee(),
                                    llvm::PointerType::getUnqual(DeclTy),
                                    nullptr);

  auto *F = cast<llvm::GlobalValue>(Aliasee);
  F->setLinkage(llvm::Function::ExternalWeakLinkage);
  WeakRefReferences.insert(F);

  return Aliasee;
}

void CodeGenModule::EmitGlobal(GlobalDecl GD) {
  const auto *Global = cast<ValueDecl>(GD.getDecl());

  // Weak references don't produce any output by themselves.
  if (Global->hasAttr<WeakRefAttr>())
    return;

  // If this is an alias definition (which otherwise looks like a declaration)
  // emit it now.
  if (Global->hasAttr<AliasAttr>())
    return EmitAliasDefinition(GD);

  // If this is CUDA, be selective about which declarations we emit.
  if (LangOpts.CUDA) {
    if (CodeGenOpts.CUDAIsDevice) {
      if (!Global->hasAttr<CUDADeviceAttr>() &&
          !Global->hasAttr<CUDAGlobalAttr>() &&
          !Global->hasAttr<CUDAConstantAttr>() &&
          !Global->hasAttr<CUDASharedAttr>())
        return;
    } else {
      if (!Global->hasAttr<CUDAHostAttr>() && (
            Global->hasAttr<CUDADeviceAttr>() ||
            Global->hasAttr<CUDAConstantAttr>() ||
            Global->hasAttr<CUDASharedAttr>()))
        return;
    }
  }

  // Ignore declarations, they will be emitted on their first use.
  if (const auto *FD = dyn_cast<FunctionDecl>(Global)) {
    // Forward declarations are emitted lazily on first use.
    if (!FD->doesThisDeclarationHaveABody()) {
      if (!FD->doesDeclarationForceExternallyVisibleDefinition())
        return;

      StringRef MangledName = getMangledName(GD);

      // Compute the function info and LLVM type.
      const CGFunctionInfo &FI = getTypes().arrangeGlobalDeclaration(GD);
      llvm::Type *Ty = getTypes().GetFunctionType(FI);

      GetOrCreateLLVMFunction(MangledName, Ty, GD, /*ForVTable=*/false,
                              /*DontDefer=*/false);
      return;
    }
  } else {
    const auto *VD = cast<VarDecl>(Global);
    assert(VD->isFileVarDecl() && "Cannot emit local var decl as global.");

    if (VD->isThisDeclarationADefinition() != VarDecl::Definition &&
        !Context.isMSStaticDataMemberInlineDefinition(VD))
      return;
  }

  // Defer code generation when possible if this is a static definition, inline
  // function etc.  These we only want to emit if they are used.
  if (!MayDeferGeneration(Global)) {
    // Emit the definition if it can't be deferred.
    EmitGlobalDefinition(GD);
    return;
  }

  // If we're deferring emission of a C++ variable with an
  // initializer, remember the order in which it appeared in the file.
  if (getLangOpts().CPlusPlus && isa<VarDecl>(Global) &&
      cast<VarDecl>(Global)->hasInit()) {
    DelayedCXXInitPosition[Global] = CXXGlobalInits.size();
    CXXGlobalInits.push_back(nullptr);
  }
  
  // If the value has already been used, add it directly to the
  // DeferredDeclsToEmit list.
  StringRef MangledName = getMangledName(GD);
  if (llvm::GlobalValue *GV = GetGlobalValue(MangledName))
    addDeferredDeclToEmit(GV, GD);
  else {
    // Otherwise, remember that we saw a deferred decl with this name.  The
    // first use of the mangled name will cause it to move into
    // DeferredDeclsToEmit.
    DeferredDecls[MangledName] = GD;
  }
}

namespace {
  struct FunctionIsDirectlyRecursive :
    public RecursiveASTVisitor<FunctionIsDirectlyRecursive> {
    const StringRef Name;
    const Builtin::Context &BI;
    bool Result;
    FunctionIsDirectlyRecursive(StringRef N, const Builtin::Context &C) :
      Name(N), BI(C), Result(false) {
    }
    typedef RecursiveASTVisitor<FunctionIsDirectlyRecursive> Base;

    bool TraverseCallExpr(CallExpr *E) {
      const FunctionDecl *FD = E->getDirectCallee();
      if (!FD)
        return true;
      AsmLabelAttr *Attr = FD->getAttr<AsmLabelAttr>();
      if (Attr && Name == Attr->getLabel()) {
        Result = true;
        return false;
      }
      unsigned BuiltinID = FD->getBuiltinID();
      if (!BuiltinID)
        return true;
      StringRef BuiltinName = BI.GetName(BuiltinID);
      if (BuiltinName.startswith("__builtin_") &&
          Name == BuiltinName.slice(strlen("__builtin_"), StringRef::npos)) {
        Result = true;
        return false;
      }
      return true;
    }
  };
}

// isTriviallyRecursive - Check if this function calls another
// decl that, because of the asm attribute or the other decl being a builtin,
// ends up pointing to itself.
bool
CodeGenModule::isTriviallyRecursive(const FunctionDecl *FD) {
  StringRef Name;
  if (getCXXABI().getMangleContext().shouldMangleDeclName(FD)) {
    // asm labels are a special kind of mangling we have to support.
    AsmLabelAttr *Attr = FD->getAttr<AsmLabelAttr>();
    if (!Attr)
      return false;
    Name = Attr->getLabel();
  } else {
    Name = FD->getName();
  }

  FunctionIsDirectlyRecursive Walker(Name, Context.BuiltinInfo);
  Walker.TraverseFunctionDecl(const_cast<FunctionDecl*>(FD));
  return Walker.Result;
}

bool
CodeGenModule::shouldEmitFunction(GlobalDecl GD) {
  if (getFunctionLinkage(GD) != llvm::Function::AvailableExternallyLinkage)
    return true;
  const auto *F = cast<FunctionDecl>(GD.getDecl());
  if (CodeGenOpts.OptimizationLevel == 0 && !F->hasAttr<AlwaysInlineAttr>())
    return false;
  // PR9614. Avoid cases where the source code is lying to us. An available
  // externally function should have an equivalent function somewhere else,
  // but a function that calls itself is clearly not equivalent to the real
  // implementation.
  // This happens in glibc's btowc and in some configure checks.
  return !isTriviallyRecursive(F);
}

/// If the type for the method's class was generated by
/// CGDebugInfo::createContextChain(), the cache contains only a
/// limited DIType without any declarations. Since EmitFunctionStart()
/// needs to find the canonical declaration for each method, we need
/// to construct the complete type prior to emitting the method.
void CodeGenModule::CompleteDIClassType(const CXXMethodDecl* D) {
  if (!D->isInstance())
    return;

  if (CGDebugInfo *DI = getModuleDebugInfo())
    if (getCodeGenOpts().getDebugInfo() >= CodeGenOptions::LimitedDebugInfo) {
      const auto *ThisPtr = cast<PointerType>(D->getThisType(getContext()));
      DI->getOrCreateRecordType(ThisPtr->getPointeeType(), D->getLocation());
    }
}

void CodeGenModule::EmitGlobalDefinition(GlobalDecl GD, llvm::GlobalValue *GV) {
  const auto *D = cast<ValueDecl>(GD.getDecl());

  PrettyStackTraceDecl CrashInfo(const_cast<ValueDecl *>(D), D->getLocation(), 
                                 Context.getSourceManager(),
                                 "Generating code for declaration");
  
  if (isa<FunctionDecl>(D)) {
    // At -O0, don't generate IR for functions with available_externally 
    // linkage.
    if (!shouldEmitFunction(GD))
      return;

    if (const auto *Method = dyn_cast<CXXMethodDecl>(D)) {
      CompleteDIClassType(Method);
      // Make sure to emit the definition(s) before we emit the thunks.
      // This is necessary for the generation of certain thunks.
      if (const auto *CD = dyn_cast<CXXConstructorDecl>(Method))
        EmitCXXConstructor(CD, GD.getCtorType());
      else if (const auto *DD = dyn_cast<CXXDestructorDecl>(Method))
        EmitCXXDestructor(DD, GD.getDtorType());
      else
        EmitGlobalFunctionDefinition(GD, GV);

      if (Method->isVirtual())
        getVTables().EmitThunks(GD);

      return;
    }

    return EmitGlobalFunctionDefinition(GD, GV);
  }

  if (const auto *VD = dyn_cast<VarDecl>(D))
    return EmitGlobalVarDefinition(VD);
  
  llvm_unreachable("Invalid argument to EmitGlobalDefinition()");
}

/// GetOrCreateLLVMFunction - If the specified mangled name is not in the
/// module, create and return an llvm Function with the specified type. If there
/// is something in the module with the specified name, return it potentially
/// bitcasted to the right type.
///
/// If D is non-null, it specifies a decl that correspond to this.  This is used
/// to set the attributes on the function when it is first created.
llvm::Constant *
CodeGenModule::GetOrCreateLLVMFunction(StringRef MangledName,
                                       llvm::Type *Ty,
                                       GlobalDecl GD, bool ForVTable,
                                       bool DontDefer,
                                       llvm::AttributeSet ExtraAttrs) {
  const Decl *D = GD.getDecl();

  // Lookup the entry, lazily creating it if necessary.
  llvm::GlobalValue *Entry = GetGlobalValue(MangledName);
  if (Entry) {
    if (WeakRefReferences.erase(Entry)) {
      const FunctionDecl *FD = cast_or_null<FunctionDecl>(D);
      if (FD && !FD->hasAttr<WeakAttr>())
        Entry->setLinkage(llvm::Function::ExternalLinkage);
    }

    if (Entry->getType()->getElementType() == Ty)
      return Entry;

    // Make sure the result is of the correct type.
    return llvm::ConstantExpr::getBitCast(Entry, Ty->getPointerTo());
  }

  // This function doesn't have a complete type (for example, the return
  // type is an incomplete struct). Use a fake type instead, and make
  // sure not to try to set attributes.
  bool IsIncompleteFunction = false;

  llvm::FunctionType *FTy;
  if (isa<llvm::FunctionType>(Ty)) {
    FTy = cast<llvm::FunctionType>(Ty);
  } else {
    FTy = llvm::FunctionType::get(VoidTy, false);
    IsIncompleteFunction = true;
  }
  
  llvm::Function *F = llvm::Function::Create(FTy,
                                             llvm::Function::ExternalLinkage,
                                             MangledName, &getModule());
  assert(F->getName() == MangledName && "name was uniqued!");
  if (D)
    SetFunctionAttributes(GD, F, IsIncompleteFunction);
  if (ExtraAttrs.hasAttributes(llvm::AttributeSet::FunctionIndex)) {
    llvm::AttrBuilder B(ExtraAttrs, llvm::AttributeSet::FunctionIndex);
    F->addAttributes(llvm::AttributeSet::FunctionIndex,
                     llvm::AttributeSet::get(VMContext,
                                             llvm::AttributeSet::FunctionIndex,
                                             B));
  }

  if (!DontDefer) {
    // All MSVC dtors other than the base dtor are linkonce_odr and delegate to
    // each other bottoming out with the base dtor.  Therefore we emit non-base
    // dtors on usage, even if there is no dtor definition in the TU.
    if (D && isa<CXXDestructorDecl>(D) &&
        getCXXABI().useThunkForDtorVariant(cast<CXXDestructorDecl>(D),
                                           GD.getDtorType()))
      addDeferredDeclToEmit(F, GD);

    // This is the first use or definition of a mangled name.  If there is a
    // deferred decl with this name, remember that we need to emit it at the end
    // of the file.
    auto DDI = DeferredDecls.find(MangledName);
    if (DDI != DeferredDecls.end()) {
      // Move the potentially referenced deferred decl to the
      // DeferredDeclsToEmit list, and remove it from DeferredDecls (since we
      // don't need it anymore).
      addDeferredDeclToEmit(F, DDI->second);
      DeferredDecls.erase(DDI);

      // Otherwise, if this is a sized deallocation function, emit a weak
      // definition
      // for it at the end of the translation unit.
    } else if (D && cast<FunctionDecl>(D)
                        ->getCorrespondingUnsizedGlobalDeallocationFunction()) {
      addDeferredDeclToEmit(F, GD);

      // Otherwise, there are cases we have to worry about where we're
      // using a declaration for which we must emit a definition but where
      // we might not find a top-level definition:
      //   - member functions defined inline in their classes
      //   - friend functions defined inline in some class
      //   - special member functions with implicit definitions
      // If we ever change our AST traversal to walk into class methods,
      // this will be unnecessary.
      //
      // We also don't emit a definition for a function if it's going to be an
      // entry
      // in a vtable, unless it's already marked as used.
    } else if (getLangOpts().CPlusPlus && D) {
      // Look for a declaration that's lexically in a record.
      const auto *FD = cast<FunctionDecl>(D);
      FD = FD->getMostRecentDecl();
      do {
        if (isa<CXXRecordDecl>(FD->getLexicalDeclContext())) {
          if (FD->isImplicit() && !ForVTable) {
            assert(FD->isUsed() &&
                   "Sema didn't mark implicit function as used!");
            addDeferredDeclToEmit(F, GD.getWithDecl(FD));
            break;
          } else if (FD->doesThisDeclarationHaveABody()) {
            addDeferredDeclToEmit(F, GD.getWithDecl(FD));
            break;
          }
        }
        FD = FD->getPreviousDecl();
      } while (FD);
    }
  }

  // Make sure the result is of the requested type.
  if (!IsIncompleteFunction) {
    assert(F->getType()->getElementType() == Ty);
    return F;
  }

  llvm::Type *PTy = llvm::PointerType::getUnqual(Ty);
  return llvm::ConstantExpr::getBitCast(F, PTy);
}

/// GetAddrOfFunction - Return the address of the given function.  If Ty is
/// non-null, then this function will use the specified type if it has to
/// create it (this occurs when we see a definition of the function).
llvm::Constant *CodeGenModule::GetAddrOfFunction(GlobalDecl GD,
                                                 llvm::Type *Ty,
                                                 bool ForVTable,
                                                 bool DontDefer) {
  // If there was no specific requested type, just convert it now.
  if (!Ty)
    Ty = getTypes().ConvertType(cast<ValueDecl>(GD.getDecl())->getType());
  
  StringRef MangledName = getMangledName(GD);
  return GetOrCreateLLVMFunction(MangledName, Ty, GD, ForVTable, DontDefer);
}

/// CreateRuntimeFunction - Create a new runtime function with the specified
/// type and name.
llvm::Constant *
CodeGenModule::CreateRuntimeFunction(llvm::FunctionType *FTy,
                                     StringRef Name,
                                     llvm::AttributeSet ExtraAttrs) {
  llvm::Constant *C =
      GetOrCreateLLVMFunction(Name, FTy, GlobalDecl(), /*ForVTable=*/false,
                              /*DontDefer=*/false, ExtraAttrs);
  if (auto *F = dyn_cast<llvm::Function>(C))
    if (F->empty())
      F->setCallingConv(getRuntimeCC());
  return C;
}

/// isTypeConstant - Determine whether an object of this type can be emitted
/// as a constant.
///
/// If ExcludeCtor is true, the duration when the object's constructor runs
/// will not be considered. The caller will need to verify that the object is
/// not written to during its construction.
bool CodeGenModule::isTypeConstant(QualType Ty, bool ExcludeCtor) {
  if (!Ty.isConstant(Context) && !Ty->isReferenceType())
    return false;

  if (Context.getLangOpts().CPlusPlus) {
    if (const CXXRecordDecl *Record
          = Context.getBaseElementType(Ty)->getAsCXXRecordDecl())
      return ExcludeCtor && !Record->hasMutableFields() &&
             Record->hasTrivialDestructor();
  }

  return true;
}

/// GetOrCreateLLVMGlobal - If the specified mangled name is not in the module,
/// create and return an llvm GlobalVariable with the specified type.  If there
/// is something in the module with the specified name, return it potentially
/// bitcasted to the right type.
///
/// If D is non-null, it specifies a decl that correspond to this.  This is used
/// to set the attributes on the global when it is first created.
llvm::Constant *
CodeGenModule::GetOrCreateLLVMGlobal(StringRef MangledName,
                                     llvm::PointerType *Ty,
                                     const VarDecl *D) {
  // Lookup the entry, lazily creating it if necessary.
  llvm::GlobalValue *Entry = GetGlobalValue(MangledName);
  if (Entry) {
    if (WeakRefReferences.erase(Entry)) {
      if (D && !D->hasAttr<WeakAttr>())
        Entry->setLinkage(llvm::Function::ExternalLinkage);
    }

    if (Entry->getType() == Ty)
      return Entry;

    // Make sure the result is of the correct type.
    if (Entry->getType()->getAddressSpace() != Ty->getAddressSpace())
      return llvm::ConstantExpr::getAddrSpaceCast(Entry, Ty);

    return llvm::ConstantExpr::getBitCast(Entry, Ty);
  }

  unsigned AddrSpace = GetGlobalVarAddressSpace(D, Ty->getAddressSpace());
  auto *GV = new llvm::GlobalVariable(
      getModule(), Ty->getElementType(), false,
      llvm::GlobalValue::ExternalLinkage, nullptr, MangledName, nullptr,
      llvm::GlobalVariable::NotThreadLocal, AddrSpace);

  // This is the first use or definition of a mangled name.  If there is a
  // deferred decl with this name, remember that we need to emit it at the end
  // of the file.
  auto DDI = DeferredDecls.find(MangledName);
  if (DDI != DeferredDecls.end()) {
    // Move the potentially referenced deferred decl to the DeferredDeclsToEmit
    // list, and remove it from DeferredDecls (since we don't need it anymore).
    addDeferredDeclToEmit(GV, DDI->second);
    DeferredDecls.erase(DDI);
  }

  // Handle things which are present even on external declarations.
  if (D) {
    // FIXME: This code is overly simple and should be merged with other global
    // handling.
    GV->setConstant(isTypeConstant(D->getType(), false));

    setLinkageAndVisibilityForGV(GV, D);

    if (D->getTLSKind()) {
      if (D->getTLSKind() == VarDecl::TLS_Dynamic)
        CXXThreadLocals.push_back(std::make_pair(D, GV));
      setTLSMode(GV, *D);
    }

    // If required by the ABI, treat declarations of static data members with
    // inline initializers as definitions.
<<<<<<< HEAD
    if (getCXXABI().isInlineInitializedStaticDataMemberLinkOnce() &&
        D->isStaticDataMember() && D->hasInit() &&
        !D->isThisDeclarationADefinition())
      EmitGlobalVarDefinition(D);
=======
    if (getContext().isMSStaticDataMemberInlineDefinition(D)) {
      EmitGlobalVarDefinition(D);
    }

    // Handle XCore specific ABI requirements.
    if (getTarget().getTriple().getArch() == llvm::Triple::xcore &&
        D->getLanguageLinkage() == CLanguageLinkage &&
        D->getType().isConstant(Context) &&
        isExternallyVisible(D->getLinkageAndVisibility().getLinkage()))
      GV->setSection(".cp.rodata");
>>>>>>> cd7df602
  }

  if (AddrSpace != Ty->getAddressSpace())
    return llvm::ConstantExpr::getAddrSpaceCast(GV, Ty);

  return GV;
}


llvm::GlobalVariable *
CodeGenModule::CreateOrReplaceCXXRuntimeVariable(StringRef Name, 
                                      llvm::Type *Ty,
                                      llvm::GlobalValue::LinkageTypes Linkage) {
  llvm::GlobalVariable *GV = getModule().getNamedGlobal(Name);
  llvm::GlobalVariable *OldGV = nullptr;

  if (GV) {
    // Check if the variable has the right type.
    if (GV->getType()->getElementType() == Ty)
      return GV;

    // Because C++ name mangling, the only way we can end up with an already
    // existing global with the same name is if it has been declared extern "C".
    assert(GV->isDeclaration() && "Declaration has wrong type!");
    OldGV = GV;
  }
  
  // Create a new variable.
  GV = new llvm::GlobalVariable(getModule(), Ty, /*isConstant=*/true,
                                Linkage, nullptr, Name);

  if (OldGV) {
    // Replace occurrences of the old variable if needed.
    GV->takeName(OldGV);
    
    if (!OldGV->use_empty()) {
      llvm::Constant *NewPtrForOldDecl =
      llvm::ConstantExpr::getBitCast(GV, OldGV->getType());
      OldGV->replaceAllUsesWith(NewPtrForOldDecl);
    }
    
    OldGV->eraseFromParent();
  }
  
  return GV;
}

/// GetAddrOfGlobalVar - Return the llvm::Constant for the address of the
/// given global variable.  If Ty is non-null and if the global doesn't exist,
/// then it will be created with the specified type instead of whatever the
/// normal requested type would be.
llvm::Constant *CodeGenModule::GetAddrOfGlobalVar(const VarDecl *D,
                                                  llvm::Type *Ty) {
  assert(D->hasGlobalStorage() && "Not a global variable");
  QualType ASTTy = D->getType();
  if (!Ty)
    Ty = getTypes().ConvertTypeForMem(ASTTy);

  llvm::PointerType *PTy =
    llvm::PointerType::get(Ty, getContext().getTargetAddressSpace(ASTTy));

  StringRef MangledName = getMangledName(D);
  return GetOrCreateLLVMGlobal(MangledName, PTy, D);
}

/// CreateRuntimeVariable - Create a new runtime global variable with the
/// specified type and name.
llvm::Constant *
CodeGenModule::CreateRuntimeVariable(llvm::Type *Ty,
                                     StringRef Name) {
  return GetOrCreateLLVMGlobal(Name, llvm::PointerType::getUnqual(Ty), nullptr);
}

void CodeGenModule::EmitTentativeDefinition(const VarDecl *D) {
  assert(!D->getInit() && "Cannot emit definite definitions here!");

  if (MayDeferGeneration(D)) {
    // If we have not seen a reference to this variable yet, place it
    // into the deferred declarations table to be emitted if needed
    // later.
    StringRef MangledName = getMangledName(D);
    if (!GetGlobalValue(MangledName)) {
      DeferredDecls[MangledName] = D;
      return;
    }
  }

  // The tentative definition is the only definition.
  EmitGlobalVarDefinition(D);
}

CharUnits CodeGenModule::GetTargetTypeStoreSize(llvm::Type *Ty) const {
    return Context.toCharUnitsFromBits(
      TheDataLayout.getTypeStoreSizeInBits(Ty));
}

unsigned CodeGenModule::GetGlobalVarAddressSpace(const VarDecl *D,
                                                 unsigned AddrSpace) {
  if (LangOpts.CUDA && CodeGenOpts.CUDAIsDevice) {
    if (D->hasAttr<CUDAConstantAttr>())
      AddrSpace = getContext().getTargetAddressSpace(LangAS::cuda_constant);
    else if (D->hasAttr<CUDASharedAttr>())
      AddrSpace = getContext().getTargetAddressSpace(LangAS::cuda_shared);
    else
      AddrSpace = getContext().getTargetAddressSpace(LangAS::cuda_device);
  }

  return AddrSpace;
}

template<typename SomeDecl>
void CodeGenModule::MaybeHandleStaticInExternC(const SomeDecl *D,
                                               llvm::GlobalValue *GV) {
  if (!getLangOpts().CPlusPlus)
    return;

  // Must have 'used' attribute, or else inline assembly can't rely on
  // the name existing.
  if (!D->template hasAttr<UsedAttr>())
    return;

  // Must have internal linkage and an ordinary name.
  if (!D->getIdentifier() || D->getFormalLinkage() != InternalLinkage)
    return;

  // Must be in an extern "C" context. Entities declared directly within
  // a record are not extern "C" even if the record is in such a context.
  const SomeDecl *First = D->getFirstDecl();
  if (First->getDeclContext()->isRecord() || !First->isInExternCContext())
    return;

  // OK, this is an internal linkage entity inside an extern "C" linkage
  // specification. Make a note of that so we can give it the "expected"
  // mangled name if nothing else is using that name.
  std::pair<StaticExternCMap::iterator, bool> R =
      StaticExternCValues.insert(std::make_pair(D->getIdentifier(), GV));

  // If we have multiple internal linkage entities with the same name
  // in extern "C" regions, none of them gets that name.
  if (!R.second)
    R.first->second = nullptr;
}

void CodeGenModule::EmitGlobalVarDefinition(const VarDecl *D) {
  llvm::Constant *Init = nullptr;
  QualType ASTTy = D->getType();
  CXXRecordDecl *RD = ASTTy->getBaseElementTypeUnsafe()->getAsCXXRecordDecl();
  bool NeedsGlobalCtor = false;
  bool NeedsGlobalDtor = RD && !RD->hasTrivialDestructor();

  const VarDecl *InitDecl;
  const Expr *InitExpr = D->getAnyInitializer(InitDecl);

  if (!InitExpr) {
    // This is a tentative definition; tentative definitions are
    // implicitly initialized with { 0 }.
    //
    // Note that tentative definitions are only emitted at the end of
    // a translation unit, so they should never have incomplete
    // type. In addition, EmitTentativeDefinition makes sure that we
    // never attempt to emit a tentative definition if a real one
    // exists. A use may still exists, however, so we still may need
    // to do a RAUW.
    assert(!ASTTy->isIncompleteType() && "Unexpected incomplete type");
    Init = EmitNullConstant(D->getType());
  } else {
    initializedGlobalDecl = GlobalDecl(D);
    Init = EmitConstantInit(*InitDecl);

    if (!Init) {
      QualType T = InitExpr->getType();
      if (D->getType()->isReferenceType())
        T = D->getType();

      if (getLangOpts().CPlusPlus) {
        Init = EmitNullConstant(T);
        NeedsGlobalCtor = true;
      } else {
        ErrorUnsupported(D, "static initializer");
        Init = llvm::UndefValue::get(getTypes().ConvertType(T));
      }
    } else {
      // We don't need an initializer, so remove the entry for the delayed
      // initializer position (just in case this entry was delayed) if we
      // also don't need to register a destructor.
      if (getLangOpts().CPlusPlus && !NeedsGlobalDtor)
        DelayedCXXInitPosition.erase(D);
    }
  }

  llvm::Type* InitType = Init->getType();
  llvm::Constant *Entry = GetAddrOfGlobalVar(D, InitType);

  // Strip off a bitcast if we got one back.
  if (auto *CE = dyn_cast<llvm::ConstantExpr>(Entry)) {
    assert(CE->getOpcode() == llvm::Instruction::BitCast ||
           CE->getOpcode() == llvm::Instruction::AddrSpaceCast ||
           // All zero index gep.
           CE->getOpcode() == llvm::Instruction::GetElementPtr);
    Entry = CE->getOperand(0);
  }

  // Entry is now either a Function or GlobalVariable.
  auto *GV = dyn_cast<llvm::GlobalVariable>(Entry);

  // We have a definition after a declaration with the wrong type.
  // We must make a new GlobalVariable* and update everything that used OldGV
  // (a declaration or tentative definition) with the new GlobalVariable*
  // (which will be a definition).
  //
  // This happens if there is a prototype for a global (e.g.
  // "extern int x[];") and then a definition of a different type (e.g.
  // "int x[10];"). This also happens when an initializer has a different type
  // from the type of the global (this happens with unions).
  if (!GV ||
      GV->getType()->getElementType() != InitType ||
      GV->getType()->getAddressSpace() !=
       GetGlobalVarAddressSpace(D, getContext().getTargetAddressSpace(ASTTy))) {

    // Move the old entry aside so that we'll create a new one.
    Entry->setName(StringRef());

    // Make a new global with the correct type, this is now guaranteed to work.
    GV = cast<llvm::GlobalVariable>(GetAddrOfGlobalVar(D, InitType));

    // Replace all uses of the old global with the new global
    llvm::Constant *NewPtrForOldDecl =
        llvm::ConstantExpr::getBitCast(GV, Entry->getType());
    Entry->replaceAllUsesWith(NewPtrForOldDecl);

    // Erase the old global, since it is no longer used.
    cast<llvm::GlobalValue>(Entry)->eraseFromParent();
  }

  MaybeHandleStaticInExternC(D, GV);

  if (D->hasAttr<AnnotateAttr>())
    AddGlobalAnnotations(D, GV);

  GV->setInitializer(Init);

  // If it is safe to mark the global 'constant', do so now.
  GV->setConstant(!NeedsGlobalCtor && !NeedsGlobalDtor &&
                  isTypeConstant(D->getType(), true));

  GV->setAlignment(getContext().getDeclAlign(D).getQuantity());

  // Set the llvm linkage type as appropriate.
  llvm::GlobalValue::LinkageTypes Linkage =
      getLLVMLinkageVarDefinition(D, GV->isConstant());

  // On Darwin, the backing variable for a C++11 thread_local variable always
  // has internal linkage; all accesses should just be calls to the
  // Itanium-specified entry point, which has the normal linkage of the
  // variable.
  if (const auto *VD = dyn_cast<VarDecl>(D))
    if (!VD->isStaticLocal() && VD->getTLSKind() == VarDecl::TLS_Dynamic &&
        Context.getTargetInfo().getTriple().isMacOSX())
      Linkage = llvm::GlobalValue::InternalLinkage;

  GV->setLinkage(Linkage);
<<<<<<< HEAD

  // If required by the ABI, give definitions of static data members with inline
  // initializers linkonce_odr linkage.
  if (getCXXABI().isInlineInitializedStaticDataMemberLinkOnce() &&
      D->isStaticDataMember() && InitExpr &&
      !InitDecl->isThisDeclarationADefinition())
    GV->setLinkage(llvm::GlobalVariable::LinkOnceODRLinkage);
=======
  if (D->hasAttr<DLLImportAttr>())
    GV->setDLLStorageClass(llvm::GlobalVariable::DLLImportStorageClass);
  else if (D->hasAttr<DLLExportAttr>())
    GV->setDLLStorageClass(llvm::GlobalVariable::DLLExportStorageClass);
>>>>>>> cd7df602

  if (Linkage == llvm::GlobalVariable::CommonLinkage)
    // common vars aren't constant even if declared const.
    GV->setConstant(false);

  setNonAliasAttributes(D, GV);

  // Emit the initializer function if necessary.
  if (NeedsGlobalCtor || NeedsGlobalDtor)
    EmitCXXGlobalVarDeclInitFunc(D, GV, NeedsGlobalCtor);

  reportGlobalToASan(GV, *D, NeedsGlobalCtor);

  // Emit global variable debug information.
  if (CGDebugInfo *DI = getModuleDebugInfo())
    if (getCodeGenOpts().getDebugInfo() >= CodeGenOptions::LimitedDebugInfo)
      DI->EmitGlobalVariable(GV, D);
}

void CodeGenModule::reportGlobalToASan(llvm::GlobalVariable *GV,
                                       SourceLocation Loc, StringRef Name,
                                       bool IsDynInit, bool IsBlacklisted) {
  if (!LangOpts.Sanitize.Address)
    return;
  IsDynInit &= !SanitizerBL.isIn(*GV, "init");
  IsBlacklisted |= SanitizerBL.isIn(*GV);

  llvm::GlobalVariable *LocDescr = nullptr;
  llvm::GlobalVariable *GlobalName = nullptr;
  if (!IsBlacklisted) {
    // Don't generate source location and global name if it is blacklisted -
    // it won't be instrumented anyway.
    PresumedLoc PLoc = Context.getSourceManager().getPresumedLoc(Loc);
    if (PLoc.isValid()) {
      llvm::Constant *LocData[] = {
          GetAddrOfConstantCString(PLoc.getFilename()),
          llvm::ConstantInt::get(llvm::Type::getInt32Ty(VMContext),
                                 PLoc.getLine()),
          llvm::ConstantInt::get(llvm::Type::getInt32Ty(VMContext),
                                 PLoc.getColumn()),
      };
      auto LocStruct = llvm::ConstantStruct::getAnon(LocData);
      LocDescr = new llvm::GlobalVariable(TheModule, LocStruct->getType(), true,
                                          llvm::GlobalValue::PrivateLinkage,
                                          LocStruct, ".asan_loc_descr");
      LocDescr->setUnnamedAddr(true);
      // Add LocDescr to llvm.compiler.used, so that it won't be removed by
      // the optimizer before the ASan instrumentation pass.
      addCompilerUsedGlobal(LocDescr);
    }
    if (!Name.empty()) {
      GlobalName = GetAddrOfConstantCString(Name);
      // GlobalName shouldn't be removed by the optimizer.
      addCompilerUsedGlobal(GlobalName);
    }
  }

  llvm::Value *GlobalMetadata[] = {
      GV, LocDescr, GlobalName,
      llvm::ConstantInt::get(llvm::Type::getInt1Ty(VMContext), IsDynInit),
      llvm::ConstantInt::get(llvm::Type::getInt1Ty(VMContext), IsBlacklisted)};

  llvm::MDNode *ThisGlobal = llvm::MDNode::get(VMContext, GlobalMetadata);
  llvm::NamedMDNode *AsanGlobals =
      TheModule.getOrInsertNamedMetadata("llvm.asan.globals");
  AsanGlobals->addOperand(ThisGlobal);
}

void CodeGenModule::reportGlobalToASan(llvm::GlobalVariable *GV,
                                       const VarDecl &D, bool IsDynInit) {
  if (!LangOpts.Sanitize.Address)
    return;
  std::string QualName;
  llvm::raw_string_ostream OS(QualName);
  D.printQualifiedName(OS);
  reportGlobalToASan(GV, D.getLocation(), OS.str(), IsDynInit);
}

void CodeGenModule::disableSanitizerForGlobal(llvm::GlobalVariable *GV) {
  // For now, just make sure the global is not modified by the ASan
  // instrumentation.
  if (LangOpts.Sanitize.Address)
    reportGlobalToASan(GV, SourceLocation(), "", false, true);
}

static bool isVarDeclStrongDefinition(const VarDecl *D, bool NoCommon) {
  // Don't give variables common linkage if -fno-common was specified unless it
  // was overridden by a NoCommon attribute.
  if ((NoCommon || D->hasAttr<NoCommonAttr>()) && !D->hasAttr<CommonAttr>())
    return true;

  // C11 6.9.2/2:
  //   A declaration of an identifier for an object that has file scope without
  //   an initializer, and without a storage-class specifier or with the
  //   storage-class specifier static, constitutes a tentative definition.
  if (D->getInit() || D->hasExternalStorage())
    return true;

  // A variable cannot be both common and exist in a section.
  if (D->hasAttr<SectionAttr>())
    return true;

  // Thread local vars aren't considered common linkage.
  if (D->getTLSKind())
    return true;

  // Tentative definitions marked with WeakImportAttr are true definitions.
  if (D->hasAttr<WeakImportAttr>())
    return true;

  return false;
}

llvm::GlobalValue::LinkageTypes CodeGenModule::getLLVMLinkageForDeclarator(
    const DeclaratorDecl *D, GVALinkage Linkage, bool IsConstantVariable) {
  if (Linkage == GVA_Internal)
    return llvm::Function::InternalLinkage;

  if (D->hasAttr<WeakAttr>()) {
    if (IsConstantVariable)
      return llvm::GlobalVariable::WeakODRLinkage;
    else
      return llvm::GlobalVariable::WeakAnyLinkage;
  }

  // We are guaranteed to have a strong definition somewhere else,
  // so we can use available_externally linkage.
  if (Linkage == GVA_AvailableExternally)
    return llvm::Function::AvailableExternallyLinkage;

  // Note that Apple's kernel linker doesn't support symbol
  // coalescing, so we need to avoid linkonce and weak linkages there.
  // Normally, this means we just map to internal, but for explicit
  // instantiations we'll map to external.

  // In C++, the compiler has to emit a definition in every translation unit
  // that references the function.  We should use linkonce_odr because
  // a) if all references in this translation unit are optimized away, we
  // don't need to codegen it.  b) if the function persists, it needs to be
  // merged with other definitions. c) C++ has the ODR, so we know the
  // definition is dependable.
  if (Linkage == GVA_DiscardableODR)
    return !Context.getLangOpts().AppleKext ? llvm::Function::LinkOnceODRLinkage
                                            : llvm::Function::InternalLinkage;

  // An explicit instantiation of a template has weak linkage, since
  // explicit instantiations can occur in multiple translation units
  // and must all be equivalent. However, we are not allowed to
  // throw away these explicit instantiations.
  if (Linkage == GVA_StrongODR)
    return !Context.getLangOpts().AppleKext ? llvm::Function::WeakODRLinkage
                                            : llvm::Function::ExternalLinkage;

  // C++ doesn't have tentative definitions and thus cannot have common
  // linkage.
  if (!getLangOpts().CPlusPlus && isa<VarDecl>(D) &&
      !isVarDeclStrongDefinition(cast<VarDecl>(D), CodeGenOpts.NoCommon))
    return llvm::GlobalVariable::CommonLinkage;

  // selectany symbols are externally visible, so use weak instead of
  // linkonce.  MSVC optimizes away references to const selectany globals, so
  // all definitions should be the same and ODR linkage should be used.
  // http://msdn.microsoft.com/en-us/library/5tkz6s71.aspx
  if (D->hasAttr<SelectAnyAttr>())
    return llvm::GlobalVariable::WeakODRLinkage;

  // Otherwise, we have strong external linkage.
  assert(Linkage == GVA_StrongExternal);
  return llvm::GlobalVariable::ExternalLinkage;
}

llvm::GlobalValue::LinkageTypes CodeGenModule::getLLVMLinkageVarDefinition(
    const VarDecl *VD, bool IsConstant) {
  GVALinkage Linkage = getContext().GetGVALinkageForVariable(VD);
  return getLLVMLinkageForDeclarator(VD, Linkage, IsConstant);
}

/// Replace the uses of a function that was declared with a non-proto type.
/// We want to silently drop extra arguments from call sites
static void replaceUsesOfNonProtoConstant(llvm::Constant *old,
                                          llvm::Function *newFn) {
  // Fast path.
  if (old->use_empty()) return;

  llvm::Type *newRetTy = newFn->getReturnType();
  SmallVector<llvm::Value*, 4> newArgs;

  for (llvm::Value::use_iterator ui = old->use_begin(), ue = old->use_end();
         ui != ue; ) {
    llvm::Value::use_iterator use = ui++; // Increment before the use is erased.
    llvm::User *user = use->getUser();

    // Recognize and replace uses of bitcasts.  Most calls to
    // unprototyped functions will use bitcasts.
    if (auto *bitcast = dyn_cast<llvm::ConstantExpr>(user)) {
      if (bitcast->getOpcode() == llvm::Instruction::BitCast)
        replaceUsesOfNonProtoConstant(bitcast, newFn);
      continue;
    }

    // Recognize calls to the function.
    llvm::CallSite callSite(user);
    if (!callSite) continue;
    if (!callSite.isCallee(&*use)) continue;

    // If the return types don't match exactly, then we can't
    // transform this call unless it's dead.
    if (callSite->getType() != newRetTy && !callSite->use_empty())
      continue;

    // Get the call site's attribute list.
    SmallVector<llvm::AttributeSet, 8> newAttrs;
    llvm::AttributeSet oldAttrs = callSite.getAttributes();

    // Collect any return attributes from the call.
    if (oldAttrs.hasAttributes(llvm::AttributeSet::ReturnIndex))
      newAttrs.push_back(
        llvm::AttributeSet::get(newFn->getContext(),
                                oldAttrs.getRetAttributes()));

    // If the function was passed too few arguments, don't transform.
    unsigned newNumArgs = newFn->arg_size();
    if (callSite.arg_size() < newNumArgs) continue;

    // If extra arguments were passed, we silently drop them.
    // If any of the types mismatch, we don't transform.
    unsigned argNo = 0;
    bool dontTransform = false;
    for (llvm::Function::arg_iterator ai = newFn->arg_begin(),
           ae = newFn->arg_end(); ai != ae; ++ai, ++argNo) {
      if (callSite.getArgument(argNo)->getType() != ai->getType()) {
        dontTransform = true;
        break;
      }

      // Add any parameter attributes.
      if (oldAttrs.hasAttributes(argNo + 1))
        newAttrs.
          push_back(llvm::
                    AttributeSet::get(newFn->getContext(),
                                      oldAttrs.getParamAttributes(argNo + 1)));
    }
    if (dontTransform)
      continue;

    if (oldAttrs.hasAttributes(llvm::AttributeSet::FunctionIndex))
      newAttrs.push_back(llvm::AttributeSet::get(newFn->getContext(),
                                                 oldAttrs.getFnAttributes()));

    // Okay, we can transform this.  Create the new call instruction and copy
    // over the required information.
    newArgs.append(callSite.arg_begin(), callSite.arg_begin() + argNo);

    llvm::CallSite newCall;
    if (callSite.isCall()) {
      newCall = llvm::CallInst::Create(newFn, newArgs, "",
                                       callSite.getInstruction());
    } else {
      auto *oldInvoke = cast<llvm::InvokeInst>(callSite.getInstruction());
      newCall = llvm::InvokeInst::Create(newFn,
                                         oldInvoke->getNormalDest(),
                                         oldInvoke->getUnwindDest(),
                                         newArgs, "",
                                         callSite.getInstruction());
    }
    newArgs.clear(); // for the next iteration

    if (!newCall->getType()->isVoidTy())
      newCall->takeName(callSite.getInstruction());
    newCall.setAttributes(
                     llvm::AttributeSet::get(newFn->getContext(), newAttrs));
    newCall.setCallingConv(callSite.getCallingConv());

    // Finally, remove the old call, replacing any uses with the new one.
    if (!callSite->use_empty())
      callSite->replaceAllUsesWith(newCall.getInstruction());

    // Copy debug location attached to CI.
    if (!callSite->getDebugLoc().isUnknown())
      newCall->setDebugLoc(callSite->getDebugLoc());
    callSite->eraseFromParent();
  }
}

/// ReplaceUsesOfNonProtoTypeWithRealFunction - This function is called when we
/// implement a function with no prototype, e.g. "int foo() {}".  If there are
/// existing call uses of the old function in the module, this adjusts them to
/// call the new function directly.
///
/// This is not just a cleanup: the always_inline pass requires direct calls to
/// functions to be able to inline them.  If there is a bitcast in the way, it
/// won't inline them.  Instcombine normally deletes these calls, but it isn't
/// run at -O0.
static void ReplaceUsesOfNonProtoTypeWithRealFunction(llvm::GlobalValue *Old,
                                                      llvm::Function *NewFn) {
  // If we're redefining a global as a function, don't transform it.
  if (!isa<llvm::Function>(Old)) return;

  replaceUsesOfNonProtoConstant(Old, NewFn);
}

void CodeGenModule::HandleCXXStaticMemberVarInstantiation(VarDecl *VD) {
  TemplateSpecializationKind TSK = VD->getTemplateSpecializationKind();
  // If we have a definition, this might be a deferred decl. If the
  // instantiation is explicit, make sure we emit it at the end.
  if (VD->getDefinition() && TSK == TSK_ExplicitInstantiationDefinition)
    GetAddrOfGlobalVar(VD);

  EmitTopLevelDecl(VD);
}

void CodeGenModule::EmitGlobalFunctionDefinition(GlobalDecl GD,
                                                 llvm::GlobalValue *GV) {
  const auto *D = cast<FunctionDecl>(GD.getDecl());

  // Compute the function info and LLVM type.
  const CGFunctionInfo &FI = getTypes().arrangeGlobalDeclaration(GD);
  llvm::FunctionType *Ty = getTypes().GetFunctionType(FI);

  // Get or create the prototype for the function.
  if (!GV) {
    llvm::Constant *C =
        GetAddrOfFunction(GD, Ty, /*ForVTable=*/false, /*DontDefer*/ true);

    // Strip off a bitcast if we got one back.
    if (auto *CE = dyn_cast<llvm::ConstantExpr>(C)) {
      assert(CE->getOpcode() == llvm::Instruction::BitCast);
      GV = cast<llvm::GlobalValue>(CE->getOperand(0));
    } else {
      GV = cast<llvm::GlobalValue>(C);
    }
  }

<<<<<<< HEAD
  if (!cast<llvm::GlobalValue>(Entry)->isDeclaration()) {
=======
  if (!GV->isDeclaration()) {
>>>>>>> cd7df602
    getDiags().Report(D->getLocation(), diag::err_duplicate_mangled_name);
    return;
  }

  if (GV->getType()->getElementType() != Ty) {
    // If the types mismatch then we have to rewrite the definition.
    assert(GV->isDeclaration() && "Shouldn't replace non-declaration");

    // F is the Function* for the one with the wrong type, we must make a new
    // Function* and update everything that used F (a declaration) with the new
    // Function* (which will be a definition).
    //
    // This happens if there is a prototype for a function
    // (e.g. "int f()") and then a definition of a different type
    // (e.g. "int f(int x)").  Move the old function aside so that it
    // doesn't interfere with GetAddrOfFunction.
    GV->setName(StringRef());
    auto *NewFn = cast<llvm::Function>(GetAddrOfFunction(GD, Ty));

    // This might be an implementation of a function without a
    // prototype, in which case, try to do special replacement of
    // calls which match the new prototype.  The really key thing here
    // is that we also potentially drop arguments from the call site
    // so as to make a direct call, which makes the inliner happier
    // and suppresses a number of optimizer warnings (!) about
    // dropping arguments.
    if (!GV->use_empty()) {
      ReplaceUsesOfNonProtoTypeWithRealFunction(GV, NewFn);
      GV->removeDeadConstantUsers();
    }

    // Replace uses of F with the Function we will endow with a body.
    if (!GV->use_empty()) {
      llvm::Constant *NewPtrForOldDecl =
          llvm::ConstantExpr::getBitCast(NewFn, GV->getType());
      GV->replaceAllUsesWith(NewPtrForOldDecl);
    }

    // Ok, delete the old function now, which is dead.
    GV->eraseFromParent();

    GV = NewFn;
  }

  // We need to set linkage and visibility on the function before
  // generating code for it because various parts of IR generation
  // want to propagate this information down (e.g. to local static
  // declarations).
  auto *Fn = cast<llvm::Function>(GV);
  setFunctionLinkage(GD, Fn);

  // FIXME: this is redundant with part of setFunctionDefinitionAttributes
  setGlobalVisibility(Fn, D);

  MaybeHandleStaticInExternC(D, Fn);

  CodeGenFunction(*this).GenerateCode(D, Fn, FI);

  setFunctionDefinitionAttributes(D, Fn);
  SetLLVMFunctionAttributesForDefinition(D, Fn);

  if (const ConstructorAttr *CA = D->getAttr<ConstructorAttr>())
    AddGlobalCtor(Fn, CA->getPriority());
  if (const DestructorAttr *DA = D->getAttr<DestructorAttr>())
    AddGlobalDtor(Fn, DA->getPriority());
  if (D->hasAttr<AnnotateAttr>())
    AddGlobalAnnotations(D, Fn);
}

void CodeGenModule::EmitAliasDefinition(GlobalDecl GD) {
  const auto *D = cast<ValueDecl>(GD.getDecl());
  const AliasAttr *AA = D->getAttr<AliasAttr>();
  assert(AA && "Not an alias?");

  StringRef MangledName = getMangledName(GD);

  // If there is a definition in the module, then it wins over the alias.
  // This is dubious, but allow it to be safe.  Just ignore the alias.
  llvm::GlobalValue *Entry = GetGlobalValue(MangledName);
  if (Entry && !Entry->isDeclaration())
    return;

  Aliases.push_back(GD);

  llvm::Type *DeclTy = getTypes().ConvertTypeForMem(D->getType());

  // Create a reference to the named value.  This ensures that it is emitted
  // if a deferred decl.
  llvm::Constant *Aliasee;
  if (isa<llvm::FunctionType>(DeclTy))
    Aliasee = GetOrCreateLLVMFunction(AA->getAliasee(), DeclTy, GD,
                                      /*ForVTable=*/false);
  else
    Aliasee = GetOrCreateLLVMGlobal(AA->getAliasee(),
                                    llvm::PointerType::getUnqual(DeclTy),
                                    nullptr);

  // Create the new alias itself, but don't set a name yet.
  auto *GA = llvm::GlobalAlias::create(
      cast<llvm::PointerType>(Aliasee->getType())->getElementType(), 0,
      llvm::Function::ExternalLinkage, "", Aliasee, &getModule());

  if (Entry) {
    if (GA->getAliasee() == Entry) {
      Diags.Report(AA->getLocation(), diag::err_cyclic_alias);
      return;
    }

    assert(Entry->isDeclaration());

    // If there is a declaration in the module, then we had an extern followed
    // by the alias, as in:
    //   extern int test6();
    //   ...
    //   int test6() __attribute__((alias("test7")));
    //
    // Remove it and replace uses of it with the alias.
    GA->takeName(Entry);

    Entry->replaceAllUsesWith(llvm::ConstantExpr::getBitCast(GA,
                                                          Entry->getType()));
    Entry->eraseFromParent();
  } else {
    GA->setName(MangledName);
  }

  // Set attributes which are particular to an alias; this is a
  // specialization of the attributes which may be set on a global
  // variable/function.
  if (D->hasAttr<DLLExportAttr>()) {
    if (const auto *FD = dyn_cast<FunctionDecl>(D)) {
      // The dllexport attribute is ignored for undefined symbols.
      if (FD->hasBody())
        GA->setDLLStorageClass(llvm::GlobalValue::DLLExportStorageClass);
    } else {
      GA->setDLLStorageClass(llvm::GlobalValue::DLLExportStorageClass);
    }
  } else if (D->hasAttr<WeakAttr>() ||
             D->hasAttr<WeakRefAttr>() ||
             D->isWeakImported()) {
    GA->setLinkage(llvm::Function::WeakAnyLinkage);
  }

  SetCommonAttributes(D, GA);
}

llvm::Function *CodeGenModule::getIntrinsic(unsigned IID,
                                            ArrayRef<llvm::Type*> Tys) {
  return llvm::Intrinsic::getDeclaration(&getModule(), (llvm::Intrinsic::ID)IID,
                                         Tys);
}

static llvm::StringMapEntry<llvm::Constant*> &
GetConstantCFStringEntry(llvm::StringMap<llvm::Constant*> &Map,
                         const StringLiteral *Literal,
                         bool TargetIsLSB,
                         bool &IsUTF16,
                         unsigned &StringLength) {
  StringRef String = Literal->getString();
  unsigned NumBytes = String.size();

  // Check for simple case.
  if (!Literal->containsNonAsciiOrNull()) {
    StringLength = NumBytes;
    return Map.GetOrCreateValue(String);
  }

  // Otherwise, convert the UTF8 literals into a string of shorts.
  IsUTF16 = true;

  SmallVector<UTF16, 128> ToBuf(NumBytes + 1); // +1 for ending nulls.
  const UTF8 *FromPtr = (const UTF8 *)String.data();
  UTF16 *ToPtr = &ToBuf[0];

  (void)ConvertUTF8toUTF16(&FromPtr, FromPtr + NumBytes,
                           &ToPtr, ToPtr + NumBytes,
                           strictConversion);

  // ConvertUTF8toUTF16 returns the length in ToPtr.
  StringLength = ToPtr - &ToBuf[0];

  // Add an explicit null.
  *ToPtr = 0;
  return Map.
    GetOrCreateValue(StringRef(reinterpret_cast<const char *>(ToBuf.data()),
                               (StringLength + 1) * 2));
}

static llvm::StringMapEntry<llvm::Constant*> &
GetConstantStringEntry(llvm::StringMap<llvm::Constant*> &Map,
                       const StringLiteral *Literal,
                       unsigned &StringLength) {
  StringRef String = Literal->getString();
  StringLength = String.size();
  return Map.GetOrCreateValue(String);
}

llvm::Constant *
CodeGenModule::GetAddrOfConstantCFString(const StringLiteral *Literal) {
  unsigned StringLength = 0;
  bool isUTF16 = false;
  llvm::StringMapEntry<llvm::Constant*> &Entry =
    GetConstantCFStringEntry(CFConstantStringMap, Literal,
                             getDataLayout().isLittleEndian(),
                             isUTF16, StringLength);

  if (llvm::Constant *C = Entry.getValue())
    return C;

  llvm::Constant *Zero = llvm::Constant::getNullValue(Int32Ty);
  llvm::Constant *Zeros[] = { Zero, Zero };
  llvm::Value *V;
  
  // If we don't already have it, get __CFConstantStringClassReference.
  if (!CFConstantStringClassRef) {
    llvm::Type *Ty = getTypes().ConvertType(getContext().IntTy);
    Ty = llvm::ArrayType::get(Ty, 0);
    llvm::Constant *GV = CreateRuntimeVariable(Ty,
                                           "__CFConstantStringClassReference");
    // Decay array -> ptr
    V = llvm::ConstantExpr::getGetElementPtr(GV, Zeros);
    CFConstantStringClassRef = V;
  }
  else
    V = CFConstantStringClassRef;

  QualType CFTy = getContext().getCFConstantStringType();

  auto *STy = cast<llvm::StructType>(getTypes().ConvertType(CFTy));

  llvm::Constant *Fields[4];

  // Class pointer.
  Fields[0] = cast<llvm::ConstantExpr>(V);

  // Flags.
  llvm::Type *Ty = getTypes().ConvertType(getContext().UnsignedIntTy);
  Fields[1] = isUTF16 ? llvm::ConstantInt::get(Ty, 0x07d0) :
    llvm::ConstantInt::get(Ty, 0x07C8);

  // String pointer.
  llvm::Constant *C = nullptr;
  if (isUTF16) {
    ArrayRef<uint16_t> Arr =
      llvm::makeArrayRef<uint16_t>(reinterpret_cast<uint16_t*>(
                                     const_cast<char *>(Entry.getKey().data())),
                                   Entry.getKey().size() / 2);
    C = llvm::ConstantDataArray::get(VMContext, Arr);
  } else {
    C = llvm::ConstantDataArray::getString(VMContext, Entry.getKey());
  }

  // Note: -fwritable-strings doesn't make the backing store strings of
  // CFStrings writable. (See <rdar://problem/10657500>)
  auto *GV =
      new llvm::GlobalVariable(getModule(), C->getType(), /*isConstant=*/true,
                               llvm::GlobalValue::PrivateLinkage, C, ".str");
  GV->setUnnamedAddr(true);
  // Don't enforce the target's minimum global alignment, since the only use
  // of the string is via this class initializer.
  // FIXME: We set the section explicitly to avoid a bug in ld64 224.1. Without
  // it LLVM can merge the string with a non unnamed_addr one during LTO. Doing
  // that changes the section it ends in, which surprises ld64.
  if (isUTF16) {
    CharUnits Align = getContext().getTypeAlignInChars(getContext().ShortTy);
    GV->setAlignment(Align.getQuantity());
    GV->setSection("__TEXT,__ustring");
  } else {
    CharUnits Align = getContext().getTypeAlignInChars(getContext().CharTy);
    GV->setAlignment(Align.getQuantity());
    GV->setSection("__TEXT,__cstring,cstring_literals");
  }

  // String.
  Fields[2] = llvm::ConstantExpr::getGetElementPtr(GV, Zeros);

  if (isUTF16)
    // Cast the UTF16 string to the correct type.
    Fields[2] = llvm::ConstantExpr::getBitCast(Fields[2], Int8PtrTy);

  // String length.
  Ty = getTypes().ConvertType(getContext().LongTy);
  Fields[3] = llvm::ConstantInt::get(Ty, StringLength);

  // The struct.
  C = llvm::ConstantStruct::get(STy, Fields);
  GV = new llvm::GlobalVariable(getModule(), C->getType(), true,
                                llvm::GlobalVariable::PrivateLinkage, C,
                                "_unnamed_cfstring_");
  GV->setSection("__DATA,__cfstring");
  Entry.setValue(GV);

  return GV;
}

llvm::Constant *
CodeGenModule::GetAddrOfConstantString(const StringLiteral *Literal) {
  unsigned StringLength = 0;
  llvm::StringMapEntry<llvm::Constant*> &Entry =
    GetConstantStringEntry(CFConstantStringMap, Literal, StringLength);
  
  if (llvm::Constant *C = Entry.getValue())
    return C;
  
  llvm::Constant *Zero = llvm::Constant::getNullValue(Int32Ty);
  llvm::Constant *Zeros[] = { Zero, Zero };
  llvm::Value *V;
  // If we don't already have it, get _NSConstantStringClassReference.
  if (!ConstantStringClassRef) {
    std::string StringClass(getLangOpts().ObjCConstantStringClass);
    llvm::Type *Ty = getTypes().ConvertType(getContext().IntTy);
    llvm::Constant *GV;
    if (LangOpts.ObjCRuntime.isNonFragile()) {
      std::string str = 
        StringClass.empty() ? "OBJC_CLASS_$_NSConstantString" 
                            : "OBJC_CLASS_$_" + StringClass;
      GV = getObjCRuntime().GetClassGlobal(str);
      // Make sure the result is of the correct type.
      llvm::Type *PTy = llvm::PointerType::getUnqual(Ty);
      V = llvm::ConstantExpr::getBitCast(GV, PTy);
      ConstantStringClassRef = V;
    } else {
      std::string str =
        StringClass.empty() ? "_NSConstantStringClassReference"
                            : "_" + StringClass + "ClassReference";
      llvm::Type *PTy = llvm::ArrayType::get(Ty, 0);
      GV = CreateRuntimeVariable(PTy, str);
      // Decay array -> ptr
      V = llvm::ConstantExpr::getGetElementPtr(GV, Zeros);
      ConstantStringClassRef = V;
    }
  }
  else
    V = ConstantStringClassRef;

  if (!NSConstantStringType) {
    // Construct the type for a constant NSString.
    RecordDecl *D = Context.buildImplicitRecord("__builtin_NSString");
    D->startDefinition();
      
    QualType FieldTypes[3];
    
    // const int *isa;
    FieldTypes[0] = Context.getPointerType(Context.IntTy.withConst());
    // const char *str;
    FieldTypes[1] = Context.getPointerType(Context.CharTy.withConst());
    // unsigned int length;
    FieldTypes[2] = Context.UnsignedIntTy;
    
    // Create fields
    for (unsigned i = 0; i < 3; ++i) {
      FieldDecl *Field = FieldDecl::Create(Context, D,
                                           SourceLocation(),
                                           SourceLocation(), nullptr,
                                           FieldTypes[i], /*TInfo=*/nullptr,
                                           /*BitWidth=*/nullptr,
                                           /*Mutable=*/false,
                                           ICIS_NoInit);
      Field->setAccess(AS_public);
      D->addDecl(Field);
    }
    
    D->completeDefinition();
    QualType NSTy = Context.getTagDeclType(D);
    NSConstantStringType = cast<llvm::StructType>(getTypes().ConvertType(NSTy));
  }
  
  llvm::Constant *Fields[3];
  
  // Class pointer.
  Fields[0] = cast<llvm::ConstantExpr>(V);
  
  // String pointer.
  llvm::Constant *C =
    llvm::ConstantDataArray::getString(VMContext, Entry.getKey());
  
  llvm::GlobalValue::LinkageTypes Linkage;
  bool isConstant;
  Linkage = llvm::GlobalValue::PrivateLinkage;
  isConstant = !LangOpts.WritableStrings;

  auto *GV = new llvm::GlobalVariable(getModule(), C->getType(), isConstant,
                                      Linkage, C, ".str");
  GV->setUnnamedAddr(true);
  // Don't enforce the target's minimum global alignment, since the only use
  // of the string is via this class initializer.
  CharUnits Align = getContext().getTypeAlignInChars(getContext().CharTy);
  GV->setAlignment(Align.getQuantity());
  Fields[1] = llvm::ConstantExpr::getGetElementPtr(GV, Zeros);
  
  // String length.
  llvm::Type *Ty = getTypes().ConvertType(getContext().UnsignedIntTy);
  Fields[2] = llvm::ConstantInt::get(Ty, StringLength);
  
  // The struct.
  C = llvm::ConstantStruct::get(NSConstantStringType, Fields);
  GV = new llvm::GlobalVariable(getModule(), C->getType(), true,
                                llvm::GlobalVariable::PrivateLinkage, C,
                                "_unnamed_nsstring_");
  const char *NSStringSection = "__OBJC,__cstring_object,regular,no_dead_strip";
  const char *NSStringNonFragileABISection =
      "__DATA,__objc_stringobj,regular,no_dead_strip";
  // FIXME. Fix section.
  GV->setSection(LangOpts.ObjCRuntime.isNonFragile()
                     ? NSStringNonFragileABISection
                     : NSStringSection);
  Entry.setValue(GV);
  
  return GV;
}

QualType CodeGenModule::getObjCFastEnumerationStateType() {
  if (ObjCFastEnumerationStateType.isNull()) {
    RecordDecl *D = Context.buildImplicitRecord("__objcFastEnumerationState");
    D->startDefinition();
    
    QualType FieldTypes[] = {
      Context.UnsignedLongTy,
      Context.getPointerType(Context.getObjCIdType()),
      Context.getPointerType(Context.UnsignedLongTy),
      Context.getConstantArrayType(Context.UnsignedLongTy,
                           llvm::APInt(32, 5), ArrayType::Normal, 0)
    };
    
    for (size_t i = 0; i < 4; ++i) {
      FieldDecl *Field = FieldDecl::Create(Context,
                                           D,
                                           SourceLocation(),
                                           SourceLocation(), nullptr,
                                           FieldTypes[i], /*TInfo=*/nullptr,
                                           /*BitWidth=*/nullptr,
                                           /*Mutable=*/false,
                                           ICIS_NoInit);
      Field->setAccess(AS_public);
      D->addDecl(Field);
    }
    
    D->completeDefinition();
    ObjCFastEnumerationStateType = Context.getTagDeclType(D);
  }
  
  return ObjCFastEnumerationStateType;
}

llvm::Constant *
CodeGenModule::GetConstantArrayFromStringLiteral(const StringLiteral *E) {
  assert(!E->getType()->isPointerType() && "Strings are always arrays");
  
  // Don't emit it as the address of the string, emit the string data itself
  // as an inline array.
  if (E->getCharByteWidth() == 1) {
    SmallString<64> Str(E->getString());

    // Resize the string to the right size, which is indicated by its type.
    const ConstantArrayType *CAT = Context.getAsConstantArrayType(E->getType());
    Str.resize(CAT->getSize().getZExtValue());
    return llvm::ConstantDataArray::getString(VMContext, Str, false);
  }

  auto *AType = cast<llvm::ArrayType>(getTypes().ConvertType(E->getType()));
  llvm::Type *ElemTy = AType->getElementType();
  unsigned NumElements = AType->getNumElements();

  // Wide strings have either 2-byte or 4-byte elements.
  if (ElemTy->getPrimitiveSizeInBits() == 16) {
    SmallVector<uint16_t, 32> Elements;
    Elements.reserve(NumElements);

    for(unsigned i = 0, e = E->getLength(); i != e; ++i)
      Elements.push_back(E->getCodeUnit(i));
    Elements.resize(NumElements);
    return llvm::ConstantDataArray::get(VMContext, Elements);
  }
  
  assert(ElemTy->getPrimitiveSizeInBits() == 32);
  SmallVector<uint32_t, 32> Elements;
  Elements.reserve(NumElements);
  
  for(unsigned i = 0, e = E->getLength(); i != e; ++i)
    Elements.push_back(E->getCodeUnit(i));
  Elements.resize(NumElements);
  return llvm::ConstantDataArray::get(VMContext, Elements);
}

static llvm::GlobalVariable *
GenerateStringLiteral(llvm::Constant *C, llvm::GlobalValue::LinkageTypes LT,
                      CodeGenModule &CGM, StringRef GlobalName,
                      unsigned Alignment) {
  // OpenCL v1.2 s6.5.3: a string literal is in the constant address space.
  unsigned AddrSpace = 0;
  if (CGM.getLangOpts().OpenCL)
    AddrSpace = CGM.getContext().getTargetAddressSpace(LangAS::opencl_constant);

  // Create a global variable for this string
  auto *GV = new llvm::GlobalVariable(
      CGM.getModule(), C->getType(), !CGM.getLangOpts().WritableStrings, LT, C,
      GlobalName, nullptr, llvm::GlobalVariable::NotThreadLocal, AddrSpace);
  GV->setAlignment(Alignment);
  GV->setUnnamedAddr(true);
  return GV;
}

/// GetAddrOfConstantStringFromLiteral - Return a pointer to a
/// constant array for the given string literal.
llvm::GlobalVariable *
CodeGenModule::GetAddrOfConstantStringFromLiteral(const StringLiteral *S) {
  auto Alignment =
      getContext().getAlignOfGlobalVarInChars(S->getType()).getQuantity();

  llvm::Constant *C = GetConstantArrayFromStringLiteral(S);
  llvm::GlobalVariable **Entry = nullptr;
  if (!LangOpts.WritableStrings) {
    Entry = &ConstantStringMap[C];
    if (auto GV = *Entry) {
      if (Alignment > GV->getAlignment())
        GV->setAlignment(Alignment);
      return GV;
    }
  }

  SmallString<256> MangledNameBuffer;
  StringRef GlobalVariableName;
  llvm::GlobalValue::LinkageTypes LT;

  // Mangle the string literal if the ABI allows for it.  However, we cannot
  // do this if  we are compiling with ASan or -fwritable-strings because they
  // rely on strings having normal linkage.
  if (!LangOpts.WritableStrings && !LangOpts.Sanitize.Address &&
      getCXXABI().getMangleContext().shouldMangleStringLiteral(S)) {
    llvm::raw_svector_ostream Out(MangledNameBuffer);
    getCXXABI().getMangleContext().mangleStringLiteral(S, Out);
    Out.flush();

    LT = llvm::GlobalValue::LinkOnceODRLinkage;
    GlobalVariableName = MangledNameBuffer;
  } else {
    LT = llvm::GlobalValue::PrivateLinkage;
    GlobalVariableName = ".str";
  }

  auto GV = GenerateStringLiteral(C, LT, *this, GlobalVariableName, Alignment);
  if (Entry)
    *Entry = GV;

  reportGlobalToASan(GV, S->getStrTokenLoc(0), "<string literal>");
  return GV;
}

/// GetAddrOfConstantStringFromObjCEncode - Return a pointer to a constant
/// array for the given ObjCEncodeExpr node.
llvm::GlobalVariable *
CodeGenModule::GetAddrOfConstantStringFromObjCEncode(const ObjCEncodeExpr *E) {
  std::string Str;
  getContext().getObjCEncodingForType(E->getEncodedType(), Str);

  return GetAddrOfConstantCString(Str);
}

/// GetAddrOfConstantCString - Returns a pointer to a character array containing
/// the literal and a terminating '\0' character.
/// The result has pointer to array type.
llvm::GlobalVariable *CodeGenModule::GetAddrOfConstantCString(
    const std::string &Str, const char *GlobalName, unsigned Alignment) {
  StringRef StrWithNull(Str.c_str(), Str.size() + 1);
  if (Alignment == 0) {
    Alignment = getContext()
                    .getAlignOfGlobalVarInChars(getContext().CharTy)
                    .getQuantity();
  }

  llvm::Constant *C =
      llvm::ConstantDataArray::getString(getLLVMContext(), StrWithNull, false);

  // Don't share any string literals if strings aren't constant.
  llvm::GlobalVariable **Entry = nullptr;
  if (!LangOpts.WritableStrings) {
    Entry = &ConstantStringMap[C];
    if (auto GV = *Entry) {
      if (Alignment > GV->getAlignment())
        GV->setAlignment(Alignment);
      return GV;
    }
  }

  // Get the default prefix if a name wasn't specified.
  if (!GlobalName)
    GlobalName = ".str";
  // Create a global variable for this.
  auto GV = GenerateStringLiteral(C, llvm::GlobalValue::PrivateLinkage, *this,
                                  GlobalName, Alignment);
  if (Entry)
    *Entry = GV;
  return GV;
}

llvm::Constant *CodeGenModule::GetAddrOfGlobalTemporary(
    const MaterializeTemporaryExpr *E, const Expr *Init) {
  assert((E->getStorageDuration() == SD_Static ||
          E->getStorageDuration() == SD_Thread) && "not a global temporary");
  const auto *VD = cast<VarDecl>(E->getExtendingDecl());

  // If we're not materializing a subobject of the temporary, keep the
  // cv-qualifiers from the type of the MaterializeTemporaryExpr.
  QualType MaterializedType = Init->getType();
  if (Init == E->GetTemporaryExpr())
    MaterializedType = E->getType();

  llvm::Constant *&Slot = MaterializedGlobalTemporaryMap[E];
  if (Slot)
    return Slot;

  // FIXME: If an externally-visible declaration extends multiple temporaries,
  // we need to give each temporary the same name in every translation unit (and
  // we also need to make the temporaries externally-visible).
  SmallString<256> Name;
  llvm::raw_svector_ostream Out(Name);
  getCXXABI().getMangleContext().mangleReferenceTemporary(
      VD, E->getManglingNumber(), Out);
  Out.flush();

  APValue *Value = nullptr;
  if (E->getStorageDuration() == SD_Static) {
    // We might have a cached constant initializer for this temporary. Note
    // that this might have a different value from the value computed by
    // evaluating the initializer if the surrounding constant expression
    // modifies the temporary.
    Value = getContext().getMaterializedTemporaryValue(E, false);
    if (Value && Value->isUninit())
      Value = nullptr;
  }

  // Try evaluating it now, it might have a constant initializer.
  Expr::EvalResult EvalResult;
  if (!Value && Init->EvaluateAsRValue(EvalResult, getContext()) &&
      !EvalResult.hasSideEffects())
    Value = &EvalResult.Val;

  llvm::Constant *InitialValue = nullptr;
  bool Constant = false;
  llvm::Type *Type;
  if (Value) {
    // The temporary has a constant initializer, use it.
    InitialValue = EmitConstantValue(*Value, MaterializedType, nullptr);
    Constant = isTypeConstant(MaterializedType, /*ExcludeCtor*/Value);
    Type = InitialValue->getType();
  } else {
    // No initializer, the initialization will be provided when we
    // initialize the declaration which performed lifetime extension.
    Type = getTypes().ConvertTypeForMem(MaterializedType);
  }

  // Create a global variable for this lifetime-extended temporary.
  llvm::GlobalValue::LinkageTypes Linkage =
      getLLVMLinkageVarDefinition(VD, Constant);
  // There is no need for this temporary to have global linkage if the global
  // variable has external linkage.
  if (Linkage == llvm::GlobalVariable::ExternalLinkage)
    Linkage = llvm::GlobalVariable::PrivateLinkage;
  unsigned AddrSpace = GetGlobalVarAddressSpace(
      VD, getContext().getTargetAddressSpace(MaterializedType));
  auto *GV = new llvm::GlobalVariable(
      getModule(), Type, Constant, Linkage, InitialValue, Name.c_str(),
      /*InsertBefore=*/nullptr, llvm::GlobalVariable::NotThreadLocal,
      AddrSpace);
  setGlobalVisibility(GV, VD);
  GV->setAlignment(
      getContext().getTypeAlignInChars(MaterializedType).getQuantity());
  if (VD->getTLSKind())
    setTLSMode(GV, *VD);
  Slot = GV;
  return GV;
}

/// EmitObjCPropertyImplementations - Emit information for synthesized
/// properties for an implementation.
void CodeGenModule::EmitObjCPropertyImplementations(const
                                                    ObjCImplementationDecl *D) {
  for (const auto *PID : D->property_impls()) {
    // Dynamic is just for type-checking.
    if (PID->getPropertyImplementation() == ObjCPropertyImplDecl::Synthesize) {
      ObjCPropertyDecl *PD = PID->getPropertyDecl();

      // Determine which methods need to be implemented, some may have
      // been overridden. Note that ::isPropertyAccessor is not the method
      // we want, that just indicates if the decl came from a
      // property. What we want to know is if the method is defined in
      // this implementation.
      if (!D->getInstanceMethod(PD->getGetterName()))
        CodeGenFunction(*this).GenerateObjCGetter(
                                 const_cast<ObjCImplementationDecl *>(D), PID);
      if (!PD->isReadOnly() &&
          !D->getInstanceMethod(PD->getSetterName()))
        CodeGenFunction(*this).GenerateObjCSetter(
                                 const_cast<ObjCImplementationDecl *>(D), PID);
    }
  }
}

static bool needsDestructMethod(ObjCImplementationDecl *impl) {
  const ObjCInterfaceDecl *iface = impl->getClassInterface();
  for (const ObjCIvarDecl *ivar = iface->all_declared_ivar_begin();
       ivar; ivar = ivar->getNextIvar())
    if (ivar->getType().isDestructedType())
      return true;

  return false;
}

/// EmitObjCIvarInitializations - Emit information for ivar initialization
/// for an implementation.
void CodeGenModule::EmitObjCIvarInitializations(ObjCImplementationDecl *D) {
  // We might need a .cxx_destruct even if we don't have any ivar initializers.
  if (needsDestructMethod(D)) {
    IdentifierInfo *II = &getContext().Idents.get(".cxx_destruct");
    Selector cxxSelector = getContext().Selectors.getSelector(0, &II);
    ObjCMethodDecl *DTORMethod =
      ObjCMethodDecl::Create(getContext(), D->getLocation(), D->getLocation(),
                             cxxSelector, getContext().VoidTy, nullptr, D,
                             /*isInstance=*/true, /*isVariadic=*/false,
                          /*isPropertyAccessor=*/true, /*isImplicitlyDeclared=*/true,
                             /*isDefined=*/false, ObjCMethodDecl::Required);
    D->addInstanceMethod(DTORMethod);
    CodeGenFunction(*this).GenerateObjCCtorDtorMethod(D, DTORMethod, false);
    D->setHasDestructors(true);
  }

  // If the implementation doesn't have any ivar initializers, we don't need
  // a .cxx_construct.
  if (D->getNumIvarInitializers() == 0)
    return;
  
  IdentifierInfo *II = &getContext().Idents.get(".cxx_construct");
  Selector cxxSelector = getContext().Selectors.getSelector(0, &II);
  // The constructor returns 'self'.
  ObjCMethodDecl *CTORMethod = ObjCMethodDecl::Create(getContext(), 
                                                D->getLocation(),
                                                D->getLocation(),
                                                cxxSelector,
                                                getContext().getObjCIdType(),
                                                nullptr, D, /*isInstance=*/true,
                                                /*isVariadic=*/false,
                                                /*isPropertyAccessor=*/true,
                                                /*isImplicitlyDeclared=*/true,
                                                /*isDefined=*/false,
                                                ObjCMethodDecl::Required);
  D->addInstanceMethod(CTORMethod);
  CodeGenFunction(*this).GenerateObjCCtorDtorMethod(D, CTORMethod, true);
  D->setHasNonZeroConstructors(true);
}

/// EmitNamespace - Emit all declarations in a namespace.
void CodeGenModule::EmitNamespace(const NamespaceDecl *ND) {
  for (auto *I : ND->decls()) {
    if (const auto *VD = dyn_cast<VarDecl>(I))
      if (VD->getTemplateSpecializationKind() != TSK_ExplicitSpecialization &&
          VD->getTemplateSpecializationKind() != TSK_Undeclared)
        continue;
    EmitTopLevelDecl(I);
  }
}

// EmitLinkageSpec - Emit all declarations in a linkage spec.
void CodeGenModule::EmitLinkageSpec(const LinkageSpecDecl *LSD) {
  if (LSD->getLanguage() != LinkageSpecDecl::lang_c &&
      LSD->getLanguage() != LinkageSpecDecl::lang_cxx) {
    ErrorUnsupported(LSD, "linkage spec");
    return;
  }

  for (auto *I : LSD->decls()) {
    // Meta-data for ObjC class includes references to implemented methods.
    // Generate class's method definitions first.
    if (auto *OID = dyn_cast<ObjCImplDecl>(I)) {
      for (auto *M : OID->methods())
        EmitTopLevelDecl(M);
    }
    EmitTopLevelDecl(I);
  }
}

/// EmitTopLevelDecl - Emit code for a single top level declaration.
void CodeGenModule::EmitTopLevelDecl(Decl *D) {
  // Ignore dependent declarations.
  if (D->getDeclContext() && D->getDeclContext()->isDependentContext())
    return;

  switch (D->getKind()) {
  case Decl::CXXConversion:
  case Decl::CXXMethod:
  case Decl::Function:
    // Skip function templates
    if (cast<FunctionDecl>(D)->getDescribedFunctionTemplate() ||
        cast<FunctionDecl>(D)->isLateTemplateParsed())
      return;

    EmitGlobal(cast<FunctionDecl>(D));
    break;

  case Decl::Var:
    // Skip variable templates
    if (cast<VarDecl>(D)->getDescribedVarTemplate())
      return;
  case Decl::VarTemplateSpecialization:
    EmitGlobal(cast<VarDecl>(D));
    break;

  // Indirect fields from global anonymous structs and unions can be
  // ignored; only the actual variable requires IR gen support.
  case Decl::IndirectField:
    break;

  // C++ Decls
  case Decl::Namespace:
    EmitNamespace(cast<NamespaceDecl>(D));
    break;
    // No code generation needed.
  case Decl::UsingShadow:
  case Decl::ClassTemplate:
  case Decl::VarTemplate:
  case Decl::VarTemplatePartialSpecialization:
  case Decl::FunctionTemplate:
  case Decl::TypeAliasTemplate:
  case Decl::Block:
  case Decl::Empty:
    break;
  case Decl::Using:          // using X; [C++]
    if (CGDebugInfo *DI = getModuleDebugInfo())
        DI->EmitUsingDecl(cast<UsingDecl>(*D));
    return;
  case Decl::NamespaceAlias:
    if (CGDebugInfo *DI = getModuleDebugInfo())
        DI->EmitNamespaceAlias(cast<NamespaceAliasDecl>(*D));
    return;
  case Decl::UsingDirective: // using namespace X; [C++]
    if (CGDebugInfo *DI = getModuleDebugInfo())
      DI->EmitUsingDirective(cast<UsingDirectiveDecl>(*D));
    return;
  case Decl::CXXConstructor:
    // Skip function templates
    if (cast<FunctionDecl>(D)->getDescribedFunctionTemplate() ||
        cast<FunctionDecl>(D)->isLateTemplateParsed())
      return;
      
    getCXXABI().EmitCXXConstructors(cast<CXXConstructorDecl>(D));
    break;
  case Decl::CXXDestructor:
    if (cast<FunctionDecl>(D)->isLateTemplateParsed())
      return;
    getCXXABI().EmitCXXDestructors(cast<CXXDestructorDecl>(D));
    break;

  case Decl::StaticAssert:
    // Nothing to do.
    break;

  // Objective-C Decls

  // Forward declarations, no (immediate) code generation.
  case Decl::ObjCInterface:
  case Decl::ObjCCategory:
    break;

  case Decl::ObjCProtocol: {
    auto *Proto = cast<ObjCProtocolDecl>(D);
    if (Proto->isThisDeclarationADefinition())
      ObjCRuntime->GenerateProtocol(Proto);
    break;
  }
      
  case Decl::ObjCCategoryImpl:
    // Categories have properties but don't support synthesize so we
    // can ignore them here.
    ObjCRuntime->GenerateCategory(cast<ObjCCategoryImplDecl>(D));
    break;

  case Decl::ObjCImplementation: {
    auto *OMD = cast<ObjCImplementationDecl>(D);
    EmitObjCPropertyImplementations(OMD);
    EmitObjCIvarInitializations(OMD);
    ObjCRuntime->GenerateClass(OMD);
    // Emit global variable debug information.
    if (CGDebugInfo *DI = getModuleDebugInfo())
      if (getCodeGenOpts().getDebugInfo() >= CodeGenOptions::LimitedDebugInfo)
        DI->getOrCreateInterfaceType(getContext().getObjCInterfaceType(
            OMD->getClassInterface()), OMD->getLocation());
    break;
  }
  case Decl::ObjCMethod: {
    auto *OMD = cast<ObjCMethodDecl>(D);
    // If this is not a prototype, emit the body.
    if (OMD->getBody())
      CodeGenFunction(*this).GenerateObjCMethod(OMD);
    break;
  }
  case Decl::ObjCCompatibleAlias:
    ObjCRuntime->RegisterAlias(cast<ObjCCompatibleAliasDecl>(D));
    break;

  case Decl::LinkageSpec:
    EmitLinkageSpec(cast<LinkageSpecDecl>(D));
    break;

  case Decl::FileScopeAsm: {
    auto *AD = cast<FileScopeAsmDecl>(D);
    StringRef AsmString = AD->getAsmString()->getString();

    const std::string &S = getModule().getModuleInlineAsm();
    if (S.empty())
      getModule().setModuleInlineAsm(AsmString);
    else if (S.end()[-1] == '\n')
      getModule().setModuleInlineAsm(S + AsmString.str());
    else
      getModule().setModuleInlineAsm(S + '\n' + AsmString.str());
    break;
  }

  case Decl::Import: {
    auto *Import = cast<ImportDecl>(D);

    // Ignore import declarations that come from imported modules.
    if (clang::Module *Owner = Import->getOwningModule()) {
      if (getLangOpts().CurrentModule.empty() ||
          Owner->getTopLevelModule()->Name == getLangOpts().CurrentModule)
        break;
    }

    ImportedModules.insert(Import->getImportedModule());
    break;
  }

  case Decl::ClassTemplateSpecialization: {
    const auto *Spec = cast<ClassTemplateSpecializationDecl>(D);
    if (DebugInfo &&
        Spec->getSpecializationKind() == TSK_ExplicitInstantiationDefinition)
      DebugInfo->completeTemplateDefinition(*Spec);
  }

  default:
    // Make sure we handled everything we should, every other kind is a
    // non-top-level decl.  FIXME: Would be nice to have an isTopLevelDeclKind
    // function. Need to recode Decl::Kind to do that easily.
    assert(isa<TypeDecl>(D) && "Unsupported decl kind");
  }
}

/// Turns the given pointer into a constant.
static llvm::Constant *GetPointerConstant(llvm::LLVMContext &Context,
                                          const void *Ptr) {
  uintptr_t PtrInt = reinterpret_cast<uintptr_t>(Ptr);
  llvm::Type *i64 = llvm::Type::getInt64Ty(Context);
  return llvm::ConstantInt::get(i64, PtrInt);
}

static void EmitGlobalDeclMetadata(CodeGenModule &CGM,
                                   llvm::NamedMDNode *&GlobalMetadata,
                                   GlobalDecl D,
                                   llvm::GlobalValue *Addr) {
  if (!GlobalMetadata)
    GlobalMetadata =
      CGM.getModule().getOrInsertNamedMetadata("clang.global.decl.ptrs");

  // TODO: should we report variant information for ctors/dtors?
  llvm::Value *Ops[] = {
    Addr,
    GetPointerConstant(CGM.getLLVMContext(), D.getDecl())
  };
  GlobalMetadata->addOperand(llvm::MDNode::get(CGM.getLLVMContext(), Ops));
}

/// For each function which is declared within an extern "C" region and marked
/// as 'used', but has internal linkage, create an alias from the unmangled
/// name to the mangled name if possible. People expect to be able to refer
/// to such functions with an unmangled name from inline assembly within the
/// same translation unit.
void CodeGenModule::EmitStaticExternCAliases() {
  for (StaticExternCMap::iterator I = StaticExternCValues.begin(),
                                  E = StaticExternCValues.end();
       I != E; ++I) {
    IdentifierInfo *Name = I->first;
    llvm::GlobalValue *Val = I->second;
    if (Val && !getModule().getNamedValue(Name->getName()))
      addUsedGlobal(llvm::GlobalAlias::create(Name->getName(), Val));
  }
}

bool CodeGenModule::lookupRepresentativeDecl(StringRef MangledName,
                                             GlobalDecl &Result) const {
  auto Res = Manglings.find(MangledName);
  if (Res == Manglings.end())
    return false;
  Result = Res->getValue();
  return true;
}

/// Emits metadata nodes associating all the global values in the
/// current module with the Decls they came from.  This is useful for
/// projects using IR gen as a subroutine.
///
/// Since there's currently no way to associate an MDNode directly
/// with an llvm::GlobalValue, we create a global named metadata
/// with the name 'clang.global.decl.ptrs'.
void CodeGenModule::EmitDeclMetadata() {
  llvm::NamedMDNode *GlobalMetadata = nullptr;

  // StaticLocalDeclMap
  for (auto &I : MangledDeclNames) {
    llvm::GlobalValue *Addr = getModule().getNamedValue(I.second);
    EmitGlobalDeclMetadata(*this, GlobalMetadata, I.first, Addr);
  }
}

/// Emits metadata nodes for all the local variables in the current
/// function.
void CodeGenFunction::EmitDeclMetadata() {
  if (LocalDeclMap.empty()) return;

  llvm::LLVMContext &Context = getLLVMContext();

  // Find the unique metadata ID for this name.
  unsigned DeclPtrKind = Context.getMDKindID("clang.decl.ptr");

  llvm::NamedMDNode *GlobalMetadata = nullptr;

  for (auto &I : LocalDeclMap) {
    const Decl *D = I.first;
    llvm::Value *Addr = I.second;
    if (auto *Alloca = dyn_cast<llvm::AllocaInst>(Addr)) {
      llvm::Value *DAddr = GetPointerConstant(getLLVMContext(), D);
      Alloca->setMetadata(DeclPtrKind, llvm::MDNode::get(Context, DAddr));
    } else if (auto *GV = dyn_cast<llvm::GlobalValue>(Addr)) {
      GlobalDecl GD = GlobalDecl(cast<VarDecl>(D));
      EmitGlobalDeclMetadata(CGM, GlobalMetadata, GD, GV);
    }
  }
}

void CodeGenModule::EmitVersionIdentMetadata() {
  llvm::NamedMDNode *IdentMetadata =
    TheModule.getOrInsertNamedMetadata("llvm.ident");
  std::string Version = getClangFullVersion();
  llvm::LLVMContext &Ctx = TheModule.getContext();

  llvm::Value *IdentNode[] = {
    llvm::MDString::get(Ctx, Version)
  };
  IdentMetadata->addOperand(llvm::MDNode::get(Ctx, IdentNode));
}

void CodeGenModule::EmitTargetMetadata() {
  for (auto &I : MangledDeclNames) {
    const Decl *D = I.first.getDecl()->getMostRecentDecl();
    llvm::GlobalValue *GV = GetGlobalValue(I.second);
    getTargetCodeGenInfo().emitTargetMD(D, GV, *this);
  }
}

void CodeGenModule::EmitCoverageFile() {
  if (!getCodeGenOpts().CoverageFile.empty()) {
    if (llvm::NamedMDNode *CUNode = TheModule.getNamedMetadata("llvm.dbg.cu")) {
      llvm::NamedMDNode *GCov = TheModule.getOrInsertNamedMetadata("llvm.gcov");
      llvm::LLVMContext &Ctx = TheModule.getContext();
      llvm::MDString *CoverageFile =
          llvm::MDString::get(Ctx, getCodeGenOpts().CoverageFile);
      for (int i = 0, e = CUNode->getNumOperands(); i != e; ++i) {
        llvm::MDNode *CU = CUNode->getOperand(i);
        llvm::Value *node[] = { CoverageFile, CU };
        llvm::MDNode *N = llvm::MDNode::get(Ctx, node);
        GCov->addOperand(N);
      }
    }
  }
}

llvm::Constant *CodeGenModule::EmitUuidofInitializer(StringRef Uuid,
                                                     QualType GuidType) {
  // Sema has checked that all uuid strings are of the form
  // "12345678-1234-1234-1234-1234567890ab".
  assert(Uuid.size() == 36);
  for (unsigned i = 0; i < 36; ++i) {
    if (i == 8 || i == 13 || i == 18 || i == 23) assert(Uuid[i] == '-');
    else                                         assert(isHexDigit(Uuid[i]));
  }

  const unsigned Field3ValueOffsets[8] = { 19, 21, 24, 26, 28, 30, 32, 34 };

  llvm::Constant *Field3[8];
  for (unsigned Idx = 0; Idx < 8; ++Idx)
    Field3[Idx] = llvm::ConstantInt::get(
        Int8Ty, Uuid.substr(Field3ValueOffsets[Idx], 2), 16);

  llvm::Constant *Fields[4] = {
    llvm::ConstantInt::get(Int32Ty, Uuid.substr(0,  8), 16),
    llvm::ConstantInt::get(Int16Ty, Uuid.substr(9,  4), 16),
    llvm::ConstantInt::get(Int16Ty, Uuid.substr(14, 4), 16),
    llvm::ConstantArray::get(llvm::ArrayType::get(Int8Ty, 8), Field3)
  };

  return llvm::ConstantStruct::getAnon(Fields);
}

llvm::Constant *CodeGenModule::GetAddrOfRTTIDescriptor(QualType Ty,
                                                       bool ForEH) {
  // Return a bogus pointer if RTTI is disabled, unless it's for EH.
  // FIXME: should we even be calling this method if RTTI is disabled
  // and it's not for EH?
  if (!ForEH && !getLangOpts().RTTI)
    return llvm::Constant::getNullValue(Int8PtrTy);
  
  if (ForEH && Ty->isObjCObjectPointerType() &&
      LangOpts.ObjCRuntime.isGNUFamily())
    return ObjCRuntime->GetEHType(Ty);

  return getCXXABI().getAddrOfRTTIDescriptor(Ty);
}
<|MERGE_RESOLUTION|>--- conflicted
+++ resolved
@@ -355,15 +355,6 @@
     getModule().addModuleFlag(llvm::Module::Warning, "Dwarf Version",
                               CodeGenOpts.DwarfVersion);
   if (DebugInfo)
-<<<<<<< HEAD
-    // We support a single version in the linked module: error out when
-    // modules do not have the same version. We are going to implement dropping
-    // debug info when the version number is not up-to-date. Once that is
-    // done, the bitcode linker is not going to see modules with different
-    // version numbers.
-    getModule().addModuleFlag(llvm::Module::Error, "Debug Info Version",
-                              llvm::DEBUG_METADATA_VERSION);
-=======
     // We support a single version in the linked module. The LLVM
     // parser will drop debug info with a different version number
     // (and warn about it, too).
@@ -386,7 +377,6 @@
     uint64_t EnumWidth = Context.getLangOpts().ShortEnums ? 1 : 4;
     getModule().addModuleFlag(llvm::Module::Error, "min_enum_size", EnumWidth);
   }
->>>>>>> cd7df602
 
   SimplifyPersonality();
 
@@ -1665,12 +1655,6 @@
 
     // If required by the ABI, treat declarations of static data members with
     // inline initializers as definitions.
-<<<<<<< HEAD
-    if (getCXXABI().isInlineInitializedStaticDataMemberLinkOnce() &&
-        D->isStaticDataMember() && D->hasInit() &&
-        !D->isThisDeclarationADefinition())
-      EmitGlobalVarDefinition(D);
-=======
     if (getContext().isMSStaticDataMemberInlineDefinition(D)) {
       EmitGlobalVarDefinition(D);
     }
@@ -1681,7 +1665,6 @@
         D->getType().isConstant(Context) &&
         isExternallyVisible(D->getLinkageAndVisibility().getLinkage()))
       GV->setSection(".cp.rodata");
->>>>>>> cd7df602
   }
 
   if (AddrSpace != Ty->getAddressSpace())
@@ -1943,20 +1926,10 @@
       Linkage = llvm::GlobalValue::InternalLinkage;
 
   GV->setLinkage(Linkage);
-<<<<<<< HEAD
-
-  // If required by the ABI, give definitions of static data members with inline
-  // initializers linkonce_odr linkage.
-  if (getCXXABI().isInlineInitializedStaticDataMemberLinkOnce() &&
-      D->isStaticDataMember() && InitExpr &&
-      !InitDecl->isThisDeclarationADefinition())
-    GV->setLinkage(llvm::GlobalVariable::LinkOnceODRLinkage);
-=======
   if (D->hasAttr<DLLImportAttr>())
     GV->setDLLStorageClass(llvm::GlobalVariable::DLLImportStorageClass);
   else if (D->hasAttr<DLLExportAttr>())
     GV->setDLLStorageClass(llvm::GlobalVariable::DLLExportStorageClass);
->>>>>>> cd7df602
 
   if (Linkage == llvm::GlobalVariable::CommonLinkage)
     // common vars aren't constant even if declared const.
@@ -2290,11 +2263,7 @@
     }
   }
 
-<<<<<<< HEAD
-  if (!cast<llvm::GlobalValue>(Entry)->isDeclaration()) {
-=======
   if (!GV->isDeclaration()) {
->>>>>>> cd7df602
     getDiags().Report(D->getLocation(), diag::err_duplicate_mangled_name);
     return;
   }
