//===--- CodeGenFunction.cpp - Emit LLVM Code from ASTs for a Function ----===//
//
//                     The LLVM Compiler Infrastructure
//
// This file is distributed under the University of Illinois Open Source
// License. See LICENSE.TXT for details.
//
//===----------------------------------------------------------------------===//
//
// This coordinates the per-function state used while generating code.
//
//===----------------------------------------------------------------------===//

#include "CodeGenFunction.h"
#include "CGCUDARuntime.h"
#include "CGCXXABI.h"
#include "CGDebugInfo.h"
#include "CGOpenMPRuntime.h"
#include "CodeGenModule.h"
#include "CodeGenPGO.h"
#include "TargetInfo.h"
#include "clang/AST/ASTContext.h"
#include "clang/AST/Decl.h"
#include "clang/AST/DeclCXX.h"
#include "clang/AST/StmtCXX.h"
#include "clang/Basic/TargetInfo.h"
#include "clang/CodeGen/CGFunctionInfo.h"
#include "clang/Frontend/CodeGenOptions.h"
#include "llvm/IR/DataLayout.h"
#include "llvm/IR/Intrinsics.h"
#include "llvm/IR/MDBuilder.h"
#include "llvm/IR/Operator.h"
using namespace clang;
using namespace CodeGen;

CodeGenFunction::CodeGenFunction(CodeGenModule &cgm, bool suppressNewContext)
    : CodeGenTypeCache(cgm), CGM(cgm), Target(cgm.getTarget()),
      Builder(cgm.getModule().getContext(), llvm::ConstantFolder(),
<<<<<<< HEAD
              CGBuilderInserterTy(this)), OpenMPRoot(0),
      CapturedStmtInfo(0),
      SanitizePerformTypeCheck(CGM.getSanOpts().Null |
                               CGM.getSanOpts().Alignment |
                               CGM.getSanOpts().ObjectSize |
                               CGM.getSanOpts().Vptr),
      SanOpts(&CGM.getSanOpts()), AutoreleaseResult(false), BlockInfo(0),
      BlockPointer(0), LambdaThisCaptureField(0), NormalCleanupDest(0),
      NextCleanupDestIndex(1), FirstBlockInfo(0), EHResumeBlock(0),
      ExceptionSlot(0), EHSelectorSlot(0), DebugInfo(CGM.getModuleDebugInfo()),
      DisableDebugInfo(false), DidCallStackSave(false), IndirectBranch(0),
      SwitchInsn(0), CaseRangeBlock(0), UnreachableBlock(0), NumReturnExprs(0),
      NumSimpleReturnExprs(0), CXXABIThisDecl(0), CXXABIThisValue(0),
      CXXThisValue(0), CXXDefaultInitExprThis(0),
      CXXStructorImplicitParamDecl(0), CXXStructorImplicitParamValue(0),
      OutermostConditional(0), CurLexicalScope(0), ExceptionsDisabled(false),
      TerminateLandingPad(0), TerminateHandler(0), TrapBB(0) {
=======
              CGBuilderInserterTy(this)),
      CapturedStmtInfo(nullptr), SanOpts(&CGM.getLangOpts().Sanitize),
      IsSanitizerScope(false), AutoreleaseResult(false), BlockInfo(nullptr),
      BlockPointer(nullptr), LambdaThisCaptureField(nullptr),
      NormalCleanupDest(nullptr), NextCleanupDestIndex(1),
      FirstBlockInfo(nullptr), EHResumeBlock(nullptr), ExceptionSlot(nullptr),
      EHSelectorSlot(nullptr), DebugInfo(CGM.getModuleDebugInfo()),
      DisableDebugInfo(false), DidCallStackSave(false), IndirectBranch(nullptr),
      PGO(cgm), SwitchInsn(nullptr), SwitchWeights(nullptr),
      CaseRangeBlock(nullptr), UnreachableBlock(nullptr), NumReturnExprs(0),
      NumSimpleReturnExprs(0), CXXABIThisDecl(nullptr),
      CXXABIThisValue(nullptr), CXXThisValue(nullptr),
      CXXDefaultInitExprThis(nullptr), CXXStructorImplicitParamDecl(nullptr),
      CXXStructorImplicitParamValue(nullptr), OutermostConditional(nullptr),
      CurLexicalScope(nullptr), TerminateLandingPad(nullptr),
      TerminateHandler(nullptr), TrapBB(nullptr) {
>>>>>>> d4309185
  if (!suppressNewContext)
    CGM.getCXXABI().getMangleContext().startNewFunction();

  llvm::FastMathFlags FMF;
  if (CGM.getLangOpts().FastMath)
    FMF.setUnsafeAlgebra();
  if (CGM.getLangOpts().FiniteMathOnly) {
    FMF.setNoNaNs();
    FMF.setNoInfs();
  }
  Builder.SetFastMathFlags(FMF);
}

CodeGenFunction::~CodeGenFunction() {
  assert(LifetimeExtendedCleanupStack.empty() && "failed to emit a cleanup");

  // If there are any unclaimed block infos, go ahead and destroy them
  // now.  This can happen if IR-gen gets clever and skips evaluating
  // something.
  if (FirstBlockInfo)
    destroyBlockInfos(FirstBlockInfo);

  if (getLangOpts().OpenMP) {
    CGM.getOpenMPRuntime().FunctionFinished(*this);
  }
}


llvm::Type *CodeGenFunction::ConvertTypeForMem(QualType T) {
  return CGM.getTypes().ConvertTypeForMem(T);
}

llvm::Type *CodeGenFunction::ConvertType(QualType T) {
  return CGM.getTypes().ConvertType(T);
}

TypeEvaluationKind CodeGenFunction::getEvaluationKind(QualType type) {
  type = type.getCanonicalType();
  while (true) {
    switch (type->getTypeClass()) {
#define TYPE(name, parent)
#define ABSTRACT_TYPE(name, parent)
#define NON_CANONICAL_TYPE(name, parent) case Type::name:
#define DEPENDENT_TYPE(name, parent) case Type::name:
#define NON_CANONICAL_UNLESS_DEPENDENT_TYPE(name, parent) case Type::name:
#include "clang/AST/TypeNodes.def"
      llvm_unreachable("non-canonical or dependent type in IR-generation");

    case Type::Auto:
      llvm_unreachable("undeduced auto type in IR-generation");

    // Various scalar types.
    case Type::Builtin:
    case Type::Pointer:
    case Type::BlockPointer:
    case Type::LValueReference:
    case Type::RValueReference:
    case Type::MemberPointer:
    case Type::Vector:
    case Type::ExtVector:
    case Type::FunctionProto:
    case Type::FunctionNoProto:
    case Type::Enum:
    case Type::ObjCObjectPointer:
      return TEK_Scalar;

    // Complexes.
    case Type::Complex:
      return TEK_Complex;

    // Arrays, records, and Objective-C objects.
    case Type::ConstantArray:
    case Type::IncompleteArray:
    case Type::VariableArray:
    case Type::Record:
    case Type::ObjCObject:
    case Type::ObjCInterface:
      return TEK_Aggregate;

    // We operate on atomic values according to their underlying type.
    case Type::Atomic:
      type = cast<AtomicType>(type)->getValueType();
      continue;
    }
    llvm_unreachable("unknown type kind!");
  }
}

void CodeGenFunction::EmitReturnBlock() {
  // For cleanliness, we try to avoid emitting the return block for
  // simple cases.
  llvm::BasicBlock *CurBB = Builder.GetInsertBlock();

  if (CurBB) {
    assert(!CurBB->getTerminator() && "Unexpected terminated block.");

    // We have a valid insert point, reuse it if it is empty or there are no
    // explicit jumps to the return block.
    if (CurBB->empty() || ReturnBlock.getBlock()->use_empty()) {
      ReturnBlock.getBlock()->replaceAllUsesWith(CurBB);
      delete ReturnBlock.getBlock();
    } else
      EmitBlock(ReturnBlock.getBlock());
    return;
  }

  // Otherwise, if the return block is the target of a single direct
  // branch then we can just put the code in that block instead. This
  // cleans up functions which started with a unified return block.
  if (ReturnBlock.getBlock()->hasOneUse()) {
    llvm::BranchInst *BI =
      dyn_cast<llvm::BranchInst>(*ReturnBlock.getBlock()->user_begin());
    if (BI && BI->isUnconditional() &&
        BI->getSuccessor(0) == ReturnBlock.getBlock()) {
      // Reset insertion point, including debug location, and delete the
      // branch.  This is really subtle and only works because the next change
      // in location will hit the caching in CGDebugInfo::EmitLocation and not
      // override this.
      Builder.SetCurrentDebugLocation(BI->getDebugLoc());
      Builder.SetInsertPoint(BI->getParent());
      BI->eraseFromParent();
      delete ReturnBlock.getBlock();
      return;
    }
  }

  // FIXME: We are at an unreachable point, there is no reason to emit the block
  // unless it has uses. However, we still need a place to put the debug
  // region.end for now.

  EmitBlock(ReturnBlock.getBlock());
}

static void EmitIfUsed(CodeGenFunction &CGF, llvm::BasicBlock *BB) {
  if (!BB) return;
  if (!BB->use_empty())
    return CGF.CurFn->getBasicBlockList().push_back(BB);
  delete BB;
}

void CodeGenFunction::FinishFunction(SourceLocation EndLoc) {
  assert(BreakContinueStack.empty() &&
         "mismatched push/pop in break/continue stack!");

  bool OnlySimpleReturnStmts = NumSimpleReturnExprs > 0
    && NumSimpleReturnExprs == NumReturnExprs
    && ReturnBlock.getBlock()->use_empty();
  // Usually the return expression is evaluated before the cleanup
  // code.  If the function contains only a simple return statement,
  // such as a constant, the location before the cleanup code becomes
  // the last useful breakpoint in the function, because the simple
  // return expression will be evaluated after the cleanup code. To be
  // safe, set the debug location for cleanup code to the location of
  // the return statement.  Otherwise the cleanup code should be at the
  // end of the function's lexical scope.
  //
  // If there are multiple branches to the return block, the branch
  // instructions will get the location of the return statements and
  // all will be fine.
  if (CGDebugInfo *DI = getDebugInfo()) {
    if (OnlySimpleReturnStmts)
      DI->EmitLocation(Builder, LastStopPoint);
    else
      DI->EmitLocation(Builder, EndLoc);
  }

  // Pop any cleanups that might have been associated with the
  // parameters.  Do this in whatever block we're currently in; it's
  // important to do this before we enter the return block or return
  // edges will be *really* confused.
  bool EmitRetDbgLoc = true;
  if (EHStack.stable_begin() != PrologueCleanupDepth) {
    PopCleanupBlocks(PrologueCleanupDepth);

    // Make sure the line table doesn't jump back into the body for
    // the ret after it's been at EndLoc.
    EmitRetDbgLoc = false;

    if (CGDebugInfo *DI = getDebugInfo())
      if (OnlySimpleReturnStmts)
        DI->EmitLocation(Builder, EndLoc);
  }

  // Emit function epilog (to return).
  EmitReturnBlock();

  if (ShouldInstrumentFunction())
    EmitFunctionInstrumentation("__cyg_profile_func_exit");

  // Emit debug descriptor for function end.
  if (CGDebugInfo *DI = getDebugInfo()) {
    DI->EmitFunctionEnd(Builder);
  }

  EmitFunctionEpilog(*CurFnInfo, EmitRetDbgLoc, EndLoc);
  EmitEndEHSpec(CurCodeDecl);

  assert(EHStack.empty() &&
         "did not remove all scopes from cleanup stack!");

  // If someone did an indirect goto, emit the indirect goto block at the end of
  // the function.
  if (IndirectBranch) {
    EmitBlock(IndirectBranch->getParent());
    Builder.ClearInsertionPoint();
  }

  // Remove the AllocaInsertPt instruction, which is just a convenience for us.
  llvm::Instruction *Ptr = AllocaInsertPt;
  AllocaInsertPt = nullptr;
  Ptr->eraseFromParent();
  if (FirstprivateInsertPt) {
    Ptr = FirstprivateInsertPt;
    FirstprivateInsertPt = 0;
    Ptr->eraseFromParent();
  }

  // If someone took the address of a label but never did an indirect goto, we
  // made a zero entry PHI node, which is illegal, zap it now.
  if (IndirectBranch) {
    llvm::PHINode *PN = cast<llvm::PHINode>(IndirectBranch->getAddress());
    if (PN->getNumIncomingValues() == 0) {
      PN->replaceAllUsesWith(llvm::UndefValue::get(PN->getType()));
      PN->eraseFromParent();
    }
  }

  EmitIfUsed(*this, EHResumeBlock);
  EmitIfUsed(*this, TerminateLandingPad);
  EmitIfUsed(*this, TerminateHandler);
  EmitIfUsed(*this, UnreachableBlock);

  if (CGM.getCodeGenOpts().EmitDeclMetadata)
    EmitDeclMetadata();

  for (SmallVectorImpl<std::pair<llvm::Instruction *, llvm::Value *> >::iterator
           I = DeferredReplacements.begin(),
           E = DeferredReplacements.end();
       I != E; ++I) {
    I->first->replaceAllUsesWith(I->second);
    I->first->eraseFromParent();
  }
}

/// ShouldInstrumentFunction - Return true if the current function should be
/// instrumented with __cyg_profile_func_* calls
bool CodeGenFunction::ShouldInstrumentFunction() {
  if (!CGM.getCodeGenOpts().InstrumentFunctions)
    return false;
  if (!CurFuncDecl || CurFuncDecl->hasAttr<NoInstrumentFunctionAttr>())
    return false;
  return true;
}

/// EmitFunctionInstrumentation - Emit LLVM code to call the specified
/// instrumentation function with the current function and the call site, if
/// function instrumentation is enabled.
void CodeGenFunction::EmitFunctionInstrumentation(const char *Fn) {
  // void __cyg_profile_func_{enter,exit} (void *this_fn, void *call_site);
  llvm::PointerType *PointerTy = Int8PtrTy;
  llvm::Type *ProfileFuncArgs[] = { PointerTy, PointerTy };
  llvm::FunctionType *FunctionTy =
    llvm::FunctionType::get(VoidTy, ProfileFuncArgs, false);

  llvm::Constant *F = CGM.CreateRuntimeFunction(FunctionTy, Fn);
  llvm::CallInst *CallSite = Builder.CreateCall(
    CGM.getIntrinsic(llvm::Intrinsic::returnaddress),
    llvm::ConstantInt::get(Int32Ty, 0),
    "callsite");

  llvm::Value *args[] = {
    llvm::ConstantExpr::getBitCast(CurFn, PointerTy),
    CallSite
  };

  EmitNounwindRuntimeCall(F, args);
}

void CodeGenFunction::EmitMCountInstrumentation() {
  llvm::FunctionType *FTy = llvm::FunctionType::get(VoidTy, false);

  llvm::Constant *MCountFn =
    CGM.CreateRuntimeFunction(FTy, getTarget().getMCountName());
  EmitNounwindRuntimeCall(MCountFn);
}

// OpenCL v1.2 s5.6.4.6 allows the compiler to store kernel argument
// information in the program executable. The argument information stored
// includes the argument name, its type, the address and access qualifiers used.
static void GenOpenCLArgMetadata(const FunctionDecl *FD, llvm::Function *Fn,
                                 CodeGenModule &CGM,llvm::LLVMContext &Context,
                                 SmallVector <llvm::Value*, 5> &kernelMDArgs,
                                 CGBuilderTy& Builder, ASTContext &ASTCtx) {
  // Create MDNodes that represent the kernel arg metadata.
  // Each MDNode is a list in the form of "key", N number of values which is
  // the same number of values as their are kernel arguments.

  const PrintingPolicy &Policy = ASTCtx.getPrintingPolicy();

  // MDNode for the kernel argument address space qualifiers.
  SmallVector<llvm::Value*, 8> addressQuals;
  addressQuals.push_back(llvm::MDString::get(Context, "kernel_arg_addr_space"));

  // MDNode for the kernel argument access qualifiers (images only).
  SmallVector<llvm::Value*, 8> accessQuals;
  accessQuals.push_back(llvm::MDString::get(Context, "kernel_arg_access_qual"));

  // MDNode for the kernel argument type names.
  SmallVector<llvm::Value*, 8> argTypeNames;
  argTypeNames.push_back(llvm::MDString::get(Context, "kernel_arg_type"));

  // MDNode for the kernel argument type qualifiers.
  SmallVector<llvm::Value*, 8> argTypeQuals;
  argTypeQuals.push_back(llvm::MDString::get(Context, "kernel_arg_type_qual"));

  // MDNode for the kernel argument names.
  SmallVector<llvm::Value*, 8> argNames;
  argNames.push_back(llvm::MDString::get(Context, "kernel_arg_name"));

  for (unsigned i = 0, e = FD->getNumParams(); i != e; ++i) {
    const ParmVarDecl *parm = FD->getParamDecl(i);
    QualType ty = parm->getType();
    std::string typeQuals;

    if (ty->isPointerType()) {
      QualType pointeeTy = ty->getPointeeType();

      // Get address qualifier.
      addressQuals.push_back(Builder.getInt32(ASTCtx.getTargetAddressSpace(
        pointeeTy.getAddressSpace())));

      // Get argument type name.
      std::string typeName =
          pointeeTy.getUnqualifiedType().getAsString(Policy) + "*";

      // Turn "unsigned type" to "utype"
      std::string::size_type pos = typeName.find("unsigned");
      if (pos != std::string::npos)
        typeName.erase(pos+1, 8);

      argTypeNames.push_back(llvm::MDString::get(Context, typeName));

      // Get argument type qualifiers:
      if (ty.isRestrictQualified())
        typeQuals = "restrict";
      if (pointeeTy.isConstQualified() ||
          (pointeeTy.getAddressSpace() == LangAS::opencl_constant))
        typeQuals += typeQuals.empty() ? "const" : " const";
      if (pointeeTy.isVolatileQualified())
        typeQuals += typeQuals.empty() ? "volatile" : " volatile";
    } else {
      uint32_t AddrSpc = 0;
      if (ty->isImageType())
        AddrSpc =
          CGM.getContext().getTargetAddressSpace(LangAS::opencl_global);

      addressQuals.push_back(Builder.getInt32(AddrSpc));

      // Get argument type name.
      std::string typeName = ty.getUnqualifiedType().getAsString(Policy);

      // Turn "unsigned type" to "utype"
      std::string::size_type pos = typeName.find("unsigned");
      if (pos != std::string::npos)
        typeName.erase(pos+1, 8);

      argTypeNames.push_back(llvm::MDString::get(Context, typeName));

      // Get argument type qualifiers:
      if (ty.isConstQualified())
        typeQuals = "const";
      if (ty.isVolatileQualified())
        typeQuals += typeQuals.empty() ? "volatile" : " volatile";
    }

    argTypeQuals.push_back(llvm::MDString::get(Context, typeQuals));

    // Get image access qualifier:
    if (ty->isImageType()) {
      const OpenCLImageAccessAttr *A = parm->getAttr<OpenCLImageAccessAttr>();
      if (A && A->isWriteOnly())
        accessQuals.push_back(llvm::MDString::get(Context, "write_only"));
      else
        accessQuals.push_back(llvm::MDString::get(Context, "read_only"));
      // FIXME: what about read_write?
    } else
      accessQuals.push_back(llvm::MDString::get(Context, "none"));

    // Get argument name.
    argNames.push_back(llvm::MDString::get(Context, parm->getName()));
  }

  kernelMDArgs.push_back(llvm::MDNode::get(Context, addressQuals));
  kernelMDArgs.push_back(llvm::MDNode::get(Context, accessQuals));
  kernelMDArgs.push_back(llvm::MDNode::get(Context, argTypeNames));
  kernelMDArgs.push_back(llvm::MDNode::get(Context, argTypeQuals));
  kernelMDArgs.push_back(llvm::MDNode::get(Context, argNames));
}

void CodeGenFunction::EmitOpenCLKernelMetadata(const FunctionDecl *FD,
                                               llvm::Function *Fn)
{
  if (!FD->hasAttr<OpenCLKernelAttr>())
    return;

  llvm::LLVMContext &Context = getLLVMContext();

  SmallVector <llvm::Value*, 5> kernelMDArgs;
  kernelMDArgs.push_back(Fn);

  if (CGM.getCodeGenOpts().EmitOpenCLArgMetadata)
    GenOpenCLArgMetadata(FD, Fn, CGM, Context, kernelMDArgs,
                         Builder, getContext());

  if (const VecTypeHintAttr *A = FD->getAttr<VecTypeHintAttr>()) {
    QualType hintQTy = A->getTypeHint();
    const ExtVectorType *hintEltQTy = hintQTy->getAs<ExtVectorType>();
    bool isSignedInteger =
        hintQTy->isSignedIntegerType() ||
        (hintEltQTy && hintEltQTy->getElementType()->isSignedIntegerType());
    llvm::Value *attrMDArgs[] = {
      llvm::MDString::get(Context, "vec_type_hint"),
      llvm::UndefValue::get(CGM.getTypes().ConvertType(A->getTypeHint())),
      llvm::ConstantInt::get(
          llvm::IntegerType::get(Context, 32),
          llvm::APInt(32, (uint64_t)(isSignedInteger ? 1 : 0)))
    };
    kernelMDArgs.push_back(llvm::MDNode::get(Context, attrMDArgs));
  }

  if (const WorkGroupSizeHintAttr *A = FD->getAttr<WorkGroupSizeHintAttr>()) {
    llvm::Value *attrMDArgs[] = {
      llvm::MDString::get(Context, "work_group_size_hint"),
      Builder.getInt32(A->getXDim()),
      Builder.getInt32(A->getYDim()),
      Builder.getInt32(A->getZDim())
    };
    kernelMDArgs.push_back(llvm::MDNode::get(Context, attrMDArgs));
  }

  if (const ReqdWorkGroupSizeAttr *A = FD->getAttr<ReqdWorkGroupSizeAttr>()) {
    llvm::Value *attrMDArgs[] = {
      llvm::MDString::get(Context, "reqd_work_group_size"),
      Builder.getInt32(A->getXDim()),
      Builder.getInt32(A->getYDim()),
      Builder.getInt32(A->getZDim())
    };
    kernelMDArgs.push_back(llvm::MDNode::get(Context, attrMDArgs));
  }

  llvm::MDNode *kernelMDNode = llvm::MDNode::get(Context, kernelMDArgs);
  llvm::NamedMDNode *OpenCLKernelMetadata =
    CGM.getModule().getOrInsertNamedMetadata("opencl.kernels");
  OpenCLKernelMetadata->addOperand(kernelMDNode);
}

/// Determine whether the function F ends with a return stmt.
static bool endsWithReturn(const Decl* F) {
  const Stmt *Body = nullptr;
  if (auto *FD = dyn_cast_or_null<FunctionDecl>(F))
    Body = FD->getBody();
  else if (auto *OMD = dyn_cast_or_null<ObjCMethodDecl>(F))
    Body = OMD->getBody();

  if (auto *CS = dyn_cast_or_null<CompoundStmt>(Body)) {
    auto LastStmt = CS->body_rbegin();
    if (LastStmt != CS->body_rend())
      return isa<ReturnStmt>(*LastStmt);
  }
  return false;
}

void CodeGenFunction::StartFunction(GlobalDecl GD,
                                    QualType RetTy,
                                    llvm::Function *Fn,
                                    const CGFunctionInfo &FnInfo,
                                    const FunctionArgList &Args,
                                    SourceLocation Loc,
                                    SourceLocation StartLoc) {
  const Decl *D = GD.getDecl();

  DidCallStackSave = false;
  CurCodeDecl = D;
  CurFuncDecl = (D ? D->getNonClosureContext() : nullptr);
  FnRetTy = RetTy;
  CurFn = Fn;
  CurFnInfo = &FnInfo;
  assert(CurFn->isDeclaration() && "Function already has body?");

  if (CGM.getSanitizerBlacklist().isIn(*Fn))
    SanOpts = &SanitizerOptions::Disabled;

  // Pass inline keyword to optimizer if it appears explicitly on any
  // declaration. Also, in the case of -fno-inline attach NoInline
  // attribute to all function that are not marked AlwaysInline.
  if (const FunctionDecl *FD = dyn_cast_or_null<FunctionDecl>(D)) {
    if (!CGM.getCodeGenOpts().NoInline) {
      for (auto RI : FD->redecls())
        if (RI->isInlineSpecified()) {
          Fn->addFnAttr(llvm::Attribute::InlineHint);
          break;
        }
    } else if (!FD->hasAttr<AlwaysInlineAttr>())
      Fn->addFnAttr(llvm::Attribute::NoInline);
  }

  if (getLangOpts().OpenCL) {
    // Add metadata for a kernel function.
    if (const FunctionDecl *FD = dyn_cast_or_null<FunctionDecl>(D))
      EmitOpenCLKernelMetadata(FD, Fn);
  }

  // If we are checking function types, emit a function type signature as
  // prefix data.
  if (getLangOpts().CPlusPlus && SanOpts->Function) {
    if (const FunctionDecl *FD = dyn_cast_or_null<FunctionDecl>(D)) {
      if (llvm::Constant *PrefixSig =
              CGM.getTargetCodeGenInfo().getUBSanFunctionSignature(CGM)) {
        llvm::Constant *FTRTTIConst =
            CGM.GetAddrOfRTTIDescriptor(FD->getType(), /*ForEH=*/true);
        llvm::Constant *PrefixStructElems[] = { PrefixSig, FTRTTIConst };
        llvm::Constant *PrefixStructConst =
            llvm::ConstantStruct::getAnon(PrefixStructElems, /*Packed=*/true);
        Fn->setPrefixData(PrefixStructConst);
      }
    }
  }

  llvm::BasicBlock *EntryBB = createBasicBlock("entry", CurFn);

  // Create a marker to make it easy to insert allocas into the entryblock
  // later.  Don't create this with the builder, because we don't want it
  // folded.
  llvm::Value *Undef = llvm::UndefValue::get(Int32Ty);
  AllocaInsertPt = new llvm::BitCastInst(Undef, Int32Ty, "", EntryBB);
  FirstprivateInsertPt = 0;
  if (Builder.isNamePreserving())
    AllocaInsertPt->setName("allocapt");

  ReturnBlock = getJumpDestInCurrentScope("return");

  Builder.SetInsertPoint(EntryBB);

  // Emit subprogram debug descriptor.
  if (CGDebugInfo *DI = getDebugInfo()) {
    SmallVector<QualType, 16> ArgTypes;
    for (FunctionArgList::const_iterator i = Args.begin(), e = Args.end();
	 i != e; ++i) {
      ArgTypes.push_back((*i)->getType());
    }

    QualType FnType =
      getContext().getFunctionType(RetTy, ArgTypes,
                                   FunctionProtoType::ExtProtoInfo());
    DI->EmitFunctionStart(GD, Loc, StartLoc, FnType, CurFn, Builder);
  }

  if (ShouldInstrumentFunction())
    EmitFunctionInstrumentation("__cyg_profile_func_enter");

  if (CGM.getCodeGenOpts().InstrumentForProfiling)
    EmitMCountInstrumentation();

  if (RetTy->isVoidType()) {
    // Void type; nothing to return.
    ReturnValue = nullptr;

    // Count the implicit return.
    if (!endsWithReturn(D))
      ++NumReturnExprs;
  } else if (CurFnInfo->getReturnInfo().getKind() == ABIArgInfo::Indirect &&
             !hasScalarEvaluationKind(CurFnInfo->getReturnType())) {
    // Indirect aggregate return; emit returned value directly into sret slot.
    // This reduces code size, and affects correctness in C++.
    auto AI = CurFn->arg_begin();
    if (CurFnInfo->getReturnInfo().isSRetAfterThis())
      ++AI;
    ReturnValue = AI;
  } else if (CurFnInfo->getReturnInfo().getKind() == ABIArgInfo::InAlloca &&
             !hasScalarEvaluationKind(CurFnInfo->getReturnType())) {
    // Load the sret pointer from the argument struct and return into that.
    unsigned Idx = CurFnInfo->getReturnInfo().getInAllocaFieldIndex();
    llvm::Function::arg_iterator EI = CurFn->arg_end();
    --EI;
    llvm::Value *Addr = Builder.CreateStructGEP(EI, Idx);
    ReturnValue = Builder.CreateLoad(Addr, "agg.result");
  } else {
    ReturnValue = CreateIRTemp(RetTy, "retval");

    // Tell the epilog emitter to autorelease the result.  We do this
    // now so that various specialized functions can suppress it
    // during their IR-generation.
    if (getLangOpts().ObjCAutoRefCount &&
        !CurFnInfo->isReturnsRetained() &&
        RetTy->isObjCRetainableType())
      AutoreleaseResult = true;
  }

  EmitStartEHSpec(CurCodeDecl);

  PrologueCleanupDepth = EHStack.stable_begin();
  EmitFunctionProlog(*CurFnInfo, CurFn, Args);

  if (D && isa<CXXMethodDecl>(D) && cast<CXXMethodDecl>(D)->isInstance()) {
    CGM.getCXXABI().EmitInstanceFunctionProlog(*this);
    const CXXMethodDecl *MD = cast<CXXMethodDecl>(D);
    if (MD->getParent()->isLambda() &&
        MD->getOverloadedOperator() == OO_Call) {
      // We're in a lambda; figure out the captures.
      MD->getParent()->getCaptureFields(LambdaCaptureFields,
                                        LambdaThisCaptureField);
      if (LambdaThisCaptureField) {
        // If this lambda captures this, load it.
        LValue ThisLValue = EmitLValueForLambdaField(LambdaThisCaptureField);
        CXXThisValue = EmitLoadOfLValue(ThisLValue,
                                        SourceLocation()).getScalarVal();
      }
    } else {
      // Not in a lambda; just use 'this' from the method.
      // FIXME: Should we generate a new load for each use of 'this'?  The
      // fast register allocator would be happier...
      CXXThisValue = CXXABIThisValue;
    }
  }

  // If any of the arguments have a variably modified type, make sure to
  // emit the type size.
  for (FunctionArgList::const_iterator i = Args.begin(), e = Args.end();
       i != e; ++i) {
    const VarDecl *VD = *i;

    // Dig out the type as written from ParmVarDecls; it's unclear whether
    // the standard (C99 6.9.1p10) requires this, but we're following the
    // precedent set by gcc.
    QualType Ty;
    if (const ParmVarDecl *PVD = dyn_cast<ParmVarDecl>(VD))
      Ty = PVD->getOriginalType();
    else
      Ty = VD->getType();

    if (Ty->isVariablyModifiedType())
      EmitVariablyModifiedType(Ty);
  }
  // Emit a location at the end of the prologue.
  if (CGDebugInfo *DI = getDebugInfo())
    DI->EmitLocation(Builder, StartLoc);
}

void CodeGenFunction::EmitFunctionBody(FunctionArgList &Args,
                                       const Stmt *Body) {
  RegionCounter Cnt = getPGORegionCounter(Body);
  Cnt.beginRegion(Builder);
  if (const CompoundStmt *S = dyn_cast<CompoundStmt>(Body))
    EmitCompoundStmtWithoutScope(*S);
  else
    EmitStmt(Body);
}

/// When instrumenting to collect profile data, the counts for some blocks
/// such as switch cases need to not include the fall-through counts, so
/// emit a branch around the instrumentation code. When not instrumenting,
/// this just calls EmitBlock().
void CodeGenFunction::EmitBlockWithFallThrough(llvm::BasicBlock *BB,
                                               RegionCounter &Cnt) {
  llvm::BasicBlock *SkipCountBB = nullptr;
  if (HaveInsertPoint() && CGM.getCodeGenOpts().ProfileInstrGenerate) {
    // When instrumenting for profiling, the fallthrough to certain
    // statements needs to skip over the instrumentation code so that we
    // get an accurate count.
    SkipCountBB = createBasicBlock("skipcount");
    EmitBranch(SkipCountBB);
  }
  EmitBlock(BB);
  Cnt.beginRegion(Builder, /*AddIncomingFallThrough=*/true);
  if (SkipCountBB)
    EmitBlock(SkipCountBB);
}

/// Tries to mark the given function nounwind based on the
/// non-existence of any throwing calls within it.  We believe this is
/// lightweight enough to do at -O0.
static void TryMarkNoThrow(llvm::Function *F) {
  // LLVM treats 'nounwind' on a function as part of the type, so we
  // can't do this on functions that can be overwritten.
  if (F->mayBeOverridden()) return;

  for (llvm::Function::iterator FI = F->begin(), FE = F->end(); FI != FE; ++FI)
    for (llvm::BasicBlock::iterator
           BI = FI->begin(), BE = FI->end(); BI != BE; ++BI)
      if (llvm::CallInst *Call = dyn_cast<llvm::CallInst>(&*BI)) {
        if (!Call->doesNotThrow())
          return;
      } else if (isa<llvm::ResumeInst>(&*BI)) {
        return;
      }
  F->setDoesNotThrow();
}

static void EmitSizedDeallocationFunction(CodeGenFunction &CGF,
                                          const FunctionDecl *UnsizedDealloc) {
  // This is a weak discardable definition of the sized deallocation function.
  CGF.CurFn->setLinkage(llvm::Function::LinkOnceAnyLinkage);

  // Call the unsized deallocation function and forward the first argument
  // unchanged.
  llvm::Constant *Unsized = CGF.CGM.GetAddrOfFunction(UnsizedDealloc);
  CGF.Builder.CreateCall(Unsized, &*CGF.CurFn->arg_begin());
}

void CodeGenFunction::GenerateCode(GlobalDecl GD, llvm::Function *Fn,
                                   const CGFunctionInfo &FnInfo) {
  const FunctionDecl *FD = cast<FunctionDecl>(GD.getDecl());

  // Check if we should generate debug info for this function.
  if (FD->hasAttr<NoDebugAttr>())
    DebugInfo = nullptr; // disable debug info indefinitely for this function

  FunctionArgList Args;
  QualType ResTy = FD->getReturnType();

  CurGD = GD;
  const CXXMethodDecl *MD = dyn_cast<CXXMethodDecl>(FD);
  if (MD && MD->isInstance()) {
    if (CGM.getCXXABI().HasThisReturn(GD))
      ResTy = MD->getThisType(getContext());
    CGM.getCXXABI().buildThisParam(*this, Args);
  }

  for (unsigned i = 0, e = FD->getNumParams(); i != e; ++i)
    Args.push_back(FD->getParamDecl(i));

  if (MD && (isa<CXXConstructorDecl>(MD) || isa<CXXDestructorDecl>(MD)))
    CGM.getCXXABI().addImplicitStructorParams(*this, ResTy, Args);

  SourceRange BodyRange;
  if (Stmt *Body = FD->getBody()) BodyRange = Body->getSourceRange();
  CurEHLocation = BodyRange.getEnd();

  // Use the location of the start of the function to determine where
  // the function definition is located. By default use the location
  // of the declaration as the location for the subprogram. A function
  // may lack a declaration in the source code if it is created by code
  // gen. (examples: _GLOBAL__I_a, __cxx_global_array_dtor, thunk).
  SourceLocation Loc = FD->getLocation();

  // If this is a function specialization then use the pattern body
  // as the location for the function.
  if (const FunctionDecl *SpecDecl = FD->getTemplateInstantiationPattern())
    if (SpecDecl->hasBody(SpecDecl))
      Loc = SpecDecl->getLocation();

  // Emit the standard function prologue.
  StartFunction(GD, ResTy, Fn, FnInfo, Args, Loc, BodyRange.getBegin());

  // Generate the body of the function.
  PGO.assignRegionCounters(GD.getDecl(), CurFn);
  if (isa<CXXDestructorDecl>(FD))
    EmitDestructorBody(Args);
  else if (isa<CXXConstructorDecl>(FD))
    EmitConstructorBody(Args);
  else if (getLangOpts().CUDA &&
           !CGM.getCodeGenOpts().CUDAIsDevice &&
           FD->hasAttr<CUDAGlobalAttr>())
    CGM.getCUDARuntime().EmitDeviceStubBody(*this, Args);
  else if (isa<CXXConversionDecl>(FD) &&
           cast<CXXConversionDecl>(FD)->isLambdaToBlockPointerConversion()) {
    // The lambda conversion to block pointer is special; the semantics can't be
    // expressed in the AST, so IRGen needs to special-case it.
    EmitLambdaToBlockPointerBody(Args);
  } else if (isa<CXXMethodDecl>(FD) &&
             cast<CXXMethodDecl>(FD)->isLambdaStaticInvoker()) {
    // The lambda static invoker function is special, because it forwards or
    // clones the body of the function call operator (but is actually static).
    EmitLambdaStaticInvokeFunction(cast<CXXMethodDecl>(FD));
  } else if (FD->isDefaulted() && isa<CXXMethodDecl>(FD) &&
             (cast<CXXMethodDecl>(FD)->isCopyAssignmentOperator() ||
              cast<CXXMethodDecl>(FD)->isMoveAssignmentOperator())) {
    // Implicit copy-assignment gets the same special treatment as implicit
    // copy-constructors.
    emitImplicitAssignmentOperatorBody(Args);
  } else if (Stmt *Body = FD->getBody()) {
    EmitFunctionBody(Args, Body);
  } else if (FunctionDecl *UnsizedDealloc =
                 FD->getCorrespondingUnsizedGlobalDeallocationFunction()) {
    // Global sized deallocation functions get an implicit weak definition if
    // they don't have an explicit definition.
    EmitSizedDeallocationFunction(*this, UnsizedDealloc);
  } else
    llvm_unreachable("no definition for emitted function");

  // C++11 [stmt.return]p2:
  //   Flowing off the end of a function [...] results in undefined behavior in
  //   a value-returning function.
  // C11 6.9.1p12:
  //   If the '}' that terminates a function is reached, and the value of the
  //   function call is used by the caller, the behavior is undefined.
  if (getLangOpts().CPlusPlus && !FD->hasImplicitReturnZero() &&
      !FD->getReturnType()->isVoidType() && Builder.GetInsertBlock()) {
    if (SanOpts->Return) {
      SanitizerScope SanScope(this);
      EmitCheck(Builder.getFalse(), "missing_return",
                EmitCheckSourceLocation(FD->getLocation()),
                ArrayRef<llvm::Value *>(), CRK_Unrecoverable);
    } else if (CGM.getCodeGenOpts().OptimizationLevel == 0)
      Builder.CreateCall(CGM.getIntrinsic(llvm::Intrinsic::trap));
    Builder.CreateUnreachable();
    Builder.ClearInsertionPoint();
  }

  // Emit the standard function epilogue.
  FinishFunction(BodyRange.getEnd());

  // If we haven't marked the function nothrow through other means, do
  // a quick pass now to see if we can.
  if (!CurFn->doesNotThrow())
    TryMarkNoThrow(CurFn);

  PGO.emitInstrumentationData();
  PGO.destroyRegionCounters();
}

/// ContainsLabel - Return true if the statement contains a label in it.  If
/// this statement is not executed normally, it not containing a label means
/// that we can just remove the code.
bool CodeGenFunction::ContainsLabel(const Stmt *S, bool IgnoreCaseStmts) {
  // Null statement, not a label!
  if (!S) return false;

  // If this is a label, we have to emit the code, consider something like:
  // if (0) {  ...  foo:  bar(); }  goto foo;
  //
  // TODO: If anyone cared, we could track __label__'s, since we know that you
  // can't jump to one from outside their declared region.
  if (isa<LabelStmt>(S))
    return true;

  // If this is a case/default statement, and we haven't seen a switch, we have
  // to emit the code.
  if (isa<SwitchCase>(S) && !IgnoreCaseStmts)
    return true;

  // If this is a switch statement, we want to ignore cases below it.
  if (isa<SwitchStmt>(S))
    IgnoreCaseStmts = true;

  // Scan subexpressions for verboten labels.
  for (Stmt::const_child_range I = S->children(); I; ++I)
    if (ContainsLabel(*I, IgnoreCaseStmts))
      return true;

  return false;
}

/// containsBreak - Return true if the statement contains a break out of it.
/// If the statement (recursively) contains a switch or loop with a break
/// inside of it, this is fine.
bool CodeGenFunction::containsBreak(const Stmt *S) {
  // Null statement, not a label!
  if (!S) return false;

  // If this is a switch or loop that defines its own break scope, then we can
  // include it and anything inside of it.
  if (isa<SwitchStmt>(S) || isa<WhileStmt>(S) || isa<DoStmt>(S) ||
      isa<ForStmt>(S))
    return false;

  if (isa<BreakStmt>(S))
    return true;

  // Scan subexpressions for verboten breaks.
  for (Stmt::const_child_range I = S->children(); I; ++I)
    if (containsBreak(*I))
      return true;

  return false;
}


/// ConstantFoldsToSimpleInteger - If the specified expression does not fold
/// to a constant, or if it does but contains a label, return false.  If it
/// constant folds return true and set the boolean result in Result.
bool CodeGenFunction::ConstantFoldsToSimpleInteger(const Expr *Cond,
                                                   bool &ResultBool) {
  llvm::APSInt ResultInt;
  if (!ConstantFoldsToSimpleInteger(Cond, ResultInt))
    return false;

  ResultBool = ResultInt.getBoolValue();
  return true;
}

/// ConstantFoldsToSimpleInteger - If the specified expression does not fold
/// to a constant, or if it does but contains a label, return false.  If it
/// constant folds return true and set the folded value.
bool CodeGenFunction::
ConstantFoldsToSimpleInteger(const Expr *Cond, llvm::APSInt &ResultInt) {
  // FIXME: Rename and handle conversion of other evaluatable things
  // to bool.
  llvm::APSInt Int;
  if (!Cond->EvaluateAsInt(Int, getContext()))
    return false;  // Not foldable, not integer or not fully evaluatable.

  if (CodeGenFunction::ContainsLabel(Cond))
    return false;  // Contains a label.

  ResultInt = Int;
  return true;
}



/// EmitBranchOnBoolExpr - Emit a branch on a boolean condition (e.g. for an if
/// statement) to the specified blocks.  Based on the condition, this might try
/// to simplify the codegen of the conditional based on the branch.
///
void CodeGenFunction::EmitBranchOnBoolExpr(const Expr *Cond,
                                           llvm::BasicBlock *TrueBlock,
                                           llvm::BasicBlock *FalseBlock,
                                           uint64_t TrueCount) {
  Cond = Cond->IgnoreParens();

  if (const BinaryOperator *CondBOp = dyn_cast<BinaryOperator>(Cond)) {

    // Handle X && Y in a condition.
    if (CondBOp->getOpcode() == BO_LAnd) {
      RegionCounter Cnt = getPGORegionCounter(CondBOp);

      // If we have "1 && X", simplify the code.  "0 && X" would have constant
      // folded if the case was simple enough.
      bool ConstantBool = false;
      if (ConstantFoldsToSimpleInteger(CondBOp->getLHS(), ConstantBool) &&
          ConstantBool) {
        // br(1 && X) -> br(X).
        Cnt.beginRegion(Builder);
        return EmitBranchOnBoolExpr(CondBOp->getRHS(), TrueBlock, FalseBlock,
                                    TrueCount);
      }

      // If we have "X && 1", simplify the code to use an uncond branch.
      // "X && 0" would have been constant folded to 0.
      if (ConstantFoldsToSimpleInteger(CondBOp->getRHS(), ConstantBool) &&
          ConstantBool) {
        // br(X && 1) -> br(X).
        return EmitBranchOnBoolExpr(CondBOp->getLHS(), TrueBlock, FalseBlock,
                                    TrueCount);
      }

      // Emit the LHS as a conditional.  If the LHS conditional is false, we
      // want to jump to the FalseBlock.
      llvm::BasicBlock *LHSTrue = createBasicBlock("land.lhs.true");
      // The counter tells us how often we evaluate RHS, and all of TrueCount
      // can be propagated to that branch.
      uint64_t RHSCount = Cnt.getCount();

      ConditionalEvaluation eval(*this);
      EmitBranchOnBoolExpr(CondBOp->getLHS(), LHSTrue, FalseBlock, RHSCount);
      EmitBlock(LHSTrue);

      // Any temporaries created here are conditional.
      Cnt.beginRegion(Builder);
      eval.begin(*this);
      EmitBranchOnBoolExpr(CondBOp->getRHS(), TrueBlock, FalseBlock, TrueCount);
      eval.end(*this);

      return;
    }

    if (CondBOp->getOpcode() == BO_LOr) {
      RegionCounter Cnt = getPGORegionCounter(CondBOp);

      // If we have "0 || X", simplify the code.  "1 || X" would have constant
      // folded if the case was simple enough.
      bool ConstantBool = false;
      if (ConstantFoldsToSimpleInteger(CondBOp->getLHS(), ConstantBool) &&
          !ConstantBool) {
        // br(0 || X) -> br(X).
        Cnt.beginRegion(Builder);
        return EmitBranchOnBoolExpr(CondBOp->getRHS(), TrueBlock, FalseBlock,
                                    TrueCount);
      }

      // If we have "X || 0", simplify the code to use an uncond branch.
      // "X || 1" would have been constant folded to 1.
      if (ConstantFoldsToSimpleInteger(CondBOp->getRHS(), ConstantBool) &&
          !ConstantBool) {
        // br(X || 0) -> br(X).
        return EmitBranchOnBoolExpr(CondBOp->getLHS(), TrueBlock, FalseBlock,
                                    TrueCount);
      }

      // Emit the LHS as a conditional.  If the LHS conditional is true, we
      // want to jump to the TrueBlock.
      llvm::BasicBlock *LHSFalse = createBasicBlock("lor.lhs.false");
      // We have the count for entry to the RHS and for the whole expression
      // being true, so we can divy up True count between the short circuit and
      // the RHS.
      uint64_t LHSCount = Cnt.getParentCount() - Cnt.getCount();
      uint64_t RHSCount = TrueCount - LHSCount;

      ConditionalEvaluation eval(*this);
      EmitBranchOnBoolExpr(CondBOp->getLHS(), TrueBlock, LHSFalse, LHSCount);
      EmitBlock(LHSFalse);

      // Any temporaries created here are conditional.
      Cnt.beginRegion(Builder);
      eval.begin(*this);
      EmitBranchOnBoolExpr(CondBOp->getRHS(), TrueBlock, FalseBlock, RHSCount);

      eval.end(*this);

      return;
    }
  }

  if (const UnaryOperator *CondUOp = dyn_cast<UnaryOperator>(Cond)) {
    // br(!x, t, f) -> br(x, f, t)
    if (CondUOp->getOpcode() == UO_LNot) {
      // Negate the count.
      uint64_t FalseCount = PGO.getCurrentRegionCount() - TrueCount;
      // Negate the condition and swap the destination blocks.
      return EmitBranchOnBoolExpr(CondUOp->getSubExpr(), FalseBlock, TrueBlock,
                                  FalseCount);
    }
  }

  if (const ConditionalOperator *CondOp = dyn_cast<ConditionalOperator>(Cond)) {
    // br(c ? x : y, t, f) -> br(c, br(x, t, f), br(y, t, f))
    llvm::BasicBlock *LHSBlock = createBasicBlock("cond.true");
    llvm::BasicBlock *RHSBlock = createBasicBlock("cond.false");

    RegionCounter Cnt = getPGORegionCounter(CondOp);
    ConditionalEvaluation cond(*this);
    EmitBranchOnBoolExpr(CondOp->getCond(), LHSBlock, RHSBlock, Cnt.getCount());

    // When computing PGO branch weights, we only know the overall count for
    // the true block. This code is essentially doing tail duplication of the
    // naive code-gen, introducing new edges for which counts are not
    // available. Divide the counts proportionally between the LHS and RHS of
    // the conditional operator.
    uint64_t LHSScaledTrueCount = 0;
    if (TrueCount) {
      double LHSRatio = Cnt.getCount() / (double) Cnt.getParentCount();
      LHSScaledTrueCount = TrueCount * LHSRatio;
    }

    cond.begin(*this);
    EmitBlock(LHSBlock);
    Cnt.beginRegion(Builder);
    EmitBranchOnBoolExpr(CondOp->getLHS(), TrueBlock, FalseBlock,
                         LHSScaledTrueCount);
    cond.end(*this);

    cond.begin(*this);
    EmitBlock(RHSBlock);
    EmitBranchOnBoolExpr(CondOp->getRHS(), TrueBlock, FalseBlock,
                         TrueCount - LHSScaledTrueCount);
    cond.end(*this);

    return;
  }

  if (const CXXThrowExpr *Throw = dyn_cast<CXXThrowExpr>(Cond)) {
    // Conditional operator handling can give us a throw expression as a
    // condition for a case like:
    //   br(c ? throw x : y, t, f) -> br(c, br(throw x, t, f), br(y, t, f)
    // Fold this to:
    //   br(c, throw x, br(y, t, f))
    EmitCXXThrowExpr(Throw, /*KeepInsertionPoint*/false);
    return;
  }

  // Create branch weights based on the number of times we get here and the
  // number of times the condition should be true.
  uint64_t CurrentCount = std::max(PGO.getCurrentRegionCount(), TrueCount);
  llvm::MDNode *Weights = PGO.createBranchWeights(TrueCount,
                                                  CurrentCount - TrueCount);

  // Emit the code with the fully general case.
  llvm::Value *CondV = EvaluateExprAsBool(Cond);
  Builder.CreateCondBr(CondV, TrueBlock, FalseBlock, Weights);
}

/// ErrorUnsupported - Print out an error that codegen doesn't support the
/// specified stmt yet.
void CodeGenFunction::ErrorUnsupported(const Stmt *S, const char *Type) {
  CGM.ErrorUnsupported(S, Type);
}

/// emitNonZeroVLAInit - Emit the "zero" initialization of a
/// variable-length array whose elements have a non-zero bit-pattern.
///
/// \param baseType the inner-most element type of the array
/// \param src - a char* pointing to the bit-pattern for a single
/// base element of the array
/// \param sizeInChars - the total size of the VLA, in chars
static void emitNonZeroVLAInit(CodeGenFunction &CGF, QualType baseType,
                               llvm::Value *dest, llvm::Value *src,
                               llvm::Value *sizeInChars) {
  std::pair<CharUnits,CharUnits> baseSizeAndAlign
    = CGF.getContext().getTypeInfoInChars(baseType);

  CGBuilderTy &Builder = CGF.Builder;

  llvm::Value *baseSizeInChars
    = llvm::ConstantInt::get(CGF.IntPtrTy, baseSizeAndAlign.first.getQuantity());

  llvm::Type *i8p = Builder.getInt8PtrTy();

  llvm::Value *begin = Builder.CreateBitCast(dest, i8p, "vla.begin");
  llvm::Value *end = Builder.CreateInBoundsGEP(dest, sizeInChars, "vla.end");

  llvm::BasicBlock *originBB = CGF.Builder.GetInsertBlock();
  llvm::BasicBlock *loopBB = CGF.createBasicBlock("vla-init.loop");
  llvm::BasicBlock *contBB = CGF.createBasicBlock("vla-init.cont");

  // Make a loop over the VLA.  C99 guarantees that the VLA element
  // count must be nonzero.
  CGF.EmitBlock(loopBB);

  llvm::PHINode *cur = Builder.CreatePHI(i8p, 2, "vla.cur");
  cur->addIncoming(begin, originBB);

  // memcpy the individual element bit-pattern.
  Builder.CreateMemCpy(cur, src, baseSizeInChars,
                       baseSizeAndAlign.second.getQuantity(),
                       /*volatile*/ false);

  // Go to the next element.
  llvm::Value *next = Builder.CreateConstInBoundsGEP1_32(cur, 1, "vla.next");

  // Leave if that's the end of the VLA.
  llvm::Value *done = Builder.CreateICmpEQ(next, end, "vla-init.isdone");
  Builder.CreateCondBr(done, contBB, loopBB);
  cur->addIncoming(next, loopBB);

  CGF.EmitBlock(contBB);
}

void
CodeGenFunction::EmitNullInitialization(llvm::Value *DestPtr, QualType Ty) {
  // Ignore empty classes in C++.
  if (getLangOpts().CPlusPlus) {
    if (const RecordType *RT = Ty->getAs<RecordType>()) {
      if (cast<CXXRecordDecl>(RT->getDecl())->isEmpty())
        return;
    }
  }

  // Cast the dest ptr to the appropriate i8 pointer type.
  unsigned DestAS =
    cast<llvm::PointerType>(DestPtr->getType())->getAddressSpace();
  llvm::Type *BP = Builder.getInt8PtrTy(DestAS);
  if (DestPtr->getType() != BP)
    DestPtr = Builder.CreateBitCast(DestPtr, BP);

  // Get size and alignment info for this aggregate.
  std::pair<CharUnits, CharUnits> TypeInfo =
    getContext().getTypeInfoInChars(Ty);
  CharUnits Size = TypeInfo.first;
  CharUnits Align = TypeInfo.second;

  llvm::Value *SizeVal;
  const VariableArrayType *vla;

  // Don't bother emitting a zero-byte memset.
  if (Size.isZero()) {
    // But note that getTypeInfo returns 0 for a VLA.
    if (const VariableArrayType *vlaType =
          dyn_cast_or_null<VariableArrayType>(
                                          getContext().getAsArrayType(Ty))) {
      QualType eltType;
      llvm::Value *numElts;
      std::tie(numElts, eltType) = getVLASize(vlaType);

      SizeVal = numElts;
      CharUnits eltSize = getContext().getTypeSizeInChars(eltType);
      if (!eltSize.isOne())
        SizeVal = Builder.CreateNUWMul(SizeVal, CGM.getSize(eltSize));
      vla = vlaType;
    } else {
      return;
    }
  } else {
    SizeVal = CGM.getSize(Size);
    vla = nullptr;
  }

  // If the type contains a pointer to data member we can't memset it to zero.
  // Instead, create a null constant and copy it to the destination.
  // TODO: there are other patterns besides zero that we can usefully memset,
  // like -1, which happens to be the pattern used by member-pointers.
  if (!CGM.getTypes().isZeroInitializable(Ty)) {
    // For a VLA, emit a single element, then splat that over the VLA.
    if (vla) Ty = getContext().getBaseElementType(vla);

    llvm::Constant *NullConstant = CGM.EmitNullConstant(Ty);

    llvm::GlobalVariable *NullVariable =
      new llvm::GlobalVariable(CGM.getModule(), NullConstant->getType(),
                               /*isConstant=*/true,
                               llvm::GlobalVariable::PrivateLinkage,
                               NullConstant, Twine());
    llvm::Value *SrcPtr =
      Builder.CreateBitCast(NullVariable, Builder.getInt8PtrTy());

    if (vla) return emitNonZeroVLAInit(*this, Ty, DestPtr, SrcPtr, SizeVal);

    // Get and call the appropriate llvm.memcpy overload.
    Builder.CreateMemCpy(DestPtr, SrcPtr, SizeVal, Align.getQuantity(), false);
    return;
  }

  // Otherwise, just memset the whole thing to zero.  This is legal
  // because in LLVM, all default initializers (other than the ones we just
  // handled above) are guaranteed to have a bit pattern of all zeros.
  Builder.CreateMemSet(DestPtr, Builder.getInt8(0), SizeVal,
                       Align.getQuantity(), false);
}

llvm::BlockAddress *CodeGenFunction::GetAddrOfLabel(const LabelDecl *L) {
  // Make sure that there is a block for the indirect goto.
  if (!IndirectBranch)
    GetIndirectGotoBlock();

  llvm::BasicBlock *BB = getJumpDestForLabel(L).getBlock();

  // Make sure the indirect branch includes all of the address-taken blocks.
  IndirectBranch->addDestination(BB);
  return llvm::BlockAddress::get(CurFn, BB);
}

llvm::BasicBlock *CodeGenFunction::GetIndirectGotoBlock() {
  // If we already made the indirect branch for indirect goto, return its block.
  if (IndirectBranch) return IndirectBranch->getParent();

  CGBuilderTy TmpBuilder(createBasicBlock("indirectgoto"));

  // Create the PHI node that indirect gotos will add entries to.
  llvm::Value *DestVal = TmpBuilder.CreatePHI(Int8PtrTy, 0,
                                              "indirect.goto.dest");

  // Create the indirect branch instruction.
  IndirectBranch = TmpBuilder.CreateIndirectBr(DestVal);
  return IndirectBranch->getParent();
}

/// Computes the length of an array in elements, as well as the base
/// element type and a properly-typed first element pointer.
llvm::Value *CodeGenFunction::emitArrayLength(const ArrayType *origArrayType,
                                              QualType &baseType,
                                              llvm::Value *&addr) {
  const ArrayType *arrayType = origArrayType;

  // If it's a VLA, we have to load the stored size.  Note that
  // this is the size of the VLA in bytes, not its size in elements.
  llvm::Value *numVLAElements = nullptr;
  if (isa<VariableArrayType>(arrayType)) {
    numVLAElements = getVLASize(cast<VariableArrayType>(arrayType)).first;

    // Walk into all VLAs.  This doesn't require changes to addr,
    // which has type T* where T is the first non-VLA element type.
    do {
      QualType elementType = arrayType->getElementType();
      arrayType = getContext().getAsArrayType(elementType);

      // If we only have VLA components, 'addr' requires no adjustment.
      if (!arrayType) {
        baseType = elementType;
        return numVLAElements;
      }
    } while (isa<VariableArrayType>(arrayType));

    // We get out here only if we find a constant array type
    // inside the VLA.
  }

  // We have some number of constant-length arrays, so addr should
  // have LLVM type [M x [N x [...]]]*.  Build a GEP that walks
  // down to the first element of addr.
  SmallVector<llvm::Value*, 8> gepIndices;

  // GEP down to the array type.
  llvm::ConstantInt *zero = Builder.getInt32(0);
  gepIndices.push_back(zero);

  uint64_t countFromCLAs = 1;
  QualType eltType;

  llvm::ArrayType *llvmArrayType =
    dyn_cast<llvm::ArrayType>(
      cast<llvm::PointerType>(addr->getType())->getElementType());
  while (llvmArrayType) {
    assert(isa<ConstantArrayType>(arrayType));
    assert(cast<ConstantArrayType>(arrayType)->getSize().getZExtValue()
             == llvmArrayType->getNumElements());

    gepIndices.push_back(zero);
    countFromCLAs *= llvmArrayType->getNumElements();
    eltType = arrayType->getElementType();

    llvmArrayType =
      dyn_cast<llvm::ArrayType>(llvmArrayType->getElementType());
    arrayType = getContext().getAsArrayType(arrayType->getElementType());
    assert((!llvmArrayType || arrayType) &&
           "LLVM and Clang types are out-of-synch");
  }

  if (arrayType) {
    // From this point onwards, the Clang array type has been emitted
    // as some other type (probably a packed struct). Compute the array
    // size, and just emit the 'begin' expression as a bitcast.
    while (arrayType) {
      countFromCLAs *=
          cast<ConstantArrayType>(arrayType)->getSize().getZExtValue();
      eltType = arrayType->getElementType();
      arrayType = getContext().getAsArrayType(eltType);
    }

    unsigned AddressSpace = addr->getType()->getPointerAddressSpace();
    llvm::Type *BaseType = ConvertType(eltType)->getPointerTo(AddressSpace);
    addr = Builder.CreateBitCast(addr, BaseType, "array.begin");
  } else {
    // Create the actual GEP.
    addr = Builder.CreateInBoundsGEP(addr, gepIndices, "array.begin");
  }

  baseType = eltType;

  llvm::Value *numElements
    = llvm::ConstantInt::get(SizeTy, countFromCLAs);

  // If we had any VLA dimensions, factor them in.
  if (numVLAElements)
    numElements = Builder.CreateNUWMul(numVLAElements, numElements);

  return numElements;
}

std::pair<llvm::Value*, QualType>
CodeGenFunction::getVLASize(QualType type) {
  const VariableArrayType *vla = getContext().getAsVariableArrayType(type);
  assert(vla && "type was not a variable array type!");
  return getVLASize(vla);
}

std::pair<llvm::Value*, QualType>
CodeGenFunction::getVLASize(const VariableArrayType *type) {
  // The number of elements so far; always size_t.
  llvm::Value *numElements = nullptr;

  QualType elementType;
  do {
    elementType = type->getElementType();
    llvm::Value *vlaSize = VLASizeMap[type->getSizeExpr()];
    assert(vlaSize && "no size for VLA!");
    assert(vlaSize->getType() == SizeTy);

    if (!numElements) {
      numElements = vlaSize;
    } else {
      // It's undefined behavior if this wraps around, so mark it that way.
      // FIXME: Teach -fsanitize=undefined to trap this.
      numElements = Builder.CreateNUWMul(numElements, vlaSize);
    }
  } while ((type = getContext().getAsVariableArrayType(elementType)));

  return std::pair<llvm::Value*,QualType>(numElements, elementType);
}

void CodeGenFunction::EmitVariablyModifiedType(QualType type) {
  assert(type->isVariablyModifiedType() &&
         "Must pass variably modified type to EmitVLASizes!");

  EnsureInsertPoint();

  // We're going to walk down into the type and look for VLA
  // expressions.
  do {
    assert(type->isVariablyModifiedType());

    const Type *ty = type.getTypePtr();
    switch (ty->getTypeClass()) {

#define TYPE(Class, Base)
#define ABSTRACT_TYPE(Class, Base)
#define NON_CANONICAL_TYPE(Class, Base)
#define DEPENDENT_TYPE(Class, Base) case Type::Class:
#define NON_CANONICAL_UNLESS_DEPENDENT_TYPE(Class, Base)
#include "clang/AST/TypeNodes.def"
      llvm_unreachable("unexpected dependent type!");

    // These types are never variably-modified.
    case Type::Builtin:
    case Type::Complex:
    case Type::Vector:
    case Type::ExtVector:
    case Type::Record:
    case Type::Enum:
    case Type::Elaborated:
    case Type::TemplateSpecialization:
    case Type::ObjCObject:
    case Type::ObjCInterface:
    case Type::ObjCObjectPointer:
      llvm_unreachable("type class is never variably-modified!");

    case Type::Adjusted:
      type = cast<AdjustedType>(ty)->getAdjustedType();
      break;

    case Type::Decayed:
      type = cast<DecayedType>(ty)->getPointeeType();
      break;

    case Type::Pointer:
      type = cast<PointerType>(ty)->getPointeeType();
      break;

    case Type::BlockPointer:
      type = cast<BlockPointerType>(ty)->getPointeeType();
      break;

    case Type::LValueReference:
    case Type::RValueReference:
      type = cast<ReferenceType>(ty)->getPointeeType();
      break;

    case Type::MemberPointer:
      type = cast<MemberPointerType>(ty)->getPointeeType();
      break;

    case Type::ConstantArray:
    case Type::IncompleteArray:
      // Losing element qualification here is fine.
      type = cast<ArrayType>(ty)->getElementType();
      break;

    case Type::VariableArray: {
      // Losing element qualification here is fine.
      const VariableArrayType *vat = cast<VariableArrayType>(ty);

      // Unknown size indication requires no size computation.
      // Otherwise, evaluate and record it.
      if (const Expr *size = vat->getSizeExpr()) {
        // It's possible that we might have emitted this already,
        // e.g. with a typedef and a pointer to it.
        llvm::Value *&entry = VLASizeMap[size];
        if (!entry) {
          llvm::Value *Size = EmitScalarExpr(size);

          // C11 6.7.6.2p5:
          //   If the size is an expression that is not an integer constant
          //   expression [...] each time it is evaluated it shall have a value
          //   greater than zero.
          if (SanOpts->VLABound &&
              size->getType()->isSignedIntegerType()) {
            SanitizerScope SanScope(this);
            llvm::Value *Zero = llvm::Constant::getNullValue(Size->getType());
            llvm::Constant *StaticArgs[] = {
              EmitCheckSourceLocation(size->getLocStart()),
              EmitCheckTypeDescriptor(size->getType())
            };
            EmitCheck(Builder.CreateICmpSGT(Size, Zero),
                      "vla_bound_not_positive", StaticArgs, Size,
                      CRK_Recoverable);
          }

          // Always zexting here would be wrong if it weren't
          // undefined behavior to have a negative bound.
          entry = Builder.CreateIntCast(Size, SizeTy, /*signed*/ false);
        }
      }
      type = vat->getElementType();
      break;
    }

    case Type::FunctionProto:
    case Type::FunctionNoProto:
      type = cast<FunctionType>(ty)->getReturnType();
      break;

    case Type::Paren:
    case Type::TypeOf:
    case Type::UnaryTransform:
    case Type::Attributed:
    case Type::SubstTemplateTypeParm:
    case Type::PackExpansion:
      // Keep walking after single level desugaring.
      type = type.getSingleStepDesugaredType(getContext());
      break;

    case Type::Typedef:
      type = cast<TypedefType>(ty)->desugar();
      break;
    case Type::Decltype:
      type = cast<DecltypeType>(ty)->desugar();
      break;
    case Type::Auto:
      type = cast<AutoType>(ty)->getDeducedType();
      break;

    case Type::TypeOfExpr:
      // Stop walking: emit typeof expression.
      EmitIgnoredExpr(cast<TypeOfExprType>(ty)->getUnderlyingExpr());
      return;

    case Type::Atomic:
      type = cast<AtomicType>(ty)->getValueType();
      break;
    }
  } while (!type.isNull() && type->isVariablyModifiedType());
}

llvm::Value* CodeGenFunction::EmitVAListRef(const Expr* E) {
  if (getContext().getBuiltinVaListType()->isArrayType())
    return EmitScalarExpr(E);
  return EmitLValue(E).getAddress();
}

void CodeGenFunction::EmitDeclRefExprDbgValue(const DeclRefExpr *E,
                                              llvm::Constant *Init) {
  assert (Init && "Invalid DeclRefExpr initializer!");
  if (CGDebugInfo *Dbg = getDebugInfo())
    if (CGM.getCodeGenOpts().getDebugInfo() >= CodeGenOptions::LimitedDebugInfo)
      Dbg->EmitGlobalVariable(E->getDecl(), Init);
}

CodeGenFunction::PeepholeProtection
CodeGenFunction::protectFromPeepholes(RValue rvalue) {
  // At the moment, the only aggressive peephole we do in IR gen
  // is trunc(zext) folding, but if we add more, we can easily
  // extend this protection.

  if (!rvalue.isScalar()) return PeepholeProtection();
  llvm::Value *value = rvalue.getScalarVal();
  if (!isa<llvm::ZExtInst>(value)) return PeepholeProtection();

  // Just make an extra bitcast.
  assert(HaveInsertPoint());
  llvm::Instruction *inst = new llvm::BitCastInst(value, value->getType(), "",
                                                  Builder.GetInsertBlock());

  PeepholeProtection protection;
  protection.Inst = inst;
  return protection;
}

void CodeGenFunction::unprotectFromPeepholes(PeepholeProtection protection) {
  if (!protection.Inst) return;

  // In theory, we could try to duplicate the peepholes now, but whatever.
  protection.Inst->eraseFromParent();
}

llvm::Value *CodeGenFunction::EmitAnnotationCall(llvm::Value *AnnotationFn,
                                                 llvm::Value *AnnotatedVal,
                                                 StringRef AnnotationStr,
                                                 SourceLocation Location) {
  llvm::Value *Args[4] = {
    AnnotatedVal,
    Builder.CreateBitCast(CGM.EmitAnnotationString(AnnotationStr), Int8PtrTy),
    Builder.CreateBitCast(CGM.EmitAnnotationUnit(Location), Int8PtrTy),
    CGM.EmitAnnotationLineNo(Location)
  };
  return Builder.CreateCall(AnnotationFn, Args);
}

void CodeGenFunction::EmitVarAnnotations(const VarDecl *D, llvm::Value *V) {
  assert(D->hasAttr<AnnotateAttr>() && "no annotate attribute");
  // FIXME We create a new bitcast for every annotation because that's what
  // llvm-gcc was doing.
  for (const auto *I : D->specific_attrs<AnnotateAttr>())
    EmitAnnotationCall(CGM.getIntrinsic(llvm::Intrinsic::var_annotation),
                       Builder.CreateBitCast(V, CGM.Int8PtrTy, V->getName()),
                       I->getAnnotation(), D->getLocation());
}

llvm::Value *CodeGenFunction::EmitFieldAnnotations(const FieldDecl *D,
                                                   llvm::Value *V) {
  assert(D->hasAttr<AnnotateAttr>() && "no annotate attribute");
  llvm::Type *VTy = V->getType();
  llvm::Value *F = CGM.getIntrinsic(llvm::Intrinsic::ptr_annotation,
                                    CGM.Int8PtrTy);

  for (const auto *I : D->specific_attrs<AnnotateAttr>()) {
    // FIXME Always emit the cast inst so we can differentiate between
    // annotation on the first field of a struct and annotation on the struct
    // itself.
    if (VTy != CGM.Int8PtrTy)
      V = Builder.Insert(new llvm::BitCastInst(V, CGM.Int8PtrTy));
    V = EmitAnnotationCall(F, V, I->getAnnotation(), D->getLocation());
    V = Builder.CreateBitCast(V, VTy);
  }

  return V;
}

CodeGenFunction::CGCapturedStmtInfo::~CGCapturedStmtInfo() { }

<<<<<<< HEAD
void
CodeGenFunction::InsertHelper(llvm::Instruction *I,
                              const llvm::Twine &Name,
                              llvm::BasicBlock *BB,
                              llvm::BasicBlock::iterator InsertPt) const {
  LoopStack.InsertHelper(I);
}

template <bool PreserveNames>
void CGBuilderInserter<PreserveNames>::
  InsertHelper(llvm::Instruction *I,
               const llvm::Twine &Name,
               llvm::BasicBlock *BB,
               llvm::BasicBlock::iterator InsertPt) const {
=======
CodeGenFunction::SanitizerScope::SanitizerScope(CodeGenFunction *CGF)
    : CGF(CGF) {
  assert(!CGF->IsSanitizerScope);
  CGF->IsSanitizerScope = true;
}

CodeGenFunction::SanitizerScope::~SanitizerScope() {
  CGF->IsSanitizerScope = false;
}

void CodeGenFunction::InsertHelper(llvm::Instruction *I,
                                   const llvm::Twine &Name,
                                   llvm::BasicBlock *BB,
                                   llvm::BasicBlock::iterator InsertPt) const {
  LoopStack.InsertHelper(I);
  if (IsSanitizerScope) {
    I->setMetadata(
        CGM.getModule().getMDKindID("nosanitize"),
        llvm::MDNode::get(CGM.getLLVMContext(), ArrayRef<llvm::Value *>()));
  }
}

template <bool PreserveNames>
void CGBuilderInserter<PreserveNames>::InsertHelper(
    llvm::Instruction *I, const llvm::Twine &Name, llvm::BasicBlock *BB,
    llvm::BasicBlock::iterator InsertPt) const {
>>>>>>> d4309185
  llvm::IRBuilderDefaultInserter<PreserveNames>::InsertHelper(I, Name, BB,
                                                              InsertPt);
  if (CGF)
    CGF->InsertHelper(I, Name, BB, InsertPt);
}
<<<<<<< HEAD
#ifdef NDEBUG
template void CGBuilderInserter<false>::
  InsertHelper(llvm::Instruction *I,
               const llvm::Twine &Name,
               llvm::BasicBlock *BB,
               llvm::BasicBlock::iterator InsertPt) const;
#else
template void CGBuilderInserter<true>::
  InsertHelper(llvm::Instruction *I,
               const llvm::Twine &Name,
               llvm::BasicBlock *BB,
               llvm::BasicBlock::iterator InsertPt) const;
#endif
=======

#ifdef NDEBUG
#define PreserveNames false
#else
#define PreserveNames true
#endif
template void CGBuilderInserter<PreserveNames>::InsertHelper(
    llvm::Instruction *I, const llvm::Twine &Name, llvm::BasicBlock *BB,
    llvm::BasicBlock::iterator InsertPt) const;
#undef PreserveNames
>>>>>>> d4309185
<|MERGE_RESOLUTION|>--- conflicted
+++ resolved
@@ -36,26 +36,7 @@
 CodeGenFunction::CodeGenFunction(CodeGenModule &cgm, bool suppressNewContext)
     : CodeGenTypeCache(cgm), CGM(cgm), Target(cgm.getTarget()),
       Builder(cgm.getModule().getContext(), llvm::ConstantFolder(),
-<<<<<<< HEAD
               CGBuilderInserterTy(this)), OpenMPRoot(0),
-      CapturedStmtInfo(0),
-      SanitizePerformTypeCheck(CGM.getSanOpts().Null |
-                               CGM.getSanOpts().Alignment |
-                               CGM.getSanOpts().ObjectSize |
-                               CGM.getSanOpts().Vptr),
-      SanOpts(&CGM.getSanOpts()), AutoreleaseResult(false), BlockInfo(0),
-      BlockPointer(0), LambdaThisCaptureField(0), NormalCleanupDest(0),
-      NextCleanupDestIndex(1), FirstBlockInfo(0), EHResumeBlock(0),
-      ExceptionSlot(0), EHSelectorSlot(0), DebugInfo(CGM.getModuleDebugInfo()),
-      DisableDebugInfo(false), DidCallStackSave(false), IndirectBranch(0),
-      SwitchInsn(0), CaseRangeBlock(0), UnreachableBlock(0), NumReturnExprs(0),
-      NumSimpleReturnExprs(0), CXXABIThisDecl(0), CXXABIThisValue(0),
-      CXXThisValue(0), CXXDefaultInitExprThis(0),
-      CXXStructorImplicitParamDecl(0), CXXStructorImplicitParamValue(0),
-      OutermostConditional(0), CurLexicalScope(0), ExceptionsDisabled(false),
-      TerminateLandingPad(0), TerminateHandler(0), TrapBB(0) {
-=======
-              CGBuilderInserterTy(this)),
       CapturedStmtInfo(nullptr), SanOpts(&CGM.getLangOpts().Sanitize),
       IsSanitizerScope(false), AutoreleaseResult(false), BlockInfo(nullptr),
       BlockPointer(nullptr), LambdaThisCaptureField(nullptr),
@@ -71,7 +52,6 @@
       CXXStructorImplicitParamValue(nullptr), OutermostConditional(nullptr),
       CurLexicalScope(nullptr), TerminateLandingPad(nullptr),
       TerminateHandler(nullptr), TrapBB(nullptr) {
->>>>>>> d4309185
   if (!suppressNewContext)
     CGM.getCXXABI().getMangleContext().startNewFunction();
 
@@ -94,9 +74,6 @@
   if (FirstBlockInfo)
     destroyBlockInfos(FirstBlockInfo);
 
-  if (getLangOpts().OpenMP) {
-    CGM.getOpenMPRuntime().FunctionFinished(*this);
-  }
 }
 
 
@@ -1670,13 +1647,27 @@
 
 CodeGenFunction::CGCapturedStmtInfo::~CGCapturedStmtInfo() { }
 
-<<<<<<< HEAD
+CodeGenFunction::SanitizerScope::SanitizerScope(CodeGenFunction *CGF)
+    : CGF(CGF) {
+  assert(!CGF->IsSanitizerScope);
+  CGF->IsSanitizerScope = true;
+}
+
+CodeGenFunction::SanitizerScope::~SanitizerScope() {
+  CGF->IsSanitizerScope = false;
+}
+
 void
 CodeGenFunction::InsertHelper(llvm::Instruction *I,
                               const llvm::Twine &Name,
                               llvm::BasicBlock *BB,
                               llvm::BasicBlock::iterator InsertPt) const {
   LoopStack.InsertHelper(I);
+  if (IsSanitizerScope) {
+    I->setMetadata(
+        CGM.getModule().getMDKindID("nosanitize"),
+        llvm::MDNode::get(CGM.getLLVMContext(), ArrayRef<llvm::Value *>()));
+  }
 }
 
 template <bool PreserveNames>
@@ -1685,40 +1676,11 @@
                const llvm::Twine &Name,
                llvm::BasicBlock *BB,
                llvm::BasicBlock::iterator InsertPt) const {
-=======
-CodeGenFunction::SanitizerScope::SanitizerScope(CodeGenFunction *CGF)
-    : CGF(CGF) {
-  assert(!CGF->IsSanitizerScope);
-  CGF->IsSanitizerScope = true;
-}
-
-CodeGenFunction::SanitizerScope::~SanitizerScope() {
-  CGF->IsSanitizerScope = false;
-}
-
-void CodeGenFunction::InsertHelper(llvm::Instruction *I,
-                                   const llvm::Twine &Name,
-                                   llvm::BasicBlock *BB,
-                                   llvm::BasicBlock::iterator InsertPt) const {
-  LoopStack.InsertHelper(I);
-  if (IsSanitizerScope) {
-    I->setMetadata(
-        CGM.getModule().getMDKindID("nosanitize"),
-        llvm::MDNode::get(CGM.getLLVMContext(), ArrayRef<llvm::Value *>()));
-  }
-}
-
-template <bool PreserveNames>
-void CGBuilderInserter<PreserveNames>::InsertHelper(
-    llvm::Instruction *I, const llvm::Twine &Name, llvm::BasicBlock *BB,
-    llvm::BasicBlock::iterator InsertPt) const {
->>>>>>> d4309185
   llvm::IRBuilderDefaultInserter<PreserveNames>::InsertHelper(I, Name, BB,
                                                               InsertPt);
   if (CGF)
     CGF->InsertHelper(I, Name, BB, InsertPt);
 }
-<<<<<<< HEAD
 #ifdef NDEBUG
 template void CGBuilderInserter<false>::
   InsertHelper(llvm::Instruction *I,
@@ -1731,16 +1693,4 @@
                const llvm::Twine &Name,
                llvm::BasicBlock *BB,
                llvm::BasicBlock::iterator InsertPt) const;
-#endif
-=======
-
-#ifdef NDEBUG
-#define PreserveNames false
-#else
-#define PreserveNames true
-#endif
-template void CGBuilderInserter<PreserveNames>::InsertHelper(
-    llvm::Instruction *I, const llvm::Twine &Name, llvm::BasicBlock *BB,
-    llvm::BasicBlock::iterator InsertPt) const;
-#undef PreserveNames
->>>>>>> d4309185
+#endif