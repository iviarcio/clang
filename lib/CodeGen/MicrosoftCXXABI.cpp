//===--- MicrosoftCXXABI.cpp - Emit LLVM Code from ASTs for a Module ------===//
//
//                     The LLVM Compiler Infrastructure
//
// This file is distributed under the University of Illinois Open Source
// License. See LICENSE.TXT for details.
//
//===----------------------------------------------------------------------===//
//
// This provides C++ code generation targeting the Microsoft Visual C++ ABI.
// The class in this file generates structures that follow the Microsoft
// Visual C++ ABI, which is actually not very well documented at all outside
// of Microsoft.
//
//===----------------------------------------------------------------------===//

#include "CGCXXABI.h"
#include "CGVTables.h"
#include "CodeGenModule.h"
#include "clang/AST/Decl.h"
#include "clang/AST/DeclCXX.h"
#include "clang/AST/VTableBuilder.h"
#include "llvm/ADT/StringExtras.h"
#include "llvm/ADT/StringSet.h"
#include "llvm/IR/CallSite.h"

using namespace clang;
using namespace CodeGen;

namespace {

/// Holds all the vbtable globals for a given class.
struct VBTableGlobals {
  const VPtrInfoVector *VBTables;
  SmallVector<llvm::GlobalVariable *, 2> Globals;
};

class MicrosoftCXXABI : public CGCXXABI {
public:
  MicrosoftCXXABI(CodeGenModule &CGM)
      : CGCXXABI(CGM), BaseClassDescriptorType(nullptr),
        ClassHierarchyDescriptorType(nullptr),
        CompleteObjectLocatorType(nullptr) {}

  bool HasThisReturn(GlobalDecl GD) const override;

  bool classifyReturnType(CGFunctionInfo &FI) const override;

  RecordArgABI getRecordArgABI(const CXXRecordDecl *RD) const override;

  bool isSRetParameterAfterThis() const override { return true; }

  StringRef GetPureVirtualCallName() override { return "_purecall"; }
  // No known support for deleted functions in MSVC yet, so this choice is
  // arbitrary.
  StringRef GetDeletedVirtualCallName() override { return "_purecall"; }

  bool isInlineInitializedStaticDataMemberLinkOnce() { return true; }

  llvm::Value *adjustToCompleteObject(CodeGenFunction &CGF,
                                      llvm::Value *ptr,
                                      QualType type) override;

  llvm::GlobalVariable *getMSCompleteObjectLocator(const CXXRecordDecl *RD,
                                                   const VPtrInfo *Info);

  llvm::Constant *getAddrOfRTTIDescriptor(QualType Ty) override;

  bool shouldTypeidBeNullChecked(bool IsDeref, QualType SrcRecordTy) override;
  void EmitBadTypeidCall(CodeGenFunction &CGF) override;
  llvm::Value *EmitTypeid(CodeGenFunction &CGF, QualType SrcRecordTy,
                          llvm::Value *ThisPtr,
                          llvm::Type *StdTypeInfoPtrTy) override;

  bool shouldDynamicCastCallBeNullChecked(bool SrcIsPtr,
                                          QualType SrcRecordTy) override;

  llvm::Value *EmitDynamicCastCall(CodeGenFunction &CGF, llvm::Value *Value,
                                   QualType SrcRecordTy, QualType DestTy,
                                   QualType DestRecordTy,
                                   llvm::BasicBlock *CastEnd) override;

  llvm::Value *EmitDynamicCastToVoid(CodeGenFunction &CGF, llvm::Value *Value,
                                     QualType SrcRecordTy,
                                     QualType DestTy) override;

  bool EmitBadCastCall(CodeGenFunction &CGF) override;

  llvm::Value *
  GetVirtualBaseClassOffset(CodeGenFunction &CGF, llvm::Value *This,
                            const CXXRecordDecl *ClassDecl,
                            const CXXRecordDecl *BaseClassDecl) override;

  void BuildConstructorSignature(const CXXConstructorDecl *Ctor,
                                 CXXCtorType Type, CanQualType &ResTy,
                                 SmallVectorImpl<CanQualType> &ArgTys) override;

  llvm::BasicBlock *
  EmitCtorCompleteObjectHandler(CodeGenFunction &CGF,
                                const CXXRecordDecl *RD) override;

  void initializeHiddenVirtualInheritanceMembers(CodeGenFunction &CGF,
                                              const CXXRecordDecl *RD) override;

  void EmitCXXConstructors(const CXXConstructorDecl *D) override;

  // Background on MSVC destructors
  // ==============================
  //
  // Both Itanium and MSVC ABIs have destructor variants.  The variant names
  // roughly correspond in the following way:
  //   Itanium       Microsoft
  //   Base       -> no name, just ~Class
  //   Complete   -> vbase destructor
  //   Deleting   -> scalar deleting destructor
  //                 vector deleting destructor
  //
  // The base and complete destructors are the same as in Itanium, although the
  // complete destructor does not accept a VTT parameter when there are virtual
  // bases.  A separate mechanism involving vtordisps is used to ensure that
  // virtual methods of destroyed subobjects are not called.
  //
  // The deleting destructors accept an i32 bitfield as a second parameter.  Bit
  // 1 indicates if the memory should be deleted.  Bit 2 indicates if the this
  // pointer points to an array.  The scalar deleting destructor assumes that
  // bit 2 is zero, and therefore does not contain a loop.
  //
  // For virtual destructors, only one entry is reserved in the vftable, and it
  // always points to the vector deleting destructor.  The vector deleting
  // destructor is the most general, so it can be used to destroy objects in
  // place, delete single heap objects, or delete arrays.
  //
  // A TU defining a non-inline destructor is only guaranteed to emit a base
  // destructor, and all of the other variants are emitted on an as-needed basis
  // in COMDATs.  Because a non-base destructor can be emitted in a TU that
  // lacks a definition for the destructor, non-base destructors must always
  // delegate to or alias the base destructor.

  void BuildDestructorSignature(const CXXDestructorDecl *Dtor,
                                CXXDtorType Type,
                                CanQualType &ResTy,
                                SmallVectorImpl<CanQualType> &ArgTys) override;

  /// Non-base dtors should be emitted as delegating thunks in this ABI.
  bool useThunkForDtorVariant(const CXXDestructorDecl *Dtor,
                              CXXDtorType DT) const override {
    return DT != Dtor_Base;
  }

  void EmitCXXDestructors(const CXXDestructorDecl *D) override;

  const CXXRecordDecl *
  getThisArgumentTypeForMethod(const CXXMethodDecl *MD) override {
    MD = MD->getCanonicalDecl();
    if (MD->isVirtual() && !isa<CXXDestructorDecl>(MD)) {
      MicrosoftVTableContext::MethodVFTableLocation ML =
          CGM.getMicrosoftVTableContext().getMethodVFTableLocation(MD);
      // The vbases might be ordered differently in the final overrider object
      // and the complete object, so the "this" argument may sometimes point to
      // memory that has no particular type (e.g. past the complete object).
      // In this case, we just use a generic pointer type.
      // FIXME: might want to have a more precise type in the non-virtual
      // multiple inheritance case.
      if (ML.VBase || !ML.VFPtrOffset.isZero())
        return nullptr;
    }
    return MD->getParent();
  }

  llvm::Value *
  adjustThisArgumentForVirtualFunctionCall(CodeGenFunction &CGF, GlobalDecl GD,
                                           llvm::Value *This,
                                           bool VirtualCall) override;

  void addImplicitStructorParams(CodeGenFunction &CGF, QualType &ResTy,
                                 FunctionArgList &Params) override;

  llvm::Value *adjustThisParameterInVirtualFunctionPrologue(
      CodeGenFunction &CGF, GlobalDecl GD, llvm::Value *This) override;

  void EmitInstanceFunctionProlog(CodeGenFunction &CGF) override;

  unsigned addImplicitConstructorArgs(CodeGenFunction &CGF,
                                      const CXXConstructorDecl *D,
                                      CXXCtorType Type, bool ForVirtualBase,
                                      bool Delegating,
                                      CallArgList &Args) override;

  void EmitDestructorCall(CodeGenFunction &CGF, const CXXDestructorDecl *DD,
                          CXXDtorType Type, bool ForVirtualBase,
                          bool Delegating, llvm::Value *This) override;

  void emitVTableDefinitions(CodeGenVTables &CGVT,
                             const CXXRecordDecl *RD) override;

  llvm::Value *getVTableAddressPointInStructor(
      CodeGenFunction &CGF, const CXXRecordDecl *VTableClass,
      BaseSubobject Base, const CXXRecordDecl *NearestVBase,
      bool &NeedsVirtualOffset) override;

  llvm::Constant *
  getVTableAddressPointForConstExpr(BaseSubobject Base,
                                    const CXXRecordDecl *VTableClass) override;

  llvm::GlobalVariable *getAddrOfVTable(const CXXRecordDecl *RD,
                                        CharUnits VPtrOffset) override;

  llvm::Value *getVirtualFunctionPointer(CodeGenFunction &CGF, GlobalDecl GD,
                                         llvm::Value *This,
                                         llvm::Type *Ty) override;

  void EmitVirtualDestructorCall(CodeGenFunction &CGF,
                                 const CXXDestructorDecl *Dtor,
                                 CXXDtorType DtorType, SourceLocation CallLoc,
                                 llvm::Value *This) override;

  void adjustCallArgsForDestructorThunk(CodeGenFunction &CGF, GlobalDecl GD,
                                        CallArgList &CallArgs) override {
    assert(GD.getDtorType() == Dtor_Deleting &&
           "Only deleting destructor thunks are available in this ABI");
    CallArgs.add(RValue::get(getStructorImplicitParamValue(CGF)),
                             CGM.getContext().IntTy);
  }

  void emitVirtualInheritanceTables(const CXXRecordDecl *RD) override;

  llvm::GlobalVariable *
  getAddrOfVBTable(const VPtrInfo &VBT, const CXXRecordDecl *RD,
                   llvm::GlobalVariable::LinkageTypes Linkage);

  void emitVBTableDefinition(const VPtrInfo &VBT, const CXXRecordDecl *RD,
                             llvm::GlobalVariable *GV) const;

  void setThunkLinkage(llvm::Function *Thunk, bool ForVTable,
                       GlobalDecl GD, bool ReturnAdjustment) override {
    // Never dllimport/dllexport thunks.
    Thunk->setDLLStorageClass(llvm::GlobalValue::DefaultStorageClass);

    GVALinkage Linkage =
        getContext().GetGVALinkageForFunction(cast<FunctionDecl>(GD.getDecl()));

    if (Linkage == GVA_Internal)
      Thunk->setLinkage(llvm::GlobalValue::InternalLinkage);
    else if (ReturnAdjustment)
      Thunk->setLinkage(llvm::GlobalValue::WeakODRLinkage);
    else
      Thunk->setLinkage(llvm::GlobalValue::LinkOnceODRLinkage);
  }

  llvm::Value *performThisAdjustment(CodeGenFunction &CGF, llvm::Value *This,
                                     const ThisAdjustment &TA) override;

  llvm::Value *performReturnAdjustment(CodeGenFunction &CGF, llvm::Value *Ret,
                                       const ReturnAdjustment &RA) override;

  void EmitGuardedInit(CodeGenFunction &CGF, const VarDecl &D,
                       llvm::GlobalVariable *DeclPtr,
                       bool PerformInit) override;

  // ==== Notes on array cookies =========
  //
  // MSVC seems to only use cookies when the class has a destructor; a
  // two-argument usual array deallocation function isn't sufficient.
  //
  // For example, this code prints "100" and "1":
  //   struct A {
  //     char x;
  //     void *operator new[](size_t sz) {
  //       printf("%u\n", sz);
  //       return malloc(sz);
  //     }
  //     void operator delete[](void *p, size_t sz) {
  //       printf("%u\n", sz);
  //       free(p);
  //     }
  //   };
  //   int main() {
  //     A *p = new A[100];
  //     delete[] p;
  //   }
  // Whereas it prints "104" and "104" if you give A a destructor.

  bool requiresArrayCookie(const CXXDeleteExpr *expr,
                           QualType elementType) override;
  bool requiresArrayCookie(const CXXNewExpr *expr) override;
  CharUnits getArrayCookieSizeImpl(QualType type) override;
  llvm::Value *InitializeArrayCookie(CodeGenFunction &CGF,
                                     llvm::Value *NewPtr,
                                     llvm::Value *NumElements,
                                     const CXXNewExpr *expr,
                                     QualType ElementType) override;
  llvm::Value *readArrayCookieImpl(CodeGenFunction &CGF,
                                   llvm::Value *allocPtr,
                                   CharUnits cookieSize) override;

  friend struct MSRTTIBuilder;

  bool isImageRelative() const {
    return CGM.getTarget().getPointerWidth(/*AddressSpace=*/0) == 64;
  }

  // 5 routines for constructing the llvm types for MS RTTI structs.
  llvm::StructType *getTypeDescriptorType(StringRef TypeInfoString) {
    llvm::SmallString<32> TDTypeName("rtti.TypeDescriptor");
    TDTypeName += llvm::utostr(TypeInfoString.size());
    llvm::StructType *&TypeDescriptorType =
        TypeDescriptorTypeMap[TypeInfoString.size()];
    if (TypeDescriptorType)
      return TypeDescriptorType;
    llvm::Type *FieldTypes[] = {
        CGM.Int8PtrPtrTy,
        CGM.Int8PtrTy,
        llvm::ArrayType::get(CGM.Int8Ty, TypeInfoString.size() + 1)};
    TypeDescriptorType =
        llvm::StructType::create(CGM.getLLVMContext(), FieldTypes, TDTypeName);
    return TypeDescriptorType;
  }

  llvm::Type *getImageRelativeType(llvm::Type *PtrType) {
    if (!isImageRelative())
      return PtrType;
    return CGM.IntTy;
  }

  llvm::StructType *getBaseClassDescriptorType() {
    if (BaseClassDescriptorType)
      return BaseClassDescriptorType;
    llvm::Type *FieldTypes[] = {
        getImageRelativeType(CGM.Int8PtrTy),
        CGM.IntTy,
        CGM.IntTy,
        CGM.IntTy,
        CGM.IntTy,
        CGM.IntTy,
        getImageRelativeType(getClassHierarchyDescriptorType()->getPointerTo()),
    };
    BaseClassDescriptorType = llvm::StructType::create(
        CGM.getLLVMContext(), FieldTypes, "rtti.BaseClassDescriptor");
    return BaseClassDescriptorType;
  }

  llvm::StructType *getClassHierarchyDescriptorType() {
    if (ClassHierarchyDescriptorType)
      return ClassHierarchyDescriptorType;
    // Forward-declare RTTIClassHierarchyDescriptor to break a cycle.
    ClassHierarchyDescriptorType = llvm::StructType::create(
        CGM.getLLVMContext(), "rtti.ClassHierarchyDescriptor");
    llvm::Type *FieldTypes[] = {
        CGM.IntTy,
        CGM.IntTy,
        CGM.IntTy,
        getImageRelativeType(
            getBaseClassDescriptorType()->getPointerTo()->getPointerTo()),
    };
    ClassHierarchyDescriptorType->setBody(FieldTypes);
    return ClassHierarchyDescriptorType;
  }

  llvm::StructType *getCompleteObjectLocatorType() {
    if (CompleteObjectLocatorType)
      return CompleteObjectLocatorType;
    CompleteObjectLocatorType = llvm::StructType::create(
        CGM.getLLVMContext(), "rtti.CompleteObjectLocator");
    llvm::Type *FieldTypes[] = {
        CGM.IntTy,
        CGM.IntTy,
        CGM.IntTy,
        getImageRelativeType(CGM.Int8PtrTy),
        getImageRelativeType(getClassHierarchyDescriptorType()->getPointerTo()),
        getImageRelativeType(CompleteObjectLocatorType),
    };
    llvm::ArrayRef<llvm::Type *> FieldTypesRef(FieldTypes);
    if (!isImageRelative())
      FieldTypesRef = FieldTypesRef.drop_back();
    CompleteObjectLocatorType->setBody(FieldTypesRef);
    return CompleteObjectLocatorType;
  }

  llvm::GlobalVariable *getImageBase() {
    StringRef Name = "__ImageBase";
    if (llvm::GlobalVariable *GV = CGM.getModule().getNamedGlobal(Name))
      return GV;

    return new llvm::GlobalVariable(CGM.getModule(), CGM.Int8Ty,
                                    /*isConstant=*/true,
                                    llvm::GlobalValue::ExternalLinkage,
                                    /*Initializer=*/nullptr, Name);
  }

  llvm::Constant *getImageRelativeConstant(llvm::Constant *PtrVal) {
    if (!isImageRelative())
      return PtrVal;

    llvm::Constant *ImageBaseAsInt =
        llvm::ConstantExpr::getPtrToInt(getImageBase(), CGM.IntPtrTy);
    llvm::Constant *PtrValAsInt =
        llvm::ConstantExpr::getPtrToInt(PtrVal, CGM.IntPtrTy);
    llvm::Constant *Diff =
        llvm::ConstantExpr::getSub(PtrValAsInt, ImageBaseAsInt,
                                   /*HasNUW=*/true, /*HasNSW=*/true);
    return llvm::ConstantExpr::getTrunc(Diff, CGM.IntTy);
  }

private:
  MicrosoftMangleContext &getMangleContext() {
    return cast<MicrosoftMangleContext>(CodeGen::CGCXXABI::getMangleContext());
  }

  llvm::Constant *getZeroInt() {
    return llvm::ConstantInt::get(CGM.IntTy, 0);
  }

  llvm::Constant *getAllOnesInt() {
    return  llvm::Constant::getAllOnesValue(CGM.IntTy);
  }

  llvm::Constant *getConstantOrZeroInt(llvm::Constant *C) {
    return C ? C : getZeroInt();
  }

  llvm::Value *getValueOrZeroInt(llvm::Value *C) {
    return C ? C : getZeroInt();
  }

  CharUnits getVirtualFunctionPrologueThisAdjustment(GlobalDecl GD);

  void
  GetNullMemberPointerFields(const MemberPointerType *MPT,
                             llvm::SmallVectorImpl<llvm::Constant *> &fields);

  /// \brief Shared code for virtual base adjustment.  Returns the offset from
  /// the vbptr to the virtual base.  Optionally returns the address of the
  /// vbptr itself.
  llvm::Value *GetVBaseOffsetFromVBPtr(CodeGenFunction &CGF,
                                       llvm::Value *Base,
                                       llvm::Value *VBPtrOffset,
                                       llvm::Value *VBTableOffset,
                                       llvm::Value **VBPtr = nullptr);

  llvm::Value *GetVBaseOffsetFromVBPtr(CodeGenFunction &CGF,
                                       llvm::Value *Base,
                                       int32_t VBPtrOffset,
                                       int32_t VBTableOffset,
                                       llvm::Value **VBPtr = nullptr) {
    llvm::Value *VBPOffset = llvm::ConstantInt::get(CGM.IntTy, VBPtrOffset),
                *VBTOffset = llvm::ConstantInt::get(CGM.IntTy, VBTableOffset);
    return GetVBaseOffsetFromVBPtr(CGF, Base, VBPOffset, VBTOffset, VBPtr);
  }

  /// \brief Performs a full virtual base adjustment.  Used to dereference
  /// pointers to members of virtual bases.
  llvm::Value *AdjustVirtualBase(CodeGenFunction &CGF, const Expr *E,
                                 const CXXRecordDecl *RD, llvm::Value *Base,
                                 llvm::Value *VirtualBaseAdjustmentOffset,
                                 llvm::Value *VBPtrOffset /* optional */);

  /// \brief Emits a full member pointer with the fields common to data and
  /// function member pointers.
  llvm::Constant *EmitFullMemberPointer(llvm::Constant *FirstField,
                                        bool IsMemberFunction,
                                        const CXXRecordDecl *RD,
                                        CharUnits NonVirtualBaseAdjustment);

  llvm::Constant *BuildMemberPointer(const CXXRecordDecl *RD,
                                     const CXXMethodDecl *MD,
                                     CharUnits NonVirtualBaseAdjustment);

  bool MemberPointerConstantIsNull(const MemberPointerType *MPT,
                                   llvm::Constant *MP);

  /// \brief - Initialize all vbptrs of 'this' with RD as the complete type.
  void EmitVBPtrStores(CodeGenFunction &CGF, const CXXRecordDecl *RD);

  /// \brief Caching wrapper around VBTableBuilder::enumerateVBTables().
  const VBTableGlobals &enumerateVBTables(const CXXRecordDecl *RD);

  /// \brief Generate a thunk for calling a virtual member function MD.
  llvm::Function *EmitVirtualMemPtrThunk(
      const CXXMethodDecl *MD,
      const MicrosoftVTableContext::MethodVFTableLocation &ML);

public:
  llvm::Type *ConvertMemberPointerType(const MemberPointerType *MPT) override;

  bool isZeroInitializable(const MemberPointerType *MPT) override;

  llvm::Constant *EmitNullMemberPointer(const MemberPointerType *MPT) override;

  llvm::Constant *EmitMemberDataPointer(const MemberPointerType *MPT,
                                        CharUnits offset) override;
  llvm::Constant *EmitMemberPointer(const CXXMethodDecl *MD) override;
  llvm::Constant *EmitMemberPointer(const APValue &MP, QualType MPT) override;

  llvm::Value *EmitMemberPointerComparison(CodeGenFunction &CGF,
                                           llvm::Value *L,
                                           llvm::Value *R,
                                           const MemberPointerType *MPT,
                                           bool Inequality) override;

  llvm::Value *EmitMemberPointerIsNotNull(CodeGenFunction &CGF,
                                          llvm::Value *MemPtr,
                                          const MemberPointerType *MPT) override;

  llvm::Value *
  EmitMemberDataPointerAddress(CodeGenFunction &CGF, const Expr *E,
                               llvm::Value *Base, llvm::Value *MemPtr,
                               const MemberPointerType *MPT) override;

  llvm::Value *EmitMemberPointerConversion(CodeGenFunction &CGF,
                                           const CastExpr *E,
                                           llvm::Value *Src) override;

  llvm::Constant *EmitMemberPointerConversion(const CastExpr *E,
                                              llvm::Constant *Src) override;

  llvm::Value *
  EmitLoadOfMemberFunctionPointer(CodeGenFunction &CGF, const Expr *E,
                                  llvm::Value *&This, llvm::Value *MemPtr,
                                  const MemberPointerType *MPT) override;

private:
  typedef std::pair<const CXXRecordDecl *, CharUnits> VFTableIdTy;
  typedef llvm::DenseMap<VFTableIdTy, llvm::GlobalVariable *> VTablesMapTy;
  typedef llvm::DenseMap<VFTableIdTy, llvm::GlobalValue *> VFTablesMapTy;
  /// \brief All the vftables that have been referenced.
  VFTablesMapTy VFTablesMap;
  VTablesMapTy VTablesMap;

  /// \brief This set holds the record decls we've deferred vtable emission for.
  llvm::SmallPtrSet<const CXXRecordDecl *, 4> DeferredVFTables;


  /// \brief All the vbtables which have been referenced.
  llvm::DenseMap<const CXXRecordDecl *, VBTableGlobals> VBTablesMap;

  /// Info on the global variable used to guard initialization of static locals.
  /// The BitIndex field is only used for externally invisible declarations.
  struct GuardInfo {
    GuardInfo() : Guard(nullptr), BitIndex(0) {}
    llvm::GlobalVariable *Guard;
    unsigned BitIndex;
  };

  /// Map from DeclContext to the current guard variable.  We assume that the
  /// AST is visited in source code order.
  llvm::DenseMap<const DeclContext *, GuardInfo> GuardVariableMap;

  llvm::DenseMap<size_t, llvm::StructType *> TypeDescriptorTypeMap;
  llvm::StructType *BaseClassDescriptorType;
  llvm::StructType *ClassHierarchyDescriptorType;
  llvm::StructType *CompleteObjectLocatorType;
};

}

CGCXXABI::RecordArgABI
MicrosoftCXXABI::getRecordArgABI(const CXXRecordDecl *RD) const {
  switch (CGM.getTarget().getTriple().getArch()) {
  default:
    // FIXME: Implement for other architectures.
    return RAA_Default;

  case llvm::Triple::x86:
    // All record arguments are passed in memory on x86.  Decide whether to
    // construct the object directly in argument memory, or to construct the
    // argument elsewhere and copy the bytes during the call.

    // If C++ prohibits us from making a copy, construct the arguments directly
    // into argument memory.
    if (!canCopyArgument(RD))
      return RAA_DirectInMemory;

    // Otherwise, construct the argument into a temporary and copy the bytes
    // into the outgoing argument memory.
    return RAA_Default;

  case llvm::Triple::x86_64:
    // Win64 passes objects with non-trivial copy ctors indirectly.
    if (RD->hasNonTrivialCopyConstructor())
      return RAA_Indirect;

    // Win64 passes objects larger than 8 bytes indirectly.
    if (getContext().getTypeSize(RD->getTypeForDecl()) > 64)
      return RAA_Indirect;

    // We have a trivial copy constructor or no copy constructors, but we have
    // to make sure it isn't deleted.
    bool CopyDeleted = false;
    for (const CXXConstructorDecl *CD : RD->ctors()) {
      if (CD->isCopyConstructor()) {
        assert(CD->isTrivial());
        // We had at least one undeleted trivial copy ctor.  Return directly.
        if (!CD->isDeleted())
          return RAA_Default;
        CopyDeleted = true;
      }
    }

    // The trivial copy constructor was deleted.  Return indirectly.
    if (CopyDeleted)
      return RAA_Indirect;

    // There were no copy ctors.  Return in RAX.
    return RAA_Default;
  }

  llvm_unreachable("invalid enum");
}

llvm::Value *MicrosoftCXXABI::adjustToCompleteObject(CodeGenFunction &CGF,
                                                     llvm::Value *ptr,
                                                     QualType type) {
  // FIXME: implement
  return ptr;
}

/// \brief Gets the offset to the virtual base that contains the vfptr for
/// MS-ABI polymorphic types.
static llvm::Value *getPolymorphicOffset(CodeGenFunction &CGF,
                                         const CXXRecordDecl *RD,
                                         llvm::Value *Value) {
  const ASTContext &Context = RD->getASTContext();
  for (const CXXBaseSpecifier &Base : RD->vbases())
    if (Context.getASTRecordLayout(Base.getType()->getAsCXXRecordDecl())
            .hasExtendableVFPtr())
      return CGF.CGM.getCXXABI().GetVirtualBaseClassOffset(
          CGF, Value, RD, Base.getType()->getAsCXXRecordDecl());
  llvm_unreachable("One of our vbases should be polymorphic.");
}

static std::pair<llvm::Value *, llvm::Value *>
performBaseAdjustment(CodeGenFunction &CGF, llvm::Value *Value,
                      QualType SrcRecordTy) {
  Value = CGF.Builder.CreateBitCast(Value, CGF.Int8PtrTy);
  const CXXRecordDecl *SrcDecl = SrcRecordTy->getAsCXXRecordDecl();

  if (CGF.getContext().getASTRecordLayout(SrcDecl).hasExtendableVFPtr())
    return std::make_pair(Value, llvm::ConstantInt::get(CGF.Int32Ty, 0));

  // Perform a base adjustment.
  llvm::Value *Offset = getPolymorphicOffset(CGF, SrcDecl, Value);
  Value = CGF.Builder.CreateInBoundsGEP(Value, Offset);
  Offset = CGF.Builder.CreateTrunc(Offset, CGF.Int32Ty);
  return std::make_pair(Value, Offset);
}

bool MicrosoftCXXABI::shouldTypeidBeNullChecked(bool IsDeref,
                                                QualType SrcRecordTy) {
  const CXXRecordDecl *SrcDecl = SrcRecordTy->getAsCXXRecordDecl();
  return IsDeref &&
         !CGM.getContext().getASTRecordLayout(SrcDecl).hasExtendableVFPtr();
}

static llvm::CallSite emitRTtypeidCall(CodeGenFunction &CGF,
                                       llvm::Value *Argument) {
  llvm::Type *ArgTypes[] = {CGF.Int8PtrTy};
  llvm::FunctionType *FTy =
      llvm::FunctionType::get(CGF.Int8PtrTy, ArgTypes, false);
  llvm::Value *Args[] = {Argument};
  llvm::Constant *Fn = CGF.CGM.CreateRuntimeFunction(FTy, "__RTtypeid");
  return CGF.EmitRuntimeCallOrInvoke(Fn, Args);
}

void MicrosoftCXXABI::EmitBadTypeidCall(CodeGenFunction &CGF) {
  llvm::CallSite Call =
      emitRTtypeidCall(CGF, llvm::Constant::getNullValue(CGM.VoidPtrTy));
  Call.setDoesNotReturn();
  CGF.Builder.CreateUnreachable();
}

llvm::Value *MicrosoftCXXABI::EmitTypeid(CodeGenFunction &CGF,
                                         QualType SrcRecordTy,
                                         llvm::Value *ThisPtr,
                                         llvm::Type *StdTypeInfoPtrTy) {
  llvm::Value *Offset;
  std::tie(ThisPtr, Offset) = performBaseAdjustment(CGF, ThisPtr, SrcRecordTy);
  return CGF.Builder.CreateBitCast(
      emitRTtypeidCall(CGF, ThisPtr).getInstruction(), StdTypeInfoPtrTy);
}

bool MicrosoftCXXABI::shouldDynamicCastCallBeNullChecked(bool SrcIsPtr,
                                                         QualType SrcRecordTy) {
  const CXXRecordDecl *SrcDecl = SrcRecordTy->getAsCXXRecordDecl();
  return SrcIsPtr &&
         !CGM.getContext().getASTRecordLayout(SrcDecl).hasExtendableVFPtr();
}

llvm::Value *MicrosoftCXXABI::EmitDynamicCastCall(
    CodeGenFunction &CGF, llvm::Value *Value, QualType SrcRecordTy,
    QualType DestTy, QualType DestRecordTy, llvm::BasicBlock *CastEnd) {
  llvm::Type *DestLTy = CGF.ConvertType(DestTy);

  llvm::Value *SrcRTTI =
      CGF.CGM.GetAddrOfRTTIDescriptor(SrcRecordTy.getUnqualifiedType());
  llvm::Value *DestRTTI =
      CGF.CGM.GetAddrOfRTTIDescriptor(DestRecordTy.getUnqualifiedType());

  llvm::Value *Offset;
  std::tie(Value, Offset) = performBaseAdjustment(CGF, Value, SrcRecordTy);

  // PVOID __RTDynamicCast(
  //   PVOID inptr,
  //   LONG VfDelta,
  //   PVOID SrcType,
  //   PVOID TargetType,
  //   BOOL isReference)
  llvm::Type *ArgTypes[] = {CGF.Int8PtrTy, CGF.Int32Ty, CGF.Int8PtrTy,
                            CGF.Int8PtrTy, CGF.Int32Ty};
  llvm::Constant *Function = CGF.CGM.CreateRuntimeFunction(
      llvm::FunctionType::get(CGF.Int8PtrTy, ArgTypes, false),
      "__RTDynamicCast");
  llvm::Value *Args[] = {
      Value, Offset, SrcRTTI, DestRTTI,
      llvm::ConstantInt::get(CGF.Int32Ty, DestTy->isReferenceType())};
  Value = CGF.EmitRuntimeCallOrInvoke(Function, Args).getInstruction();
  return CGF.Builder.CreateBitCast(Value, DestLTy);
}

llvm::Value *
MicrosoftCXXABI::EmitDynamicCastToVoid(CodeGenFunction &CGF, llvm::Value *Value,
                                       QualType SrcRecordTy,
                                       QualType DestTy) {
  llvm::Value *Offset;
  std::tie(Value, Offset) = performBaseAdjustment(CGF, Value, SrcRecordTy);

  // PVOID __RTCastToVoid(
  //   PVOID inptr)
  llvm::Type *ArgTypes[] = {CGF.Int8PtrTy};
  llvm::Constant *Function = CGF.CGM.CreateRuntimeFunction(
      llvm::FunctionType::get(CGF.Int8PtrTy, ArgTypes, false),
      "__RTCastToVoid");
  llvm::Value *Args[] = {Value};
  return CGF.EmitRuntimeCall(Function, Args);
}

bool MicrosoftCXXABI::EmitBadCastCall(CodeGenFunction &CGF) {
  return false;
}

llvm::Value *
MicrosoftCXXABI::GetVirtualBaseClassOffset(CodeGenFunction &CGF,
                                           llvm::Value *This,
                                           const CXXRecordDecl *ClassDecl,
                                           const CXXRecordDecl *BaseClassDecl) {
  int64_t VBPtrChars =
      getContext().getASTRecordLayout(ClassDecl).getVBPtrOffset().getQuantity();
  llvm::Value *VBPtrOffset = llvm::ConstantInt::get(CGM.PtrDiffTy, VBPtrChars);
  CharUnits IntSize = getContext().getTypeSizeInChars(getContext().IntTy);
  CharUnits VBTableChars =
      IntSize *
      CGM.getMicrosoftVTableContext().getVBTableIndex(ClassDecl, BaseClassDecl);
  llvm::Value *VBTableOffset =
    llvm::ConstantInt::get(CGM.IntTy, VBTableChars.getQuantity());

  llvm::Value *VBPtrToNewBase =
    GetVBaseOffsetFromVBPtr(CGF, This, VBPtrOffset, VBTableOffset);
  VBPtrToNewBase =
    CGF.Builder.CreateSExtOrBitCast(VBPtrToNewBase, CGM.PtrDiffTy);
  return CGF.Builder.CreateNSWAdd(VBPtrOffset, VBPtrToNewBase);
}

bool MicrosoftCXXABI::HasThisReturn(GlobalDecl GD) const {
  return isa<CXXConstructorDecl>(GD.getDecl());
}

bool MicrosoftCXXABI::classifyReturnType(CGFunctionInfo &FI) const {
  const CXXRecordDecl *RD = FI.getReturnType()->getAsCXXRecordDecl();
  if (!RD)
    return false;

  if (FI.isInstanceMethod()) {
    // If it's an instance method, aggregates are always returned indirectly via
    // the second parameter.
    FI.getReturnInfo() = ABIArgInfo::getIndirect(0, /*ByVal=*/false);
    FI.getReturnInfo().setSRetAfterThis(FI.isInstanceMethod());
    return true;
  } else if (!RD->isPOD()) {
    // If it's a free function, non-POD types are returned indirectly.
    FI.getReturnInfo() = ABIArgInfo::getIndirect(0, /*ByVal=*/false);
    return true;
  }

  // Otherwise, use the C ABI rules.
  return false;
}

void MicrosoftCXXABI::BuildConstructorSignature(
    const CXXConstructorDecl *Ctor, CXXCtorType Type, CanQualType &ResTy,
    SmallVectorImpl<CanQualType> &ArgTys) {

  // All parameters are already in place except is_most_derived, which goes
  // after 'this' if it's variadic and last if it's not.

  const CXXRecordDecl *Class = Ctor->getParent();
  const FunctionProtoType *FPT = Ctor->getType()->castAs<FunctionProtoType>();
  if (Class->getNumVBases()) {
    if (FPT->isVariadic())
      ArgTys.insert(ArgTys.begin() + 1, CGM.getContext().IntTy);
    else
      ArgTys.push_back(CGM.getContext().IntTy);
  }
}

llvm::BasicBlock *
MicrosoftCXXABI::EmitCtorCompleteObjectHandler(CodeGenFunction &CGF,
                                               const CXXRecordDecl *RD) {
  llvm::Value *IsMostDerivedClass = getStructorImplicitParamValue(CGF);
  assert(IsMostDerivedClass &&
         "ctor for a class with virtual bases must have an implicit parameter");
  llvm::Value *IsCompleteObject =
    CGF.Builder.CreateIsNotNull(IsMostDerivedClass, "is_complete_object");

  llvm::BasicBlock *CallVbaseCtorsBB = CGF.createBasicBlock("ctor.init_vbases");
  llvm::BasicBlock *SkipVbaseCtorsBB = CGF.createBasicBlock("ctor.skip_vbases");
  CGF.Builder.CreateCondBr(IsCompleteObject,
                           CallVbaseCtorsBB, SkipVbaseCtorsBB);

  CGF.EmitBlock(CallVbaseCtorsBB);

  // Fill in the vbtable pointers here.
  EmitVBPtrStores(CGF, RD);

  // CGF will put the base ctor calls in this basic block for us later.

  return SkipVbaseCtorsBB;
}

void MicrosoftCXXABI::initializeHiddenVirtualInheritanceMembers(
    CodeGenFunction &CGF, const CXXRecordDecl *RD) {
  // In most cases, an override for a vbase virtual method can adjust
  // the "this" parameter by applying a constant offset.
  // However, this is not enough while a constructor or a destructor of some
  // class X is being executed if all the following conditions are met:
  //  - X has virtual bases, (1)
  //  - X overrides a virtual method M of a vbase Y, (2)
  //  - X itself is a vbase of the most derived class.
  //
  // If (1) and (2) are true, the vtorDisp for vbase Y is a hidden member of X
  // which holds the extra amount of "this" adjustment we must do when we use
  // the X vftables (i.e. during X ctor or dtor).
  // Outside the ctors and dtors, the values of vtorDisps are zero.

  const ASTRecordLayout &Layout = getContext().getASTRecordLayout(RD);
  typedef ASTRecordLayout::VBaseOffsetsMapTy VBOffsets;
  const VBOffsets &VBaseMap = Layout.getVBaseOffsetsMap();
  CGBuilderTy &Builder = CGF.Builder;

  unsigned AS =
      cast<llvm::PointerType>(getThisValue(CGF)->getType())->getAddressSpace();
  llvm::Value *Int8This = nullptr;  // Initialize lazily.

  for (VBOffsets::const_iterator I = VBaseMap.begin(), E = VBaseMap.end();
        I != E; ++I) {
    if (!I->second.hasVtorDisp())
      continue;

    llvm::Value *VBaseOffset =
        GetVirtualBaseClassOffset(CGF, getThisValue(CGF), RD, I->first);
    // FIXME: it doesn't look right that we SExt in GetVirtualBaseClassOffset()
    // just to Trunc back immediately.
    VBaseOffset = Builder.CreateTruncOrBitCast(VBaseOffset, CGF.Int32Ty);
    uint64_t ConstantVBaseOffset =
        Layout.getVBaseClassOffset(I->first).getQuantity();

    // vtorDisp_for_vbase = vbptr[vbase_idx] - offsetof(RD, vbase).
    llvm::Value *VtorDispValue = Builder.CreateSub(
        VBaseOffset, llvm::ConstantInt::get(CGM.Int32Ty, ConstantVBaseOffset),
        "vtordisp.value");

    if (!Int8This)
      Int8This = Builder.CreateBitCast(getThisValue(CGF),
                                       CGF.Int8Ty->getPointerTo(AS));
    llvm::Value *VtorDispPtr = Builder.CreateInBoundsGEP(Int8This, VBaseOffset);
    // vtorDisp is always the 32-bits before the vbase in the class layout.
    VtorDispPtr = Builder.CreateConstGEP1_32(VtorDispPtr, -4);
    VtorDispPtr = Builder.CreateBitCast(
        VtorDispPtr, CGF.Int32Ty->getPointerTo(AS), "vtordisp.ptr");

    Builder.CreateStore(VtorDispValue, VtorDispPtr);
  }
}

void MicrosoftCXXABI::EmitCXXConstructors(const CXXConstructorDecl *D) {
  // There's only one constructor type in this ABI.
  CGM.EmitGlobal(GlobalDecl(D, Ctor_Complete));
}

void MicrosoftCXXABI::EmitVBPtrStores(CodeGenFunction &CGF,
                                      const CXXRecordDecl *RD) {
  llvm::Value *ThisInt8Ptr =
    CGF.Builder.CreateBitCast(getThisValue(CGF), CGM.Int8PtrTy, "this.int8");
  const ASTRecordLayout &Layout = CGM.getContext().getASTRecordLayout(RD);

  const VBTableGlobals &VBGlobals = enumerateVBTables(RD);
  for (unsigned I = 0, E = VBGlobals.VBTables->size(); I != E; ++I) {
    const VPtrInfo *VBT = (*VBGlobals.VBTables)[I];
    llvm::GlobalVariable *GV = VBGlobals.Globals[I];
    const ASTRecordLayout &SubobjectLayout =
        CGM.getContext().getASTRecordLayout(VBT->BaseWithVPtr);
    CharUnits Offs = VBT->NonVirtualOffset;
    Offs += SubobjectLayout.getVBPtrOffset();
    if (VBT->getVBaseWithVPtr())
      Offs += Layout.getVBaseClassOffset(VBT->getVBaseWithVPtr());
    llvm::Value *VBPtr =
        CGF.Builder.CreateConstInBoundsGEP1_64(ThisInt8Ptr, Offs.getQuantity());
    VBPtr = CGF.Builder.CreateBitCast(VBPtr, GV->getType()->getPointerTo(0),
                                      "vbptr." + VBT->ReusingBase->getName());
    CGF.Builder.CreateStore(GV, VBPtr);
  }
}

void MicrosoftCXXABI::BuildDestructorSignature(const CXXDestructorDecl *Dtor,
                                               CXXDtorType Type,
                                               CanQualType &ResTy,
                                        SmallVectorImpl<CanQualType> &ArgTys) {
  // 'this' is already in place

  // TODO: 'for base' flag

  if (Type == Dtor_Deleting) {
    // The scalar deleting destructor takes an implicit int parameter.
    ArgTys.push_back(CGM.getContext().IntTy);
  }
}

void MicrosoftCXXABI::EmitCXXDestructors(const CXXDestructorDecl *D) {
  // The TU defining a dtor is only guaranteed to emit a base destructor.  All
  // other destructor variants are delegating thunks.
  CGM.EmitGlobal(GlobalDecl(D, Dtor_Base));
}

CharUnits
MicrosoftCXXABI::getVirtualFunctionPrologueThisAdjustment(GlobalDecl GD) {
  GD = GD.getCanonicalDecl();
  const CXXMethodDecl *MD = cast<CXXMethodDecl>(GD.getDecl());

  GlobalDecl LookupGD = GD;
  if (const CXXDestructorDecl *DD = dyn_cast<CXXDestructorDecl>(MD)) {
    // Complete destructors take a pointer to the complete object as a
    // parameter, thus don't need this adjustment.
    if (GD.getDtorType() == Dtor_Complete)
      return CharUnits();

    // There's no Dtor_Base in vftable but it shares the this adjustment with
    // the deleting one, so look it up instead.
    LookupGD = GlobalDecl(DD, Dtor_Deleting);
  }

  MicrosoftVTableContext::MethodVFTableLocation ML =
      CGM.getMicrosoftVTableContext().getMethodVFTableLocation(LookupGD);
  CharUnits Adjustment = ML.VFPtrOffset;

  // Normal virtual instance methods need to adjust from the vfptr that first
  // defined the virtual method to the virtual base subobject, but destructors
  // do not.  The vector deleting destructor thunk applies this adjustment for
  // us if necessary.
  if (isa<CXXDestructorDecl>(MD))
    Adjustment = CharUnits::Zero();

  if (ML.VBase) {
    const ASTRecordLayout &DerivedLayout =
        CGM.getContext().getASTRecordLayout(MD->getParent());
    Adjustment += DerivedLayout.getVBaseClassOffset(ML.VBase);
  }

  return Adjustment;
}

llvm::Value *MicrosoftCXXABI::adjustThisArgumentForVirtualFunctionCall(
    CodeGenFunction &CGF, GlobalDecl GD, llvm::Value *This, bool VirtualCall) {
  if (!VirtualCall) {
    // If the call of a virtual function is not virtual, we just have to
    // compensate for the adjustment the virtual function does in its prologue.
    CharUnits Adjustment = getVirtualFunctionPrologueThisAdjustment(GD);
    if (Adjustment.isZero())
      return This;

    unsigned AS = cast<llvm::PointerType>(This->getType())->getAddressSpace();
    llvm::Type *charPtrTy = CGF.Int8Ty->getPointerTo(AS);
    This = CGF.Builder.CreateBitCast(This, charPtrTy);
    assert(Adjustment.isPositive());
    return CGF.Builder.CreateConstGEP1_32(This, Adjustment.getQuantity());
  }

  GD = GD.getCanonicalDecl();
  const CXXMethodDecl *MD = cast<CXXMethodDecl>(GD.getDecl());

  GlobalDecl LookupGD = GD;
  if (const CXXDestructorDecl *DD = dyn_cast<CXXDestructorDecl>(MD)) {
    // Complete dtors take a pointer to the complete object,
    // thus don't need adjustment.
    if (GD.getDtorType() == Dtor_Complete)
      return This;

    // There's only Dtor_Deleting in vftable but it shares the this adjustment
    // with the base one, so look up the deleting one instead.
    LookupGD = GlobalDecl(DD, Dtor_Deleting);
  }
  MicrosoftVTableContext::MethodVFTableLocation ML =
      CGM.getMicrosoftVTableContext().getMethodVFTableLocation(LookupGD);

  unsigned AS = cast<llvm::PointerType>(This->getType())->getAddressSpace();
  llvm::Type *charPtrTy = CGF.Int8Ty->getPointerTo(AS);
  CharUnits StaticOffset = ML.VFPtrOffset;

  // Base destructors expect 'this' to point to the beginning of the base
  // subobject, not the first vfptr that happens to contain the virtual dtor.
  // However, we still need to apply the virtual base adjustment.
  if (isa<CXXDestructorDecl>(MD) && GD.getDtorType() == Dtor_Base)
    StaticOffset = CharUnits::Zero();

  if (ML.VBase) {
    This = CGF.Builder.CreateBitCast(This, charPtrTy);
    llvm::Value *VBaseOffset =
        GetVirtualBaseClassOffset(CGF, This, MD->getParent(), ML.VBase);
    This = CGF.Builder.CreateInBoundsGEP(This, VBaseOffset);
  }
  if (!StaticOffset.isZero()) {
    assert(StaticOffset.isPositive());
    This = CGF.Builder.CreateBitCast(This, charPtrTy);
    if (ML.VBase) {
      // Non-virtual adjustment might result in a pointer outside the allocated
      // object, e.g. if the final overrider class is laid out after the virtual
      // base that declares a method in the most derived class.
      // FIXME: Update the code that emits this adjustment in thunks prologues.
      This = CGF.Builder.CreateConstGEP1_32(This, StaticOffset.getQuantity());
    } else {
      This = CGF.Builder.CreateConstInBoundsGEP1_32(This,
                                                    StaticOffset.getQuantity());
    }
  }
  return This;
}

static bool IsDeletingDtor(GlobalDecl GD) {
  const CXXMethodDecl* MD = cast<CXXMethodDecl>(GD.getDecl());
  if (isa<CXXDestructorDecl>(MD)) {
    return GD.getDtorType() == Dtor_Deleting;
  }
  return false;
}

void MicrosoftCXXABI::addImplicitStructorParams(CodeGenFunction &CGF,
                                                QualType &ResTy,
                                                FunctionArgList &Params) {
  ASTContext &Context = getContext();
  const CXXMethodDecl *MD = cast<CXXMethodDecl>(CGF.CurGD.getDecl());
  assert(isa<CXXConstructorDecl>(MD) || isa<CXXDestructorDecl>(MD));
  if (isa<CXXConstructorDecl>(MD) && MD->getParent()->getNumVBases()) {
    ImplicitParamDecl *IsMostDerived
      = ImplicitParamDecl::Create(Context, nullptr,
                                  CGF.CurGD.getDecl()->getLocation(),
                                  &Context.Idents.get("is_most_derived"),
                                  Context.IntTy);
    // The 'most_derived' parameter goes second if the ctor is variadic and last
    // if it's not.  Dtors can't be variadic.
    const FunctionProtoType *FPT = MD->getType()->castAs<FunctionProtoType>();
    if (FPT->isVariadic())
      Params.insert(Params.begin() + 1, IsMostDerived);
    else
      Params.push_back(IsMostDerived);
    getStructorImplicitParamDecl(CGF) = IsMostDerived;
  } else if (IsDeletingDtor(CGF.CurGD)) {
    ImplicitParamDecl *ShouldDelete
      = ImplicitParamDecl::Create(Context, nullptr,
                                  CGF.CurGD.getDecl()->getLocation(),
                                  &Context.Idents.get("should_call_delete"),
                                  Context.IntTy);
    Params.push_back(ShouldDelete);
    getStructorImplicitParamDecl(CGF) = ShouldDelete;
  }
}

llvm::Value *MicrosoftCXXABI::adjustThisParameterInVirtualFunctionPrologue(
    CodeGenFunction &CGF, GlobalDecl GD, llvm::Value *This) {
  // In this ABI, every virtual function takes a pointer to one of the
  // subobjects that first defines it as the 'this' parameter, rather than a
  // pointer to the final overrider subobject. Thus, we need to adjust it back
  // to the final overrider subobject before use.
  // See comments in the MicrosoftVFTableContext implementation for the details.
  CharUnits Adjustment = getVirtualFunctionPrologueThisAdjustment(GD);
  if (Adjustment.isZero())
    return This;

  unsigned AS = cast<llvm::PointerType>(This->getType())->getAddressSpace();
  llvm::Type *charPtrTy = CGF.Int8Ty->getPointerTo(AS),
             *thisTy = This->getType();

  This = CGF.Builder.CreateBitCast(This, charPtrTy);
  assert(Adjustment.isPositive());
  This =
      CGF.Builder.CreateConstInBoundsGEP1_32(This, -Adjustment.getQuantity());
  return CGF.Builder.CreateBitCast(This, thisTy);
}

void MicrosoftCXXABI::EmitInstanceFunctionProlog(CodeGenFunction &CGF) {
  EmitThisParam(CGF);

  /// If this is a function that the ABI specifies returns 'this', initialize
  /// the return slot to 'this' at the start of the function.
  ///
  /// Unlike the setting of return types, this is done within the ABI
  /// implementation instead of by clients of CGCXXABI because:
  /// 1) getThisValue is currently protected
  /// 2) in theory, an ABI could implement 'this' returns some other way;
  ///    HasThisReturn only specifies a contract, not the implementation    
  if (HasThisReturn(CGF.CurGD))
    CGF.Builder.CreateStore(getThisValue(CGF), CGF.ReturnValue);

  const CXXMethodDecl *MD = cast<CXXMethodDecl>(CGF.CurGD.getDecl());
  if (isa<CXXConstructorDecl>(MD) && MD->getParent()->getNumVBases()) {
    assert(getStructorImplicitParamDecl(CGF) &&
           "no implicit parameter for a constructor with virtual bases?");
    getStructorImplicitParamValue(CGF)
      = CGF.Builder.CreateLoad(
          CGF.GetAddrOfLocalVar(getStructorImplicitParamDecl(CGF)),
          "is_most_derived");
  }

  if (IsDeletingDtor(CGF.CurGD)) {
    assert(getStructorImplicitParamDecl(CGF) &&
           "no implicit parameter for a deleting destructor?");
    getStructorImplicitParamValue(CGF)
      = CGF.Builder.CreateLoad(
          CGF.GetAddrOfLocalVar(getStructorImplicitParamDecl(CGF)),
          "should_call_delete");
  }
}

unsigned MicrosoftCXXABI::addImplicitConstructorArgs(
    CodeGenFunction &CGF, const CXXConstructorDecl *D, CXXCtorType Type,
    bool ForVirtualBase, bool Delegating, CallArgList &Args) {
  assert(Type == Ctor_Complete || Type == Ctor_Base);

  // Check if we need a 'most_derived' parameter.
  if (!D->getParent()->getNumVBases())
    return 0;

  // Add the 'most_derived' argument second if we are variadic or last if not.
  const FunctionProtoType *FPT = D->getType()->castAs<FunctionProtoType>();
  llvm::Value *MostDerivedArg =
      llvm::ConstantInt::get(CGM.Int32Ty, Type == Ctor_Complete);
  RValue RV = RValue::get(MostDerivedArg);
  if (MostDerivedArg) {
    if (FPT->isVariadic())
      Args.insert(Args.begin() + 1,
                  CallArg(RV, getContext().IntTy, /*needscopy=*/false));
    else
      Args.add(RV, getContext().IntTy);
  }

  return 1;  // Added one arg.
}

void MicrosoftCXXABI::EmitDestructorCall(CodeGenFunction &CGF,
                                         const CXXDestructorDecl *DD,
                                         CXXDtorType Type, bool ForVirtualBase,
                                         bool Delegating, llvm::Value *This) {
  llvm::Value *Callee = CGM.GetAddrOfCXXDestructor(DD, Type);

  if (DD->isVirtual()) {
    assert(Type != CXXDtorType::Dtor_Deleting &&
           "The deleting destructor should only be called via a virtual call");
    This = adjustThisArgumentForVirtualFunctionCall(CGF, GlobalDecl(DD, Type),
                                                    This, false);
  }

  // FIXME: Provide a source location here.
  CGF.EmitCXXMemberCall(DD, SourceLocation(), Callee, ReturnValueSlot(), This,
                        /*ImplicitParam=*/nullptr,
                        /*ImplicitParamTy=*/QualType(), nullptr, nullptr);
}

void MicrosoftCXXABI::emitVTableDefinitions(CodeGenVTables &CGVT,
                                            const CXXRecordDecl *RD) {
  MicrosoftVTableContext &VFTContext = CGM.getMicrosoftVTableContext();
  VPtrInfoVector VFPtrs = VFTContext.getVFPtrOffsets(RD);

  for (VPtrInfo *Info : VFPtrs) {
    llvm::GlobalVariable *VTable = getAddrOfVTable(RD, Info->FullOffsetInMDC);
    if (VTable->hasInitializer())
      continue;

    llvm::Constant *RTTI = getMSCompleteObjectLocator(RD, Info);

    const VTableLayout &VTLayout =
      VFTContext.getVFTableLayout(RD, Info->FullOffsetInMDC);
    llvm::Constant *Init = CGVT.CreateVTableInitializer(
        RD, VTLayout.vtable_component_begin(),
        VTLayout.getNumVTableComponents(), VTLayout.vtable_thunk_begin(),
        VTLayout.getNumVTableThunks(), RTTI);

    VTable->setInitializer(Init);
  }
}

llvm::Value *MicrosoftCXXABI::getVTableAddressPointInStructor(
    CodeGenFunction &CGF, const CXXRecordDecl *VTableClass, BaseSubobject Base,
    const CXXRecordDecl *NearestVBase, bool &NeedsVirtualOffset) {
  NeedsVirtualOffset = (NearestVBase != nullptr);

  (void)getAddrOfVTable(VTableClass, Base.getBaseOffset());
  VFTableIdTy ID(VTableClass, Base.getBaseOffset());
  llvm::GlobalValue *VTableAddressPoint = VFTablesMap[ID];
  if (!VTableAddressPoint) {
    assert(Base.getBase()->getNumVBases() &&
           !CGM.getContext().getASTRecordLayout(Base.getBase()).hasOwnVFPtr());
  }
  return VTableAddressPoint;
}

static void mangleVFTableName(MicrosoftMangleContext &MangleContext,
                              const CXXRecordDecl *RD, const VPtrInfo *VFPtr,
                              SmallString<256> &Name) {
  llvm::raw_svector_ostream Out(Name);
  MangleContext.mangleCXXVFTable(RD, VFPtr->MangledPath, Out);
}

llvm::Constant *MicrosoftCXXABI::getVTableAddressPointForConstExpr(
    BaseSubobject Base, const CXXRecordDecl *VTableClass) {
  (void)getAddrOfVTable(VTableClass, Base.getBaseOffset());
  VFTableIdTy ID(VTableClass, Base.getBaseOffset());
  llvm::GlobalValue *VFTable = VFTablesMap[ID];
  assert(VFTable && "Couldn't find a vftable for the given base?");
  return VFTable;
}

llvm::GlobalVariable *MicrosoftCXXABI::getAddrOfVTable(const CXXRecordDecl *RD,
                                                       CharUnits VPtrOffset) {
  // getAddrOfVTable may return 0 if asked to get an address of a vtable which
  // shouldn't be used in the given record type. We want to cache this result in
  // VFTablesMap, thus a simple zero check is not sufficient.
  VFTableIdTy ID(RD, VPtrOffset);
  VTablesMapTy::iterator I;
  bool Inserted;
  std::tie(I, Inserted) = VTablesMap.insert(std::make_pair(ID, nullptr));
  if (!Inserted)
    return I->second;

  llvm::GlobalVariable *&VTable = I->second;

  MicrosoftVTableContext &VTContext = CGM.getMicrosoftVTableContext();
  const VPtrInfoVector &VFPtrs = VTContext.getVFPtrOffsets(RD);

  if (DeferredVFTables.insert(RD)) {
    // We haven't processed this record type before.
    // Queue up this v-table for possible deferred emission.
    CGM.addDeferredVTable(RD);

#ifndef NDEBUG
    // Create all the vftables at once in order to make sure each vftable has
    // a unique mangled name.
    llvm::StringSet<> ObservedMangledNames;
    for (size_t J = 0, F = VFPtrs.size(); J != F; ++J) {
      SmallString<256> Name;
      mangleVFTableName(getMangleContext(), RD, VFPtrs[J], Name);
      if (!ObservedMangledNames.insert(Name.str()))
        llvm_unreachable("Already saw this mangling before?");
    }
#endif
  }

  for (size_t J = 0, F = VFPtrs.size(); J != F; ++J) {
    if (VFPtrs[J]->FullOffsetInMDC != VPtrOffset)
      continue;
    SmallString<256> VFTableName;
    mangleVFTableName(getMangleContext(), RD, VFPtrs[J], VFTableName);
    StringRef VTableName = VFTableName;

    uint64_t NumVTableSlots =
        VTContext.getVFTableLayout(RD, VFPtrs[J]->FullOffsetInMDC)
            .getNumVTableComponents();
    llvm::GlobalValue::LinkageTypes VTableLinkage =
        llvm::GlobalValue::ExternalLinkage;
    llvm::ArrayType *VTableType =
        llvm::ArrayType::get(CGM.Int8PtrTy, NumVTableSlots);
    if (getContext().getLangOpts().RTTIData) {
      VTableLinkage = llvm::GlobalValue::PrivateLinkage;
      VTableName = "";
    }

    VTable = CGM.getModule().getNamedGlobal(VFTableName);
    if (!VTable) {
      // Create a backing variable for the contents of VTable.  The VTable may
      // or may not include space for a pointer to RTTI data.
      llvm::GlobalValue *VFTable = VTable = new llvm::GlobalVariable(
          CGM.getModule(), VTableType, /*isConstant=*/true, VTableLinkage,
          /*Initializer=*/nullptr, VTableName);
      VTable->setUnnamedAddr(true);

      // Only insert a pointer into the VFTable for RTTI data if we are not
      // importing it.  We never reference the RTTI data directly so there is no
      // need to make room for it.
      if (getContext().getLangOpts().RTTIData &&
          !RD->hasAttr<DLLImportAttr>()) {
        llvm::Value *GEPIndices[] = {llvm::ConstantInt::get(CGM.IntTy, 0),
                                     llvm::ConstantInt::get(CGM.IntTy, 1)};
        // Create a GEP which points just after the first entry in the VFTable,
        // this should be the location of the first virtual method.
        llvm::Constant *VTableGEP =
            llvm::ConstantExpr::getInBoundsGetElementPtr(VTable, GEPIndices);
        // The symbol for the VFTable is an alias to the GEP.  It is
        // transparent, to other modules, what the nature of this symbol is; all
        // that matters is that the alias be the address of the first virtual
        // method.
        VFTable = llvm::GlobalAlias::create(
            cast<llvm::SequentialType>(VTableGEP->getType())->getElementType(),
            /*AddressSpace=*/0, llvm::GlobalValue::ExternalLinkage,
            VFTableName.str(), VTableGEP, &CGM.getModule());
      } else {
        // We don't need a GlobalAlias to be a symbol for the VTable if we won't
        // be referencing any RTTI data.  The GlobalVariable will end up being
        // an appropriate definition of the VFTable.
        VTable->setName(VFTableName.str());
      }

      VFTable->setUnnamedAddr(true);
      if (RD->hasAttr<DLLImportAttr>())
        VFTable->setDLLStorageClass(llvm::GlobalValue::DLLImportStorageClass);
      else if (RD->hasAttr<DLLExportAttr>())
        VFTable->setDLLStorageClass(llvm::GlobalValue::DLLExportStorageClass);

      llvm::GlobalValue::LinkageTypes VFTableLinkage = CGM.getVTableLinkage(RD);
      if (VFTable != VTable) {
        if (llvm::GlobalValue::isAvailableExternallyLinkage(VFTableLinkage)) {
          // AvailableExternally implies that we grabbed the data from another
          // executable.  No need to stick the alias in a Comdat.
        } else if (llvm::GlobalValue::isInternalLinkage(VFTableLinkage) ||
                   llvm::GlobalValue::isWeakODRLinkage(VFTableLinkage) ||
                   llvm::GlobalValue::isLinkOnceODRLinkage(VFTableLinkage)) {
          // The alias is going to be dropped into a Comdat, no need to make it
          // weak.
          if (!llvm::GlobalValue::isInternalLinkage(VFTableLinkage))
            VFTableLinkage = llvm::GlobalValue::ExternalLinkage;
          llvm::Comdat *C =
              CGM.getModule().getOrInsertComdat(VFTable->getName());
          // We must indicate which VFTable is larger to support linking between
          // translation units which do and do not have RTTI data.  The largest
          // VFTable contains the RTTI data; translation units which reference
          // the smaller VFTable always reference it relative to the first
          // virtual method.
          C->setSelectionKind(llvm::Comdat::Largest);
          VTable->setComdat(C);
        } else {
          llvm_unreachable("unexpected linkage for vftable!");
        }
      }
      VFTable->setLinkage(VFTableLinkage);
      CGM.setGlobalVisibility(VFTable, RD);
      VFTablesMap[ID] = VFTable;
    }
    break;
  }

  return VTable;
}

llvm::Value *MicrosoftCXXABI::getVirtualFunctionPointer(CodeGenFunction &CGF,
                                                        GlobalDecl GD,
                                                        llvm::Value *This,
                                                        llvm::Type *Ty) {
  GD = GD.getCanonicalDecl();
  CGBuilderTy &Builder = CGF.Builder;

  Ty = Ty->getPointerTo()->getPointerTo();
  llvm::Value *VPtr =
      adjustThisArgumentForVirtualFunctionCall(CGF, GD, This, true);
  llvm::Value *VTable = CGF.GetVTablePtr(VPtr, Ty);

  MicrosoftVTableContext::MethodVFTableLocation ML =
      CGM.getMicrosoftVTableContext().getMethodVFTableLocation(GD);
  llvm::Value *VFuncPtr =
      Builder.CreateConstInBoundsGEP1_64(VTable, ML.Index, "vfn");
  return Builder.CreateLoad(VFuncPtr);
}

void MicrosoftCXXABI::EmitVirtualDestructorCall(CodeGenFunction &CGF,
                                                const CXXDestructorDecl *Dtor,
                                                CXXDtorType DtorType,
                                                SourceLocation CallLoc,
                                                llvm::Value *This) {
  assert(DtorType == Dtor_Deleting || DtorType == Dtor_Complete);

  // We have only one destructor in the vftable but can get both behaviors
  // by passing an implicit int parameter.
  GlobalDecl GD(Dtor, Dtor_Deleting);
  const CGFunctionInfo *FInfo =
      &CGM.getTypes().arrangeCXXDestructor(Dtor, Dtor_Deleting);
  llvm::Type *Ty = CGF.CGM.getTypes().GetFunctionType(*FInfo);
  llvm::Value *Callee = getVirtualFunctionPointer(CGF, GD, This, Ty);

  ASTContext &Context = CGF.getContext();
  llvm::Value *ImplicitParam =
      llvm::ConstantInt::get(llvm::IntegerType::getInt32Ty(CGF.getLLVMContext()),
                             DtorType == Dtor_Deleting);

  This = adjustThisArgumentForVirtualFunctionCall(CGF, GD, This, true);
  CGF.EmitCXXMemberCall(Dtor, CallLoc, Callee, ReturnValueSlot(), This,
                        ImplicitParam, Context.IntTy, nullptr, nullptr);
}

const VBTableGlobals &
MicrosoftCXXABI::enumerateVBTables(const CXXRecordDecl *RD) {
  // At this layer, we can key the cache off of a single class, which is much
  // easier than caching each vbtable individually.
  llvm::DenseMap<const CXXRecordDecl*, VBTableGlobals>::iterator Entry;
  bool Added;
  std::tie(Entry, Added) =
      VBTablesMap.insert(std::make_pair(RD, VBTableGlobals()));
  VBTableGlobals &VBGlobals = Entry->second;
  if (!Added)
    return VBGlobals;

  MicrosoftVTableContext &Context = CGM.getMicrosoftVTableContext();
  VBGlobals.VBTables = &Context.enumerateVBTables(RD);

  // Cache the globals for all vbtables so we don't have to recompute the
  // mangled names.
  llvm::GlobalVariable::LinkageTypes Linkage = CGM.getVTableLinkage(RD);
  for (VPtrInfoVector::const_iterator I = VBGlobals.VBTables->begin(),
                                      E = VBGlobals.VBTables->end();
       I != E; ++I) {
    VBGlobals.Globals.push_back(getAddrOfVBTable(**I, RD, Linkage));
  }

  return VBGlobals;
}

llvm::Function *MicrosoftCXXABI::EmitVirtualMemPtrThunk(
    const CXXMethodDecl *MD,
    const MicrosoftVTableContext::MethodVFTableLocation &ML) {
  // Calculate the mangled name.
  SmallString<256> ThunkName;
  llvm::raw_svector_ostream Out(ThunkName);
  getMangleContext().mangleVirtualMemPtrThunk(MD, Out);
  Out.flush();

  // If the thunk has been generated previously, just return it.
  if (llvm::GlobalValue *GV = CGM.getModule().getNamedValue(ThunkName))
    return cast<llvm::Function>(GV);

  // Create the llvm::Function.
  const CGFunctionInfo &FnInfo = CGM.getTypes().arrangeGlobalDeclaration(MD);
  llvm::FunctionType *ThunkTy = CGM.getTypes().GetFunctionType(FnInfo);
  llvm::Function *ThunkFn =
      llvm::Function::Create(ThunkTy, llvm::Function::ExternalLinkage,
                             ThunkName.str(), &CGM.getModule());
  assert(ThunkFn->getName() == ThunkName && "name was uniqued!");

  ThunkFn->setLinkage(MD->isExternallyVisible()
                          ? llvm::GlobalValue::LinkOnceODRLinkage
                          : llvm::GlobalValue::InternalLinkage);

  CGM.SetLLVMFunctionAttributes(MD, FnInfo, ThunkFn);
  CGM.SetLLVMFunctionAttributesForDefinition(MD, ThunkFn);

  // Start codegen.
  CodeGenFunction CGF(CGM);
  CGF.StartThunk(ThunkFn, MD, FnInfo);

  // Load the vfptr and then callee from the vftable.  The callee should have
  // adjusted 'this' so that the vfptr is at offset zero.
  llvm::Value *This = CGF.LoadCXXThis();
  llvm::Value *VTable =
      CGF.GetVTablePtr(This, ThunkTy->getPointerTo()->getPointerTo());
  llvm::Value *VFuncPtr =
      CGF.Builder.CreateConstInBoundsGEP1_64(VTable, ML.Index, "vfn");
  llvm::Value *Callee = CGF.Builder.CreateLoad(VFuncPtr);

  unsigned CallingConv;
  CodeGen::AttributeListType AttributeList;
  CGM.ConstructAttributeList(FnInfo, MD, AttributeList, CallingConv, true);
  llvm::AttributeSet Attrs =
      llvm::AttributeSet::get(CGF.getLLVMContext(), AttributeList);

  // Do a musttail call with perfect argument forwarding.  Any inalloca argument
  // will be forwarded in place without any copy.
  SmallVector<llvm::Value *, 8> Args;
  for (llvm::Argument &A : ThunkFn->args())
    Args.push_back(&A);
  llvm::CallInst *Call = CGF.Builder.CreateCall(Callee, Args);
  Call->setTailCallKind(llvm::CallInst::TCK_MustTail);
  Call->setAttributes(Attrs);
  Call->setCallingConv(static_cast<llvm::CallingConv::ID>(CallingConv));

  if (Call->getType()->isVoidTy())
    CGF.Builder.CreateRetVoid();
  else
    CGF.Builder.CreateRet(Call);

  // Finish the function to maintain CodeGenFunction invariants.
  // FIXME: Don't emit unreachable code.
  CGF.EmitBlock(CGF.createBasicBlock());
  CGF.FinishFunction();

  return ThunkFn;
}

void MicrosoftCXXABI::emitVirtualInheritanceTables(const CXXRecordDecl *RD) {
  const VBTableGlobals &VBGlobals = enumerateVBTables(RD);
  for (unsigned I = 0, E = VBGlobals.VBTables->size(); I != E; ++I) {
    const VPtrInfo *VBT = (*VBGlobals.VBTables)[I];
    llvm::GlobalVariable *GV = VBGlobals.Globals[I];
    emitVBTableDefinition(*VBT, RD, GV);
  }
}

llvm::GlobalVariable *
MicrosoftCXXABI::getAddrOfVBTable(const VPtrInfo &VBT, const CXXRecordDecl *RD,
                                  llvm::GlobalVariable::LinkageTypes Linkage) {
  SmallString<256> OutName;
  llvm::raw_svector_ostream Out(OutName);
  getMangleContext().mangleCXXVBTable(RD, VBT.MangledPath, Out);
  Out.flush();
  StringRef Name = OutName.str();

  llvm::ArrayType *VBTableType =
      llvm::ArrayType::get(CGM.IntTy, 1 + VBT.ReusingBase->getNumVBases());

  assert(!CGM.getModule().getNamedGlobal(Name) &&
         "vbtable with this name already exists: mangling bug?");
  llvm::GlobalVariable *GV =
      CGM.CreateOrReplaceCXXRuntimeVariable(Name, VBTableType, Linkage);
  GV->setUnnamedAddr(true);

  if (RD->hasAttr<DLLImportAttr>())
    GV->setDLLStorageClass(llvm::GlobalValue::DLLImportStorageClass);
  else if (RD->hasAttr<DLLExportAttr>())
    GV->setDLLStorageClass(llvm::GlobalValue::DLLExportStorageClass);

  return GV;
}

void MicrosoftCXXABI::emitVBTableDefinition(const VPtrInfo &VBT,
                                            const CXXRecordDecl *RD,
                                            llvm::GlobalVariable *GV) const {
  const CXXRecordDecl *ReusingBase = VBT.ReusingBase;

  assert(RD->getNumVBases() && ReusingBase->getNumVBases() &&
         "should only emit vbtables for classes with vbtables");

  const ASTRecordLayout &BaseLayout =
      CGM.getContext().getASTRecordLayout(VBT.BaseWithVPtr);
  const ASTRecordLayout &DerivedLayout =
    CGM.getContext().getASTRecordLayout(RD);

  SmallVector<llvm::Constant *, 4> Offsets(1 + ReusingBase->getNumVBases(),
                                           nullptr);

  // The offset from ReusingBase's vbptr to itself always leads.
  CharUnits VBPtrOffset = BaseLayout.getVBPtrOffset();
  Offsets[0] = llvm::ConstantInt::get(CGM.IntTy, -VBPtrOffset.getQuantity());

  MicrosoftVTableContext &Context = CGM.getMicrosoftVTableContext();
  for (const auto &I : ReusingBase->vbases()) {
    const CXXRecordDecl *VBase = I.getType()->getAsCXXRecordDecl();
    CharUnits Offset = DerivedLayout.getVBaseClassOffset(VBase);
    assert(!Offset.isNegative());

    // Make it relative to the subobject vbptr.
    CharUnits CompleteVBPtrOffset = VBT.NonVirtualOffset + VBPtrOffset;
    if (VBT.getVBaseWithVPtr())
      CompleteVBPtrOffset +=
          DerivedLayout.getVBaseClassOffset(VBT.getVBaseWithVPtr());
    Offset -= CompleteVBPtrOffset;

    unsigned VBIndex = Context.getVBTableIndex(ReusingBase, VBase);
    assert(Offsets[VBIndex] == nullptr && "The same vbindex seen twice?");
    Offsets[VBIndex] = llvm::ConstantInt::get(CGM.IntTy, Offset.getQuantity());
  }

  assert(Offsets.size() ==
         cast<llvm::ArrayType>(cast<llvm::PointerType>(GV->getType())
                               ->getElementType())->getNumElements());
  llvm::ArrayType *VBTableType =
    llvm::ArrayType::get(CGM.IntTy, Offsets.size());
  llvm::Constant *Init = llvm::ConstantArray::get(VBTableType, Offsets);
  GV->setInitializer(Init);

  // Set the right visibility.
  CGM.setGlobalVisibility(GV, RD);
}

llvm::Value *MicrosoftCXXABI::performThisAdjustment(CodeGenFunction &CGF,
                                                    llvm::Value *This,
                                                    const ThisAdjustment &TA) {
  if (TA.isEmpty())
    return This;

  llvm::Value *V = CGF.Builder.CreateBitCast(This, CGF.Int8PtrTy);

  if (!TA.Virtual.isEmpty()) {
    assert(TA.Virtual.Microsoft.VtordispOffset < 0);
    // Adjust the this argument based on the vtordisp value.
    llvm::Value *VtorDispPtr =
        CGF.Builder.CreateConstGEP1_32(V, TA.Virtual.Microsoft.VtordispOffset);
    VtorDispPtr =
        CGF.Builder.CreateBitCast(VtorDispPtr, CGF.Int32Ty->getPointerTo());
    llvm::Value *VtorDisp = CGF.Builder.CreateLoad(VtorDispPtr, "vtordisp");
    V = CGF.Builder.CreateGEP(V, CGF.Builder.CreateNeg(VtorDisp));

    if (TA.Virtual.Microsoft.VBPtrOffset) {
      // If the final overrider is defined in a virtual base other than the one
      // that holds the vfptr, we have to use a vtordispex thunk which looks up
      // the vbtable of the derived class.
      assert(TA.Virtual.Microsoft.VBPtrOffset > 0);
      assert(TA.Virtual.Microsoft.VBOffsetOffset >= 0);
      llvm::Value *VBPtr;
      llvm::Value *VBaseOffset =
          GetVBaseOffsetFromVBPtr(CGF, V, -TA.Virtual.Microsoft.VBPtrOffset,
                                  TA.Virtual.Microsoft.VBOffsetOffset, &VBPtr);
      V = CGF.Builder.CreateInBoundsGEP(VBPtr, VBaseOffset);
    }
  }

  if (TA.NonVirtual) {
    // Non-virtual adjustment might result in a pointer outside the allocated
    // object, e.g. if the final overrider class is laid out after the virtual
    // base that declares a method in the most derived class.
    V = CGF.Builder.CreateConstGEP1_32(V, TA.NonVirtual);
  }

  // Don't need to bitcast back, the call CodeGen will handle this.
  return V;
}

llvm::Value *
MicrosoftCXXABI::performReturnAdjustment(CodeGenFunction &CGF, llvm::Value *Ret,
                                         const ReturnAdjustment &RA) {
  if (RA.isEmpty())
    return Ret;

  llvm::Value *V = CGF.Builder.CreateBitCast(Ret, CGF.Int8PtrTy);

  if (RA.Virtual.Microsoft.VBIndex) {
    assert(RA.Virtual.Microsoft.VBIndex > 0);
    int32_t IntSize =
        getContext().getTypeSizeInChars(getContext().IntTy).getQuantity();
    llvm::Value *VBPtr;
    llvm::Value *VBaseOffset =
        GetVBaseOffsetFromVBPtr(CGF, V, RA.Virtual.Microsoft.VBPtrOffset,
                                IntSize * RA.Virtual.Microsoft.VBIndex, &VBPtr);
    V = CGF.Builder.CreateInBoundsGEP(VBPtr, VBaseOffset);
  }

  if (RA.NonVirtual)
    V = CGF.Builder.CreateConstInBoundsGEP1_32(V, RA.NonVirtual);

  // Cast back to the original type.
  return CGF.Builder.CreateBitCast(V, Ret->getType());
}

bool MicrosoftCXXABI::requiresArrayCookie(const CXXDeleteExpr *expr,
                                   QualType elementType) {
  // Microsoft seems to completely ignore the possibility of a
  // two-argument usual deallocation function.
  return elementType.isDestructedType();
}

bool MicrosoftCXXABI::requiresArrayCookie(const CXXNewExpr *expr) {
  // Microsoft seems to completely ignore the possibility of a
  // two-argument usual deallocation function.
  return expr->getAllocatedType().isDestructedType();
}

CharUnits MicrosoftCXXABI::getArrayCookieSizeImpl(QualType type) {
  // The array cookie is always a size_t; we then pad that out to the
  // alignment of the element type.
  ASTContext &Ctx = getContext();
  return std::max(Ctx.getTypeSizeInChars(Ctx.getSizeType()),
                  Ctx.getTypeAlignInChars(type));
}

llvm::Value *MicrosoftCXXABI::readArrayCookieImpl(CodeGenFunction &CGF,
                                                  llvm::Value *allocPtr,
                                                  CharUnits cookieSize) {
  unsigned AS = allocPtr->getType()->getPointerAddressSpace();
  llvm::Value *numElementsPtr =
    CGF.Builder.CreateBitCast(allocPtr, CGF.SizeTy->getPointerTo(AS));
  return CGF.Builder.CreateLoad(numElementsPtr);
}

llvm::Value* MicrosoftCXXABI::InitializeArrayCookie(CodeGenFunction &CGF,
                                                    llvm::Value *newPtr,
                                                    llvm::Value *numElements,
                                                    const CXXNewExpr *expr,
                                                    QualType elementType) {
  assert(requiresArrayCookie(expr));

  // The size of the cookie.
  CharUnits cookieSize = getArrayCookieSizeImpl(elementType);

  // Compute an offset to the cookie.
  llvm::Value *cookiePtr = newPtr;

  // Write the number of elements into the appropriate slot.
  unsigned AS = newPtr->getType()->getPointerAddressSpace();
  llvm::Value *numElementsPtr
    = CGF.Builder.CreateBitCast(cookiePtr, CGF.SizeTy->getPointerTo(AS));
  CGF.Builder.CreateStore(numElements, numElementsPtr);

  // Finally, compute a pointer to the actual data buffer by skipping
  // over the cookie completely.
  return CGF.Builder.CreateConstInBoundsGEP1_64(newPtr,
                                                cookieSize.getQuantity());
}

void MicrosoftCXXABI::EmitGuardedInit(CodeGenFunction &CGF, const VarDecl &D,
                                      llvm::GlobalVariable *GV,
                                      bool PerformInit) {
  // MSVC only uses guards for static locals.
  if (!D.isStaticLocal()) {
    assert(GV->hasWeakLinkage() || GV->hasLinkOnceLinkage());
    // GlobalOpt is allowed to discard the initializer, so use linkonce_odr.
    CGF.CurFn->setLinkage(llvm::GlobalValue::LinkOnceODRLinkage);
    CGF.EmitCXXGlobalVarDeclInit(D, GV, PerformInit);
    return;
  }

  // MSVC always uses an i32 bitfield to guard initialization, which is *not*
  // threadsafe.  Since the user may be linking in inline functions compiled by
  // cl.exe, there's no reason to provide a false sense of security by using
  // critical sections here.

  if (D.getTLSKind())
    CGM.ErrorUnsupported(&D, "dynamic TLS initialization");

  CGBuilderTy &Builder = CGF.Builder;
  llvm::IntegerType *GuardTy = CGF.Int32Ty;
  llvm::ConstantInt *Zero = llvm::ConstantInt::get(GuardTy, 0);

  // Get the guard variable for this function if we have one already.
  GuardInfo *GI = &GuardVariableMap[D.getDeclContext()];

  unsigned BitIndex;
  if (D.isStaticLocal() && D.isExternallyVisible()) {
    // Externally visible variables have to be numbered in Sema to properly
    // handle unreachable VarDecls.
    BitIndex = getContext().getStaticLocalNumber(&D);
    assert(BitIndex > 0);
    BitIndex--;
  } else {
    // Non-externally visible variables are numbered here in CodeGen.
    BitIndex = GI->BitIndex++;
  }

  if (BitIndex >= 32) {
    if (D.isExternallyVisible())
      ErrorUnsupportedABI(CGF, "more than 32 guarded initializations");
    BitIndex %= 32;
    GI->Guard = nullptr;
  }

  // Lazily create the i32 bitfield for this function.
  if (!GI->Guard) {
    // Mangle the name for the guard.
    SmallString<256> GuardName;
    {
      llvm::raw_svector_ostream Out(GuardName);
      getMangleContext().mangleStaticGuardVariable(&D, Out);
      Out.flush();
    }

    // Create the guard variable with a zero-initializer. Just absorb linkage,
    // visibility and dll storage class from the guarded variable.
    GI->Guard =
        new llvm::GlobalVariable(CGM.getModule(), GuardTy, false,
                                 GV->getLinkage(), Zero, GuardName.str());
    GI->Guard->setVisibility(GV->getVisibility());
    GI->Guard->setDLLStorageClass(GV->getDLLStorageClass());
  } else {
    assert(GI->Guard->getLinkage() == GV->getLinkage() &&
           "static local from the same function had different linkage");
  }

  // Pseudo code for the test:
  // if (!(GuardVar & MyGuardBit)) {
  //   GuardVar |= MyGuardBit;
  //   ... initialize the object ...;
  // }

  // Test our bit from the guard variable.
  llvm::ConstantInt *Bit = llvm::ConstantInt::get(GuardTy, 1U << BitIndex);
  llvm::LoadInst *LI = Builder.CreateLoad(GI->Guard);
  llvm::Value *IsInitialized =
      Builder.CreateICmpNE(Builder.CreateAnd(LI, Bit), Zero);
  llvm::BasicBlock *InitBlock = CGF.createBasicBlock("init");
  llvm::BasicBlock *EndBlock = CGF.createBasicBlock("init.end");
  Builder.CreateCondBr(IsInitialized, EndBlock, InitBlock);

  // Set our bit in the guard variable and emit the initializer and add a global
  // destructor if appropriate.
  CGF.EmitBlock(InitBlock);
  Builder.CreateStore(Builder.CreateOr(LI, Bit), GI->Guard);
  CGF.EmitCXXGlobalVarDeclInit(D, GV, PerformInit);
  Builder.CreateBr(EndBlock);

  // Continue.
  CGF.EmitBlock(EndBlock);
}

bool MicrosoftCXXABI::isZeroInitializable(const MemberPointerType *MPT) {
  // Null-ness for function memptrs only depends on the first field, which is
  // the function pointer.  The rest don't matter, so we can zero initialize.
  if (MPT->isMemberFunctionPointer())
    return true;

  // The virtual base adjustment field is always -1 for null, so if we have one
  // we can't zero initialize.  The field offset is sometimes also -1 if 0 is a
  // valid field offset.
  const CXXRecordDecl *RD = MPT->getMostRecentCXXRecordDecl();
  MSInheritanceAttr::Spelling Inheritance = RD->getMSInheritanceModel();
  return (!MSInheritanceAttr::hasVBTableOffsetField(Inheritance) &&
          RD->nullFieldOffsetIsZero());
}

llvm::Type *
MicrosoftCXXABI::ConvertMemberPointerType(const MemberPointerType *MPT) {
  const CXXRecordDecl *RD = MPT->getMostRecentCXXRecordDecl();
  MSInheritanceAttr::Spelling Inheritance = RD->getMSInheritanceModel();
  llvm::SmallVector<llvm::Type *, 4> fields;
  if (MPT->isMemberFunctionPointer())
    fields.push_back(CGM.VoidPtrTy);  // FunctionPointerOrVirtualThunk
  else
    fields.push_back(CGM.IntTy);  // FieldOffset

  if (MSInheritanceAttr::hasNVOffsetField(MPT->isMemberFunctionPointer(),
                                          Inheritance))
    fields.push_back(CGM.IntTy);
  if (MSInheritanceAttr::hasVBPtrOffsetField(Inheritance))
    fields.push_back(CGM.IntTy);
  if (MSInheritanceAttr::hasVBTableOffsetField(Inheritance))
    fields.push_back(CGM.IntTy);  // VirtualBaseAdjustmentOffset

  if (fields.size() == 1)
    return fields[0];
  return llvm::StructType::get(CGM.getLLVMContext(), fields);
}

void MicrosoftCXXABI::
GetNullMemberPointerFields(const MemberPointerType *MPT,
                           llvm::SmallVectorImpl<llvm::Constant *> &fields) {
  assert(fields.empty());
  const CXXRecordDecl *RD = MPT->getMostRecentCXXRecordDecl();
  MSInheritanceAttr::Spelling Inheritance = RD->getMSInheritanceModel();
  if (MPT->isMemberFunctionPointer()) {
    // FunctionPointerOrVirtualThunk
    fields.push_back(llvm::Constant::getNullValue(CGM.VoidPtrTy));
  } else {
    if (RD->nullFieldOffsetIsZero())
      fields.push_back(getZeroInt());  // FieldOffset
    else
      fields.push_back(getAllOnesInt());  // FieldOffset
  }

  if (MSInheritanceAttr::hasNVOffsetField(MPT->isMemberFunctionPointer(),
                                          Inheritance))
    fields.push_back(getZeroInt());
  if (MSInheritanceAttr::hasVBPtrOffsetField(Inheritance))
    fields.push_back(getZeroInt());
  if (MSInheritanceAttr::hasVBTableOffsetField(Inheritance))
    fields.push_back(getAllOnesInt());
}

llvm::Constant *
MicrosoftCXXABI::EmitNullMemberPointer(const MemberPointerType *MPT) {
  llvm::SmallVector<llvm::Constant *, 4> fields;
  GetNullMemberPointerFields(MPT, fields);
  if (fields.size() == 1)
    return fields[0];
  llvm::Constant *Res = llvm::ConstantStruct::getAnon(fields);
  assert(Res->getType() == ConvertMemberPointerType(MPT));
  return Res;
}

llvm::Constant *
MicrosoftCXXABI::EmitFullMemberPointer(llvm::Constant *FirstField,
                                       bool IsMemberFunction,
                                       const CXXRecordDecl *RD,
                                       CharUnits NonVirtualBaseAdjustment)
{
  MSInheritanceAttr::Spelling Inheritance = RD->getMSInheritanceModel();

  // Single inheritance class member pointer are represented as scalars instead
  // of aggregates.
  if (MSInheritanceAttr::hasOnlyOneField(IsMemberFunction, Inheritance))
    return FirstField;

  llvm::SmallVector<llvm::Constant *, 4> fields;
  fields.push_back(FirstField);

  if (MSInheritanceAttr::hasNVOffsetField(IsMemberFunction, Inheritance))
    fields.push_back(llvm::ConstantInt::get(
      CGM.IntTy, NonVirtualBaseAdjustment.getQuantity()));

  if (MSInheritanceAttr::hasVBPtrOffsetField(Inheritance)) {
    CharUnits Offs = CharUnits::Zero();
    if (RD->getNumVBases())
      Offs = getContext().getASTRecordLayout(RD).getVBPtrOffset();
    fields.push_back(llvm::ConstantInt::get(CGM.IntTy, Offs.getQuantity()));
  }

  // The rest of the fields are adjusted by conversions to a more derived class.
  if (MSInheritanceAttr::hasVBTableOffsetField(Inheritance))
    fields.push_back(getZeroInt());

  return llvm::ConstantStruct::getAnon(fields);
}

llvm::Constant *
MicrosoftCXXABI::EmitMemberDataPointer(const MemberPointerType *MPT,
                                       CharUnits offset) {
  const CXXRecordDecl *RD = MPT->getMostRecentCXXRecordDecl();
  llvm::Constant *FirstField =
    llvm::ConstantInt::get(CGM.IntTy, offset.getQuantity());
  return EmitFullMemberPointer(FirstField, /*IsMemberFunction=*/false, RD,
                               CharUnits::Zero());
}

llvm::Constant *MicrosoftCXXABI::EmitMemberPointer(const CXXMethodDecl *MD) {
  return BuildMemberPointer(MD->getParent(), MD, CharUnits::Zero());
}

llvm::Constant *MicrosoftCXXABI::EmitMemberPointer(const APValue &MP,
                                                   QualType MPType) {
  const MemberPointerType *MPT = MPType->castAs<MemberPointerType>();
  const ValueDecl *MPD = MP.getMemberPointerDecl();
  if (!MPD)
    return EmitNullMemberPointer(MPT);

  CharUnits ThisAdjustment = getMemberPointerPathAdjustment(MP);

  // FIXME PR15713: Support virtual inheritance paths.

  if (const CXXMethodDecl *MD = dyn_cast<CXXMethodDecl>(MPD))
    return BuildMemberPointer(MPT->getMostRecentCXXRecordDecl(), MD,
                              ThisAdjustment);

  CharUnits FieldOffset =
    getContext().toCharUnitsFromBits(getContext().getFieldOffset(MPD));
  return EmitMemberDataPointer(MPT, ThisAdjustment + FieldOffset);
}

llvm::Constant *
MicrosoftCXXABI::BuildMemberPointer(const CXXRecordDecl *RD,
                                    const CXXMethodDecl *MD,
                                    CharUnits NonVirtualBaseAdjustment) {
  assert(MD->isInstance() && "Member function must not be static!");
  MD = MD->getCanonicalDecl();
  RD = RD->getMostRecentDecl();
  CodeGenTypes &Types = CGM.getTypes();

  llvm::Constant *FirstField;
  if (!MD->isVirtual()) {
    const FunctionProtoType *FPT = MD->getType()->castAs<FunctionProtoType>();
    llvm::Type *Ty;
    // Check whether the function has a computable LLVM signature.
    if (Types.isFuncTypeConvertible(FPT)) {
      // The function has a computable LLVM signature; use the correct type.
      Ty = Types.GetFunctionType(Types.arrangeCXXMethodDeclaration(MD));
    } else {
      // Use an arbitrary non-function type to tell GetAddrOfFunction that the
      // function type is incomplete.
      Ty = CGM.PtrDiffTy;
    }
    FirstField = CGM.GetAddrOfFunction(MD, Ty);
    FirstField = llvm::ConstantExpr::getBitCast(FirstField, CGM.VoidPtrTy);
  } else {
    MicrosoftVTableContext::MethodVFTableLocation ML =
        CGM.getMicrosoftVTableContext().getMethodVFTableLocation(MD);
    if (MD->isVariadic()) {
      CGM.ErrorUnsupported(MD, "pointer to variadic virtual member function");
      FirstField = llvm::Constant::getNullValue(CGM.VoidPtrTy);
    } else if (!CGM.getTypes().isFuncTypeConvertible(
                    MD->getType()->castAs<FunctionType>())) {
      CGM.ErrorUnsupported(MD, "pointer to virtual member function with "
                               "incomplete return or parameter type");
      FirstField = llvm::Constant::getNullValue(CGM.VoidPtrTy);
    } else if (ML.VBase) {
      CGM.ErrorUnsupported(MD, "pointer to virtual member function overriding "
                               "member function in virtual base class");
      FirstField = llvm::Constant::getNullValue(CGM.VoidPtrTy);
    } else {
<<<<<<< HEAD
      SmallString<256> ThunkName;
      CharUnits PointerWidth = getContext().toCharUnitsFromBits(
          getContext().getTargetInfo().getPointerWidth(0));
      uint64_t OffsetInVFTable = ML.Index * PointerWidth.getQuantity();
      llvm::raw_svector_ostream Out(ThunkName);
      getMangleContext().mangleVirtualMemPtrThunk(MD, OffsetInVFTable, Out);
      Out.flush();

      llvm::Function *Thunk = EmitVirtualMemPtrThunk(MD, ThunkName.str());
=======
      llvm::Function *Thunk = EmitVirtualMemPtrThunk(MD, ML);
>>>>>>> cd7df602
      FirstField = llvm::ConstantExpr::getBitCast(Thunk, CGM.VoidPtrTy);
      // Include the vfptr adjustment if the method is in a non-primary vftable.
      NonVirtualBaseAdjustment += ML.VFPtrOffset;
    }
  }

  // The rest of the fields are common with data member pointers.
  return EmitFullMemberPointer(FirstField, /*IsMemberFunction=*/true, RD,
                               NonVirtualBaseAdjustment);
}

/// Member pointers are the same if they're either bitwise identical *or* both
/// null.  Null-ness for function members is determined by the first field,
/// while for data member pointers we must compare all fields.
llvm::Value *
MicrosoftCXXABI::EmitMemberPointerComparison(CodeGenFunction &CGF,
                                             llvm::Value *L,
                                             llvm::Value *R,
                                             const MemberPointerType *MPT,
                                             bool Inequality) {
  CGBuilderTy &Builder = CGF.Builder;

  // Handle != comparisons by switching the sense of all boolean operations.
  llvm::ICmpInst::Predicate Eq;
  llvm::Instruction::BinaryOps And, Or;
  if (Inequality) {
    Eq = llvm::ICmpInst::ICMP_NE;
    And = llvm::Instruction::Or;
    Or = llvm::Instruction::And;
  } else {
    Eq = llvm::ICmpInst::ICMP_EQ;
    And = llvm::Instruction::And;
    Or = llvm::Instruction::Or;
  }

  // If this is a single field member pointer (single inheritance), this is a
  // single icmp.
  const CXXRecordDecl *RD = MPT->getMostRecentCXXRecordDecl();
  MSInheritanceAttr::Spelling Inheritance = RD->getMSInheritanceModel();
  if (MSInheritanceAttr::hasOnlyOneField(MPT->isMemberFunctionPointer(),
                                         Inheritance))
    return Builder.CreateICmp(Eq, L, R);

  // Compare the first field.
  llvm::Value *L0 = Builder.CreateExtractValue(L, 0, "lhs.0");
  llvm::Value *R0 = Builder.CreateExtractValue(R, 0, "rhs.0");
  llvm::Value *Cmp0 = Builder.CreateICmp(Eq, L0, R0, "memptr.cmp.first");

  // Compare everything other than the first field.
  llvm::Value *Res = nullptr;
  llvm::StructType *LType = cast<llvm::StructType>(L->getType());
  for (unsigned I = 1, E = LType->getNumElements(); I != E; ++I) {
    llvm::Value *LF = Builder.CreateExtractValue(L, I);
    llvm::Value *RF = Builder.CreateExtractValue(R, I);
    llvm::Value *Cmp = Builder.CreateICmp(Eq, LF, RF, "memptr.cmp.rest");
    if (Res)
      Res = Builder.CreateBinOp(And, Res, Cmp);
    else
      Res = Cmp;
  }

  // Check if the first field is 0 if this is a function pointer.
  if (MPT->isMemberFunctionPointer()) {
    // (l1 == r1 && ...) || l0 == 0
    llvm::Value *Zero = llvm::Constant::getNullValue(L0->getType());
    llvm::Value *IsZero = Builder.CreateICmp(Eq, L0, Zero, "memptr.cmp.iszero");
    Res = Builder.CreateBinOp(Or, Res, IsZero);
  }

  // Combine the comparison of the first field, which must always be true for
  // this comparison to succeeed.
  return Builder.CreateBinOp(And, Res, Cmp0, "memptr.cmp");
}

llvm::Value *
MicrosoftCXXABI::EmitMemberPointerIsNotNull(CodeGenFunction &CGF,
                                            llvm::Value *MemPtr,
                                            const MemberPointerType *MPT) {
  CGBuilderTy &Builder = CGF.Builder;
  llvm::SmallVector<llvm::Constant *, 4> fields;
  // We only need one field for member functions.
  if (MPT->isMemberFunctionPointer())
    fields.push_back(llvm::Constant::getNullValue(CGM.VoidPtrTy));
  else
    GetNullMemberPointerFields(MPT, fields);
  assert(!fields.empty());
  llvm::Value *FirstField = MemPtr;
  if (MemPtr->getType()->isStructTy())
    FirstField = Builder.CreateExtractValue(MemPtr, 0);
  llvm::Value *Res = Builder.CreateICmpNE(FirstField, fields[0], "memptr.cmp0");

  // For function member pointers, we only need to test the function pointer
  // field.  The other fields if any can be garbage.
  if (MPT->isMemberFunctionPointer())
    return Res;

  // Otherwise, emit a series of compares and combine the results.
  for (int I = 1, E = fields.size(); I < E; ++I) {
    llvm::Value *Field = Builder.CreateExtractValue(MemPtr, I);
    llvm::Value *Next = Builder.CreateICmpNE(Field, fields[I], "memptr.cmp");
    Res = Builder.CreateOr(Res, Next, "memptr.tobool");
  }
  return Res;
}

bool MicrosoftCXXABI::MemberPointerConstantIsNull(const MemberPointerType *MPT,
                                                  llvm::Constant *Val) {
  // Function pointers are null if the pointer in the first field is null.
  if (MPT->isMemberFunctionPointer()) {
    llvm::Constant *FirstField = Val->getType()->isStructTy() ?
      Val->getAggregateElement(0U) : Val;
    return FirstField->isNullValue();
  }

  // If it's not a function pointer and it's zero initializable, we can easily
  // check zero.
  if (isZeroInitializable(MPT) && Val->isNullValue())
    return true;

  // Otherwise, break down all the fields for comparison.  Hopefully these
  // little Constants are reused, while a big null struct might not be.
  llvm::SmallVector<llvm::Constant *, 4> Fields;
  GetNullMemberPointerFields(MPT, Fields);
  if (Fields.size() == 1) {
    assert(Val->getType()->isIntegerTy());
    return Val == Fields[0];
  }

  unsigned I, E;
  for (I = 0, E = Fields.size(); I != E; ++I) {
    if (Val->getAggregateElement(I) != Fields[I])
      break;
  }
  return I == E;
}

llvm::Value *
MicrosoftCXXABI::GetVBaseOffsetFromVBPtr(CodeGenFunction &CGF,
                                         llvm::Value *This,
                                         llvm::Value *VBPtrOffset,
                                         llvm::Value *VBTableOffset,
                                         llvm::Value **VBPtrOut) {
  CGBuilderTy &Builder = CGF.Builder;
  // Load the vbtable pointer from the vbptr in the instance.
  This = Builder.CreateBitCast(This, CGM.Int8PtrTy);
  llvm::Value *VBPtr =
    Builder.CreateInBoundsGEP(This, VBPtrOffset, "vbptr");
  if (VBPtrOut) *VBPtrOut = VBPtr;
  VBPtr = Builder.CreateBitCast(VBPtr, CGM.Int8PtrTy->getPointerTo(0));
  llvm::Value *VBTable = Builder.CreateLoad(VBPtr, "vbtable");

  // Load an i32 offset from the vb-table.
  llvm::Value *VBaseOffs = Builder.CreateInBoundsGEP(VBTable, VBTableOffset);
  VBaseOffs = Builder.CreateBitCast(VBaseOffs, CGM.Int32Ty->getPointerTo(0));
  return Builder.CreateLoad(VBaseOffs, "vbase_offs");
}

// Returns an adjusted base cast to i8*, since we do more address arithmetic on
// it.
llvm::Value *MicrosoftCXXABI::AdjustVirtualBase(
    CodeGenFunction &CGF, const Expr *E, const CXXRecordDecl *RD,
    llvm::Value *Base, llvm::Value *VBTableOffset, llvm::Value *VBPtrOffset) {
  CGBuilderTy &Builder = CGF.Builder;
  Base = Builder.CreateBitCast(Base, CGM.Int8PtrTy);
  llvm::BasicBlock *OriginalBB = nullptr;
  llvm::BasicBlock *SkipAdjustBB = nullptr;
  llvm::BasicBlock *VBaseAdjustBB = nullptr;

  // In the unspecified inheritance model, there might not be a vbtable at all,
  // in which case we need to skip the virtual base lookup.  If there is a
  // vbtable, the first entry is a no-op entry that gives back the original
  // base, so look for a virtual base adjustment offset of zero.
  if (VBPtrOffset) {
    OriginalBB = Builder.GetInsertBlock();
    VBaseAdjustBB = CGF.createBasicBlock("memptr.vadjust");
    SkipAdjustBB = CGF.createBasicBlock("memptr.skip_vadjust");
    llvm::Value *IsVirtual =
      Builder.CreateICmpNE(VBTableOffset, getZeroInt(),
                           "memptr.is_vbase");
    Builder.CreateCondBr(IsVirtual, VBaseAdjustBB, SkipAdjustBB);
    CGF.EmitBlock(VBaseAdjustBB);
  }

  // If we weren't given a dynamic vbptr offset, RD should be complete and we'll
  // know the vbptr offset.
  if (!VBPtrOffset) {
    CharUnits offs = CharUnits::Zero();
    if (!RD->hasDefinition()) {
      DiagnosticsEngine &Diags = CGF.CGM.getDiags();
      unsigned DiagID = Diags.getCustomDiagID(
          DiagnosticsEngine::Error,
          "member pointer representation requires a "
          "complete class type for %0 to perform this expression");
      Diags.Report(E->getExprLoc(), DiagID) << RD << E->getSourceRange();
    } else if (RD->getNumVBases())
      offs = getContext().getASTRecordLayout(RD).getVBPtrOffset();
    VBPtrOffset = llvm::ConstantInt::get(CGM.IntTy, offs.getQuantity());
  }
  llvm::Value *VBPtr = nullptr;
  llvm::Value *VBaseOffs =
    GetVBaseOffsetFromVBPtr(CGF, Base, VBPtrOffset, VBTableOffset, &VBPtr);
  llvm::Value *AdjustedBase = Builder.CreateInBoundsGEP(VBPtr, VBaseOffs);

  // Merge control flow with the case where we didn't have to adjust.
  if (VBaseAdjustBB) {
    Builder.CreateBr(SkipAdjustBB);
    CGF.EmitBlock(SkipAdjustBB);
    llvm::PHINode *Phi = Builder.CreatePHI(CGM.Int8PtrTy, 2, "memptr.base");
    Phi->addIncoming(Base, OriginalBB);
    Phi->addIncoming(AdjustedBase, VBaseAdjustBB);
    return Phi;
  }
  return AdjustedBase;
}

llvm::Value *MicrosoftCXXABI::EmitMemberDataPointerAddress(
    CodeGenFunction &CGF, const Expr *E, llvm::Value *Base, llvm::Value *MemPtr,
    const MemberPointerType *MPT) {
  assert(MPT->isMemberDataPointer());
  unsigned AS = Base->getType()->getPointerAddressSpace();
  llvm::Type *PType =
      CGF.ConvertTypeForMem(MPT->getPointeeType())->getPointerTo(AS);
  CGBuilderTy &Builder = CGF.Builder;
  const CXXRecordDecl *RD = MPT->getMostRecentCXXRecordDecl();
  MSInheritanceAttr::Spelling Inheritance = RD->getMSInheritanceModel();

  // Extract the fields we need, regardless of model.  We'll apply them if we
  // have them.
  llvm::Value *FieldOffset = MemPtr;
  llvm::Value *VirtualBaseAdjustmentOffset = nullptr;
  llvm::Value *VBPtrOffset = nullptr;
  if (MemPtr->getType()->isStructTy()) {
    // We need to extract values.
    unsigned I = 0;
    FieldOffset = Builder.CreateExtractValue(MemPtr, I++);
    if (MSInheritanceAttr::hasVBPtrOffsetField(Inheritance))
      VBPtrOffset = Builder.CreateExtractValue(MemPtr, I++);
    if (MSInheritanceAttr::hasVBTableOffsetField(Inheritance))
      VirtualBaseAdjustmentOffset = Builder.CreateExtractValue(MemPtr, I++);
  }

  if (VirtualBaseAdjustmentOffset) {
    Base = AdjustVirtualBase(CGF, E, RD, Base, VirtualBaseAdjustmentOffset,
                             VBPtrOffset);
  }

  // Cast to char*.
  Base = Builder.CreateBitCast(Base, Builder.getInt8Ty()->getPointerTo(AS));

  // Apply the offset, which we assume is non-null.
  llvm::Value *Addr =
    Builder.CreateInBoundsGEP(Base, FieldOffset, "memptr.offset");

  // Cast the address to the appropriate pointer type, adopting the address
  // space of the base pointer.
  return Builder.CreateBitCast(Addr, PType);
}

static MSInheritanceAttr::Spelling
getInheritanceFromMemptr(const MemberPointerType *MPT) {
  return MPT->getMostRecentCXXRecordDecl()->getMSInheritanceModel();
}

llvm::Value *
MicrosoftCXXABI::EmitMemberPointerConversion(CodeGenFunction &CGF,
                                             const CastExpr *E,
                                             llvm::Value *Src) {
  assert(E->getCastKind() == CK_DerivedToBaseMemberPointer ||
         E->getCastKind() == CK_BaseToDerivedMemberPointer ||
         E->getCastKind() == CK_ReinterpretMemberPointer);

  // Use constant emission if we can.
  if (isa<llvm::Constant>(Src))
    return EmitMemberPointerConversion(E, cast<llvm::Constant>(Src));

  // We may be adding or dropping fields from the member pointer, so we need
  // both types and the inheritance models of both records.
  const MemberPointerType *SrcTy =
    E->getSubExpr()->getType()->castAs<MemberPointerType>();
  const MemberPointerType *DstTy = E->getType()->castAs<MemberPointerType>();
  bool IsFunc = SrcTy->isMemberFunctionPointer();

  // If the classes use the same null representation, reinterpret_cast is a nop.
  bool IsReinterpret = E->getCastKind() == CK_ReinterpretMemberPointer;
  if (IsReinterpret && IsFunc)
    return Src;

  CXXRecordDecl *SrcRD = SrcTy->getMostRecentCXXRecordDecl();
  CXXRecordDecl *DstRD = DstTy->getMostRecentCXXRecordDecl();
  if (IsReinterpret &&
      SrcRD->nullFieldOffsetIsZero() == DstRD->nullFieldOffsetIsZero())
    return Src;

  CGBuilderTy &Builder = CGF.Builder;

  // Branch past the conversion if Src is null.
  llvm::Value *IsNotNull = EmitMemberPointerIsNotNull(CGF, Src, SrcTy);
  llvm::Constant *DstNull = EmitNullMemberPointer(DstTy);

  // C++ 5.2.10p9: The null member pointer value is converted to the null member
  //   pointer value of the destination type.
  if (IsReinterpret) {
    // For reinterpret casts, sema ensures that src and dst are both functions
    // or data and have the same size, which means the LLVM types should match.
    assert(Src->getType() == DstNull->getType());
    return Builder.CreateSelect(IsNotNull, Src, DstNull);
  }

  llvm::BasicBlock *OriginalBB = Builder.GetInsertBlock();
  llvm::BasicBlock *ConvertBB = CGF.createBasicBlock("memptr.convert");
  llvm::BasicBlock *ContinueBB = CGF.createBasicBlock("memptr.converted");
  Builder.CreateCondBr(IsNotNull, ConvertBB, ContinueBB);
  CGF.EmitBlock(ConvertBB);

  // Decompose src.
  llvm::Value *FirstField = Src;
  llvm::Value *NonVirtualBaseAdjustment = nullptr;
  llvm::Value *VirtualBaseAdjustmentOffset = nullptr;
  llvm::Value *VBPtrOffset = nullptr;
  MSInheritanceAttr::Spelling SrcInheritance = SrcRD->getMSInheritanceModel();
  if (!MSInheritanceAttr::hasOnlyOneField(IsFunc, SrcInheritance)) {
    // We need to extract values.
    unsigned I = 0;
    FirstField = Builder.CreateExtractValue(Src, I++);
    if (MSInheritanceAttr::hasNVOffsetField(IsFunc, SrcInheritance))
      NonVirtualBaseAdjustment = Builder.CreateExtractValue(Src, I++);
    if (MSInheritanceAttr::hasVBPtrOffsetField(SrcInheritance))
      VBPtrOffset = Builder.CreateExtractValue(Src, I++);
    if (MSInheritanceAttr::hasVBTableOffsetField(SrcInheritance))
      VirtualBaseAdjustmentOffset = Builder.CreateExtractValue(Src, I++);
  }

  // For data pointers, we adjust the field offset directly.  For functions, we
  // have a separate field.
  llvm::Constant *Adj = getMemberPointerAdjustment(E);
  if (Adj) {
    Adj = llvm::ConstantExpr::getTruncOrBitCast(Adj, CGM.IntTy);
    llvm::Value *&NVAdjustField = IsFunc ? NonVirtualBaseAdjustment : FirstField;
    bool isDerivedToBase = (E->getCastKind() == CK_DerivedToBaseMemberPointer);
    if (!NVAdjustField)  // If this field didn't exist in src, it's zero.
      NVAdjustField = getZeroInt();
    if (isDerivedToBase)
      NVAdjustField = Builder.CreateNSWSub(NVAdjustField, Adj, "adj");
    else
      NVAdjustField = Builder.CreateNSWAdd(NVAdjustField, Adj, "adj");
  }

  // FIXME PR15713: Support conversions through virtually derived classes.

  // Recompose dst from the null struct and the adjusted fields from src.
  MSInheritanceAttr::Spelling DstInheritance = DstRD->getMSInheritanceModel();
  llvm::Value *Dst;
  if (MSInheritanceAttr::hasOnlyOneField(IsFunc, DstInheritance)) {
    Dst = FirstField;
  } else {
    Dst = llvm::UndefValue::get(DstNull->getType());
    unsigned Idx = 0;
    Dst = Builder.CreateInsertValue(Dst, FirstField, Idx++);
    if (MSInheritanceAttr::hasNVOffsetField(IsFunc, DstInheritance))
      Dst = Builder.CreateInsertValue(
        Dst, getValueOrZeroInt(NonVirtualBaseAdjustment), Idx++);
    if (MSInheritanceAttr::hasVBPtrOffsetField(DstInheritance))
      Dst = Builder.CreateInsertValue(
        Dst, getValueOrZeroInt(VBPtrOffset), Idx++);
    if (MSInheritanceAttr::hasVBTableOffsetField(DstInheritance))
      Dst = Builder.CreateInsertValue(
        Dst, getValueOrZeroInt(VirtualBaseAdjustmentOffset), Idx++);
  }
  Builder.CreateBr(ContinueBB);

  // In the continuation, choose between DstNull and Dst.
  CGF.EmitBlock(ContinueBB);
  llvm::PHINode *Phi = Builder.CreatePHI(DstNull->getType(), 2, "memptr.converted");
  Phi->addIncoming(DstNull, OriginalBB);
  Phi->addIncoming(Dst, ConvertBB);
  return Phi;
}

llvm::Constant *
MicrosoftCXXABI::EmitMemberPointerConversion(const CastExpr *E,
                                             llvm::Constant *Src) {
  const MemberPointerType *SrcTy =
    E->getSubExpr()->getType()->castAs<MemberPointerType>();
  const MemberPointerType *DstTy = E->getType()->castAs<MemberPointerType>();

  // If src is null, emit a new null for dst.  We can't return src because dst
  // might have a new representation.
  if (MemberPointerConstantIsNull(SrcTy, Src))
    return EmitNullMemberPointer(DstTy);

  // We don't need to do anything for reinterpret_casts of non-null member
  // pointers.  We should only get here when the two type representations have
  // the same size.
  if (E->getCastKind() == CK_ReinterpretMemberPointer)
    return Src;

  MSInheritanceAttr::Spelling SrcInheritance = getInheritanceFromMemptr(SrcTy);
  MSInheritanceAttr::Spelling DstInheritance = getInheritanceFromMemptr(DstTy);

  // Decompose src.
  llvm::Constant *FirstField = Src;
  llvm::Constant *NonVirtualBaseAdjustment = nullptr;
  llvm::Constant *VirtualBaseAdjustmentOffset = nullptr;
  llvm::Constant *VBPtrOffset = nullptr;
  bool IsFunc = SrcTy->isMemberFunctionPointer();
  if (!MSInheritanceAttr::hasOnlyOneField(IsFunc, SrcInheritance)) {
    // We need to extract values.
    unsigned I = 0;
    FirstField = Src->getAggregateElement(I++);
    if (MSInheritanceAttr::hasNVOffsetField(IsFunc, SrcInheritance))
      NonVirtualBaseAdjustment = Src->getAggregateElement(I++);
    if (MSInheritanceAttr::hasVBPtrOffsetField(SrcInheritance))
      VBPtrOffset = Src->getAggregateElement(I++);
    if (MSInheritanceAttr::hasVBTableOffsetField(SrcInheritance))
      VirtualBaseAdjustmentOffset = Src->getAggregateElement(I++);
  }

  // For data pointers, we adjust the field offset directly.  For functions, we
  // have a separate field.
  llvm::Constant *Adj = getMemberPointerAdjustment(E);
  if (Adj) {
    Adj = llvm::ConstantExpr::getTruncOrBitCast(Adj, CGM.IntTy);
    llvm::Constant *&NVAdjustField =
      IsFunc ? NonVirtualBaseAdjustment : FirstField;
    bool IsDerivedToBase = (E->getCastKind() == CK_DerivedToBaseMemberPointer);
    if (!NVAdjustField)  // If this field didn't exist in src, it's zero.
      NVAdjustField = getZeroInt();
    if (IsDerivedToBase)
      NVAdjustField = llvm::ConstantExpr::getNSWSub(NVAdjustField, Adj);
    else
      NVAdjustField = llvm::ConstantExpr::getNSWAdd(NVAdjustField, Adj);
  }

  // FIXME PR15713: Support conversions through virtually derived classes.

  // Recompose dst from the null struct and the adjusted fields from src.
  if (MSInheritanceAttr::hasOnlyOneField(IsFunc, DstInheritance))
    return FirstField;

  llvm::SmallVector<llvm::Constant *, 4> Fields;
  Fields.push_back(FirstField);
  if (MSInheritanceAttr::hasNVOffsetField(IsFunc, DstInheritance))
    Fields.push_back(getConstantOrZeroInt(NonVirtualBaseAdjustment));
  if (MSInheritanceAttr::hasVBPtrOffsetField(DstInheritance))
    Fields.push_back(getConstantOrZeroInt(VBPtrOffset));
  if (MSInheritanceAttr::hasVBTableOffsetField(DstInheritance))
    Fields.push_back(getConstantOrZeroInt(VirtualBaseAdjustmentOffset));
  return llvm::ConstantStruct::getAnon(Fields);
}

llvm::Value *MicrosoftCXXABI::EmitLoadOfMemberFunctionPointer(
    CodeGenFunction &CGF, const Expr *E, llvm::Value *&This,
    llvm::Value *MemPtr, const MemberPointerType *MPT) {
  assert(MPT->isMemberFunctionPointer());
  const FunctionProtoType *FPT =
    MPT->getPointeeType()->castAs<FunctionProtoType>();
  const CXXRecordDecl *RD = MPT->getMostRecentCXXRecordDecl();
  llvm::FunctionType *FTy =
    CGM.getTypes().GetFunctionType(
      CGM.getTypes().arrangeCXXMethodType(RD, FPT));
  CGBuilderTy &Builder = CGF.Builder;

  MSInheritanceAttr::Spelling Inheritance = RD->getMSInheritanceModel();

  // Extract the fields we need, regardless of model.  We'll apply them if we
  // have them.
  llvm::Value *FunctionPointer = MemPtr;
  llvm::Value *NonVirtualBaseAdjustment = nullptr;
  llvm::Value *VirtualBaseAdjustmentOffset = nullptr;
  llvm::Value *VBPtrOffset = nullptr;
  if (MemPtr->getType()->isStructTy()) {
    // We need to extract values.
    unsigned I = 0;
    FunctionPointer = Builder.CreateExtractValue(MemPtr, I++);
    if (MSInheritanceAttr::hasNVOffsetField(MPT, Inheritance))
      NonVirtualBaseAdjustment = Builder.CreateExtractValue(MemPtr, I++);
    if (MSInheritanceAttr::hasVBPtrOffsetField(Inheritance))
      VBPtrOffset = Builder.CreateExtractValue(MemPtr, I++);
    if (MSInheritanceAttr::hasVBTableOffsetField(Inheritance))
      VirtualBaseAdjustmentOffset = Builder.CreateExtractValue(MemPtr, I++);
  }

  if (VirtualBaseAdjustmentOffset) {
    This = AdjustVirtualBase(CGF, E, RD, This, VirtualBaseAdjustmentOffset,
                             VBPtrOffset);
  }

  if (NonVirtualBaseAdjustment) {
    // Apply the adjustment and cast back to the original struct type.
    llvm::Value *Ptr = Builder.CreateBitCast(This, Builder.getInt8PtrTy());
    Ptr = Builder.CreateInBoundsGEP(Ptr, NonVirtualBaseAdjustment);
    This = Builder.CreateBitCast(Ptr, This->getType(), "this.adjusted");
  }

  return Builder.CreateBitCast(FunctionPointer, FTy->getPointerTo());
}

CGCXXABI *clang::CodeGen::CreateMicrosoftCXXABI(CodeGenModule &CGM) {
  return new MicrosoftCXXABI(CGM);
}

// MS RTTI Overview:
// The run time type information emitted by cl.exe contains 5 distinct types of
// structures.  Many of them reference each other.
//
// TypeInfo:  Static classes that are returned by typeid.
//
// CompleteObjectLocator:  Referenced by vftables.  They contain information
//   required for dynamic casting, including OffsetFromTop.  They also contain
//   a reference to the TypeInfo for the type and a reference to the
//   CompleteHierarchyDescriptor for the type.
//
// ClassHieararchyDescriptor: Contains information about a class hierarchy.
//   Used during dynamic_cast to walk a class hierarchy.  References a base
//   class array and the size of said array.
//
// BaseClassArray: Contains a list of classes in a hierarchy.  BaseClassArray is
//   somewhat of a misnomer because the most derived class is also in the list
//   as well as multiple copies of virtual bases (if they occur multiple times
//   in the hiearchy.)  The BaseClassArray contains one BaseClassDescriptor for
//   every path in the hierarchy, in pre-order depth first order.  Note, we do
//   not declare a specific llvm type for BaseClassArray, it's merely an array
//   of BaseClassDescriptor pointers.
//
// BaseClassDescriptor: Contains information about a class in a class hierarchy.
//   BaseClassDescriptor is also somewhat of a misnomer for the same reason that
//   BaseClassArray is.  It contains information about a class within a
//   hierarchy such as: is this base is ambiguous and what is its offset in the
//   vbtable.  The names of the BaseClassDescriptors have all of their fields
//   mangled into them so they can be aggressively deduplicated by the linker.

static llvm::GlobalVariable *getTypeInfoVTable(CodeGenModule &CGM) {
  StringRef MangledName("\01??_7type_info@@6B@");
  if (auto VTable = CGM.getModule().getNamedGlobal(MangledName))
    return VTable;
  return new llvm::GlobalVariable(CGM.getModule(), CGM.Int8PtrTy,
                                  /*Constant=*/true,
                                  llvm::GlobalVariable::ExternalLinkage,
                                  /*Initializer=*/nullptr, MangledName);
}

namespace {

/// \brief A Helper struct that stores information about a class in a class
/// hierarchy.  The information stored in these structs struct is used during
/// the generation of ClassHierarchyDescriptors and BaseClassDescriptors.
// During RTTI creation, MSRTTIClasses are stored in a contiguous array with
// implicit depth first pre-order tree connectivity.  getFirstChild and
// getNextSibling allow us to walk the tree efficiently.
struct MSRTTIClass {
  enum {
    IsPrivateOnPath = 1 | 8,
    IsAmbiguous = 2,
    IsPrivate = 4,
    IsVirtual = 16,
    HasHierarchyDescriptor = 64
  };
  MSRTTIClass(const CXXRecordDecl *RD) : RD(RD) {}
  uint32_t initialize(const MSRTTIClass *Parent,
                      const CXXBaseSpecifier *Specifier);

  MSRTTIClass *getFirstChild() { return this + 1; }
  static MSRTTIClass *getNextChild(MSRTTIClass *Child) {
    return Child + 1 + Child->NumBases;
  }

  const CXXRecordDecl *RD, *VirtualRoot;
  uint32_t Flags, NumBases, OffsetInVBase;
};

/// \brief Recursively initialize the base class array.
uint32_t MSRTTIClass::initialize(const MSRTTIClass *Parent,
                                 const CXXBaseSpecifier *Specifier) {
  Flags = HasHierarchyDescriptor;
  if (!Parent) {
    VirtualRoot = nullptr;
    OffsetInVBase = 0;
  } else {
    if (Specifier->getAccessSpecifier() != AS_public)
      Flags |= IsPrivate | IsPrivateOnPath;
    if (Specifier->isVirtual()) {
      Flags |= IsVirtual;
      VirtualRoot = RD;
      OffsetInVBase = 0;
    } else {
      if (Parent->Flags & IsPrivateOnPath)
        Flags |= IsPrivateOnPath;
      VirtualRoot = Parent->VirtualRoot;
      OffsetInVBase = Parent->OffsetInVBase + RD->getASTContext()
          .getASTRecordLayout(Parent->RD).getBaseClassOffset(RD).getQuantity();
    }
  }
  NumBases = 0;
  MSRTTIClass *Child = getFirstChild();
  for (const CXXBaseSpecifier &Base : RD->bases()) {
    NumBases += Child->initialize(this, &Base) + 1;
    Child = getNextChild(Child);
  }
  return NumBases;
}

static llvm::GlobalValue::LinkageTypes getLinkageForRTTI(QualType Ty) {
  switch (Ty->getLinkage()) {
  case NoLinkage:
  case InternalLinkage:
  case UniqueExternalLinkage:
    return llvm::GlobalValue::InternalLinkage;

  case VisibleNoLinkage:
  case ExternalLinkage:
    return llvm::GlobalValue::LinkOnceODRLinkage;
  }
  llvm_unreachable("Invalid linkage!");
}

/// \brief An ephemeral helper class for building MS RTTI types.  It caches some
/// calls to the module and information about the most derived class in a
/// hierarchy.
struct MSRTTIBuilder {
  enum {
    HasBranchingHierarchy = 1,
    HasVirtualBranchingHierarchy = 2,
    HasAmbiguousBases = 4
  };

  MSRTTIBuilder(MicrosoftCXXABI &ABI, const CXXRecordDecl *RD)
      : CGM(ABI.CGM), Context(CGM.getContext()),
        VMContext(CGM.getLLVMContext()), Module(CGM.getModule()), RD(RD),
        Linkage(getLinkageForRTTI(CGM.getContext().getTagDeclType(RD))),
        ABI(ABI) {}

  llvm::GlobalVariable *getBaseClassDescriptor(const MSRTTIClass &Classes);
  llvm::GlobalVariable *
  getBaseClassArray(SmallVectorImpl<MSRTTIClass> &Classes);
  llvm::GlobalVariable *getClassHierarchyDescriptor();
  llvm::GlobalVariable *getCompleteObjectLocator(const VPtrInfo *Info);

  CodeGenModule &CGM;
  ASTContext &Context;
  llvm::LLVMContext &VMContext;
  llvm::Module &Module;
  const CXXRecordDecl *RD;
  llvm::GlobalVariable::LinkageTypes Linkage;
  MicrosoftCXXABI &ABI;
};

} // namespace

/// \brief Recursively serializes a class hierarchy in pre-order depth first
/// order.
static void serializeClassHierarchy(SmallVectorImpl<MSRTTIClass> &Classes,
                                    const CXXRecordDecl *RD) {
  Classes.push_back(MSRTTIClass(RD));
  for (const CXXBaseSpecifier &Base : RD->bases())
    serializeClassHierarchy(Classes, Base.getType()->getAsCXXRecordDecl());
}

/// \brief Find ambiguity among base classes.
static void
detectAmbiguousBases(SmallVectorImpl<MSRTTIClass> &Classes) {
  llvm::SmallPtrSet<const CXXRecordDecl *, 8> VirtualBases;
  llvm::SmallPtrSet<const CXXRecordDecl *, 8> UniqueBases;
  llvm::SmallPtrSet<const CXXRecordDecl *, 8> AmbiguousBases;
  for (MSRTTIClass *Class = &Classes.front(); Class <= &Classes.back();) {
    if ((Class->Flags & MSRTTIClass::IsVirtual) &&
        !VirtualBases.insert(Class->RD)) {
      Class = MSRTTIClass::getNextChild(Class);
      continue;
    }
    if (!UniqueBases.insert(Class->RD))
      AmbiguousBases.insert(Class->RD);
    Class++;
  }
  if (AmbiguousBases.empty())
    return;
  for (MSRTTIClass &Class : Classes)
    if (AmbiguousBases.count(Class.RD))
      Class.Flags |= MSRTTIClass::IsAmbiguous;
}

llvm::GlobalVariable *MSRTTIBuilder::getClassHierarchyDescriptor() {
  SmallString<256> MangledName;
  {
    llvm::raw_svector_ostream Out(MangledName);
    ABI.getMangleContext().mangleCXXRTTIClassHierarchyDescriptor(RD, Out);
  }

  // Check to see if we've already declared this ClassHierarchyDescriptor.
  if (auto CHD = Module.getNamedGlobal(MangledName))
    return CHD;

  // Serialize the class hierarchy and initialize the CHD Fields.
  SmallVector<MSRTTIClass, 8> Classes;
  serializeClassHierarchy(Classes, RD);
  Classes.front().initialize(/*Parent=*/nullptr, /*Specifier=*/nullptr);
  detectAmbiguousBases(Classes);
  int Flags = 0;
  for (auto Class : Classes) {
    if (Class.RD->getNumBases() > 1)
      Flags |= HasBranchingHierarchy;
    // Note: cl.exe does not calculate "HasAmbiguousBases" correctly.  We
    // believe the field isn't actually used.
    if (Class.Flags & MSRTTIClass::IsAmbiguous)
      Flags |= HasAmbiguousBases;
  }
  if ((Flags & HasBranchingHierarchy) && RD->getNumVBases() != 0)
    Flags |= HasVirtualBranchingHierarchy;
  // These gep indices are used to get the address of the first element of the
  // base class array.
  llvm::Value *GEPIndices[] = {llvm::ConstantInt::get(CGM.IntTy, 0),
                               llvm::ConstantInt::get(CGM.IntTy, 0)};

  // Forward-declare the class hierarchy descriptor
  auto Type = ABI.getClassHierarchyDescriptorType();
  auto CHD = new llvm::GlobalVariable(Module, Type, /*Constant=*/true, Linkage,
                                      /*Initializer=*/nullptr,
                                      MangledName.c_str());

  // Initialize the base class ClassHierarchyDescriptor.
  llvm::Constant *Fields[] = {
      llvm::ConstantInt::get(CGM.IntTy, 0), // Unknown
      llvm::ConstantInt::get(CGM.IntTy, Flags),
      llvm::ConstantInt::get(CGM.IntTy, Classes.size()),
      ABI.getImageRelativeConstant(llvm::ConstantExpr::getInBoundsGetElementPtr(
          getBaseClassArray(Classes),
          llvm::ArrayRef<llvm::Value *>(GEPIndices))),
  };
  CHD->setInitializer(llvm::ConstantStruct::get(Type, Fields));
  return CHD;
}

llvm::GlobalVariable *
MSRTTIBuilder::getBaseClassArray(SmallVectorImpl<MSRTTIClass> &Classes) {
  SmallString<256> MangledName;
  {
    llvm::raw_svector_ostream Out(MangledName);
    ABI.getMangleContext().mangleCXXRTTIBaseClassArray(RD, Out);
  }

  // Forward-declare the base class array.
  // cl.exe pads the base class array with 1 (in 32 bit mode) or 4 (in 64 bit
  // mode) bytes of padding.  We provide a pointer sized amount of padding by
  // adding +1 to Classes.size().  The sections have pointer alignment and are
  // marked pick-any so it shouldn't matter.
  llvm::Type *PtrType = ABI.getImageRelativeType(
      ABI.getBaseClassDescriptorType()->getPointerTo());
  auto *ArrType = llvm::ArrayType::get(PtrType, Classes.size() + 1);
  auto *BCA = new llvm::GlobalVariable(
      Module, ArrType,
      /*Constant=*/true, Linkage, /*Initializer=*/nullptr, MangledName.c_str());

  // Initialize the BaseClassArray.
  SmallVector<llvm::Constant *, 8> BaseClassArrayData;
  for (MSRTTIClass &Class : Classes)
    BaseClassArrayData.push_back(
        ABI.getImageRelativeConstant(getBaseClassDescriptor(Class)));
  BaseClassArrayData.push_back(llvm::Constant::getNullValue(PtrType));
  BCA->setInitializer(llvm::ConstantArray::get(ArrType, BaseClassArrayData));
  return BCA;
}

llvm::GlobalVariable *
MSRTTIBuilder::getBaseClassDescriptor(const MSRTTIClass &Class) {
  // Compute the fields for the BaseClassDescriptor.  They are computed up front
  // because they are mangled into the name of the object.
  uint32_t OffsetInVBTable = 0;
  int32_t VBPtrOffset = -1;
  if (Class.VirtualRoot) {
    auto &VTableContext = CGM.getMicrosoftVTableContext();
    OffsetInVBTable = VTableContext.getVBTableIndex(RD, Class.VirtualRoot) * 4;
    VBPtrOffset = Context.getASTRecordLayout(RD).getVBPtrOffset().getQuantity();
  }

  SmallString<256> MangledName;
  {
    llvm::raw_svector_ostream Out(MangledName);
    ABI.getMangleContext().mangleCXXRTTIBaseClassDescriptor(
        Class.RD, Class.OffsetInVBase, VBPtrOffset, OffsetInVBTable,
        Class.Flags, Out);
  }

  // Check to see if we've already declared this object.
  if (auto BCD = Module.getNamedGlobal(MangledName))
    return BCD;

  // Forward-declare the base class descriptor.
  auto Type = ABI.getBaseClassDescriptorType();
  auto BCD = new llvm::GlobalVariable(Module, Type, /*Constant=*/true, Linkage,
                                      /*Initializer=*/nullptr,
                                      MangledName.c_str());

  // Initialize the BaseClassDescriptor.
  llvm::Constant *Fields[] = {
      ABI.getImageRelativeConstant(
          ABI.getAddrOfRTTIDescriptor(Context.getTypeDeclType(Class.RD))),
      llvm::ConstantInt::get(CGM.IntTy, Class.NumBases),
      llvm::ConstantInt::get(CGM.IntTy, Class.OffsetInVBase),
      llvm::ConstantInt::get(CGM.IntTy, VBPtrOffset),
      llvm::ConstantInt::get(CGM.IntTy, OffsetInVBTable),
      llvm::ConstantInt::get(CGM.IntTy, Class.Flags),
      ABI.getImageRelativeConstant(
          MSRTTIBuilder(ABI, Class.RD).getClassHierarchyDescriptor()),
  };
  BCD->setInitializer(llvm::ConstantStruct::get(Type, Fields));
  return BCD;
}

llvm::GlobalVariable *
MSRTTIBuilder::getCompleteObjectLocator(const VPtrInfo *Info) {
  SmallString<256> MangledName;
  {
    llvm::raw_svector_ostream Out(MangledName);
    ABI.getMangleContext().mangleCXXRTTICompleteObjectLocator(RD, Info->MangledPath, Out);
  }

  // Check to see if we've already computed this complete object locator.
  if (auto COL = Module.getNamedGlobal(MangledName))
    return COL;

  // Compute the fields of the complete object locator.
  int OffsetToTop = Info->FullOffsetInMDC.getQuantity();
  int VFPtrOffset = 0;
  // The offset includes the vtordisp if one exists.
  if (const CXXRecordDecl *VBase = Info->getVBaseWithVPtr())
    if (Context.getASTRecordLayout(RD)
      .getVBaseOffsetsMap()
      .find(VBase)
      ->second.hasVtorDisp())
      VFPtrOffset = Info->NonVirtualOffset.getQuantity() + 4;

  // Forward-declare the complete object locator.
  llvm::StructType *Type = ABI.getCompleteObjectLocatorType();
  auto COL = new llvm::GlobalVariable(Module, Type, /*Constant=*/true, Linkage,
    /*Initializer=*/nullptr, MangledName.c_str());

  // Initialize the CompleteObjectLocator.
  llvm::Constant *Fields[] = {
      llvm::ConstantInt::get(CGM.IntTy, ABI.isImageRelative()),
      llvm::ConstantInt::get(CGM.IntTy, OffsetToTop),
      llvm::ConstantInt::get(CGM.IntTy, VFPtrOffset),
      ABI.getImageRelativeConstant(
          CGM.GetAddrOfRTTIDescriptor(Context.getTypeDeclType(RD))),
      ABI.getImageRelativeConstant(getClassHierarchyDescriptor()),
      ABI.getImageRelativeConstant(COL),
  };
  llvm::ArrayRef<llvm::Constant *> FieldsRef(Fields);
  if (!ABI.isImageRelative())
    FieldsRef = FieldsRef.drop_back();
  COL->setInitializer(llvm::ConstantStruct::get(Type, FieldsRef));
  return COL;
}

/// \brief Gets a TypeDescriptor.  Returns a llvm::Constant * rather than a
/// llvm::GlobalVariable * because different type descriptors have different
/// types, and need to be abstracted.  They are abstracting by casting the
/// address to an Int8PtrTy.
llvm::Constant *MicrosoftCXXABI::getAddrOfRTTIDescriptor(QualType Type) {
  SmallString<256> MangledName, TypeInfoString;
  {
    llvm::raw_svector_ostream Out(MangledName);
    getMangleContext().mangleCXXRTTI(Type, Out);
  }

  // Check to see if we've already declared this TypeDescriptor.
  if (llvm::GlobalVariable *GV = CGM.getModule().getNamedGlobal(MangledName))
    return llvm::ConstantExpr::getBitCast(GV, CGM.Int8PtrTy);

  // Compute the fields for the TypeDescriptor.
  {
    llvm::raw_svector_ostream Out(TypeInfoString);
    getMangleContext().mangleCXXRTTIName(Type, Out);
  }

  // Declare and initialize the TypeDescriptor.
  llvm::Constant *Fields[] = {
    getTypeInfoVTable(CGM),                        // VFPtr
    llvm::ConstantPointerNull::get(CGM.Int8PtrTy), // Runtime data
    llvm::ConstantDataArray::getString(CGM.getLLVMContext(), TypeInfoString)};
  llvm::StructType *TypeDescriptorType =
      getTypeDescriptorType(TypeInfoString);
  return llvm::ConstantExpr::getBitCast(
      new llvm::GlobalVariable(
          CGM.getModule(), TypeDescriptorType, /*Constant=*/false,
          getLinkageForRTTI(Type),
          llvm::ConstantStruct::get(TypeDescriptorType, Fields),
          MangledName.c_str()),
      CGM.Int8PtrTy);
}

/// \brief Gets or a creates a Microsoft CompleteObjectLocator.
llvm::GlobalVariable *
MicrosoftCXXABI::getMSCompleteObjectLocator(const CXXRecordDecl *RD,
                                            const VPtrInfo *Info) {
  return MSRTTIBuilder(*this, RD).getCompleteObjectLocator(Info);
}<|MERGE_RESOLUTION|>--- conflicted
+++ resolved
@@ -1981,19 +1981,7 @@
                                "member function in virtual base class");
       FirstField = llvm::Constant::getNullValue(CGM.VoidPtrTy);
     } else {
-<<<<<<< HEAD
-      SmallString<256> ThunkName;
-      CharUnits PointerWidth = getContext().toCharUnitsFromBits(
-          getContext().getTargetInfo().getPointerWidth(0));
-      uint64_t OffsetInVFTable = ML.Index * PointerWidth.getQuantity();
-      llvm::raw_svector_ostream Out(ThunkName);
-      getMangleContext().mangleVirtualMemPtrThunk(MD, OffsetInVFTable, Out);
-      Out.flush();
-
-      llvm::Function *Thunk = EmitVirtualMemPtrThunk(MD, ThunkName.str());
-=======
       llvm::Function *Thunk = EmitVirtualMemPtrThunk(MD, ML);
->>>>>>> cd7df602
       FirstField = llvm::ConstantExpr::getBitCast(Thunk, CGM.VoidPtrTy);
       // Include the vfptr adjustment if the method is in a non-primary vftable.
       NonVirtualBaseAdjustment += ML.VFPtrOffset;
