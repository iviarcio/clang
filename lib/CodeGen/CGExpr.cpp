//===--- CGExpr.cpp - Emit LLVM Code from Expressions ---------------------===//
//
//                     The LLVM Compiler Infrastructure
//
// This file is distributed under the University of Illinois Open Source
// License. See LICENSE.TXT for details.
//
//===----------------------------------------------------------------------===//
//
// This contains code to emit Expr nodes as LLVM code.
//
//===----------------------------------------------------------------------===//

#include "CodeGenFunction.h"
#include "CGCXXABI.h"
#include "CGCall.h"
#include "CGDebugInfo.h"
#include "CGObjCRuntime.h"
#include "CGRecordLayout.h"
#include "CodeGenModule.h"
#include "TargetInfo.h"
#include "clang/AST/ASTContext.h"
#include "clang/AST/DeclObjC.h"
#include "clang/AST/Attr.h"
#include "clang/Frontend/CodeGenOptions.h"
#include "llvm/ADT/Hashing.h"
#include "llvm/IR/DataLayout.h"
#include "llvm/IR/Intrinsics.h"
#include "llvm/IR/LLVMContext.h"
#include "llvm/IR/MDBuilder.h"
#include "llvm/Support/ConvertUTF.h"

using namespace clang;
using namespace CodeGen;

//===--------------------------------------------------------------------===//
//                        Miscellaneous Helper Methods
//===--------------------------------------------------------------------===//

llvm::Value *CodeGenFunction::EmitCastToVoidPtr(llvm::Value *value) {
  unsigned addressSpace =
    cast<llvm::PointerType>(value->getType())->getAddressSpace();

  llvm::PointerType *destType = Int8PtrTy;
  if (addressSpace)
    destType = llvm::Type::getInt8PtrTy(getLLVMContext(), addressSpace);

  if (value->getType() == destType) return value;
  return Builder.CreateBitCast(value, destType);
}

/// CreateTempAlloca - This creates a alloca and inserts it into the entry
/// block.
llvm::AllocaInst *CodeGenFunction::CreateTempAlloca(llvm::Type *Ty,
                                                    const Twine &Name) {
  if (!Builder.isNamePreserving())
    return new llvm::AllocaInst(Ty, nullptr, "", AllocaInsertPt);
  return new llvm::AllocaInst(Ty, nullptr, Name, AllocaInsertPt);
}

void CodeGenFunction::InitTempAlloca(llvm::AllocaInst *Var,
                                     llvm::Value *Init) {
  auto *Store = new llvm::StoreInst(Init, Var);
  llvm::BasicBlock *Block = AllocaInsertPt->getParent();
  Block->getInstList().insertAfter(&*AllocaInsertPt, Store);
}

llvm::AllocaInst *CodeGenFunction::CreateIRTemp(QualType Ty,
                                                const Twine &Name) {
  llvm::AllocaInst *Alloc = CreateTempAlloca(ConvertType(Ty), Name);
  // FIXME: Should we prefer the preferred type alignment here?
  CharUnits Align = getContext().getTypeAlignInChars(Ty);
  Alloc->setAlignment(Align.getQuantity());
  return Alloc;
}

llvm::AllocaInst *CodeGenFunction::CreateMemTemp(QualType Ty,
                                                 const Twine &Name) {
  llvm::AllocaInst *Alloc = CreateTempAlloca(ConvertTypeForMem(Ty), Name);
  // FIXME: Should we prefer the preferred type alignment here?
  CharUnits Align = getContext().getTypeAlignInChars(Ty);
  Alloc->setAlignment(Align.getQuantity());
  return Alloc;
}

/// EvaluateExprAsBool - Perform the usual unary conversions on the specified
/// expression and compare the result against zero, returning an Int1Ty value.
llvm::Value *CodeGenFunction::EvaluateExprAsBool(const Expr *E) {
  PGO.setCurrentStmt(E);
  if (const MemberPointerType *MPT = E->getType()->getAs<MemberPointerType>()) {
    llvm::Value *MemPtr = EmitScalarExpr(E);
    return CGM.getCXXABI().EmitMemberPointerIsNotNull(*this, MemPtr, MPT);
  }

  QualType BoolTy = getContext().BoolTy;
  if (!E->getType()->isAnyComplexType())
    return EmitScalarConversion(EmitScalarExpr(E), E->getType(), BoolTy);

  return EmitComplexToScalarConversion(EmitComplexExpr(E), E->getType(),BoolTy);
}

/// EmitIgnoredExpr - Emit code to compute the specified expression,
/// ignoring the result.
void CodeGenFunction::EmitIgnoredExpr(const Expr *E) {
  if (E->isRValue())
    return (void) EmitAnyExpr(E, AggValueSlot::ignored(), true);

  // Just emit it as an l-value and drop the result.
  EmitLValue(E);
}

/// EmitAnyExpr - Emit code to compute the specified expression which
/// can have any type.  The result is returned as an RValue struct.
/// If this is an aggregate expression, AggSlot indicates where the
/// result should be returned.
RValue CodeGenFunction::EmitAnyExpr(const Expr *E,
                                    AggValueSlot aggSlot,
                                    bool ignoreResult) {
  switch (getEvaluationKind(E->getType())) {
  case TEK_Scalar:
    return RValue::get(EmitScalarExpr(E, ignoreResult));
  case TEK_Complex:
    return RValue::getComplex(EmitComplexExpr(E, ignoreResult, ignoreResult));
  case TEK_Aggregate:
    if (!ignoreResult && aggSlot.isIgnored())
      aggSlot = CreateAggTemp(E->getType(), "agg-temp");
    EmitAggExpr(E, aggSlot);
    return aggSlot.asRValue();
  }
  llvm_unreachable("bad evaluation kind");
}

/// EmitAnyExprToTemp - Similary to EmitAnyExpr(), however, the result will
/// always be accessible even if no aggregate location is provided.
RValue CodeGenFunction::EmitAnyExprToTemp(const Expr *E) {
  AggValueSlot AggSlot = AggValueSlot::ignored();

  if (hasAggregateEvaluationKind(E->getType()))
    AggSlot = CreateAggTemp(E->getType(), "agg.tmp");
  return EmitAnyExpr(E, AggSlot);
}

/// EmitAnyExprToMem - Evaluate an expression into a given memory
/// location.
void CodeGenFunction::EmitAnyExprToMem(const Expr *E,
                                       llvm::Value *Location,
                                       Qualifiers Quals,
                                       bool IsInit) {
  // FIXME: This function should take an LValue as an argument.
  switch (getEvaluationKind(E->getType())) {
  case TEK_Complex:
    EmitComplexExprIntoLValue(E,
                         MakeNaturalAlignAddrLValue(Location, E->getType()),
                              /*isInit*/ false);
    return;

  case TEK_Aggregate: {
    CharUnits Alignment = getContext().getTypeAlignInChars(E->getType());
    EmitAggExpr(E, AggValueSlot::forAddr(Location, Alignment, Quals,
                                         AggValueSlot::IsDestructed_t(IsInit),
                                         AggValueSlot::DoesNotNeedGCBarriers,
                                         AggValueSlot::IsAliased_t(!IsInit)));
    return;
  }

  case TEK_Scalar: {
    RValue RV = RValue::get(EmitScalarExpr(E, /*Ignore*/ false));
    LValue LV = MakeAddrLValue(Location, E->getType());
    EmitStoreThroughLValue(RV, LV);
    return;
  }
  }
  llvm_unreachable("bad evaluation kind");
}

static void
pushTemporaryCleanup(CodeGenFunction &CGF, const MaterializeTemporaryExpr *M,
                     const Expr *E, llvm::Value *ReferenceTemporary) {
  // Objective-C++ ARC:
  //   If we are binding a reference to a temporary that has ownership, we
  //   need to perform retain/release operations on the temporary.
  //
  // FIXME: This should be looking at E, not M.
  if (CGF.getLangOpts().ObjCAutoRefCount &&
      M->getType()->isObjCLifetimeType()) {
    QualType ObjCARCReferenceLifetimeType = M->getType();
    switch (Qualifiers::ObjCLifetime Lifetime =
                ObjCARCReferenceLifetimeType.getObjCLifetime()) {
    case Qualifiers::OCL_None:
    case Qualifiers::OCL_ExplicitNone:
      // Carry on to normal cleanup handling.
      break;

    case Qualifiers::OCL_Autoreleasing:
      // Nothing to do; cleaned up by an autorelease pool.
      return;

    case Qualifiers::OCL_Strong:
    case Qualifiers::OCL_Weak:
      switch (StorageDuration Duration = M->getStorageDuration()) {
      case SD_Static:
        // Note: we intentionally do not register a cleanup to release
        // the object on program termination.
        return;

      case SD_Thread:
        // FIXME: We should probably register a cleanup in this case.
        return;

      case SD_Automatic:
      case SD_FullExpression:
        assert(!ObjCARCReferenceLifetimeType->isArrayType());
        CodeGenFunction::Destroyer *Destroy;
        CleanupKind CleanupKind;
        if (Lifetime == Qualifiers::OCL_Strong) {
          const ValueDecl *VD = M->getExtendingDecl();
          bool Precise =
              VD && isa<VarDecl>(VD) && VD->hasAttr<ObjCPreciseLifetimeAttr>();
          CleanupKind = CGF.getARCCleanupKind();
          Destroy = Precise ? &CodeGenFunction::destroyARCStrongPrecise
                            : &CodeGenFunction::destroyARCStrongImprecise;
        } else {
          // __weak objects always get EH cleanups; otherwise, exceptions
          // could cause really nasty crashes instead of mere leaks.
          CleanupKind = NormalAndEHCleanup;
          Destroy = &CodeGenFunction::destroyARCWeak;
        }
        if (Duration == SD_FullExpression)
          CGF.pushDestroy(CleanupKind, ReferenceTemporary,
                          ObjCARCReferenceLifetimeType, *Destroy,
                          CleanupKind & EHCleanup);
        else
          CGF.pushLifetimeExtendedDestroy(CleanupKind, ReferenceTemporary,
                                          ObjCARCReferenceLifetimeType,
                                          *Destroy, CleanupKind & EHCleanup);
        return;

      case SD_Dynamic:
        llvm_unreachable("temporary cannot have dynamic storage duration");
      }
      llvm_unreachable("unknown storage duration");
    }
  }

  CXXDestructorDecl *ReferenceTemporaryDtor = nullptr;
  if (const RecordType *RT =
          E->getType()->getBaseElementTypeUnsafe()->getAs<RecordType>()) {
    // Get the destructor for the reference temporary.
    auto *ClassDecl = cast<CXXRecordDecl>(RT->getDecl());
    if (!ClassDecl->hasTrivialDestructor())
      ReferenceTemporaryDtor = ClassDecl->getDestructor();
  }

  if (!ReferenceTemporaryDtor)
    return;

  // Call the destructor for the temporary.
  switch (M->getStorageDuration()) {
  case SD_Static:
  case SD_Thread: {
    llvm::Constant *CleanupFn;
    llvm::Constant *CleanupArg;
    if (E->getType()->isArrayType()) {
      CleanupFn = CodeGenFunction(CGF.CGM).generateDestroyHelper(
          cast<llvm::Constant>(ReferenceTemporary), E->getType(),
          CodeGenFunction::destroyCXXObject, CGF.getLangOpts().Exceptions,
          dyn_cast_or_null<VarDecl>(M->getExtendingDecl()));
      CleanupArg = llvm::Constant::getNullValue(CGF.Int8PtrTy);
    } else {
      CleanupFn =
        CGF.CGM.GetAddrOfCXXDestructor(ReferenceTemporaryDtor, Dtor_Complete);
      CleanupArg = cast<llvm::Constant>(ReferenceTemporary);
    }
    CGF.CGM.getCXXABI().registerGlobalDtor(
        CGF, *cast<VarDecl>(M->getExtendingDecl()), CleanupFn, CleanupArg);
    break;
  }

  case SD_FullExpression:
    CGF.pushDestroy(NormalAndEHCleanup, ReferenceTemporary, E->getType(),
                    CodeGenFunction::destroyCXXObject,
                    CGF.getLangOpts().Exceptions);
    break;

  case SD_Automatic:
    CGF.pushLifetimeExtendedDestroy(NormalAndEHCleanup,
                                    ReferenceTemporary, E->getType(),
                                    CodeGenFunction::destroyCXXObject,
                                    CGF.getLangOpts().Exceptions);
    break;

  case SD_Dynamic:
    llvm_unreachable("temporary cannot have dynamic storage duration");
  }
}

static llvm::Value *
createReferenceTemporary(CodeGenFunction &CGF,
                         const MaterializeTemporaryExpr *M, const Expr *Inner) {
  switch (M->getStorageDuration()) {
  case SD_FullExpression:
  case SD_Automatic:
    return CGF.CreateMemTemp(Inner->getType(), "ref.tmp");

  case SD_Thread:
  case SD_Static:
    return CGF.CGM.GetAddrOfGlobalTemporary(M, Inner);

  case SD_Dynamic:
    llvm_unreachable("temporary can't have dynamic storage duration");
  }
  llvm_unreachable("unknown storage duration");
}

LValue CodeGenFunction::EmitMaterializeTemporaryExpr(
                                           const MaterializeTemporaryExpr *M) {
  const Expr *E = M->GetTemporaryExpr();

  if (getLangOpts().ObjCAutoRefCount &&
      M->getType()->isObjCLifetimeType() &&
      M->getType().getObjCLifetime() != Qualifiers::OCL_None &&
      M->getType().getObjCLifetime() != Qualifiers::OCL_ExplicitNone) {
    // FIXME: Fold this into the general case below.
    llvm::Value *Object = createReferenceTemporary(*this, M, E);
    LValue RefTempDst = MakeAddrLValue(Object, M->getType());

    if (auto *Var = dyn_cast<llvm::GlobalVariable>(Object)) {
      // We should not have emitted the initializer for this temporary as a
      // constant.
      assert(!Var->hasInitializer());
      Var->setInitializer(CGM.EmitNullConstant(E->getType()));
    }

    EmitScalarInit(E, M->getExtendingDecl(), RefTempDst, false);

    pushTemporaryCleanup(*this, M, E, Object);
    return RefTempDst;
  }

  SmallVector<const Expr *, 2> CommaLHSs;
  SmallVector<SubobjectAdjustment, 2> Adjustments;
  E = E->skipRValueSubobjectAdjustments(CommaLHSs, Adjustments);

  for (unsigned I = 0, N = CommaLHSs.size(); I != N; ++I)
    EmitIgnoredExpr(CommaLHSs[I]);

  if (const auto *opaque = dyn_cast<OpaqueValueExpr>(E)) {
    if (opaque->getType()->isRecordType()) {
      assert(Adjustments.empty());
      return EmitOpaqueValueLValue(opaque);
    }
  }

  // Create and initialize the reference temporary.
  llvm::Value *Object = createReferenceTemporary(*this, M, E);
  if (auto *Var = dyn_cast<llvm::GlobalVariable>(Object)) {
    // If the temporary is a global and has a constant initializer, we may
    // have already initialized it.
    if (!Var->hasInitializer()) {
      Var->setInitializer(CGM.EmitNullConstant(E->getType()));
      EmitAnyExprToMem(E, Object, Qualifiers(), /*IsInit*/true);
    }
  } else {
    EmitAnyExprToMem(E, Object, Qualifiers(), /*IsInit*/true);
  }
  pushTemporaryCleanup(*this, M, E, Object);

  // Perform derived-to-base casts and/or field accesses, to get from the
  // temporary object we created (and, potentially, for which we extended
  // the lifetime) to the subobject we're binding the reference to.
  for (unsigned I = Adjustments.size(); I != 0; --I) {
    SubobjectAdjustment &Adjustment = Adjustments[I-1];
    switch (Adjustment.Kind) {
    case SubobjectAdjustment::DerivedToBaseAdjustment:
      Object =
          GetAddressOfBaseClass(Object, Adjustment.DerivedToBase.DerivedClass,
                                Adjustment.DerivedToBase.BasePath->path_begin(),
                                Adjustment.DerivedToBase.BasePath->path_end(),
                                /*NullCheckValue=*/ false);
      break;

    case SubobjectAdjustment::FieldAdjustment: {
      LValue LV = MakeAddrLValue(Object, E->getType());
      LV = EmitLValueForField(LV, Adjustment.Field);
      assert(LV.isSimple() &&
             "materialized temporary field is not a simple lvalue");
      Object = LV.getAddress();
      break;
    }

    case SubobjectAdjustment::MemberPointerAdjustment: {
      llvm::Value *Ptr = EmitScalarExpr(Adjustment.Ptr.RHS);
      Object = CGM.getCXXABI().EmitMemberDataPointerAddress(
          *this, E, Object, Ptr, Adjustment.Ptr.MPT);
      break;
    }
    }
  }

  return MakeAddrLValue(Object, M->getType());
}

RValue
CodeGenFunction::EmitReferenceBindingToExpr(const Expr *E) {
  // Emit the expression as an lvalue.
  LValue LV = EmitLValue(E);
  assert(LV.isSimple());
  llvm::Value *Value = LV.getAddress();

  if (sanitizePerformTypeCheck() && !E->getType()->isFunctionType()) {
    // C++11 [dcl.ref]p5 (as amended by core issue 453):
    //   If a glvalue to which a reference is directly bound designates neither
    //   an existing object or function of an appropriate type nor a region of
    //   storage of suitable size and alignment to contain an object of the
    //   reference's type, the behavior is undefined.
    QualType Ty = E->getType();
    EmitTypeCheck(TCK_ReferenceBinding, E->getExprLoc(), Value, Ty);
  }

  return RValue::get(Value);
}


/// getAccessedFieldNo - Given an encoded value and a result number, return the
/// input field number being accessed.
unsigned CodeGenFunction::getAccessedFieldNo(unsigned Idx,
                                             const llvm::Constant *Elts) {
  return cast<llvm::ConstantInt>(Elts->getAggregateElement(Idx))
      ->getZExtValue();
}

/// Emit the hash_16_bytes function from include/llvm/ADT/Hashing.h.
static llvm::Value *emitHash16Bytes(CGBuilderTy &Builder, llvm::Value *Low,
                                    llvm::Value *High) {
  llvm::Value *KMul = Builder.getInt64(0x9ddfea08eb382d69ULL);
  llvm::Value *K47 = Builder.getInt64(47);
  llvm::Value *A0 = Builder.CreateMul(Builder.CreateXor(Low, High), KMul);
  llvm::Value *A1 = Builder.CreateXor(Builder.CreateLShr(A0, K47), A0);
  llvm::Value *B0 = Builder.CreateMul(Builder.CreateXor(High, A1), KMul);
  llvm::Value *B1 = Builder.CreateXor(Builder.CreateLShr(B0, K47), B0);
  return Builder.CreateMul(B1, KMul);
}

bool CodeGenFunction::sanitizePerformTypeCheck() const {
  return SanOpts->Null | SanOpts->Alignment | SanOpts->ObjectSize |
         SanOpts->Vptr;
}

void CodeGenFunction::EmitTypeCheck(TypeCheckKind TCK, SourceLocation Loc,
                                    llvm::Value *Address,
                                    QualType Ty, CharUnits Alignment) {
  if (!sanitizePerformTypeCheck())
    return;

  // Don't check pointers outside the default address space. The null check
  // isn't correct, the object-size check isn't supported by LLVM, and we can't
  // communicate the addresses to the runtime handler for the vptr check.
  if (Address->getType()->getPointerAddressSpace())
    return;

  SanitizerScope SanScope(this);

  llvm::Value *Cond = nullptr;
  llvm::BasicBlock *Done = nullptr;

  if (SanOpts->Null || TCK == TCK_DowncastPointer) {
    // The glvalue must not be an empty glvalue.
    Cond = Builder.CreateICmpNE(
        Address, llvm::Constant::getNullValue(Address->getType()));

    if (TCK == TCK_DowncastPointer) {
      // When performing a pointer downcast, it's OK if the value is null.
      // Skip the remaining checks in that case.
      Done = createBasicBlock("null");
      llvm::BasicBlock *Rest = createBasicBlock("not.null");
      Builder.CreateCondBr(Cond, Rest, Done);
      EmitBlock(Rest);
      Cond = nullptr;
    }
  }

  if (SanOpts->ObjectSize && !Ty->isIncompleteType()) {
    uint64_t Size = getContext().getTypeSizeInChars(Ty).getQuantity();

    // The glvalue must refer to a large enough storage region.
    // FIXME: If Address Sanitizer is enabled, insert dynamic instrumentation
    //        to check this.
    // FIXME: Get object address space
    llvm::Type *Tys[2] = { IntPtrTy, Int8PtrTy };
    llvm::Value *F = CGM.getIntrinsic(llvm::Intrinsic::objectsize, Tys);
    llvm::Value *Min = Builder.getFalse();
    llvm::Value *CastAddr = Builder.CreateBitCast(Address, Int8PtrTy);
    llvm::Value *LargeEnough =
        Builder.CreateICmpUGE(Builder.CreateCall2(F, CastAddr, Min),
                              llvm::ConstantInt::get(IntPtrTy, Size));
    Cond = Cond ? Builder.CreateAnd(Cond, LargeEnough) : LargeEnough;
  }

  uint64_t AlignVal = 0;

  if (SanOpts->Alignment) {
    AlignVal = Alignment.getQuantity();
    if (!Ty->isIncompleteType() && !AlignVal)
      AlignVal = getContext().getTypeAlignInChars(Ty).getQuantity();

    // The glvalue must be suitably aligned.
    if (AlignVal) {
      llvm::Value *Align =
          Builder.CreateAnd(Builder.CreatePtrToInt(Address, IntPtrTy),
                            llvm::ConstantInt::get(IntPtrTy, AlignVal - 1));
      llvm::Value *Aligned =
        Builder.CreateICmpEQ(Align, llvm::ConstantInt::get(IntPtrTy, 0));
      Cond = Cond ? Builder.CreateAnd(Cond, Aligned) : Aligned;
    }
  }

  if (Cond) {
    llvm::Constant *StaticData[] = {
      EmitCheckSourceLocation(Loc),
      EmitCheckTypeDescriptor(Ty),
      llvm::ConstantInt::get(SizeTy, AlignVal),
      llvm::ConstantInt::get(Int8Ty, TCK)
    };
    EmitCheck(Cond, "type_mismatch", StaticData, Address, CRK_Recoverable);
  }

  // If possible, check that the vptr indicates that there is a subobject of
  // type Ty at offset zero within this object.
  //
  // C++11 [basic.life]p5,6:
  //   [For storage which does not refer to an object within its lifetime]
  //   The program has undefined behavior if:
  //    -- the [pointer or glvalue] is used to access a non-static data member
  //       or call a non-static member function
  CXXRecordDecl *RD = Ty->getAsCXXRecordDecl();
  if (SanOpts->Vptr &&
      (TCK == TCK_MemberAccess || TCK == TCK_MemberCall ||
       TCK == TCK_DowncastPointer || TCK == TCK_DowncastReference) &&
      RD && RD->hasDefinition() && RD->isDynamicClass()) {
    // Compute a hash of the mangled name of the type.
    //
    // FIXME: This is not guaranteed to be deterministic! Move to a
    //        fingerprinting mechanism once LLVM provides one. For the time
    //        being the implementation happens to be deterministic.
    SmallString<64> MangledName;
    llvm::raw_svector_ostream Out(MangledName);
    CGM.getCXXABI().getMangleContext().mangleCXXRTTI(Ty.getUnqualifiedType(),
                                                     Out);

    // Blacklist based on the mangled type.
    if (!CGM.getSanitizerBlacklist().isBlacklistedType(Out.str())) {
      llvm::hash_code TypeHash = hash_value(Out.str());

      // Load the vptr, and compute hash_16_bytes(TypeHash, vptr).
      llvm::Value *Low = llvm::ConstantInt::get(Int64Ty, TypeHash);
      llvm::Type *VPtrTy = llvm::PointerType::get(IntPtrTy, 0);
      llvm::Value *VPtrAddr = Builder.CreateBitCast(Address, VPtrTy);
      llvm::Value *VPtrVal = Builder.CreateLoad(VPtrAddr);
      llvm::Value *High = Builder.CreateZExt(VPtrVal, Int64Ty);

      llvm::Value *Hash = emitHash16Bytes(Builder, Low, High);
      Hash = Builder.CreateTrunc(Hash, IntPtrTy);

      // Look the hash up in our cache.
      const int CacheSize = 128;
      llvm::Type *HashTable = llvm::ArrayType::get(IntPtrTy, CacheSize);
      llvm::Value *Cache = CGM.CreateRuntimeVariable(HashTable,
                                                     "__ubsan_vptr_type_cache");
      llvm::Value *Slot = Builder.CreateAnd(Hash,
                                            llvm::ConstantInt::get(IntPtrTy,
                                                                   CacheSize-1));
      llvm::Value *Indices[] = { Builder.getInt32(0), Slot };
      llvm::Value *CacheVal =
        Builder.CreateLoad(Builder.CreateInBoundsGEP(Cache, Indices));

      // If the hash isn't in the cache, call a runtime handler to perform the
      // hard work of checking whether the vptr is for an object of the right
      // type. This will either fill in the cache and return, or produce a
      // diagnostic.
      llvm::Constant *StaticData[] = {
        EmitCheckSourceLocation(Loc),
        EmitCheckTypeDescriptor(Ty),
        CGM.GetAddrOfRTTIDescriptor(Ty.getUnqualifiedType()),
        llvm::ConstantInt::get(Int8Ty, TCK)
      };
      llvm::Value *DynamicData[] = { Address, Hash };
      EmitCheck(Builder.CreateICmpEQ(CacheVal, Hash),
                "dynamic_type_cache_miss", StaticData, DynamicData,
                CRK_AlwaysRecoverable);
    }
  }

  if (Done) {
    Builder.CreateBr(Done);
    EmitBlock(Done);
  }
}

/// Determine whether this expression refers to a flexible array member in a
/// struct. We disable array bounds checks for such members.
static bool isFlexibleArrayMemberExpr(const Expr *E) {
  // For compatibility with existing code, we treat arrays of length 0 or
  // 1 as flexible array members.
  const ArrayType *AT = E->getType()->castAsArrayTypeUnsafe();
  if (const auto *CAT = dyn_cast<ConstantArrayType>(AT)) {
    if (CAT->getSize().ugt(1))
      return false;
  } else if (!isa<IncompleteArrayType>(AT))
    return false;

  E = E->IgnoreParens();

  // A flexible array member must be the last member in the class.
  if (const auto *ME = dyn_cast<MemberExpr>(E)) {
    // FIXME: If the base type of the member expr is not FD->getParent(),
    // this should not be treated as a flexible array member access.
    if (const auto *FD = dyn_cast<FieldDecl>(ME->getMemberDecl())) {
      RecordDecl::field_iterator FI(
          DeclContext::decl_iterator(const_cast<FieldDecl *>(FD)));
      return ++FI == FD->getParent()->field_end();
    }
  }

  return false;
}

/// If Base is known to point to the start of an array, return the length of
/// that array. Return 0 if the length cannot be determined.
static llvm::Value *getArrayIndexingBound(
    CodeGenFunction &CGF, const Expr *Base, QualType &IndexedType) {
  // For the vector indexing extension, the bound is the number of elements.
  if (const VectorType *VT = Base->getType()->getAs<VectorType>()) {
    IndexedType = Base->getType();
    return CGF.Builder.getInt32(VT->getNumElements());
  }

  Base = Base->IgnoreParens();

  if (const auto *CE = dyn_cast<CastExpr>(Base)) {
    if (CE->getCastKind() == CK_ArrayToPointerDecay &&
        !isFlexibleArrayMemberExpr(CE->getSubExpr())) {
      IndexedType = CE->getSubExpr()->getType();
      const ArrayType *AT = IndexedType->castAsArrayTypeUnsafe();
      if (const auto *CAT = dyn_cast<ConstantArrayType>(AT))
        return CGF.Builder.getInt(CAT->getSize());
      else if (const auto *VAT = dyn_cast<VariableArrayType>(AT))
        return CGF.getVLASize(VAT).first;
    }
  }

  return nullptr;
}

void CodeGenFunction::EmitBoundsCheck(const Expr *E, const Expr *Base,
                                      llvm::Value *Index, QualType IndexType,
                                      bool Accessed) {
  assert(SanOpts->ArrayBounds &&
         "should not be called unless adding bounds checks");
  SanitizerScope SanScope(this);

  QualType IndexedType;
  llvm::Value *Bound = getArrayIndexingBound(*this, Base, IndexedType);
  if (!Bound)
    return;

  bool IndexSigned = IndexType->isSignedIntegerOrEnumerationType();
  llvm::Value *IndexVal = Builder.CreateIntCast(Index, SizeTy, IndexSigned);
  llvm::Value *BoundVal = Builder.CreateIntCast(Bound, SizeTy, false);

  llvm::Constant *StaticData[] = {
    EmitCheckSourceLocation(E->getExprLoc()),
    EmitCheckTypeDescriptor(IndexedType),
    EmitCheckTypeDescriptor(IndexType)
  };
  llvm::Value *Check = Accessed ? Builder.CreateICmpULT(IndexVal, BoundVal)
                                : Builder.CreateICmpULE(IndexVal, BoundVal);
  EmitCheck(Check, "out_of_bounds", StaticData, Index, CRK_Recoverable);
}


CodeGenFunction::ComplexPairTy CodeGenFunction::
EmitComplexPrePostIncDec(const UnaryOperator *E, LValue LV,
                         bool isInc, bool isPre) {
  ComplexPairTy InVal = EmitLoadOfComplex(LV, E->getExprLoc());

  llvm::Value *NextVal;
  if (isa<llvm::IntegerType>(InVal.first->getType())) {
    uint64_t AmountVal = isInc ? 1 : -1;
    NextVal = llvm::ConstantInt::get(InVal.first->getType(), AmountVal, true);

    // Add the inc/dec to the real part.
    NextVal = Builder.CreateAdd(InVal.first, NextVal, isInc ? "inc" : "dec");
  } else {
    QualType ElemTy = E->getType()->getAs<ComplexType>()->getElementType();
    llvm::APFloat FVal(getContext().getFloatTypeSemantics(ElemTy), 1);
    if (!isInc)
      FVal.changeSign();
    NextVal = llvm::ConstantFP::get(getLLVMContext(), FVal);

    // Add the inc/dec to the real part.
    NextVal = Builder.CreateFAdd(InVal.first, NextVal, isInc ? "inc" : "dec");
  }

  ComplexPairTy IncVal(NextVal, InVal.second);

  // Store the updated result through the lvalue.
  EmitStoreOfComplex(IncVal, LV, /*init*/ false);

  // If this is a postinc, return the value read from memory, otherwise use the
  // updated value.
  return isPre ? IncVal : InVal;
}


//===----------------------------------------------------------------------===//
//                         LValue Expression Emission
//===----------------------------------------------------------------------===//

RValue CodeGenFunction::GetUndefRValue(QualType Ty) {
  if (Ty->isVoidType())
    return RValue::get(nullptr);

  switch (getEvaluationKind(Ty)) {
  case TEK_Complex: {
    llvm::Type *EltTy =
      ConvertType(Ty->castAs<ComplexType>()->getElementType());
    llvm::Value *U = llvm::UndefValue::get(EltTy);
    return RValue::getComplex(std::make_pair(U, U));
  }

  // If this is a use of an undefined aggregate type, the aggregate must have an
  // identifiable address.  Just because the contents of the value are undefined
  // doesn't mean that the address can't be taken and compared.
  case TEK_Aggregate: {
    llvm::Value *DestPtr = CreateMemTemp(Ty, "undef.agg.tmp");
    return RValue::getAggregate(DestPtr);
  }

  case TEK_Scalar:
    return RValue::get(llvm::UndefValue::get(ConvertType(Ty)));
  }
  llvm_unreachable("bad evaluation kind");
}

RValue CodeGenFunction::EmitUnsupportedRValue(const Expr *E,
                                              const char *Name) {
  ErrorUnsupported(E, Name);
  return GetUndefRValue(E->getType());
}

LValue CodeGenFunction::EmitUnsupportedLValue(const Expr *E,
                                              const char *Name) {
  ErrorUnsupported(E, Name);
  llvm::Type *Ty = llvm::PointerType::getUnqual(ConvertType(E->getType()));
  return MakeAddrLValue(llvm::UndefValue::get(Ty), E->getType());
}

LValue CodeGenFunction::EmitCheckedLValue(const Expr *E, TypeCheckKind TCK) {
  LValue LV;
  if (SanOpts->ArrayBounds && isa<ArraySubscriptExpr>(E))
    LV = EmitArraySubscriptExpr(cast<ArraySubscriptExpr>(E), /*Accessed*/true);
  else
    LV = EmitLValue(E);
  if (!isa<DeclRefExpr>(E) && !LV.isBitField() && LV.isSimple())
    EmitTypeCheck(TCK, E->getExprLoc(), LV.getAddress(),
                  E->getType(), LV.getAlignment());
  return LV;
}

/// EmitLValue - Emit code to compute a designator that specifies the location
/// of the expression.
///
/// This can return one of two things: a simple address or a bitfield reference.
/// In either case, the LLVM Value* in the LValue structure is guaranteed to be
/// an LLVM pointer type.
///
/// If this returns a bitfield reference, nothing about the pointee type of the
/// LLVM value is known: For example, it may not be a pointer to an integer.
///
/// If this returns a normal address, and if the lvalue's C type is fixed size,
/// this method guarantees that the returned pointer type will point to an LLVM
/// type of the same size of the lvalue's type.  If the lvalue has a variable
/// length type, this is not possible.
///
LValue CodeGenFunction::EmitLValue(const Expr *E) {
  switch (E->getStmtClass()) {
  default: return EmitUnsupportedLValue(E, "l-value expression");

  case Expr::ObjCPropertyRefExprClass:
    llvm_unreachable("cannot emit a property reference directly");

  case Expr::ObjCSelectorExprClass:
    return EmitObjCSelectorLValue(cast<ObjCSelectorExpr>(E));
  case Expr::ObjCIsaExprClass:
    return EmitObjCIsaExpr(cast<ObjCIsaExpr>(E));
  case Expr::BinaryOperatorClass:
    return EmitBinaryOperatorLValue(cast<BinaryOperator>(E));
  case Expr::CompoundAssignOperatorClass:
    if (!E->getType()->isAnyComplexType())
      return EmitCompoundAssignmentLValue(cast<CompoundAssignOperator>(E));
    return EmitComplexCompoundAssignmentLValue(cast<CompoundAssignOperator>(E));
  case Expr::CallExprClass:
  case Expr::CXXMemberCallExprClass:
  case Expr::CXXOperatorCallExprClass:
  case Expr::UserDefinedLiteralClass:
    return EmitCallExprLValue(cast<CallExpr>(E));
  case Expr::VAArgExprClass:
    return EmitVAArgExprLValue(cast<VAArgExpr>(E));
  case Expr::DeclRefExprClass:
    return EmitDeclRefLValue(cast<DeclRefExpr>(E));
  case Expr::ParenExprClass:
    return EmitLValue(cast<ParenExpr>(E)->getSubExpr());
  case Expr::GenericSelectionExprClass:
    return EmitLValue(cast<GenericSelectionExpr>(E)->getResultExpr());
  case Expr::PredefinedExprClass:
    return EmitPredefinedLValue(cast<PredefinedExpr>(E));
  case Expr::StringLiteralClass:
    return EmitStringLiteralLValue(cast<StringLiteral>(E));
  case Expr::ObjCEncodeExprClass:
    return EmitObjCEncodeExprLValue(cast<ObjCEncodeExpr>(E));
  case Expr::PseudoObjectExprClass:
    return EmitPseudoObjectLValue(cast<PseudoObjectExpr>(E));
  case Expr::InitListExprClass:
    return EmitInitListLValue(cast<InitListExpr>(E));
  case Expr::CXXTemporaryObjectExprClass:
  case Expr::CXXConstructExprClass:
    return EmitCXXConstructLValue(cast<CXXConstructExpr>(E));
  case Expr::CXXBindTemporaryExprClass:
    return EmitCXXBindTemporaryLValue(cast<CXXBindTemporaryExpr>(E));
  case Expr::CXXUuidofExprClass:
    return EmitCXXUuidofLValue(cast<CXXUuidofExpr>(E));
  case Expr::LambdaExprClass:
    return EmitLambdaLValue(cast<LambdaExpr>(E));

  case Expr::ExprWithCleanupsClass: {
    const auto *cleanups = cast<ExprWithCleanups>(E);
    enterFullExpression(cleanups);
    RunCleanupsScope Scope(*this);
    return EmitLValue(cleanups->getSubExpr());
  }

  case Expr::CXXDefaultArgExprClass:
    return EmitLValue(cast<CXXDefaultArgExpr>(E)->getExpr());
  case Expr::CXXDefaultInitExprClass: {
    CXXDefaultInitExprScope Scope(*this);
    return EmitLValue(cast<CXXDefaultInitExpr>(E)->getExpr());
  }
  case Expr::CXXTypeidExprClass:
    return EmitCXXTypeidLValue(cast<CXXTypeidExpr>(E));

  case Expr::ObjCMessageExprClass:
    return EmitObjCMessageExprLValue(cast<ObjCMessageExpr>(E));
  case Expr::ObjCIvarRefExprClass:
    return EmitObjCIvarRefLValue(cast<ObjCIvarRefExpr>(E));
  case Expr::StmtExprClass:
    return EmitStmtExprLValue(cast<StmtExpr>(E));
  case Expr::UnaryOperatorClass:
    return EmitUnaryOpLValue(cast<UnaryOperator>(E));
  case Expr::ArraySubscriptExprClass:
    return EmitArraySubscriptExpr(cast<ArraySubscriptExpr>(E));
  case Expr::ExtVectorElementExprClass:
    return EmitExtVectorElementExpr(cast<ExtVectorElementExpr>(E));
  case Expr::MemberExprClass:
    return EmitMemberExpr(cast<MemberExpr>(E));
  case Expr::CompoundLiteralExprClass:
    return EmitCompoundLiteralLValue(cast<CompoundLiteralExpr>(E));
  case Expr::ConditionalOperatorClass:
    return EmitConditionalOperatorLValue(cast<ConditionalOperator>(E));
  case Expr::BinaryConditionalOperatorClass:
    return EmitConditionalOperatorLValue(cast<BinaryConditionalOperator>(E));
  case Expr::ChooseExprClass:
    return EmitLValue(cast<ChooseExpr>(E)->getChosenSubExpr());
  case Expr::OpaqueValueExprClass:
    return EmitOpaqueValueLValue(cast<OpaqueValueExpr>(E));
  case Expr::SubstNonTypeTemplateParmExprClass:
    return EmitLValue(cast<SubstNonTypeTemplateParmExpr>(E)->getReplacement());
  case Expr::ImplicitCastExprClass:
  case Expr::CStyleCastExprClass:
  case Expr::CXXFunctionalCastExprClass:
  case Expr::CXXStaticCastExprClass:
  case Expr::CXXDynamicCastExprClass:
  case Expr::CXXReinterpretCastExprClass:
  case Expr::CXXConstCastExprClass:
  case Expr::ObjCBridgedCastExprClass:
    return EmitCastLValue(cast<CastExpr>(E));

  case Expr::MaterializeTemporaryExprClass:
    return EmitMaterializeTemporaryExpr(cast<MaterializeTemporaryExpr>(E));
  }
}

/// Given an object of the given canonical type, can we safely copy a
/// value out of it based on its initializer?
static bool isConstantEmittableObjectType(QualType type) {
  assert(type.isCanonical());
  assert(!type->isReferenceType());

  // Must be const-qualified but non-volatile.
  Qualifiers qs = type.getLocalQualifiers();
  if (!qs.hasConst() || qs.hasVolatile()) return false;

  // Otherwise, all object types satisfy this except C++ classes with
  // mutable subobjects or non-trivial copy/destroy behavior.
  if (const auto *RT = dyn_cast<RecordType>(type))
    if (const auto *RD = dyn_cast<CXXRecordDecl>(RT->getDecl()))
      if (RD->hasMutableFields() || !RD->isTrivial())
        return false;

  return true;
}

/// Can we constant-emit a load of a reference to a variable of the
/// given type?  This is different from predicates like
/// Decl::isUsableInConstantExpressions because we do want it to apply
/// in situations that don't necessarily satisfy the language's rules
/// for this (e.g. C++'s ODR-use rules).  For example, we want to able
/// to do this with const float variables even if those variables
/// aren't marked 'constexpr'.
enum ConstantEmissionKind {
  CEK_None,
  CEK_AsReferenceOnly,
  CEK_AsValueOrReference,
  CEK_AsValueOnly
};
static ConstantEmissionKind checkVarTypeForConstantEmission(QualType type) {
  type = type.getCanonicalType();
  if (const auto *ref = dyn_cast<ReferenceType>(type)) {
    if (isConstantEmittableObjectType(ref->getPointeeType()))
      return CEK_AsValueOrReference;
    return CEK_AsReferenceOnly;
  }
  if (isConstantEmittableObjectType(type))
    return CEK_AsValueOnly;
  return CEK_None;
}

/// Try to emit a reference to the given value without producing it as
/// an l-value.  This is actually more than an optimization: we can't
/// produce an l-value for variables that we never actually captured
/// in a block or lambda, which means const int variables or constexpr
/// literals or similar.
CodeGenFunction::ConstantEmission
CodeGenFunction::tryEmitAsConstant(DeclRefExpr *refExpr) {
  ValueDecl *value = refExpr->getDecl();

  // The value needs to be an enum constant or a constant variable.
  ConstantEmissionKind CEK;
  if (isa<ParmVarDecl>(value)) {
    CEK = CEK_None;
  } else if (auto *var = dyn_cast<VarDecl>(value)) {
    CEK = checkVarTypeForConstantEmission(var->getType());
  } else if (isa<EnumConstantDecl>(value)) {
    CEK = CEK_AsValueOnly;
  } else {
    CEK = CEK_None;
  }
  if (CEK == CEK_None) return ConstantEmission();

  Expr::EvalResult result;
  bool resultIsReference;
  QualType resultType;

  // It's best to evaluate all the way as an r-value if that's permitted.
  if (CEK != CEK_AsReferenceOnly &&
      refExpr->EvaluateAsRValue(result, getContext())) {
    resultIsReference = false;
    resultType = refExpr->getType();

  // Otherwise, try to evaluate as an l-value.
  } else if (CEK != CEK_AsValueOnly &&
             refExpr->EvaluateAsLValue(result, getContext())) {
    resultIsReference = true;
    resultType = value->getType();

  // Failure.
  } else {
    return ConstantEmission();
  }

  // In any case, if the initializer has side-effects, abandon ship.
  if (result.HasSideEffects)
    return ConstantEmission();

  // Emit as a constant.
  llvm::Constant *C = CGM.EmitConstantValue(result.Val, resultType, this);

  // Make sure we emit a debug reference to the global variable.
  // This should probably fire even for
  if (isa<VarDecl>(value)) {
    if (!getContext().DeclMustBeEmitted(cast<VarDecl>(value)))
      EmitDeclRefExprDbgValue(refExpr, C);
  } else {
    assert(isa<EnumConstantDecl>(value));
    EmitDeclRefExprDbgValue(refExpr, C);
  }

  // If we emitted a reference constant, we need to dereference that.
  if (resultIsReference)
    return ConstantEmission::forReference(C);

  return ConstantEmission::forValue(C);
}

llvm::Value *CodeGenFunction::EmitLoadOfScalar(LValue lvalue,
                                               SourceLocation Loc) {
  return EmitLoadOfScalar(lvalue.getAddress(), lvalue.isVolatile(),
                          lvalue.getAlignment().getQuantity(),
                          lvalue.getType(), Loc, lvalue.getTBAAInfo(),
                          lvalue.getTBAABaseType(), lvalue.getTBAAOffset());
}

static bool hasBooleanRepresentation(QualType Ty) {
  if (Ty->isBooleanType())
    return true;

  if (const EnumType *ET = Ty->getAs<EnumType>())
    return ET->getDecl()->getIntegerType()->isBooleanType();

  if (const AtomicType *AT = Ty->getAs<AtomicType>())
    return hasBooleanRepresentation(AT->getValueType());

  return false;
}

static bool getRangeForType(CodeGenFunction &CGF, QualType Ty,
                            llvm::APInt &Min, llvm::APInt &End,
                            bool StrictEnums) {
  const EnumType *ET = Ty->getAs<EnumType>();
  bool IsRegularCPlusPlusEnum = CGF.getLangOpts().CPlusPlus && StrictEnums &&
                                ET && !ET->getDecl()->isFixed();
  bool IsBool = hasBooleanRepresentation(Ty);
  if (!IsBool && !IsRegularCPlusPlusEnum)
    return false;

  if (IsBool) {
    Min = llvm::APInt(CGF.getContext().getTypeSize(Ty), 0);
    End = llvm::APInt(CGF.getContext().getTypeSize(Ty), 2);
  } else {
    const EnumDecl *ED = ET->getDecl();
    llvm::Type *LTy = CGF.ConvertTypeForMem(ED->getIntegerType());
    unsigned Bitwidth = LTy->getScalarSizeInBits();
    unsigned NumNegativeBits = ED->getNumNegativeBits();
    unsigned NumPositiveBits = ED->getNumPositiveBits();

    if (NumNegativeBits) {
      unsigned NumBits = std::max(NumNegativeBits, NumPositiveBits + 1);
      assert(NumBits <= Bitwidth);
      End = llvm::APInt(Bitwidth, 1) << (NumBits - 1);
      Min = -End;
    } else {
      assert(NumPositiveBits <= Bitwidth);
      End = llvm::APInt(Bitwidth, 1) << NumPositiveBits;
      Min = llvm::APInt(Bitwidth, 0);
    }
  }
  return true;
}

llvm::MDNode *CodeGenFunction::getRangeForLoadFromType(QualType Ty) {
  llvm::APInt Min, End;
  if (!getRangeForType(*this, Ty, Min, End,
                       CGM.getCodeGenOpts().StrictEnums))
    return nullptr;

  llvm::MDBuilder MDHelper(getLLVMContext());
  return MDHelper.createRange(Min, End);
}

llvm::Value *CodeGenFunction::EmitLoadOfScalar(llvm::Value *Addr, bool Volatile,
                                               unsigned Alignment, QualType Ty,
                                               SourceLocation Loc,
                                               llvm::MDNode *TBAAInfo,
                                               QualType TBAABaseType,
                                               uint64_t TBAAOffset) {
  // For better performance, handle vector loads differently.
  if (Ty->isVectorType()) {
    llvm::Value *V;
    const llvm::Type *EltTy =
    cast<llvm::PointerType>(Addr->getType())->getElementType();

    const auto *VTy = cast<llvm::VectorType>(EltTy);

    // Handle vectors of size 3, like size 4 for better performance.
    if (VTy->getNumElements() == 3) {

      // Bitcast to vec4 type.
      llvm::VectorType *vec4Ty = llvm::VectorType::get(VTy->getElementType(),
                                                         4);
      llvm::PointerType *ptVec4Ty =
      llvm::PointerType::get(vec4Ty,
                             (cast<llvm::PointerType>(
                                      Addr->getType()))->getAddressSpace());
      llvm::Value *Cast = Builder.CreateBitCast(Addr, ptVec4Ty,
                                                "castToVec4");
      // Now load value.
      llvm::Value *LoadVal = Builder.CreateLoad(Cast, Volatile, "loadVec4");

      // Shuffle vector to get vec3.
      llvm::Constant *Mask[] = {
        llvm::ConstantInt::get(llvm::Type::getInt32Ty(getLLVMContext()), 0),
        llvm::ConstantInt::get(llvm::Type::getInt32Ty(getLLVMContext()), 1),
        llvm::ConstantInt::get(llvm::Type::getInt32Ty(getLLVMContext()), 2)
      };

      llvm::Value *MaskV = llvm::ConstantVector::get(Mask);
      V = Builder.CreateShuffleVector(LoadVal,
                                      llvm::UndefValue::get(vec4Ty),
                                      MaskV, "extractVec");
      return EmitFromMemory(V, Ty);
    }
  }

  // Atomic operations have to be done on integral types.
  if (Ty->isAtomicType()) {
    LValue lvalue = LValue::MakeAddr(Addr, Ty,
                                     CharUnits::fromQuantity(Alignment),
                                     getContext(), TBAAInfo);
    return EmitAtomicLoad(lvalue, Loc).getScalarVal();
  }

  llvm::LoadInst *Load = Builder.CreateLoad(Addr);
  if (Volatile)
    Load->setVolatile(true);
  if (Alignment)
    Load->setAlignment(Alignment);
  if (TBAAInfo) {
    llvm::MDNode *TBAAPath = CGM.getTBAAStructTagInfo(TBAABaseType, TBAAInfo,
                                                      TBAAOffset);
    if (TBAAPath)
      CGM.DecorateInstruction(Load, TBAAPath, false/*ConvertTypeToTag*/);
  }

  if ((SanOpts->Bool && hasBooleanRepresentation(Ty)) ||
      (SanOpts->Enum && Ty->getAs<EnumType>())) {
    SanitizerScope SanScope(this);
    llvm::APInt Min, End;
    if (getRangeForType(*this, Ty, Min, End, true)) {
      --End;
      llvm::Value *Check;
      if (!Min)
        Check = Builder.CreateICmpULE(
          Load, llvm::ConstantInt::get(getLLVMContext(), End));
      else {
        llvm::Value *Upper = Builder.CreateICmpSLE(
          Load, llvm::ConstantInt::get(getLLVMContext(), End));
        llvm::Value *Lower = Builder.CreateICmpSGE(
          Load, llvm::ConstantInt::get(getLLVMContext(), Min));
        Check = Builder.CreateAnd(Upper, Lower);
      }
      llvm::Constant *StaticArgs[] = {
        EmitCheckSourceLocation(Loc),
        EmitCheckTypeDescriptor(Ty)
      };
      EmitCheck(Check, "load_invalid_value", StaticArgs, EmitCheckValue(Load),
                CRK_Recoverable);
    }
  } else if (CGM.getCodeGenOpts().OptimizationLevel > 0)
    if (llvm::MDNode *RangeInfo = getRangeForLoadFromType(Ty))
      Load->setMetadata(llvm::LLVMContext::MD_range, RangeInfo);

  return EmitFromMemory(Load, Ty);
}

llvm::Value *CodeGenFunction::EmitToMemory(llvm::Value *Value, QualType Ty) {
  // Bool has a different representation in memory than in registers.
  if (hasBooleanRepresentation(Ty)) {
    // This should really always be an i1, but sometimes it's already
    // an i8, and it's awkward to track those cases down.
    if (Value->getType()->isIntegerTy(1))
      return Builder.CreateZExt(Value, ConvertTypeForMem(Ty), "frombool");
    assert(Value->getType()->isIntegerTy(getContext().getTypeSize(Ty)) &&
           "wrong value rep of bool");
  }

  return Value;
}

llvm::Value *CodeGenFunction::EmitFromMemory(llvm::Value *Value, QualType Ty) {
  // Bool has a different representation in memory than in registers.
  if (hasBooleanRepresentation(Ty)) {
    assert(Value->getType()->isIntegerTy(getContext().getTypeSize(Ty)) &&
           "wrong value rep of bool");
    return Builder.CreateTrunc(Value, Builder.getInt1Ty(), "tobool");
  }

  return Value;
}

void CodeGenFunction::EmitStoreOfScalar(llvm::Value *Value, llvm::Value *Addr,
                                        bool Volatile, unsigned Alignment,
                                        QualType Ty, llvm::MDNode *TBAAInfo,
                                        bool isInit, QualType TBAABaseType,
                                        uint64_t TBAAOffset) {

  // Handle vectors differently to get better performance.
  if (Ty->isVectorType()) {
    llvm::Type *SrcTy = Value->getType();
    auto *VecTy = cast<llvm::VectorType>(SrcTy);
    // Handle vec3 special.
    if (VecTy->getNumElements() == 3) {
      llvm::LLVMContext &VMContext = getLLVMContext();

      // Our source is a vec3, do a shuffle vector to make it a vec4.
      SmallVector<llvm::Constant*, 4> Mask;
      Mask.push_back(llvm::ConstantInt::get(llvm::Type::getInt32Ty(VMContext),
                                            0));
      Mask.push_back(llvm::ConstantInt::get(llvm::Type::getInt32Ty(VMContext),
                                            1));
      Mask.push_back(llvm::ConstantInt::get(llvm::Type::getInt32Ty(VMContext),
                                            2));
      Mask.push_back(llvm::UndefValue::get(llvm::Type::getInt32Ty(VMContext)));

      llvm::Value *MaskV = llvm::ConstantVector::get(Mask);
      Value = Builder.CreateShuffleVector(Value,
                                          llvm::UndefValue::get(VecTy),
                                          MaskV, "extractVec");
      SrcTy = llvm::VectorType::get(VecTy->getElementType(), 4);
    }
    auto *DstPtr = cast<llvm::PointerType>(Addr->getType());
    if (DstPtr->getElementType() != SrcTy) {
      llvm::Type *MemTy =
      llvm::PointerType::get(SrcTy, DstPtr->getAddressSpace());
      Addr = Builder.CreateBitCast(Addr, MemTy, "storetmp");
    }
  }

  Value = EmitToMemory(Value, Ty);

  if (Ty->isAtomicType()) {
    EmitAtomicStore(RValue::get(Value),
                    LValue::MakeAddr(Addr, Ty,
                                     CharUnits::fromQuantity(Alignment),
                                     getContext(), TBAAInfo),
                    isInit);
    return;
  }

  llvm::StoreInst *Store = Builder.CreateStore(Value, Addr, Volatile);
  if (Alignment)
    Store->setAlignment(Alignment);
  if (TBAAInfo) {
    llvm::MDNode *TBAAPath = CGM.getTBAAStructTagInfo(TBAABaseType, TBAAInfo,
                                                      TBAAOffset);
    if (TBAAPath)
      CGM.DecorateInstruction(Store, TBAAPath, false/*ConvertTypeToTag*/);
  }
}

void CodeGenFunction::EmitStoreOfScalar(llvm::Value *value, LValue lvalue,
                                        bool isInit) {
  EmitStoreOfScalar(value, lvalue.getAddress(), lvalue.isVolatile(),
                    lvalue.getAlignment().getQuantity(), lvalue.getType(),
                    lvalue.getTBAAInfo(), isInit, lvalue.getTBAABaseType(),
                    lvalue.getTBAAOffset());
}

/// EmitLoadOfLValue - Given an expression that represents a value lvalue, this
/// method emits the address of the lvalue, then loads the result as an rvalue,
/// returning the rvalue.
RValue CodeGenFunction::EmitLoadOfLValue(LValue LV, SourceLocation Loc) {
  if (LV.isObjCWeak()) {
    // load of a __weak object.
    llvm::Value *AddrWeakObj = LV.getAddress();
    return RValue::get(CGM.getObjCRuntime().EmitObjCWeakRead(*this,
                                                             AddrWeakObj));
  }
  if (LV.getQuals().getObjCLifetime() == Qualifiers::OCL_Weak) {
    llvm::Value *Object = EmitARCLoadWeakRetained(LV.getAddress());
    Object = EmitObjCConsumeObject(LV.getType(), Object);
    return RValue::get(Object);
  }

  if (LV.isSimple()) {
    assert(!LV.getType()->isFunctionType());

    // Everything needs a load.
    return RValue::get(EmitLoadOfScalar(LV, Loc));
  }

  if (LV.isVectorElt()) {
    llvm::LoadInst *Load = Builder.CreateLoad(LV.getVectorAddr(),
                                              LV.isVolatileQualified());
    Load->setAlignment(LV.getAlignment().getQuantity());
    return RValue::get(Builder.CreateExtractElement(Load, LV.getVectorIdx(),
                                                    "vecext"));
  }

  // If this is a reference to a subset of the elements of a vector, either
  // shuffle the input or extract/insert them as appropriate.
  if (LV.isExtVectorElt())
    return EmitLoadOfExtVectorElementLValue(LV);

  // Global Register variables always invoke intrinsics
  if (LV.isGlobalReg())
    return EmitLoadOfGlobalRegLValue(LV);

  assert(LV.isBitField() && "Unknown LValue type!");
  return EmitLoadOfBitfieldLValue(LV);
}

RValue CodeGenFunction::EmitLoadOfBitfieldLValue(LValue LV) {
  const CGBitFieldInfo &Info = LV.getBitFieldInfo();

  // Get the output type.
  llvm::Type *ResLTy = ConvertType(LV.getType());

  llvm::Value *Ptr = LV.getBitFieldAddr();
  llvm::Value *Val = Builder.CreateLoad(Ptr, LV.isVolatileQualified(),
                                        "bf.load");
  cast<llvm::LoadInst>(Val)->setAlignment(Info.StorageAlignment);

  if (Info.IsSigned) {
    assert(static_cast<unsigned>(Info.Offset + Info.Size) <= Info.StorageSize);
    unsigned HighBits = Info.StorageSize - Info.Offset - Info.Size;
    if (HighBits)
      Val = Builder.CreateShl(Val, HighBits, "bf.shl");
    if (Info.Offset + HighBits)
      Val = Builder.CreateAShr(Val, Info.Offset + HighBits, "bf.ashr");
  } else {
    if (Info.Offset)
      Val = Builder.CreateLShr(Val, Info.Offset, "bf.lshr");
    if (static_cast<unsigned>(Info.Offset) + Info.Size < Info.StorageSize)
      Val = Builder.CreateAnd(Val, llvm::APInt::getLowBitsSet(Info.StorageSize,
                                                              Info.Size),
                              "bf.clear");
  }
  Val = Builder.CreateIntCast(Val, ResLTy, Info.IsSigned, "bf.cast");

  return RValue::get(Val);
}

// If this is a reference to a subset of the elements of a vector, create an
// appropriate shufflevector.
RValue CodeGenFunction::EmitLoadOfExtVectorElementLValue(LValue LV) {
  llvm::LoadInst *Load = Builder.CreateLoad(LV.getExtVectorAddr(),
                                            LV.isVolatileQualified());
  Load->setAlignment(LV.getAlignment().getQuantity());
  llvm::Value *Vec = Load;

  const llvm::Constant *Elts = LV.getExtVectorElts();

  // If the result of the expression is a non-vector type, we must be extracting
  // a single element.  Just codegen as an extractelement.
  const VectorType *ExprVT = LV.getType()->getAs<VectorType>();
  if (!ExprVT) {
    unsigned InIdx = getAccessedFieldNo(0, Elts);
    llvm::Value *Elt = llvm::ConstantInt::get(SizeTy, InIdx);
    return RValue::get(Builder.CreateExtractElement(Vec, Elt));
  }

  // Always use shuffle vector to try to retain the original program structure
  unsigned NumResultElts = ExprVT->getNumElements();

  SmallVector<llvm::Constant*, 4> Mask;
  for (unsigned i = 0; i != NumResultElts; ++i)
    Mask.push_back(Builder.getInt32(getAccessedFieldNo(i, Elts)));

  llvm::Value *MaskV = llvm::ConstantVector::get(Mask);
  Vec = Builder.CreateShuffleVector(Vec, llvm::UndefValue::get(Vec->getType()),
                                    MaskV);
  return RValue::get(Vec);
}

/// @brief Load of global gamed gegisters are always calls to intrinsics.
RValue CodeGenFunction::EmitLoadOfGlobalRegLValue(LValue LV) {
  assert((LV.getType()->isIntegerType() || LV.getType()->isPointerType()) &&
         "Bad type for register variable");
  llvm::MDNode *RegName = dyn_cast<llvm::MDNode>(LV.getGlobalReg());
  assert(RegName && "Register LValue is not metadata");

  // We accept integer and pointer types only
  llvm::Type *OrigTy = CGM.getTypes().ConvertType(LV.getType());
  llvm::Type *Ty = OrigTy;
  if (OrigTy->isPointerTy())
    Ty = CGM.getTypes().getDataLayout().getIntPtrType(OrigTy);
  llvm::Type *Types[] = { Ty };

  llvm::Value *F = CGM.getIntrinsic(llvm::Intrinsic::read_register, Types);
  llvm::Value *Call = Builder.CreateCall(F, RegName);
  if (OrigTy->isPointerTy())
    Call = Builder.CreateIntToPtr(Call, OrigTy);
  return RValue::get(Call);
}


/// EmitStoreThroughLValue - Store the specified rvalue into the specified
/// lvalue, where both are guaranteed to the have the same type, and that type
/// is 'Ty'.
void CodeGenFunction::EmitStoreThroughLValue(RValue Src, LValue Dst,
                                             bool isInit) {
  if (!Dst.isSimple()) {
    if (Dst.isVectorElt()) {
      // Read/modify/write the vector, inserting the new element.
      llvm::LoadInst *Load = Builder.CreateLoad(Dst.getVectorAddr(),
                                                Dst.isVolatileQualified());
      Load->setAlignment(Dst.getAlignment().getQuantity());
      llvm::Value *Vec = Load;
      Vec = Builder.CreateInsertElement(Vec, Src.getScalarVal(),
                                        Dst.getVectorIdx(), "vecins");
      llvm::StoreInst *Store = Builder.CreateStore(Vec, Dst.getVectorAddr(),
                                                   Dst.isVolatileQualified());
      Store->setAlignment(Dst.getAlignment().getQuantity());
      return;
    }

    // If this is an update of extended vector elements, insert them as
    // appropriate.
    if (Dst.isExtVectorElt())
      return EmitStoreThroughExtVectorComponentLValue(Src, Dst);

    if (Dst.isGlobalReg())
      return EmitStoreThroughGlobalRegLValue(Src, Dst);

    assert(Dst.isBitField() && "Unknown LValue type");
    return EmitStoreThroughBitfieldLValue(Src, Dst);
  }

  // There's special magic for assigning into an ARC-qualified l-value.
  if (Qualifiers::ObjCLifetime Lifetime = Dst.getQuals().getObjCLifetime()) {
    switch (Lifetime) {
    case Qualifiers::OCL_None:
      llvm_unreachable("present but none");

    case Qualifiers::OCL_ExplicitNone:
      // nothing special
      break;

    case Qualifiers::OCL_Strong:
      EmitARCStoreStrong(Dst, Src.getScalarVal(), /*ignore*/ true);
      return;

    case Qualifiers::OCL_Weak:
      EmitARCStoreWeak(Dst.getAddress(), Src.getScalarVal(), /*ignore*/ true);
      return;

    case Qualifiers::OCL_Autoreleasing:
      Src = RValue::get(EmitObjCExtendObjectLifetime(Dst.getType(),
                                                     Src.getScalarVal()));
      // fall into the normal path
      break;
    }
  }

  if (Dst.isObjCWeak() && !Dst.isNonGC()) {
    // load of a __weak object.
    llvm::Value *LvalueDst = Dst.getAddress();
    llvm::Value *src = Src.getScalarVal();
     CGM.getObjCRuntime().EmitObjCWeakAssign(*this, src, LvalueDst);
    return;
  }

  if (Dst.isObjCStrong() && !Dst.isNonGC()) {
    // load of a __strong object.
    llvm::Value *LvalueDst = Dst.getAddress();
    llvm::Value *src = Src.getScalarVal();
    if (Dst.isObjCIvar()) {
      assert(Dst.getBaseIvarExp() && "BaseIvarExp is NULL");
      llvm::Type *ResultType = ConvertType(getContext().LongTy);
      llvm::Value *RHS = EmitScalarExpr(Dst.getBaseIvarExp());
      llvm::Value *dst = RHS;
      RHS = Builder.CreatePtrToInt(RHS, ResultType, "sub.ptr.rhs.cast");
      llvm::Value *LHS =
        Builder.CreatePtrToInt(LvalueDst, ResultType, "sub.ptr.lhs.cast");
      llvm::Value *BytesBetween = Builder.CreateSub(LHS, RHS, "ivar.offset");
      CGM.getObjCRuntime().EmitObjCIvarAssign(*this, src, dst,
                                              BytesBetween);
    } else if (Dst.isGlobalObjCRef()) {
      CGM.getObjCRuntime().EmitObjCGlobalAssign(*this, src, LvalueDst,
                                                Dst.isThreadLocalRef());
    }
    else
      CGM.getObjCRuntime().EmitObjCStrongCastAssign(*this, src, LvalueDst);
    return;
  }

  assert(Src.isScalar() && "Can't emit an agg store with this method");
  EmitStoreOfScalar(Src.getScalarVal(), Dst, isInit);
}

void CodeGenFunction::EmitStoreThroughBitfieldLValue(RValue Src, LValue Dst,
                                                     llvm::Value **Result) {
  const CGBitFieldInfo &Info = Dst.getBitFieldInfo();
  llvm::Type *ResLTy = ConvertTypeForMem(Dst.getType());
  llvm::Value *Ptr = Dst.getBitFieldAddr();

  // Get the source value, truncated to the width of the bit-field.
  llvm::Value *SrcVal = Src.getScalarVal();

  // Cast the source to the storage type and shift it into place.
  SrcVal = Builder.CreateIntCast(SrcVal,
                                 Ptr->getType()->getPointerElementType(),
                                 /*IsSigned=*/false);
  llvm::Value *MaskedVal = SrcVal;

  // See if there are other bits in the bitfield's storage we'll need to load
  // and mask together with source before storing.
  if (Info.StorageSize != Info.Size) {
    assert(Info.StorageSize > Info.Size && "Invalid bitfield size.");
    llvm::Value *Val = Builder.CreateLoad(Ptr, Dst.isVolatileQualified(),
                                          "bf.load");
    cast<llvm::LoadInst>(Val)->setAlignment(Info.StorageAlignment);

    // Mask the source value as needed.
    if (!hasBooleanRepresentation(Dst.getType()))
      SrcVal = Builder.CreateAnd(SrcVal,
                                 llvm::APInt::getLowBitsSet(Info.StorageSize,
                                                            Info.Size),
                                 "bf.value");
    MaskedVal = SrcVal;
    if (Info.Offset)
      SrcVal = Builder.CreateShl(SrcVal, Info.Offset, "bf.shl");

    // Mask out the original value.
    Val = Builder.CreateAnd(Val,
                            ~llvm::APInt::getBitsSet(Info.StorageSize,
                                                     Info.Offset,
                                                     Info.Offset + Info.Size),
                            "bf.clear");

    // Or together the unchanged values and the source value.
    SrcVal = Builder.CreateOr(Val, SrcVal, "bf.set");
  } else {
    assert(Info.Offset == 0);
  }

  // Write the new value back out.
  llvm::StoreInst *Store = Builder.CreateStore(SrcVal, Ptr,
                                               Dst.isVolatileQualified());
  Store->setAlignment(Info.StorageAlignment);

  // Return the new value of the bit-field, if requested.
  if (Result) {
    llvm::Value *ResultVal = MaskedVal;

    // Sign extend the value if needed.
    if (Info.IsSigned) {
      assert(Info.Size <= Info.StorageSize);
      unsigned HighBits = Info.StorageSize - Info.Size;
      if (HighBits) {
        ResultVal = Builder.CreateShl(ResultVal, HighBits, "bf.result.shl");
        ResultVal = Builder.CreateAShr(ResultVal, HighBits, "bf.result.ashr");
      }
    }

    ResultVal = Builder.CreateIntCast(ResultVal, ResLTy, Info.IsSigned,
                                      "bf.result.cast");
    *Result = EmitFromMemory(ResultVal, Dst.getType());
  }
}

void CodeGenFunction::EmitStoreThroughExtVectorComponentLValue(RValue Src,
                                                               LValue Dst) {
  // This access turns into a read/modify/write of the vector.  Load the input
  // value now.
  llvm::LoadInst *Load = Builder.CreateLoad(Dst.getExtVectorAddr(),
                                            Dst.isVolatileQualified());
  Load->setAlignment(Dst.getAlignment().getQuantity());
  llvm::Value *Vec = Load;
  const llvm::Constant *Elts = Dst.getExtVectorElts();

  llvm::Value *SrcVal = Src.getScalarVal();

  if (const VectorType *VTy = Dst.getType()->getAs<VectorType>()) {
    unsigned NumSrcElts = VTy->getNumElements();
    unsigned NumDstElts =
       cast<llvm::VectorType>(Vec->getType())->getNumElements();
    if (NumDstElts == NumSrcElts) {
      // Use shuffle vector is the src and destination are the same number of
      // elements and restore the vector mask since it is on the side it will be
      // stored.
      SmallVector<llvm::Constant*, 4> Mask(NumDstElts);
      for (unsigned i = 0; i != NumSrcElts; ++i)
        Mask[getAccessedFieldNo(i, Elts)] = Builder.getInt32(i);

      llvm::Value *MaskV = llvm::ConstantVector::get(Mask);
      Vec = Builder.CreateShuffleVector(SrcVal,
                                        llvm::UndefValue::get(Vec->getType()),
                                        MaskV);
    } else if (NumDstElts > NumSrcElts) {
      // Extended the source vector to the same length and then shuffle it
      // into the destination.
      // FIXME: since we're shuffling with undef, can we just use the indices
      //        into that?  This could be simpler.
      SmallVector<llvm::Constant*, 4> ExtMask;
      for (unsigned i = 0; i != NumSrcElts; ++i)
        ExtMask.push_back(Builder.getInt32(i));
      ExtMask.resize(NumDstElts, llvm::UndefValue::get(Int32Ty));
      llvm::Value *ExtMaskV = llvm::ConstantVector::get(ExtMask);
      llvm::Value *ExtSrcVal =
        Builder.CreateShuffleVector(SrcVal,
                                    llvm::UndefValue::get(SrcVal->getType()),
                                    ExtMaskV);
      // build identity
      SmallVector<llvm::Constant*, 4> Mask;
      for (unsigned i = 0; i != NumDstElts; ++i)
        Mask.push_back(Builder.getInt32(i));

      // When the vector size is odd and .odd or .hi is used, the last element
      // of the Elts constant array will be one past the size of the vector.
      // Ignore the last element here, if it is greater than the mask size.
      if (getAccessedFieldNo(NumSrcElts - 1, Elts) == Mask.size())
        NumSrcElts--;

      // modify when what gets shuffled in
      for (unsigned i = 0; i != NumSrcElts; ++i)
        Mask[getAccessedFieldNo(i, Elts)] = Builder.getInt32(i+NumDstElts);
      llvm::Value *MaskV = llvm::ConstantVector::get(Mask);
      Vec = Builder.CreateShuffleVector(Vec, ExtSrcVal, MaskV);
    } else {
      // We should never shorten the vector
      llvm_unreachable("unexpected shorten vector length");
    }
  } else {
    // If the Src is a scalar (not a vector) it must be updating one element.
    unsigned InIdx = getAccessedFieldNo(0, Elts);
    llvm::Value *Elt = llvm::ConstantInt::get(SizeTy, InIdx);
    Vec = Builder.CreateInsertElement(Vec, SrcVal, Elt);
  }

  llvm::StoreInst *Store = Builder.CreateStore(Vec, Dst.getExtVectorAddr(),
                                               Dst.isVolatileQualified());
  Store->setAlignment(Dst.getAlignment().getQuantity());
}

/// @brief Store of global named registers are always calls to intrinsics.
void CodeGenFunction::EmitStoreThroughGlobalRegLValue(RValue Src, LValue Dst) {
  assert((Dst.getType()->isIntegerType() || Dst.getType()->isPointerType()) &&
         "Bad type for register variable");
  llvm::MDNode *RegName = dyn_cast<llvm::MDNode>(Dst.getGlobalReg());
  assert(RegName && "Register LValue is not metadata");

  // We accept integer and pointer types only
  llvm::Type *OrigTy = CGM.getTypes().ConvertType(Dst.getType());
  llvm::Type *Ty = OrigTy;
  if (OrigTy->isPointerTy())
    Ty = CGM.getTypes().getDataLayout().getIntPtrType(OrigTy);
  llvm::Type *Types[] = { Ty };

  llvm::Value *F = CGM.getIntrinsic(llvm::Intrinsic::write_register, Types);
  llvm::Value *Value = Src.getScalarVal();
  if (OrigTy->isPointerTy())
    Value = Builder.CreatePtrToInt(Value, Ty);
  Builder.CreateCall2(F, RegName, Value);
}

// setObjCGCLValueClass - sets class of the lvalue for the purpose of
// generating write-barries API. It is currently a global, ivar,
// or neither.
static void setObjCGCLValueClass(const ASTContext &Ctx, const Expr *E,
                                 LValue &LV,
                                 bool IsMemberAccess=false) {
  if (Ctx.getLangOpts().getGC() == LangOptions::NonGC)
    return;

  if (isa<ObjCIvarRefExpr>(E)) {
    QualType ExpTy = E->getType();
    if (IsMemberAccess && ExpTy->isPointerType()) {
      // If ivar is a structure pointer, assigning to field of
      // this struct follows gcc's behavior and makes it a non-ivar
      // writer-barrier conservatively.
      ExpTy = ExpTy->getAs<PointerType>()->getPointeeType();
      if (ExpTy->isRecordType()) {
        LV.setObjCIvar(false);
        return;
      }
    }
    LV.setObjCIvar(true);
    auto *Exp = cast<ObjCIvarRefExpr>(const_cast<Expr *>(E));
    LV.setBaseIvarExp(Exp->getBase());
    LV.setObjCArray(E->getType()->isArrayType());
    return;
  }

  if (const auto *Exp = dyn_cast<DeclRefExpr>(E)) {
    if (const auto *VD = dyn_cast<VarDecl>(Exp->getDecl())) {
      if (VD->hasGlobalStorage()) {
        LV.setGlobalObjCRef(true);
        LV.setThreadLocalRef(VD->getTLSKind() != VarDecl::TLS_None);
      }
    }
    LV.setObjCArray(E->getType()->isArrayType());
    return;
  }

  if (const auto *Exp = dyn_cast<UnaryOperator>(E)) {
    setObjCGCLValueClass(Ctx, Exp->getSubExpr(), LV, IsMemberAccess);
    return;
  }

  if (const auto *Exp = dyn_cast<ParenExpr>(E)) {
    setObjCGCLValueClass(Ctx, Exp->getSubExpr(), LV, IsMemberAccess);
    if (LV.isObjCIvar()) {
      // If cast is to a structure pointer, follow gcc's behavior and make it
      // a non-ivar write-barrier.
      QualType ExpTy = E->getType();
      if (ExpTy->isPointerType())
        ExpTy = ExpTy->getAs<PointerType>()->getPointeeType();
      if (ExpTy->isRecordType())
        LV.setObjCIvar(false);
    }
    return;
  }

  if (const auto *Exp = dyn_cast<GenericSelectionExpr>(E)) {
    setObjCGCLValueClass(Ctx, Exp->getResultExpr(), LV);
    return;
  }

  if (const auto *Exp = dyn_cast<ImplicitCastExpr>(E)) {
    setObjCGCLValueClass(Ctx, Exp->getSubExpr(), LV, IsMemberAccess);
    return;
  }

  if (const auto *Exp = dyn_cast<CStyleCastExpr>(E)) {
    setObjCGCLValueClass(Ctx, Exp->getSubExpr(), LV, IsMemberAccess);
    return;
  }

  if (const auto *Exp = dyn_cast<ObjCBridgedCastExpr>(E)) {
    setObjCGCLValueClass(Ctx, Exp->getSubExpr(), LV, IsMemberAccess);
    return;
  }

  if (const auto *Exp = dyn_cast<ArraySubscriptExpr>(E)) {
    setObjCGCLValueClass(Ctx, Exp->getBase(), LV);
    if (LV.isObjCIvar() && !LV.isObjCArray())
      // Using array syntax to assigning to what an ivar points to is not
      // same as assigning to the ivar itself. {id *Names;} Names[i] = 0;
      LV.setObjCIvar(false);
    else if (LV.isGlobalObjCRef() && !LV.isObjCArray())
      // Using array syntax to assigning to what global points to is not
      // same as assigning to the global itself. {id *G;} G[i] = 0;
      LV.setGlobalObjCRef(false);
    return;
  }

  if (const auto *Exp = dyn_cast<MemberExpr>(E)) {
    setObjCGCLValueClass(Ctx, Exp->getBase(), LV, true);
    // We don't know if member is an 'ivar', but this flag is looked at
    // only in the context of LV.isObjCIvar().
    LV.setObjCArray(E->getType()->isArrayType());
    return;
  }
}

static llvm::Value *
EmitBitCastOfLValueToProperType(CodeGenFunction &CGF,
                                llvm::Value *V, llvm::Type *IRType,
                                StringRef Name = StringRef()) {
  unsigned AS = cast<llvm::PointerType>(V->getType())->getAddressSpace();
  return CGF.Builder.CreateBitCast(V, IRType->getPointerTo(AS), Name);
}

static LValue EmitGlobalVarDeclLValue(CodeGenFunction &CGF,
                                      const Expr *E, const VarDecl *VD) {
  QualType T = E->getType();

  // If it's thread_local, emit a call to its wrapper function instead.
  if (VD->getTLSKind() == VarDecl::TLS_Dynamic)
    return CGF.CGM.getCXXABI().EmitThreadLocalVarDeclLValue(CGF, VD, T);

  llvm::Value *V = CGF.CGM.GetAddrOfGlobalVar(VD);
  llvm::Type *RealVarTy = CGF.getTypes().ConvertTypeForMem(VD->getType());
  V = EmitBitCastOfLValueToProperType(CGF, V, RealVarTy);
  CharUnits Alignment = CGF.getContext().getDeclAlign(VD);
  LValue LV;
  if (VD->getType()->isReferenceType()) {
    llvm::LoadInst *LI = CGF.Builder.CreateLoad(V);
    LI->setAlignment(Alignment.getQuantity());
    V = LI;
    LV = CGF.MakeNaturalAlignAddrLValue(V, T);
  } else {
    LV = CGF.MakeAddrLValue(V, T, Alignment);
  }
  setObjCGCLValueClass(CGF.getContext(), E, LV);
  return LV;
}

static LValue EmitFunctionDeclLValue(CodeGenFunction &CGF,
                                     const Expr *E, const FunctionDecl *FD) {
  llvm::Value *V = CGF.CGM.GetAddrOfFunction(FD);
  if (!FD->hasPrototype()) {
    if (const FunctionProtoType *Proto =
            FD->getType()->getAs<FunctionProtoType>()) {
      // Ugly case: for a K&R-style definition, the type of the definition
      // isn't the same as the type of a use.  Correct for this with a
      // bitcast.
      QualType NoProtoType =
          CGF.getContext().getFunctionNoProtoType(Proto->getReturnType());
      NoProtoType = CGF.getContext().getPointerType(NoProtoType);
      V = CGF.Builder.CreateBitCast(V, CGF.ConvertType(NoProtoType));
    }
  }
  CharUnits Alignment = CGF.getContext().getDeclAlign(FD);
  return CGF.MakeAddrLValue(V, E->getType(), Alignment);
}

static LValue EmitCapturedFieldLValue(CodeGenFunction &CGF, const FieldDecl *FD,
                                      llvm::Value *ThisValue) {
  QualType TagType = CGF.getContext().getTagDeclType(FD->getParent());
  LValue LV = CGF.MakeNaturalAlignAddrLValue(ThisValue, TagType);
  return CGF.EmitLValueForField(LV, FD);
}

/// Named Registers are named metadata pointing to the register name
/// which will be read from/written to as an argument to the intrinsic
/// @llvm.read/write_register.
/// So far, only the name is being passed down, but other options such as
/// register type, allocation type or even optimization options could be
/// passed down via the metadata node.
static LValue EmitGlobalNamedRegister(const VarDecl *VD,
                                      CodeGenModule &CGM,
                                      CharUnits Alignment) {
  SmallString<64> Name("llvm.named.register.");
  AsmLabelAttr *Asm = VD->getAttr<AsmLabelAttr>();
  assert(Asm->getLabel().size() < 64-Name.size() &&
      "Register name too big");
  Name.append(Asm->getLabel());
  llvm::NamedMDNode *M =
    CGM.getModule().getOrInsertNamedMetadata(Name);
  if (M->getNumOperands() == 0) {
    llvm::MDString *Str = llvm::MDString::get(CGM.getLLVMContext(),
                                              Asm->getLabel());
    llvm::Value *Ops[] = { Str };
    M->addOperand(llvm::MDNode::get(CGM.getLLVMContext(), Ops));
  }
  return LValue::MakeGlobalReg(M->getOperand(0), VD->getType(), Alignment);
}

LValue CodeGenFunction::EmitDeclRefLValue(const DeclRefExpr *E) {
  const NamedDecl *ND = E->getDecl();
  CharUnits Alignment = getContext().getDeclAlign(ND);
  QualType T = E->getType();

<<<<<<< HEAD
  // A DeclRefExpr for a reference initialized by a constant expression can
  // appear without being odr-used. Directly emit the constant initializer.
  if (const VarDecl *VD = dyn_cast<VarDecl>(ND)) {

    // CodeGen for threadprivate variables.
    if (getLangOpts().OpenMP) {
      if (llvm::Value *Val =
               CGM.CreateOpenMPThreadPrivateCached(VD, E->getExprLoc(), *this))
        return MakeAddrLValue(Val, T, Alignment);
      // CodeGen for OpenMP private variables - works only in CapturedStmt.
      else if (llvm::Value *Val = CGM.OpenMPSupport.getOpenMPPrivateVar(VD))
        return MakeAddrLValue(Val, T, Alignment);
      else if (CapturedStmtInfo)
        if (llvm::Value *Val = CapturedStmtInfo->getCachedVar(VD))
          return MakeAddrLValue(Val, T, Alignment);
    }

=======
  if (const auto *VD = dyn_cast<VarDecl>(ND)) {
    // Global Named registers access via intrinsics only
    if (VD->getStorageClass() == SC_Register &&
        VD->hasAttr<AsmLabelAttr>() && !VD->isLocalVarDecl())
      return EmitGlobalNamedRegister(VD, CGM, Alignment);

    // A DeclRefExpr for a reference initialized by a constant expression can
    // appear without being odr-used. Directly emit the constant initializer.
>>>>>>> d4309185
    const Expr *Init = VD->getAnyInitializer(VD);
    if (Init && !isa<ParmVarDecl>(VD) && VD->getType()->isReferenceType() &&
        VD->isUsableInConstantExpressions(getContext()) &&
        VD->checkInitIsICE()) {
      llvm::Constant *Val =
        CGM.EmitConstantValue(*VD->evaluateValue(), VD->getType(), this);
      assert(Val && "failed to emit reference constant expression");
      // FIXME: Eventually we will want to emit vector element references.
      return MakeAddrLValue(Val, T, Alignment);
    }
  }

  // FIXME: We should be able to assert this for FunctionDecls as well!
  // FIXME: We should be able to assert this for all DeclRefExprs, not just
  // those with a valid source location.
  assert((ND->isUsed(false) || !isa<VarDecl>(ND) ||
          !E->getLocation().isValid()) &&
         "Should not use decl without marking it used!");

  if (ND->hasAttr<WeakRefAttr>()) {
    const auto *VD = cast<ValueDecl>(ND);
    llvm::Constant *Aliasee = CGM.GetWeakRefReference(VD);
    return MakeAddrLValue(Aliasee, T, Alignment);
  }

  if (const auto *VD = dyn_cast<VarDecl>(ND)) {
    // Check if this is a global variable.
    if (VD->hasLinkage() || VD->isStaticDataMember())
      return EmitGlobalVarDeclLValue(*this, E, VD);

    bool isBlockVariable = VD->hasAttr<BlocksAttr>();

    llvm::Value *V = LocalDeclMap.lookup(VD);
    if (!V && VD->isStaticLocal())
      V = CGM.getStaticLocalDeclAddress(VD);

    // Use special handling for lambdas.
    if (!V) {
      if (FieldDecl *FD = LambdaCaptureFields.lookup(VD)) {
        return EmitCapturedFieldLValue(*this, FD, CXXABIThisValue);
      } else if (CapturedStmtInfo) {
        if (const FieldDecl *FD = CapturedStmtInfo->lookup(VD))
          return EmitCapturedFieldLValue(*this, FD,
                                         CapturedStmtInfo->getContextValue());
      }

      assert(isa<BlockDecl>(CurCodeDecl) && E->refersToEnclosingLocal());
      return MakeAddrLValue(GetAddrOfBlockDecl(VD, isBlockVariable),
                            T, Alignment);
    }

    assert(V && "DeclRefExpr not entered in LocalDeclMap?");

    if (isBlockVariable)
      V = BuildBlockByrefAddress(V, VD);

    LValue LV;
    if (VD->getType()->isReferenceType()) {
      llvm::LoadInst *LI = Builder.CreateLoad(V);
      LI->setAlignment(Alignment.getQuantity());
      V = LI;
      LV = MakeNaturalAlignAddrLValue(V, T);
    } else {
      LV = MakeAddrLValue(V, T, Alignment);
    }

    bool isLocalStorage = VD->hasLocalStorage();

    bool NonGCable = isLocalStorage &&
                     !VD->getType()->isReferenceType() &&
                     !isBlockVariable;
    if (NonGCable) {
      LV.getQuals().removeObjCGCAttr();
      LV.setNonGC(true);
    }

    bool isImpreciseLifetime =
      (isLocalStorage && !VD->hasAttr<ObjCPreciseLifetimeAttr>());
    if (isImpreciseLifetime)
      LV.setARCPreciseLifetime(ARCImpreciseLifetime);
    setObjCGCLValueClass(getContext(), E, LV);
    return LV;
  }

  if (const auto *FD = dyn_cast<FunctionDecl>(ND))
    return EmitFunctionDeclLValue(*this, E, FD);

  llvm_unreachable("Unhandled DeclRefExpr");
}

LValue CodeGenFunction::EmitUnaryOpLValue(const UnaryOperator *E) {
  // __extension__ doesn't affect lvalue-ness.
  if (E->getOpcode() == UO_Extension)
    return EmitLValue(E->getSubExpr());

  QualType ExprTy = getContext().getCanonicalType(E->getSubExpr()->getType());
  switch (E->getOpcode()) {
  default: llvm_unreachable("Unknown unary operator lvalue!");
  case UO_Deref: {
    QualType T = E->getSubExpr()->getType()->getPointeeType();
    assert(!T.isNull() && "CodeGenFunction::EmitUnaryOpLValue: Illegal type");

    LValue LV = MakeNaturalAlignAddrLValue(EmitScalarExpr(E->getSubExpr()), T);
    LV.getQuals().setAddressSpace(ExprTy.getAddressSpace());

    // We should not generate __weak write barrier on indirect reference
    // of a pointer to object; as in void foo (__weak id *param); *param = 0;
    // But, we continue to generate __strong write barrier on indirect write
    // into a pointer to object.
    if (getLangOpts().ObjC1 &&
        getLangOpts().getGC() != LangOptions::NonGC &&
        LV.isObjCWeak())
      LV.setNonGC(!E->isOBJCGCCandidate(getContext()));
    return LV;
  }
  case UO_Real:
  case UO_Imag: {
    LValue LV = EmitLValue(E->getSubExpr());
    assert(LV.isSimple() && "real/imag on non-ordinary l-value");
    llvm::Value *Addr = LV.getAddress();

    // __real is valid on scalars.  This is a faster way of testing that.
    // __imag can only produce an rvalue on scalars.
    if (E->getOpcode() == UO_Real &&
        !cast<llvm::PointerType>(Addr->getType())
           ->getElementType()->isStructTy()) {
      assert(E->getSubExpr()->getType()->isArithmeticType());
      return LV;
    }

    assert(E->getSubExpr()->getType()->isAnyComplexType());

    unsigned Idx = E->getOpcode() == UO_Imag;
    return MakeAddrLValue(Builder.CreateStructGEP(LV.getAddress(),
                                                  Idx, "idx"),
                          ExprTy);
  }
  case UO_PreInc:
  case UO_PreDec: {
    LValue LV = EmitLValue(E->getSubExpr());
    bool isInc = E->getOpcode() == UO_PreInc;

    if (E->getType()->isAnyComplexType())
      EmitComplexPrePostIncDec(E, LV, isInc, true/*isPre*/);
    else
      EmitScalarPrePostIncDec(E, LV, isInc, true/*isPre*/);
    return LV;
  }
  }
}

LValue CodeGenFunction::EmitStringLiteralLValue(const StringLiteral *E) {
  return MakeAddrLValue(CGM.GetAddrOfConstantStringFromLiteral(E),
                        E->getType());
}

LValue CodeGenFunction::EmitObjCEncodeExprLValue(const ObjCEncodeExpr *E) {
  return MakeAddrLValue(CGM.GetAddrOfConstantStringFromObjCEncode(E),
                        E->getType());
}

static void ConvertUTF8ToWideString(unsigned CharByteWidth, StringRef Source,
                                    SmallString<32>& Target) {
  Target.resize(CharByteWidth * (Source.size() + 1));
  char *ResultPtr = &Target[0];
  const UTF8 *ErrorPtr;
  bool success = ConvertUTF8toWide(CharByteWidth, Source, ResultPtr, ErrorPtr);
  (void)success;
  assert(success);
  Target.resize(ResultPtr - &Target[0]);
}

LValue CodeGenFunction::EmitPredefinedLValue(const PredefinedExpr *E) {
  switch (E->getIdentType()) {
  default:
    return EmitUnsupportedLValue(E, "predefined expression");

  case PredefinedExpr::Func:
  case PredefinedExpr::Function:
  case PredefinedExpr::LFunction:
  case PredefinedExpr::FuncDName:
  case PredefinedExpr::FuncSig:
  case PredefinedExpr::PrettyFunction: {
    PredefinedExpr::IdentType IdentType = E->getIdentType();
    std::string GVName;

    // FIXME: We should use the string literal mangling for the Microsoft C++
    // ABI so that strings get merged.
    switch (IdentType) {
    default: llvm_unreachable("Invalid type");
    case PredefinedExpr::Func:           GVName = "__func__."; break;
    case PredefinedExpr::Function:       GVName = "__FUNCTION__."; break;
    case PredefinedExpr::FuncDName:      GVName = "__FUNCDNAME__."; break;
    case PredefinedExpr::FuncSig:        GVName = "__FUNCSIG__."; break;
    case PredefinedExpr::LFunction:      GVName = "L__FUNCTION__."; break;
    case PredefinedExpr::PrettyFunction: GVName = "__PRETTY_FUNCTION__."; break;
    }

    StringRef FnName = CurFn->getName();
    if (FnName.startswith("\01"))
      FnName = FnName.substr(1);
    GVName += FnName;

    // If this is outside of a function use the top level decl.
<<<<<<< HEAD
    const Decl *CurDecl =
      OpenMPRoot ? OpenMPRoot->CurCodeDecl : CurCodeDecl;
    if (CurDecl == 0 || isa<VarDecl>(CurDecl))
=======
    const Decl *CurDecl = CurCodeDecl;
    if (!CurDecl || isa<VarDecl>(CurDecl))
>>>>>>> d4309185
      CurDecl = getContext().getTranslationUnitDecl();

    const Type *ElemType = E->getType()->getArrayElementTypeNoTypeQual();
    std::string FunctionName;
    if (isa<BlockDecl>(CurDecl)) {
      // Blocks use the mangled function name.
      // FIXME: ComputeName should handle blocks.
      FunctionName = FnName.str();
    } else if (isa<CapturedDecl>(CurDecl)) {
      // For a captured statement, the function name is its enclosing
      // function name not the one compiler generated.
      FunctionName = PredefinedExpr::ComputeName(IdentType, CurDecl);
    } else {
      FunctionName = PredefinedExpr::ComputeName(IdentType, CurDecl);
      assert(cast<ConstantArrayType>(E->getType())->getSize() - 1 ==
                 FunctionName.size() &&
             "Computed __func__ length differs from type!");
    }

    llvm::Constant *C;
    if (ElemType->isWideCharType()) {
      SmallString<32> RawChars;
      ConvertUTF8ToWideString(
          getContext().getTypeSizeInChars(ElemType).getQuantity(), FunctionName,
          RawChars);
      StringLiteral *SL = StringLiteral::Create(
          getContext(), RawChars, StringLiteral::Wide,
          /*Pascal = */ false, E->getType(), E->getLocation());
      C = CGM.GetAddrOfConstantStringFromLiteral(SL);
    } else {
      C = CGM.GetAddrOfConstantCString(FunctionName, GVName.c_str(), 1);
    }
    return MakeAddrLValue(C, E->getType());
  }
  }
}

/// Emit a type description suitable for use by a runtime sanitizer library. The
/// format of a type descriptor is
///
/// \code
///   { i16 TypeKind, i16 TypeInfo }
/// \endcode
///
/// followed by an array of i8 containing the type name. TypeKind is 0 for an
/// integer, 1 for a floating point value, and -1 for anything else.
llvm::Constant *CodeGenFunction::EmitCheckTypeDescriptor(QualType T) {
  // Only emit each type's descriptor once.
  if (llvm::Constant *C = CGM.getTypeDescriptorFromMap(T))
    return C;

  uint16_t TypeKind = -1;
  uint16_t TypeInfo = 0;

  if (T->isIntegerType()) {
    TypeKind = 0;
    TypeInfo = (llvm::Log2_32(getContext().getTypeSize(T)) << 1) |
               (T->isSignedIntegerType() ? 1 : 0);
  } else if (T->isFloatingType()) {
    TypeKind = 1;
    TypeInfo = getContext().getTypeSize(T);
  }

  // Format the type name as if for a diagnostic, including quotes and
  // optionally an 'aka'.
  SmallString<32> Buffer;
  CGM.getDiags().ConvertArgToString(DiagnosticsEngine::ak_qualtype,
                                    (intptr_t)T.getAsOpaquePtr(),
                                    StringRef(), StringRef(), None, Buffer,
                                    ArrayRef<intptr_t>());

  llvm::Constant *Components[] = {
    Builder.getInt16(TypeKind), Builder.getInt16(TypeInfo),
    llvm::ConstantDataArray::getString(getLLVMContext(), Buffer)
  };
  llvm::Constant *Descriptor = llvm::ConstantStruct::getAnon(Components);

  auto *GV = new llvm::GlobalVariable(
      CGM.getModule(), Descriptor->getType(),
      /*isConstant=*/true, llvm::GlobalVariable::PrivateLinkage, Descriptor);
  GV->setUnnamedAddr(true);
  CGM.disableSanitizerForGlobal(GV);

  // Remember the descriptor for this type.
  CGM.setTypeDescriptorInMap(T, GV);

  return GV;
}

llvm::Value *CodeGenFunction::EmitCheckValue(llvm::Value *V) {
  llvm::Type *TargetTy = IntPtrTy;

  // Floating-point types which fit into intptr_t are bitcast to integers
  // and then passed directly (after zero-extension, if necessary).
  if (V->getType()->isFloatingPointTy()) {
    unsigned Bits = V->getType()->getPrimitiveSizeInBits();
    if (Bits <= TargetTy->getIntegerBitWidth())
      V = Builder.CreateBitCast(V, llvm::Type::getIntNTy(getLLVMContext(),
                                                         Bits));
  }

  // Integers which fit in intptr_t are zero-extended and passed directly.
  if (V->getType()->isIntegerTy() &&
      V->getType()->getIntegerBitWidth() <= TargetTy->getIntegerBitWidth())
    return Builder.CreateZExt(V, TargetTy);

  // Pointers are passed directly, everything else is passed by address.
  if (!V->getType()->isPointerTy()) {
    llvm::Value *Ptr = CreateTempAlloca(V->getType());
    Builder.CreateStore(V, Ptr);
    V = Ptr;
  }
  return Builder.CreatePtrToInt(V, TargetTy);
}

/// \brief Emit a representation of a SourceLocation for passing to a handler
/// in a sanitizer runtime library. The format for this data is:
/// \code
///   struct SourceLocation {
///     const char *Filename;
///     int32_t Line, Column;
///   };
/// \endcode
/// For an invalid SourceLocation, the Filename pointer is null.
llvm::Constant *CodeGenFunction::EmitCheckSourceLocation(SourceLocation Loc) {
  llvm::Constant *Filename;
  int Line, Column;

  PresumedLoc PLoc = getContext().getSourceManager().getPresumedLoc(Loc);
  if (PLoc.isValid()) {
    auto FilenameGV = CGM.GetAddrOfConstantCString(PLoc.getFilename(), ".src");
    CGM.disableSanitizerForGlobal(FilenameGV);
    Filename = FilenameGV;
    Line = PLoc.getLine();
    Column = PLoc.getColumn();
  } else {
    Filename = llvm::Constant::getNullValue(Int8PtrTy);
    Line = Column = 0;
  }

  llvm::Constant *Data[] = {Filename, Builder.getInt32(Line),
                            Builder.getInt32(Column)};

  return llvm::ConstantStruct::getAnon(Data);
}

void CodeGenFunction::EmitCheck(llvm::Value *Checked, StringRef CheckName,
                                ArrayRef<llvm::Constant *> StaticArgs,
                                ArrayRef<llvm::Value *> DynamicArgs,
                                CheckRecoverableKind RecoverKind) {
  assert(SanOpts != &SanitizerOptions::Disabled);
  assert(IsSanitizerScope);

  if (CGM.getCodeGenOpts().SanitizeUndefinedTrapOnError) {
    assert (RecoverKind != CRK_AlwaysRecoverable &&
            "Runtime call required for AlwaysRecoverable kind!");
    return EmitTrapCheck(Checked);
  }

  llvm::BasicBlock *Cont = createBasicBlock("cont");

  llvm::BasicBlock *Handler = createBasicBlock("handler." + CheckName);

  llvm::Instruction *Branch = Builder.CreateCondBr(Checked, Cont, Handler);

  // Give hint that we very much don't expect to execute the handler
  // Value chosen to match UR_NONTAKEN_WEIGHT, see BranchProbabilityInfo.cpp
  llvm::MDBuilder MDHelper(getLLVMContext());
  llvm::MDNode *Node = MDHelper.createBranchWeights((1U << 20) - 1, 1);
  Branch->setMetadata(llvm::LLVMContext::MD_prof, Node);

  EmitBlock(Handler);

  llvm::Constant *Info = llvm::ConstantStruct::getAnon(StaticArgs);
  auto *InfoPtr =
      new llvm::GlobalVariable(CGM.getModule(), Info->getType(), false,
                               llvm::GlobalVariable::PrivateLinkage, Info);
  InfoPtr->setUnnamedAddr(true);
  CGM.disableSanitizerForGlobal(InfoPtr);

  SmallVector<llvm::Value *, 4> Args;
  SmallVector<llvm::Type *, 4> ArgTypes;
  Args.reserve(DynamicArgs.size() + 1);
  ArgTypes.reserve(DynamicArgs.size() + 1);

  // Handler functions take an i8* pointing to the (handler-specific) static
  // information block, followed by a sequence of intptr_t arguments
  // representing operand values.
  Args.push_back(Builder.CreateBitCast(InfoPtr, Int8PtrTy));
  ArgTypes.push_back(Int8PtrTy);
  for (size_t i = 0, n = DynamicArgs.size(); i != n; ++i) {
    Args.push_back(EmitCheckValue(DynamicArgs[i]));
    ArgTypes.push_back(IntPtrTy);
  }

  bool Recover = RecoverKind == CRK_AlwaysRecoverable ||
                 (RecoverKind == CRK_Recoverable &&
                  CGM.getCodeGenOpts().SanitizeRecover);

  llvm::FunctionType *FnType =
    llvm::FunctionType::get(CGM.VoidTy, ArgTypes, false);
  llvm::AttrBuilder B;
  if (!Recover) {
    B.addAttribute(llvm::Attribute::NoReturn)
     .addAttribute(llvm::Attribute::NoUnwind);
  }
  B.addAttribute(llvm::Attribute::UWTable);

  // Checks that have two variants use a suffix to differentiate them
  bool NeedsAbortSuffix = RecoverKind != CRK_Unrecoverable &&
                          !CGM.getCodeGenOpts().SanitizeRecover;
  std::string FunctionName = ("__ubsan_handle_" + CheckName +
                              (NeedsAbortSuffix? "_abort" : "")).str();
  llvm::Value *Fn = CGM.CreateRuntimeFunction(
      FnType, FunctionName,
      llvm::AttributeSet::get(getLLVMContext(),
                              llvm::AttributeSet::FunctionIndex, B));
  llvm::CallInst *HandlerCall = EmitNounwindRuntimeCall(Fn, Args);
  if (Recover) {
    Builder.CreateBr(Cont);
  } else {
    HandlerCall->setDoesNotReturn();
    Builder.CreateUnreachable();
  }

  EmitBlock(Cont);
}

void CodeGenFunction::EmitTrapCheck(llvm::Value *Checked) {
  llvm::BasicBlock *Cont = createBasicBlock("cont");

  // If we're optimizing, collapse all calls to trap down to just one per
  // function to save on code size.
  if (!CGM.getCodeGenOpts().OptimizationLevel || !TrapBB) {
    TrapBB = createBasicBlock("trap");
    Builder.CreateCondBr(Checked, Cont, TrapBB);
    EmitBlock(TrapBB);
    llvm::Value *F = CGM.getIntrinsic(llvm::Intrinsic::trap);
    llvm::CallInst *TrapCall = Builder.CreateCall(F);
    TrapCall->setDoesNotReturn();
    TrapCall->setDoesNotThrow();
    Builder.CreateUnreachable();
  } else {
    Builder.CreateCondBr(Checked, Cont, TrapBB);
  }

  EmitBlock(Cont);
}

/// isSimpleArrayDecayOperand - If the specified expr is a simple decay from an
/// array to pointer, return the array subexpression.
static const Expr *isSimpleArrayDecayOperand(const Expr *E) {
  // If this isn't just an array->pointer decay, bail out.
  const auto *CE = dyn_cast<CastExpr>(E);
  if (!CE || CE->getCastKind() != CK_ArrayToPointerDecay)
    return nullptr;

  // If this is a decay from variable width array, bail out.
  const Expr *SubExpr = CE->getSubExpr();
  if (SubExpr->getType()->isVariableArrayType())
    return nullptr;

  return SubExpr;
}

LValue CodeGenFunction::EmitArraySubscriptExpr(const ArraySubscriptExpr *E,
                                               bool Accessed) {
  // The index must always be an integer, which is not an aggregate.  Emit it.
  llvm::Value *Idx = EmitScalarExpr(E->getIdx());
  QualType IdxTy  = E->getIdx()->getType();
  bool IdxSigned = IdxTy->isSignedIntegerOrEnumerationType();

  if (SanOpts->ArrayBounds)
    EmitBoundsCheck(E, E->getBase(), Idx, IdxTy, Accessed);

  // If the base is a vector type, then we are forming a vector element lvalue
  // with this subscript.
  if (E->getBase()->getType()->isVectorType()) {
    // Emit the vector as an lvalue to get its address.
    LValue LHS = EmitLValue(E->getBase());
    assert(LHS.isSimple() && "Can only subscript lvalue vectors here!");
    return LValue::MakeVectorElt(LHS.getAddress(), Idx,
                                 E->getBase()->getType(), LHS.getAlignment());
  }

  // Extend or truncate the index type to 32 or 64-bits.
  if (Idx->getType() != IntPtrTy)
    Idx = Builder.CreateIntCast(Idx, IntPtrTy, IdxSigned, "idxprom");

  // We know that the pointer points to a type of the correct size, unless the
  // size is a VLA or Objective-C interface.
  llvm::Value *Address = nullptr;
  CharUnits ArrayAlignment;
  if (const VariableArrayType *vla =
        getContext().getAsVariableArrayType(E->getType())) {
    // The base must be a pointer, which is not an aggregate.  Emit
    // it.  It needs to be emitted first in case it's what captures
    // the VLA bounds.
    Address = EmitScalarExpr(E->getBase());

    // The element count here is the total number of non-VLA elements.
    llvm::Value *numElements = getVLASize(vla).first;

    // Effectively, the multiply by the VLA size is part of the GEP.
    // GEP indexes are signed, and scaling an index isn't permitted to
    // signed-overflow, so we use the same semantics for our explicit
    // multiply.  We suppress this if overflow is not undefined behavior.
    if (getLangOpts().isSignedOverflowDefined()) {
      Idx = Builder.CreateMul(Idx, numElements);
      Address = Builder.CreateGEP(Address, Idx, "arrayidx");
    } else {
      Idx = Builder.CreateNSWMul(Idx, numElements);
      Address = Builder.CreateInBoundsGEP(Address, Idx, "arrayidx");
    }
  } else if (const ObjCObjectType *OIT = E->getType()->getAs<ObjCObjectType>()){
    // Indexing over an interface, as in "NSString *P; P[4];"
    llvm::Value *InterfaceSize =
      llvm::ConstantInt::get(Idx->getType(),
          getContext().getTypeSizeInChars(OIT).getQuantity());

    Idx = Builder.CreateMul(Idx, InterfaceSize);

    // The base must be a pointer, which is not an aggregate.  Emit it.
    llvm::Value *Base = EmitScalarExpr(E->getBase());
    Address = EmitCastToVoidPtr(Base);
    Address = Builder.CreateGEP(Address, Idx, "arrayidx");
    Address = Builder.CreateBitCast(Address, Base->getType());
  } else if (const Expr *Array = isSimpleArrayDecayOperand(E->getBase())) {
    // If this is A[i] where A is an array, the frontend will have decayed the
    // base to be a ArrayToPointerDecay implicit cast.  While correct, it is
    // inefficient at -O0 to emit a "gep A, 0, 0" when codegen'ing it, then a
    // "gep x, i" here.  Emit one "gep A, 0, i".
    assert(Array->getType()->isArrayType() &&
           "Array to pointer decay must have array source type!");
    LValue ArrayLV;
    // For simple multidimensional array indexing, set the 'accessed' flag for
    // better bounds-checking of the base expression.
    if (const auto *ASE = dyn_cast<ArraySubscriptExpr>(Array))
      ArrayLV = EmitArraySubscriptExpr(ASE, /*Accessed*/ true);
    else
      ArrayLV = EmitLValue(Array);
    llvm::Value *ArrayPtr = ArrayLV.getAddress();
    llvm::Value *Zero = llvm::ConstantInt::get(Int32Ty, 0);
    llvm::Value *Args[] = { Zero, Idx };

    // Propagate the alignment from the array itself to the result.
    ArrayAlignment = ArrayLV.getAlignment();

    if (getLangOpts().isSignedOverflowDefined())
      Address = Builder.CreateGEP(ArrayPtr, Args, "arrayidx");
    else
      Address = Builder.CreateInBoundsGEP(ArrayPtr, Args, "arrayidx");
  } else {
    // The base must be a pointer, which is not an aggregate.  Emit it.
    llvm::Value *Base = EmitScalarExpr(E->getBase());
    if (getLangOpts().isSignedOverflowDefined())
      Address = Builder.CreateGEP(Base, Idx, "arrayidx");
    else
      Address = Builder.CreateInBoundsGEP(Base, Idx, "arrayidx");
  }

  QualType T = E->getBase()->getType()->getPointeeType();
  assert(!T.isNull() &&
         "CodeGenFunction::EmitArraySubscriptExpr(): Illegal base type");


  // Limit the alignment to that of the result type.
  LValue LV;
  if (!ArrayAlignment.isZero()) {
    CharUnits Align = getContext().getTypeAlignInChars(T);
    ArrayAlignment = std::min(Align, ArrayAlignment);
    LV = MakeAddrLValue(Address, T, ArrayAlignment);
  } else {
    LV = MakeNaturalAlignAddrLValue(Address, T);
  }

  LV.getQuals().setAddressSpace(E->getBase()->getType().getAddressSpace());

  if (getLangOpts().ObjC1 &&
      getLangOpts().getGC() != LangOptions::NonGC) {
    LV.setNonGC(!E->isOBJCGCCandidate(getContext()));
    setObjCGCLValueClass(getContext(), E, LV);
  }
  return LV;
}

static
llvm::Constant *GenerateConstantVector(CGBuilderTy &Builder,
                                       SmallVectorImpl<unsigned> &Elts) {
  SmallVector<llvm::Constant*, 4> CElts;
  for (unsigned i = 0, e = Elts.size(); i != e; ++i)
    CElts.push_back(Builder.getInt32(Elts[i]));

  return llvm::ConstantVector::get(CElts);
}

LValue CodeGenFunction::
EmitExtVectorElementExpr(const ExtVectorElementExpr *E) {
  // Emit the base vector as an l-value.
  LValue Base;

  // ExtVectorElementExpr's base can either be a vector or pointer to vector.
  if (E->isArrow()) {
    // If it is a pointer to a vector, emit the address and form an lvalue with
    // it.
    llvm::Value *Ptr = EmitScalarExpr(E->getBase());
    const PointerType *PT = E->getBase()->getType()->getAs<PointerType>();
    Base = MakeAddrLValue(Ptr, PT->getPointeeType());
    Base.getQuals().removeObjCGCAttr();
  } else if (E->getBase()->isGLValue()) {
    // Otherwise, if the base is an lvalue ( as in the case of foo.x.x),
    // emit the base as an lvalue.
    assert(E->getBase()->getType()->isVectorType());
    Base = EmitLValue(E->getBase());
  } else {
    // Otherwise, the base is a normal rvalue (as in (V+V).x), emit it as such.
    assert(E->getBase()->getType()->isVectorType() &&
           "Result must be a vector");
    llvm::Value *Vec = EmitScalarExpr(E->getBase());

    // Store the vector to memory (because LValue wants an address).
    llvm::Value *VecMem = CreateMemTemp(E->getBase()->getType());
    Builder.CreateStore(Vec, VecMem);
    Base = MakeAddrLValue(VecMem, E->getBase()->getType());
  }

  QualType type =
    E->getType().withCVRQualifiers(Base.getQuals().getCVRQualifiers());

  // Encode the element access list into a vector of unsigned indices.
  SmallVector<unsigned, 4> Indices;
  E->getEncodedElementAccess(Indices);

  if (Base.isSimple()) {
    llvm::Constant *CV = GenerateConstantVector(Builder, Indices);
    return LValue::MakeExtVectorElt(Base.getAddress(), CV, type,
                                    Base.getAlignment());
  }
  assert(Base.isExtVectorElt() && "Can only subscript lvalue vec elts here!");

  llvm::Constant *BaseElts = Base.getExtVectorElts();
  SmallVector<llvm::Constant *, 4> CElts;

  for (unsigned i = 0, e = Indices.size(); i != e; ++i)
    CElts.push_back(BaseElts->getAggregateElement(Indices[i]));
  llvm::Constant *CV = llvm::ConstantVector::get(CElts);
  return LValue::MakeExtVectorElt(Base.getExtVectorAddr(), CV, type,
                                  Base.getAlignment());
}

LValue CodeGenFunction::EmitMemberExpr(const MemberExpr *E) {
  Expr *BaseExpr = E->getBase();

  // If this is s.x, emit s as an lvalue.  If it is s->x, emit s as a scalar.
  LValue BaseLV;
  if (E->isArrow()) {
    llvm::Value *Ptr = EmitScalarExpr(BaseExpr);
    QualType PtrTy = BaseExpr->getType()->getPointeeType();
    EmitTypeCheck(TCK_MemberAccess, E->getExprLoc(), Ptr, PtrTy);
    BaseLV = MakeNaturalAlignAddrLValue(Ptr, PtrTy);
  } else
    BaseLV = EmitCheckedLValue(BaseExpr, TCK_MemberAccess);

  NamedDecl *ND = E->getMemberDecl();
  if (auto *Field = dyn_cast<FieldDecl>(ND)) {
    LValue LV = EmitLValueForField(BaseLV, Field);
    setObjCGCLValueClass(getContext(), E, LV);
    return LV;
  }

  if (auto *VD = dyn_cast<VarDecl>(ND))
    return EmitGlobalVarDeclLValue(*this, E, VD);

  if (const auto *FD = dyn_cast<FunctionDecl>(ND))
    return EmitFunctionDeclLValue(*this, E, FD);

  llvm_unreachable("Unhandled member declaration!");
}

/// Given that we are currently emitting a lambda, emit an l-value for
/// one of its members.
LValue CodeGenFunction::EmitLValueForLambdaField(const FieldDecl *Field) {
  assert(cast<CXXMethodDecl>(CurCodeDecl)->getParent()->isLambda());
  assert(cast<CXXMethodDecl>(CurCodeDecl)->getParent() == Field->getParent());
  QualType LambdaTagType =
    getContext().getTagDeclType(Field->getParent());
  LValue LambdaLV = MakeNaturalAlignAddrLValue(CXXABIThisValue, LambdaTagType);
  return EmitLValueForField(LambdaLV, Field);
}

LValue CodeGenFunction::EmitLValueForField(LValue base,
                                           const FieldDecl *field) {
  if (field->isBitField()) {
    const CGRecordLayout &RL =
      CGM.getTypes().getCGRecordLayout(field->getParent());
    const CGBitFieldInfo &Info = RL.getBitFieldInfo(field);
    llvm::Value *Addr = base.getAddress();
    unsigned Idx = RL.getLLVMFieldNo(field);
    if (Idx != 0)
      // For structs, we GEP to the field that the record layout suggests.
      Addr = Builder.CreateStructGEP(Addr, Idx, field->getName());
    // Get the access type.
    llvm::Type *PtrTy = llvm::Type::getIntNPtrTy(
      getLLVMContext(), Info.StorageSize,
      CGM.getContext().getTargetAddressSpace(base.getType()));
    if (Addr->getType() != PtrTy)
      Addr = Builder.CreateBitCast(Addr, PtrTy);

    QualType fieldType =
      field->getType().withCVRQualifiers(base.getVRQualifiers());
    return LValue::MakeBitfield(Addr, Info, fieldType, base.getAlignment());
  }

  const RecordDecl *rec = field->getParent();
  QualType type = field->getType();
  CharUnits alignment = getContext().getDeclAlign(field);

  // FIXME: It should be impossible to have an LValue without alignment for a
  // complete type.
  if (!base.getAlignment().isZero())
    alignment = std::min(alignment, base.getAlignment());

  bool mayAlias = rec->hasAttr<MayAliasAttr>();

  llvm::Value *addr = base.getAddress();
  unsigned cvr = base.getVRQualifiers();
  bool TBAAPath = CGM.getCodeGenOpts().StructPathTBAA;
  if (rec->isUnion()) {
    // For unions, there is no pointer adjustment.
    assert(!type->isReferenceType() && "union has reference member");
    // TODO: handle path-aware TBAA for union.
    TBAAPath = false;
  } else {
    // For structs, we GEP to the field that the record layout suggests.
    unsigned idx = CGM.getTypes().getCGRecordLayout(rec).getLLVMFieldNo(field);
    addr = Builder.CreateStructGEP(addr, idx, field->getName());

    // If this is a reference field, load the reference right now.
    if (const ReferenceType *refType = type->getAs<ReferenceType>()) {
      llvm::LoadInst *load = Builder.CreateLoad(addr, "ref");
      if (cvr & Qualifiers::Volatile) load->setVolatile(true);
      load->setAlignment(alignment.getQuantity());

      // Loading the reference will disable path-aware TBAA.
      TBAAPath = false;
      if (CGM.shouldUseTBAA()) {
        llvm::MDNode *tbaa;
        if (mayAlias)
          tbaa = CGM.getTBAAInfo(getContext().CharTy);
        else
          tbaa = CGM.getTBAAInfo(type);
        if (tbaa)
          CGM.DecorateInstruction(load, tbaa);
      }

      addr = load;
      mayAlias = false;
      type = refType->getPointeeType();
      if (type->isIncompleteType())
        alignment = CharUnits();
      else
        alignment = getContext().getTypeAlignInChars(type);
      cvr = 0; // qualifiers don't recursively apply to referencee
    }
  }

  // Make sure that the address is pointing to the right type.  This is critical
  // for both unions and structs.  A union needs a bitcast, a struct element
  // will need a bitcast if the LLVM type laid out doesn't match the desired
  // type.
  addr = EmitBitCastOfLValueToProperType(*this, addr,
                                         CGM.getTypes().ConvertTypeForMem(type),
                                         field->getName());

  if (field->hasAttr<AnnotateAttr>())
    addr = EmitFieldAnnotations(field, addr);

  LValue LV = MakeAddrLValue(addr, type, alignment);
  LV.getQuals().addCVRQualifiers(cvr);
  if (TBAAPath) {
    const ASTRecordLayout &Layout =
        getContext().getASTRecordLayout(field->getParent());
    // Set the base type to be the base type of the base LValue and
    // update offset to be relative to the base type.
    LV.setTBAABaseType(mayAlias ? getContext().CharTy : base.getTBAABaseType());
    LV.setTBAAOffset(mayAlias ? 0 : base.getTBAAOffset() +
                     Layout.getFieldOffset(field->getFieldIndex()) /
                                           getContext().getCharWidth());
  }

  // __weak attribute on a field is ignored.
  if (LV.getQuals().getObjCGCAttr() == Qualifiers::Weak)
    LV.getQuals().removeObjCGCAttr();

  // Fields of may_alias structs act like 'char' for TBAA purposes.
  // FIXME: this should get propagated down through anonymous structs
  // and unions.
  if (mayAlias && LV.getTBAAInfo())
    LV.setTBAAInfo(CGM.getTBAAInfo(getContext().CharTy));

  return LV;
}

LValue
CodeGenFunction::EmitLValueForFieldInitialization(LValue Base,
                                                  const FieldDecl *Field) {
  QualType FieldType = Field->getType();

  if (!FieldType->isReferenceType())
    return EmitLValueForField(Base, Field);

  const CGRecordLayout &RL =
    CGM.getTypes().getCGRecordLayout(Field->getParent());
  unsigned idx = RL.getLLVMFieldNo(Field);
  llvm::Value *V = Builder.CreateStructGEP(Base.getAddress(), idx);
  assert(!FieldType.getObjCGCAttr() && "fields cannot have GC attrs");

  // Make sure that the address is pointing to the right type.  This is critical
  // for both unions and structs.  A union needs a bitcast, a struct element
  // will need a bitcast if the LLVM type laid out doesn't match the desired
  // type.
  llvm::Type *llvmType = ConvertTypeForMem(FieldType);
  V = EmitBitCastOfLValueToProperType(*this, V, llvmType, Field->getName());

  CharUnits Alignment = getContext().getDeclAlign(Field);

  // FIXME: It should be impossible to have an LValue without alignment for a
  // complete type.
  if (!Base.getAlignment().isZero())
    Alignment = std::min(Alignment, Base.getAlignment());

  return MakeAddrLValue(V, FieldType, Alignment);
}

LValue CodeGenFunction::EmitCompoundLiteralLValue(const CompoundLiteralExpr *E){
  if (E->isFileScope()) {
    llvm::Value *GlobalPtr = CGM.GetAddrOfConstantCompoundLiteral(E);
    return MakeAddrLValue(GlobalPtr, E->getType());
  }
  if (E->getType()->isVariablyModifiedType())
    // make sure to emit the VLA size.
    EmitVariablyModifiedType(E->getType());

  llvm::Value *DeclPtr = CreateMemTemp(E->getType(), ".compoundliteral");
  const Expr *InitExpr = E->getInitializer();
  LValue Result = MakeAddrLValue(DeclPtr, E->getType());

  EmitAnyExprToMem(InitExpr, DeclPtr, E->getType().getQualifiers(),
                   /*Init*/ true);

  return Result;
}

LValue CodeGenFunction::EmitInitListLValue(const InitListExpr *E) {
  if (!E->isGLValue())
    // Initializing an aggregate temporary in C++11: T{...}.
    return EmitAggExprToLValue(E);

  // An lvalue initializer list must be initializing a reference.
  assert(E->getNumInits() == 1 && "reference init with multiple values");
  return EmitLValue(E->getInit(0));
}

/// Emit the operand of a glvalue conditional operator. This is either a glvalue
/// or a (possibly-parenthesized) throw-expression. If this is a throw, no
/// LValue is returned and the current block has been terminated.
static Optional<LValue> EmitLValueOrThrowExpression(CodeGenFunction &CGF,
                                                    const Expr *Operand) {
  if (auto *ThrowExpr = dyn_cast<CXXThrowExpr>(Operand->IgnoreParens())) {
    CGF.EmitCXXThrowExpr(ThrowExpr, /*KeepInsertionPoint*/false);
    return None;
  }

  return CGF.EmitLValue(Operand);
}

LValue CodeGenFunction::
EmitConditionalOperatorLValue(const AbstractConditionalOperator *expr) {
  if (!expr->isGLValue()) {
    // ?: here should be an aggregate.
    assert(hasAggregateEvaluationKind(expr->getType()) &&
           "Unexpected conditional operator!");
    return EmitAggExprToLValue(expr);
  }

  OpaqueValueMapping binding(*this, expr);
  RegionCounter Cnt = getPGORegionCounter(expr);

  const Expr *condExpr = expr->getCond();
  bool CondExprBool;
  if (ConstantFoldsToSimpleInteger(condExpr, CondExprBool)) {
    const Expr *live = expr->getTrueExpr(), *dead = expr->getFalseExpr();
    if (!CondExprBool) std::swap(live, dead);

    if (!ContainsLabel(dead)) {
      // If the true case is live, we need to track its region.
      if (CondExprBool)
        Cnt.beginRegion(Builder);
      return EmitLValue(live);
    }
  }

  llvm::BasicBlock *lhsBlock = createBasicBlock("cond.true");
  llvm::BasicBlock *rhsBlock = createBasicBlock("cond.false");
  llvm::BasicBlock *contBlock = createBasicBlock("cond.end");

  ConditionalEvaluation eval(*this);
  EmitBranchOnBoolExpr(condExpr, lhsBlock, rhsBlock, Cnt.getCount());

  // Any temporaries created here are conditional.
  EmitBlock(lhsBlock);
  Cnt.beginRegion(Builder);
  eval.begin(*this);
  Optional<LValue> lhs =
      EmitLValueOrThrowExpression(*this, expr->getTrueExpr());
  eval.end(*this);

  if (lhs && !lhs->isSimple())
    return EmitUnsupportedLValue(expr, "conditional operator");

  lhsBlock = Builder.GetInsertBlock();
  if (lhs)
    Builder.CreateBr(contBlock);

  // Any temporaries created here are conditional.
  EmitBlock(rhsBlock);
  eval.begin(*this);
  Optional<LValue> rhs =
      EmitLValueOrThrowExpression(*this, expr->getFalseExpr());
  eval.end(*this);
  if (rhs && !rhs->isSimple())
    return EmitUnsupportedLValue(expr, "conditional operator");
  rhsBlock = Builder.GetInsertBlock();

  EmitBlock(contBlock);

  if (lhs && rhs) {
    llvm::PHINode *phi = Builder.CreatePHI(lhs->getAddress()->getType(),
                                           2, "cond-lvalue");
    phi->addIncoming(lhs->getAddress(), lhsBlock);
    phi->addIncoming(rhs->getAddress(), rhsBlock);
    return MakeAddrLValue(phi, expr->getType());
  } else {
    assert((lhs || rhs) &&
           "both operands of glvalue conditional are throw-expressions?");
    return lhs ? *lhs : *rhs;
  }
}

/// EmitCastLValue - Casts are never lvalues unless that cast is to a reference
/// type. If the cast is to a reference, we can have the usual lvalue result,
/// otherwise if a cast is needed by the code generator in an lvalue context,
/// then it must mean that we need the address of an aggregate in order to
/// access one of its members.  This can happen for all the reasons that casts
/// are permitted with aggregate result, including noop aggregate casts, and
/// cast from scalar to union.
LValue CodeGenFunction::EmitCastLValue(const CastExpr *E) {
  switch (E->getCastKind()) {
  case CK_ToVoid:
  case CK_BitCast:
  case CK_ArrayToPointerDecay:
  case CK_FunctionToPointerDecay:
  case CK_NullToMemberPointer:
  case CK_NullToPointer:
  case CK_IntegralToPointer:
  case CK_PointerToIntegral:
  case CK_PointerToBoolean:
  case CK_VectorSplat:
  case CK_IntegralCast:
  case CK_IntegralToBoolean:
  case CK_IntegralToFloating:
  case CK_FloatingToIntegral:
  case CK_FloatingToBoolean:
  case CK_FloatingCast:
  case CK_FloatingRealToComplex:
  case CK_FloatingComplexToReal:
  case CK_FloatingComplexToBoolean:
  case CK_FloatingComplexCast:
  case CK_FloatingComplexToIntegralComplex:
  case CK_IntegralRealToComplex:
  case CK_IntegralComplexToReal:
  case CK_IntegralComplexToBoolean:
  case CK_IntegralComplexCast:
  case CK_IntegralComplexToFloatingComplex:
  case CK_DerivedToBaseMemberPointer:
  case CK_BaseToDerivedMemberPointer:
  case CK_MemberPointerToBoolean:
  case CK_ReinterpretMemberPointer:
  case CK_AnyPointerToBlockPointerCast:
  case CK_ARCProduceObject:
  case CK_ARCConsumeObject:
  case CK_ARCReclaimReturnedObject:
  case CK_ARCExtendBlockObject:
  case CK_CopyAndAutoreleaseBlockObject:
  case CK_AddressSpaceConversion:
    return EmitUnsupportedLValue(E, "unexpected cast lvalue");

  case CK_Dependent:
    llvm_unreachable("dependent cast kind in IR gen!");

  case CK_BuiltinFnToFnPtr:
    llvm_unreachable("builtin functions are handled elsewhere");

  // These are never l-values; just use the aggregate emission code.
  case CK_NonAtomicToAtomic:
  case CK_AtomicToNonAtomic:
    return EmitAggExprToLValue(E);

  case CK_Dynamic: {
    LValue LV = EmitLValue(E->getSubExpr());
    llvm::Value *V = LV.getAddress();
    const auto *DCE = cast<CXXDynamicCastExpr>(E);
    return MakeAddrLValue(EmitDynamicCast(V, DCE), E->getType());
  }

  case CK_ConstructorConversion:
  case CK_UserDefinedConversion:
  case CK_CPointerToObjCPointerCast:
  case CK_BlockPointerToObjCPointerCast:
  case CK_NoOp:
  case CK_LValueToRValue:
    return EmitLValue(E->getSubExpr());

  case CK_UncheckedDerivedToBase:
  case CK_DerivedToBase: {
    const RecordType *DerivedClassTy =
      E->getSubExpr()->getType()->getAs<RecordType>();
    auto *DerivedClassDecl = cast<CXXRecordDecl>(DerivedClassTy->getDecl());

    LValue LV = EmitLValue(E->getSubExpr());
    llvm::Value *This = LV.getAddress();

    // Perform the derived-to-base conversion
    llvm::Value *Base =
      GetAddressOfBaseClass(This, DerivedClassDecl,
                            E->path_begin(), E->path_end(),
                            /*NullCheckValue=*/false);

    return MakeAddrLValue(Base, E->getType());
  }
  case CK_ToUnion:
    return EmitAggExprToLValue(E);
  case CK_BaseToDerived: {
    const RecordType *DerivedClassTy = E->getType()->getAs<RecordType>();
    auto *DerivedClassDecl = cast<CXXRecordDecl>(DerivedClassTy->getDecl());

    LValue LV = EmitLValue(E->getSubExpr());

    // Perform the base-to-derived conversion
    llvm::Value *Derived =
      GetAddressOfDerivedClass(LV.getAddress(), DerivedClassDecl,
                               E->path_begin(), E->path_end(),
                               /*NullCheckValue=*/false);

    // C++11 [expr.static.cast]p2: Behavior is undefined if a downcast is
    // performed and the object is not of the derived type.
    if (sanitizePerformTypeCheck())
      EmitTypeCheck(TCK_DowncastReference, E->getExprLoc(),
                    Derived, E->getType());

    return MakeAddrLValue(Derived, E->getType());
  }
  case CK_LValueBitCast: {
    // This must be a reinterpret_cast (or c-style equivalent).
    const auto *CE = cast<ExplicitCastExpr>(E);

    LValue LV = EmitLValue(E->getSubExpr());
    llvm::Value *V = Builder.CreateBitCast(LV.getAddress(),
                                           ConvertType(CE->getTypeAsWritten()));
    return MakeAddrLValue(V, E->getType());
  }
  case CK_ObjCObjectLValueCast: {
    LValue LV = EmitLValue(E->getSubExpr());
    QualType ToType = getContext().getLValueReferenceType(E->getType());
    llvm::Value *V = Builder.CreateBitCast(LV.getAddress(),
                                           ConvertType(ToType));
    return MakeAddrLValue(V, E->getType());
  }
  case CK_ZeroToOCLEvent:
    llvm_unreachable("NULL to OpenCL event lvalue cast is not valid");
  }

  llvm_unreachable("Unhandled lvalue cast kind?");
}

LValue CodeGenFunction::EmitOpaqueValueLValue(const OpaqueValueExpr *e) {
  assert(OpaqueValueMappingData::shouldBindAsLValue(e));
  return getOpaqueLValueMapping(e);
}

RValue CodeGenFunction::EmitRValueForField(LValue LV,
                                           const FieldDecl *FD,
                                           SourceLocation Loc) {
  QualType FT = FD->getType();
  LValue FieldLV = EmitLValueForField(LV, FD);
  switch (getEvaluationKind(FT)) {
  case TEK_Complex:
    return RValue::getComplex(EmitLoadOfComplex(FieldLV, Loc));
  case TEK_Aggregate:
    return FieldLV.asAggregateRValue();
  case TEK_Scalar:
    return EmitLoadOfLValue(FieldLV, Loc);
  }
  llvm_unreachable("bad evaluation kind");
}

//===--------------------------------------------------------------------===//
//                             Expression Emission
//===--------------------------------------------------------------------===//

RValue CodeGenFunction::EmitCallExpr(const CallExpr *E,
                                     ReturnValueSlot ReturnValue) {
  if (CGDebugInfo *DI = getDebugInfo()) {
    SourceLocation Loc = E->getLocStart();
    // Force column info to be generated so we can differentiate
    // multiple call sites on the same line in the debug info.
    // FIXME: This is insufficient. Two calls coming from the same macro
    // expansion will still get the same line/column and break debug info. It's
    // possible that LLVM can be fixed to not rely on this uniqueness, at which
    // point this workaround can be removed.
    const FunctionDecl* Callee = E->getDirectCallee();
    bool ForceColumnInfo = Callee && Callee->isInlineSpecified();
    DI->EmitLocation(Builder, Loc, ForceColumnInfo);
  }

  // Builtins never have block type.
  if (E->getCallee()->getType()->isBlockPointerType())
    return EmitBlockCallExpr(E, ReturnValue);

  if (const auto *CE = dyn_cast<CXXMemberCallExpr>(E))
    return EmitCXXMemberCallExpr(CE, ReturnValue);

  if (const auto *CE = dyn_cast<CUDAKernelCallExpr>(E))
    return EmitCUDAKernelCallExpr(CE, ReturnValue);

  const Decl *TargetDecl = E->getCalleeDecl();
  if (const FunctionDecl *FD = dyn_cast_or_null<FunctionDecl>(TargetDecl)) {
    if (unsigned builtinID = FD->getBuiltinID())
      return EmitBuiltinExpr(FD, builtinID, E);
  }

  if (const auto *CE = dyn_cast<CXXOperatorCallExpr>(E))
    if (const CXXMethodDecl *MD = dyn_cast_or_null<CXXMethodDecl>(TargetDecl))
      return EmitCXXOperatorMemberCallExpr(CE, MD, ReturnValue);

  if (const auto *PseudoDtor =
          dyn_cast<CXXPseudoDestructorExpr>(E->getCallee()->IgnoreParens())) {
    QualType DestroyedType = PseudoDtor->getDestroyedType();
    if (getLangOpts().ObjCAutoRefCount &&
        DestroyedType->isObjCLifetimeType() &&
        (DestroyedType.getObjCLifetime() == Qualifiers::OCL_Strong ||
         DestroyedType.getObjCLifetime() == Qualifiers::OCL_Weak)) {
      // Automatic Reference Counting:
      //   If the pseudo-expression names a retainable object with weak or
      //   strong lifetime, the object shall be released.
      Expr *BaseExpr = PseudoDtor->getBase();
      llvm::Value *BaseValue = nullptr;
      Qualifiers BaseQuals;

      // If this is s.x, emit s as an lvalue. If it is s->x, emit s as a scalar.
      if (PseudoDtor->isArrow()) {
        BaseValue = EmitScalarExpr(BaseExpr);
        const PointerType *PTy = BaseExpr->getType()->getAs<PointerType>();
        BaseQuals = PTy->getPointeeType().getQualifiers();
      } else {
        LValue BaseLV = EmitLValue(BaseExpr);
        BaseValue = BaseLV.getAddress();
        QualType BaseTy = BaseExpr->getType();
        BaseQuals = BaseTy.getQualifiers();
      }

      switch (PseudoDtor->getDestroyedType().getObjCLifetime()) {
      case Qualifiers::OCL_None:
      case Qualifiers::OCL_ExplicitNone:
      case Qualifiers::OCL_Autoreleasing:
        break;

      case Qualifiers::OCL_Strong:
        EmitARCRelease(Builder.CreateLoad(BaseValue,
                          PseudoDtor->getDestroyedType().isVolatileQualified()),
                       ARCPreciseLifetime);
        break;

      case Qualifiers::OCL_Weak:
        EmitARCDestroyWeak(BaseValue);
        break;
      }
    } else {
      // C++ [expr.pseudo]p1:
      //   The result shall only be used as the operand for the function call
      //   operator (), and the result of such a call has type void. The only
      //   effect is the evaluation of the postfix-expression before the dot or
      //   arrow.
      EmitScalarExpr(E->getCallee());
    }

    return RValue::get(nullptr);
  }

  llvm::Value *Callee = EmitScalarExpr(E->getCallee());
  return EmitCall(E->getCallee()->getType(), Callee, E->getLocStart(),
                  ReturnValue, E->arg_begin(), E->arg_end(), TargetDecl);
}

LValue CodeGenFunction::EmitBinaryOperatorLValue(const BinaryOperator *E) {
  // Comma expressions just emit their LHS then their RHS as an l-value.
  if (E->getOpcode() == BO_Comma) {
    EmitIgnoredExpr(E->getLHS());
    EnsureInsertPoint();
    return EmitLValue(E->getRHS());
  }

  if (E->getOpcode() == BO_PtrMemD ||
      E->getOpcode() == BO_PtrMemI)
    return EmitPointerToDataMemberBinaryExpr(E);

  assert(E->getOpcode() == BO_Assign && "unexpected binary l-value");

  // Note that in all of these cases, __block variables need the RHS
  // evaluated first just in case the variable gets moved by the RHS.

  switch (getEvaluationKind(E->getType())) {
  case TEK_Scalar: {
    switch (E->getLHS()->getType().getObjCLifetime()) {
    case Qualifiers::OCL_Strong:
      return EmitARCStoreStrong(E, /*ignored*/ false).first;

    case Qualifiers::OCL_Autoreleasing:
      return EmitARCStoreAutoreleasing(E).first;

    // No reason to do any of these differently.
    case Qualifiers::OCL_None:
    case Qualifiers::OCL_ExplicitNone:
    case Qualifiers::OCL_Weak:
      break;
    }

    RValue RV = EmitAnyExpr(E->getRHS());
    LValue LV = EmitCheckedLValue(E->getLHS(), TCK_Store);
    EmitStoreThroughLValue(RV, LV);
    return LV;
  }

  case TEK_Complex:
    return EmitComplexAssignmentLValue(E);

  case TEK_Aggregate:
    return EmitAggExprToLValue(E);
  }
  llvm_unreachable("bad evaluation kind");
}

LValue CodeGenFunction::EmitCallExprLValue(const CallExpr *E) {
  RValue RV = EmitCallExpr(E);

  if (!RV.isScalar())
    return MakeAddrLValue(RV.getAggregateAddr(), E->getType());

  assert(E->getCallReturnType()->isReferenceType() &&
         "Can't have a scalar return unless the return type is a "
         "reference type!");

  return MakeAddrLValue(RV.getScalarVal(), E->getType());
}

LValue CodeGenFunction::EmitVAArgExprLValue(const VAArgExpr *E) {
  // FIXME: This shouldn't require another copy.
  return EmitAggExprToLValue(E);
}

LValue CodeGenFunction::EmitCXXConstructLValue(const CXXConstructExpr *E) {
  assert(E->getType()->getAsCXXRecordDecl()->hasTrivialDestructor()
         && "binding l-value to type which needs a temporary");
  AggValueSlot Slot = CreateAggTemp(E->getType());
  EmitCXXConstructExpr(E, Slot);
  return MakeAddrLValue(Slot.getAddr(), E->getType());
}

LValue
CodeGenFunction::EmitCXXTypeidLValue(const CXXTypeidExpr *E) {
  return MakeAddrLValue(EmitCXXTypeidExpr(E), E->getType());
}

llvm::Value *CodeGenFunction::EmitCXXUuidofExpr(const CXXUuidofExpr *E) {
  return Builder.CreateBitCast(CGM.GetAddrOfUuidDescriptor(E),
                               ConvertType(E->getType())->getPointerTo());
}

LValue CodeGenFunction::EmitCXXUuidofLValue(const CXXUuidofExpr *E) {
  return MakeAddrLValue(EmitCXXUuidofExpr(E), E->getType());
}

LValue
CodeGenFunction::EmitCXXBindTemporaryLValue(const CXXBindTemporaryExpr *E) {
  AggValueSlot Slot = CreateAggTemp(E->getType(), "temp.lvalue");
  Slot.setExternallyDestructed();
  EmitAggExpr(E->getSubExpr(), Slot);
  EmitCXXTemporary(E->getTemporary(), E->getType(), Slot.getAddr());
  return MakeAddrLValue(Slot.getAddr(), E->getType());
}

LValue
CodeGenFunction::EmitLambdaLValue(const LambdaExpr *E) {
  AggValueSlot Slot = CreateAggTemp(E->getType(), "temp.lvalue");
  EmitLambdaExpr(E, Slot);
  return MakeAddrLValue(Slot.getAddr(), E->getType());
}

LValue CodeGenFunction::EmitObjCMessageExprLValue(const ObjCMessageExpr *E) {
  RValue RV = EmitObjCMessageExpr(E);

  if (!RV.isScalar())
    return MakeAddrLValue(RV.getAggregateAddr(), E->getType());

  assert(E->getMethodDecl()->getReturnType()->isReferenceType() &&
         "Can't have a scalar return unless the return type is a "
         "reference type!");

  return MakeAddrLValue(RV.getScalarVal(), E->getType());
}

LValue CodeGenFunction::EmitObjCSelectorLValue(const ObjCSelectorExpr *E) {
  llvm::Value *V =
    CGM.getObjCRuntime().GetSelector(*this, E->getSelector(), true);
  return MakeAddrLValue(V, E->getType());
}

llvm::Value *CodeGenFunction::EmitIvarOffset(const ObjCInterfaceDecl *Interface,
                                             const ObjCIvarDecl *Ivar) {
  return CGM.getObjCRuntime().EmitIvarOffset(*this, Interface, Ivar);
}

LValue CodeGenFunction::EmitLValueForIvar(QualType ObjectTy,
                                          llvm::Value *BaseValue,
                                          const ObjCIvarDecl *Ivar,
                                          unsigned CVRQualifiers) {
  return CGM.getObjCRuntime().EmitObjCValueForIvar(*this, ObjectTy, BaseValue,
                                                   Ivar, CVRQualifiers);
}

LValue CodeGenFunction::EmitObjCIvarRefLValue(const ObjCIvarRefExpr *E) {
  // FIXME: A lot of the code below could be shared with EmitMemberExpr.
  llvm::Value *BaseValue = nullptr;
  const Expr *BaseExpr = E->getBase();
  Qualifiers BaseQuals;
  QualType ObjectTy;
  if (E->isArrow()) {
    BaseValue = EmitScalarExpr(BaseExpr);
    ObjectTy = BaseExpr->getType()->getPointeeType();
    BaseQuals = ObjectTy.getQualifiers();
  } else {
    LValue BaseLV = EmitLValue(BaseExpr);
    // FIXME: this isn't right for bitfields.
    BaseValue = BaseLV.getAddress();
    ObjectTy = BaseExpr->getType();
    BaseQuals = ObjectTy.getQualifiers();
  }

  LValue LV =
    EmitLValueForIvar(ObjectTy, BaseValue, E->getDecl(),
                      BaseQuals.getCVRQualifiers());
  setObjCGCLValueClass(getContext(), E, LV);
  return LV;
}

LValue CodeGenFunction::EmitStmtExprLValue(const StmtExpr *E) {
  // Can only get l-value for message expression returning aggregate type
  RValue RV = EmitAnyExprToTemp(E);
  return MakeAddrLValue(RV.getAggregateAddr(), E->getType());
}

RValue CodeGenFunction::EmitCall(QualType CalleeType, llvm::Value *Callee,
                                 SourceLocation CallLoc,
                                 ReturnValueSlot ReturnValue,
                                 CallExpr::const_arg_iterator ArgBeg,
                                 CallExpr::const_arg_iterator ArgEnd,
                                 const Decl *TargetDecl) {
  // Get the actual function type. The callee type will always be a pointer to
  // function type or a block pointer type.
  assert(CalleeType->isFunctionPointerType() &&
         "Call must have function pointer type!");

  CalleeType = getContext().getCanonicalType(CalleeType);

  const auto *FnType =
      cast<FunctionType>(cast<PointerType>(CalleeType)->getPointeeType());

  // Force column info to differentiate multiple inlined call sites on
  // the same line, analoguous to EmitCallExpr.
  // FIXME: This is insufficient. Two calls coming from the same macro expansion
  // will still get the same line/column and break debug info. It's possible
  // that LLVM can be fixed to not rely on this uniqueness, at which point this
  // workaround can be removed.
  bool ForceColumnInfo = false;
  if (const FunctionDecl* FD = dyn_cast_or_null<const FunctionDecl>(TargetDecl))
    ForceColumnInfo = FD->isInlineSpecified();

  if (getLangOpts().CPlusPlus && SanOpts->Function &&
      (!TargetDecl || !isa<FunctionDecl>(TargetDecl))) {
    if (llvm::Constant *PrefixSig =
            CGM.getTargetCodeGenInfo().getUBSanFunctionSignature(CGM)) {
      SanitizerScope SanScope(this);
      llvm::Constant *FTRTTIConst =
          CGM.GetAddrOfRTTIDescriptor(QualType(FnType, 0), /*ForEH=*/true);
      llvm::Type *PrefixStructTyElems[] = {
        PrefixSig->getType(),
        FTRTTIConst->getType()
      };
      llvm::StructType *PrefixStructTy = llvm::StructType::get(
          CGM.getLLVMContext(), PrefixStructTyElems, /*isPacked=*/true);

      llvm::Value *CalleePrefixStruct = Builder.CreateBitCast(
          Callee, llvm::PointerType::getUnqual(PrefixStructTy));
      llvm::Value *CalleeSigPtr =
          Builder.CreateConstGEP2_32(CalleePrefixStruct, 0, 0);
      llvm::Value *CalleeSig = Builder.CreateLoad(CalleeSigPtr);
      llvm::Value *CalleeSigMatch = Builder.CreateICmpEQ(CalleeSig, PrefixSig);

      llvm::BasicBlock *Cont = createBasicBlock("cont");
      llvm::BasicBlock *TypeCheck = createBasicBlock("typecheck");
      Builder.CreateCondBr(CalleeSigMatch, TypeCheck, Cont);

      EmitBlock(TypeCheck);
      llvm::Value *CalleeRTTIPtr =
          Builder.CreateConstGEP2_32(CalleePrefixStruct, 0, 1);
      llvm::Value *CalleeRTTI = Builder.CreateLoad(CalleeRTTIPtr);
      llvm::Value *CalleeRTTIMatch =
          Builder.CreateICmpEQ(CalleeRTTI, FTRTTIConst);
      llvm::Constant *StaticData[] = {
        EmitCheckSourceLocation(CallLoc),
        EmitCheckTypeDescriptor(CalleeType)
      };
      EmitCheck(CalleeRTTIMatch,
                "function_type_mismatch",
                StaticData,
                Callee,
                CRK_Recoverable);

      Builder.CreateBr(Cont);
      EmitBlock(Cont);
    }
  }

  CallArgList Args;
  EmitCallArgs(Args, dyn_cast<FunctionProtoType>(FnType), ArgBeg, ArgEnd,
               ForceColumnInfo);

  const CGFunctionInfo &FnInfo =
    CGM.getTypes().arrangeFreeFunctionCall(Args, FnType);

  // C99 6.5.2.2p6:
  //   If the expression that denotes the called function has a type
  //   that does not include a prototype, [the default argument
  //   promotions are performed]. If the number of arguments does not
  //   equal the number of parameters, the behavior is undefined. If
  //   the function is defined with a type that includes a prototype,
  //   and either the prototype ends with an ellipsis (, ...) or the
  //   types of the arguments after promotion are not compatible with
  //   the types of the parameters, the behavior is undefined. If the
  //   function is defined with a type that does not include a
  //   prototype, and the types of the arguments after promotion are
  //   not compatible with those of the parameters after promotion,
  //   the behavior is undefined [except in some trivial cases].
  // That is, in the general case, we should assume that a call
  // through an unprototyped function type works like a *non-variadic*
  // call.  The way we make this work is to cast to the exact type
  // of the promoted arguments.
  if (isa<FunctionNoProtoType>(FnType)) {
    llvm::Type *CalleeTy = getTypes().GetFunctionType(FnInfo);
    CalleeTy = CalleeTy->getPointerTo();
    Callee = Builder.CreateBitCast(Callee, CalleeTy, "callee.knr.cast");
  }

  return EmitCall(FnInfo, Callee, ReturnValue, Args, TargetDecl);
}

LValue CodeGenFunction::
EmitPointerToDataMemberBinaryExpr(const BinaryOperator *E) {
  llvm::Value *BaseV;
  if (E->getOpcode() == BO_PtrMemI)
    BaseV = EmitScalarExpr(E->getLHS());
  else
    BaseV = EmitLValue(E->getLHS()).getAddress();

  llvm::Value *OffsetV = EmitScalarExpr(E->getRHS());

  const MemberPointerType *MPT
    = E->getRHS()->getType()->getAs<MemberPointerType>();

  llvm::Value *AddV = CGM.getCXXABI().EmitMemberDataPointerAddress(
      *this, E, BaseV, OffsetV, MPT);

  return MakeAddrLValue(AddV, MPT->getPointeeType());
}

/// Given the address of a temporary variable, produce an r-value of
/// its type.
RValue CodeGenFunction::convertTempToRValue(llvm::Value *addr,
                                            QualType type,
                                            SourceLocation loc) {
  LValue lvalue = MakeNaturalAlignAddrLValue(addr, type);
  switch (getEvaluationKind(type)) {
  case TEK_Complex:
    return RValue::getComplex(EmitLoadOfComplex(lvalue, loc));
  case TEK_Aggregate:
    return lvalue.asAggregateRValue();
  case TEK_Scalar:
    return RValue::get(EmitLoadOfScalar(lvalue, loc));
  }
  llvm_unreachable("bad evaluation kind");
}

void CodeGenFunction::SetFPAccuracy(llvm::Value *Val, float Accuracy) {
  assert(Val->getType()->isFPOrFPVectorTy());
  if (Accuracy == 0.0 || !isa<llvm::Instruction>(Val))
    return;

  llvm::MDBuilder MDHelper(getLLVMContext());
  llvm::MDNode *Node = MDHelper.createFPMath(Accuracy);

  cast<llvm::Instruction>(Val)->setMetadata(llvm::LLVMContext::MD_fpmath, Node);
}

namespace {
  struct LValueOrRValue {
    LValue LV;
    RValue RV;
  };
}

static LValueOrRValue emitPseudoObjectExpr(CodeGenFunction &CGF,
                                           const PseudoObjectExpr *E,
                                           bool forLValue,
                                           AggValueSlot slot) {
  SmallVector<CodeGenFunction::OpaqueValueMappingData, 4> opaques;

  // Find the result expression, if any.
  const Expr *resultExpr = E->getResultExpr();
  LValueOrRValue result;

  for (PseudoObjectExpr::const_semantics_iterator
         i = E->semantics_begin(), e = E->semantics_end(); i != e; ++i) {
    const Expr *semantic = *i;

    // If this semantic expression is an opaque value, bind it
    // to the result of its source expression.
    if (const auto *ov = dyn_cast<OpaqueValueExpr>(semantic)) {

      // If this is the result expression, we may need to evaluate
      // directly into the slot.
      typedef CodeGenFunction::OpaqueValueMappingData OVMA;
      OVMA opaqueData;
      if (ov == resultExpr && ov->isRValue() && !forLValue &&
          CodeGenFunction::hasAggregateEvaluationKind(ov->getType())) {
        CGF.EmitAggExpr(ov->getSourceExpr(), slot);

        LValue LV = CGF.MakeAddrLValue(slot.getAddr(), ov->getType());
        opaqueData = OVMA::bind(CGF, ov, LV);
        result.RV = slot.asRValue();

      // Otherwise, emit as normal.
      } else {
        opaqueData = OVMA::bind(CGF, ov, ov->getSourceExpr());

        // If this is the result, also evaluate the result now.
        if (ov == resultExpr) {
          if (forLValue)
            result.LV = CGF.EmitLValue(ov);
          else
            result.RV = CGF.EmitAnyExpr(ov, slot);
        }
      }

      opaques.push_back(opaqueData);

    // Otherwise, if the expression is the result, evaluate it
    // and remember the result.
    } else if (semantic == resultExpr) {
      if (forLValue)
        result.LV = CGF.EmitLValue(semantic);
      else
        result.RV = CGF.EmitAnyExpr(semantic, slot);

    // Otherwise, evaluate the expression in an ignored context.
    } else {
      CGF.EmitIgnoredExpr(semantic);
    }
  }

  // Unbind all the opaques now.
  for (unsigned i = 0, e = opaques.size(); i != e; ++i)
    opaques[i].unbind(CGF);

  return result;
}

RValue CodeGenFunction::EmitPseudoObjectRValue(const PseudoObjectExpr *E,
                                               AggValueSlot slot) {
  return emitPseudoObjectExpr(*this, E, false, slot).RV;
}

LValue CodeGenFunction::EmitPseudoObjectLValue(const PseudoObjectExpr *E) {
  return emitPseudoObjectExpr(*this, E, true, AggValueSlot::ignored()).LV;
}<|MERGE_RESOLUTION|>--- conflicted
+++ resolved
@@ -1832,7 +1832,6 @@
   CharUnits Alignment = getContext().getDeclAlign(ND);
   QualType T = E->getType();
 
-<<<<<<< HEAD
   // A DeclRefExpr for a reference initialized by a constant expression can
   // appear without being odr-used. Directly emit the constant initializer.
   if (const VarDecl *VD = dyn_cast<VarDecl>(ND)) {
@@ -1850,8 +1849,6 @@
           return MakeAddrLValue(Val, T, Alignment);
     }
 
-=======
-  if (const auto *VD = dyn_cast<VarDecl>(ND)) {
     // Global Named registers access via intrinsics only
     if (VD->getStorageClass() == SC_Register &&
         VD->hasAttr<AsmLabelAttr>() && !VD->isLocalVarDecl())
@@ -1859,7 +1856,6 @@
 
     // A DeclRefExpr for a reference initialized by a constant expression can
     // appear without being odr-used. Directly emit the constant initializer.
->>>>>>> d4309185
     const Expr *Init = VD->getAnyInitializer(VD);
     if (Init && !isa<ParmVarDecl>(VD) && VD->getType()->isReferenceType() &&
         VD->isUsableInConstantExpressions(getContext()) &&
@@ -2064,14 +2060,9 @@
     GVName += FnName;
 
     // If this is outside of a function use the top level decl.
-<<<<<<< HEAD
     const Decl *CurDecl =
       OpenMPRoot ? OpenMPRoot->CurCodeDecl : CurCodeDecl;
     if (CurDecl == 0 || isa<VarDecl>(CurDecl))
-=======
-    const Decl *CurDecl = CurCodeDecl;
-    if (!CurDecl || isa<VarDecl>(CurDecl))
->>>>>>> d4309185
       CurDecl = getContext().getTranslationUnitDecl();
 
     const Type *ElemType = E->getType()->getArrayElementTypeNoTypeQual();
