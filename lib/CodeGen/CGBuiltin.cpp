--- conflicted
+++ resolved
@@ -1854,891 +1854,6 @@
   return std::make_pair(EmitScalarExpr(Addr), Align);
 }
 
-<<<<<<< HEAD
-static Value *EmitAArch64ScalarBuiltinExpr(CodeGenFunction &CGF,
-                                           unsigned BuiltinID,
-                                           const CallExpr *E) {
-  unsigned int Int = 0;
-  // Scalar result generated across vectors
-  bool AcrossVec = false;
-  // Extend element of one-element vector
-  bool ExtendEle = false;
-  bool OverloadInt = false;
-  bool OverloadCmpInt = false;
-  bool IsFpCmpZInt = false;
-  bool OverloadCvtInt = false;
-  bool OverloadWideInt = false;
-  bool OverloadNarrowInt = false;
-  const char *s = NULL;
-
-  SmallVector<Value *, 4> Ops;
-  for (unsigned i = 0, e = E->getNumArgs(); i != e; i++) {
-    Ops.push_back(CGF.EmitScalarExpr(E->getArg(i)));
-  }
-
-  // AArch64 scalar builtins are not overloaded, they do not have an extra
-  // argument that specifies the vector type, need to handle each case.
-  switch (BuiltinID) {
-  default: break;
-  case AArch64::BI__builtin_neon_vdups_lane_f32:
-  case AArch64::BI__builtin_neon_vdupd_lane_f64:
-  case AArch64::BI__builtin_neon_vdups_laneq_f32:
-  case AArch64::BI__builtin_neon_vdupd_laneq_f64: {
-    return CGF.Builder.CreateExtractElement(Ops[0], Ops[1], "vdup_lane");
-  }
-  case AArch64::BI__builtin_neon_vdupb_lane_i8:
-  case AArch64::BI__builtin_neon_vduph_lane_i16:
-  case AArch64::BI__builtin_neon_vdups_lane_i32:
-  case AArch64::BI__builtin_neon_vdupd_lane_i64:
-  case AArch64::BI__builtin_neon_vdupb_laneq_i8:
-  case AArch64::BI__builtin_neon_vduph_laneq_i16:
-  case AArch64::BI__builtin_neon_vdups_laneq_i32:
-  case AArch64::BI__builtin_neon_vdupd_laneq_i64: {
-    // The backend treats Neon scalar types as v1ix types
-    // So we want to dup lane from any vector to v1ix vector
-    // with shufflevector
-    s = "vdup_lane";
-    Value* SV = llvm::ConstantVector::getSplat(1, cast<ConstantInt>(Ops[1]));
-    Value *Result = CGF.Builder.CreateShuffleVector(Ops[0], Ops[0], SV, s);
-    llvm::Type *Ty = CGF.ConvertType(E->getCallReturnType());
-    // AArch64 intrinsic one-element vector type cast to
-    // scalar type expected by the builtin
-    return CGF.Builder.CreateBitCast(Result, Ty, s);
-  }
-  case AArch64::BI__builtin_neon_vqdmlalh_lane_s16 :
-  case AArch64::BI__builtin_neon_vqdmlalh_laneq_s16 :
-  case AArch64::BI__builtin_neon_vqdmlals_lane_s32 :
-  case AArch64::BI__builtin_neon_vqdmlals_laneq_s32 :
-  case AArch64::BI__builtin_neon_vqdmlslh_lane_s16 :
-  case AArch64::BI__builtin_neon_vqdmlslh_laneq_s16 :
-  case AArch64::BI__builtin_neon_vqdmlsls_lane_s32 :
-  case AArch64::BI__builtin_neon_vqdmlsls_laneq_s32 : {
-    Int = Intrinsic::arm_neon_vqadds;
-    if (BuiltinID == AArch64::BI__builtin_neon_vqdmlslh_lane_s16 ||
-        BuiltinID == AArch64::BI__builtin_neon_vqdmlslh_laneq_s16 ||
-        BuiltinID == AArch64::BI__builtin_neon_vqdmlsls_lane_s32 ||
-        BuiltinID == AArch64::BI__builtin_neon_vqdmlsls_laneq_s32) {
-      Int = Intrinsic::arm_neon_vqsubs;
-    }
-    // create vqdmull call with b * c[i]
-    llvm::Type *Ty = CGF.ConvertType(E->getArg(1)->getType());
-    llvm::VectorType *OpVTy = llvm::VectorType::get(Ty, 1);
-    Ty = CGF.ConvertType(E->getArg(0)->getType());
-    llvm::VectorType *ResVTy = llvm::VectorType::get(Ty, 1);
-    Value *F = CGF.CGM.getIntrinsic(Intrinsic::arm_neon_vqdmull, ResVTy);
-    Value *V = UndefValue::get(OpVTy);
-    llvm::Constant *CI = ConstantInt::get(CGF.Int32Ty, 0);
-    SmallVector<Value *, 2> MulOps;
-    MulOps.push_back(Ops[1]);
-    MulOps.push_back(Ops[2]);
-    MulOps[0] = CGF.Builder.CreateInsertElement(V, MulOps[0], CI);
-    MulOps[1] = CGF.Builder.CreateExtractElement(MulOps[1], Ops[3], "extract");
-    MulOps[1] = CGF.Builder.CreateInsertElement(V, MulOps[1], CI);
-    Value *MulRes = CGF.Builder.CreateCall2(F, MulOps[0], MulOps[1]);
-    // create vqadds call with a +/- vqdmull result
-    F = CGF.CGM.getIntrinsic(Int, ResVTy);
-    SmallVector<Value *, 2> AddOps;
-    AddOps.push_back(Ops[0]);
-    AddOps.push_back(MulRes);
-    V = UndefValue::get(ResVTy);
-    AddOps[0] = CGF.Builder.CreateInsertElement(V, AddOps[0], CI);
-    Value *AddRes = CGF.Builder.CreateCall2(F, AddOps[0], AddOps[1]);
-    return CGF.Builder.CreateBitCast(AddRes, Ty);
-  }
-  case AArch64::BI__builtin_neon_vfmas_lane_f32:
-  case AArch64::BI__builtin_neon_vfmas_laneq_f32:
-  case AArch64::BI__builtin_neon_vfmad_lane_f64:
-  case AArch64::BI__builtin_neon_vfmad_laneq_f64: {
-    llvm::Type *Ty = CGF.ConvertType(E->getCallReturnType());
-    Value *F = CGF.CGM.getIntrinsic(Intrinsic::fma, Ty);
-    Ops[2] = CGF.Builder.CreateExtractElement(Ops[2], Ops[3], "extract");
-    return CGF.Builder.CreateCall3(F, Ops[1], Ops[2], Ops[0]);
-  }
-  // Scalar Floating-point Multiply Extended
-  case AArch64::BI__builtin_neon_vmulxs_f32:
-  case AArch64::BI__builtin_neon_vmulxd_f64: {
-    Int = Intrinsic::aarch64_neon_vmulx;
-    llvm::Type *Ty = CGF.ConvertType(E->getCallReturnType());
-    return CGF.EmitNeonCall(CGF.CGM.getIntrinsic(Int, Ty), Ops, "vmulx");
-  }
-  case AArch64::BI__builtin_neon_vmul_n_f64: {
-    // v1f64 vmul_n_f64  should be mapped to Neon scalar mul lane
-    llvm::Type *VTy = GetNeonType(&CGF,
-      NeonTypeFlags(NeonTypeFlags::Float64, false, false));
-    Ops[0] = CGF.Builder.CreateBitCast(Ops[0], VTy);
-    llvm::Value *Idx = llvm::ConstantInt::get(CGF.Int32Ty, 0);
-    Ops[0] = CGF.Builder.CreateExtractElement(Ops[0], Idx, "extract");
-    Value *Result = CGF.Builder.CreateFMul(Ops[0], Ops[1]);
-    return CGF.Builder.CreateBitCast(Result, VTy);
-  }
-  case AArch64::BI__builtin_neon_vget_lane_i8:
-  case AArch64::BI__builtin_neon_vget_lane_i16:
-  case AArch64::BI__builtin_neon_vget_lane_i32:
-  case AArch64::BI__builtin_neon_vget_lane_i64:
-  case AArch64::BI__builtin_neon_vget_lane_f32:
-  case AArch64::BI__builtin_neon_vget_lane_f64:
-  case AArch64::BI__builtin_neon_vgetq_lane_i8:
-  case AArch64::BI__builtin_neon_vgetq_lane_i16:
-  case AArch64::BI__builtin_neon_vgetq_lane_i32:
-  case AArch64::BI__builtin_neon_vgetq_lane_i64:
-  case AArch64::BI__builtin_neon_vgetq_lane_f32:
-  case AArch64::BI__builtin_neon_vgetq_lane_f64:
-    return CGF.EmitARMBuiltinExpr(ARM::BI__builtin_neon_vget_lane_i8, E);
-  case AArch64::BI__builtin_neon_vset_lane_i8:
-  case AArch64::BI__builtin_neon_vset_lane_i16:
-  case AArch64::BI__builtin_neon_vset_lane_i32:
-  case AArch64::BI__builtin_neon_vset_lane_i64:
-  case AArch64::BI__builtin_neon_vset_lane_f32:
-  case AArch64::BI__builtin_neon_vset_lane_f64:
-  case AArch64::BI__builtin_neon_vsetq_lane_i8:
-  case AArch64::BI__builtin_neon_vsetq_lane_i16:
-  case AArch64::BI__builtin_neon_vsetq_lane_i32:
-  case AArch64::BI__builtin_neon_vsetq_lane_i64:
-  case AArch64::BI__builtin_neon_vsetq_lane_f32:
-  case AArch64::BI__builtin_neon_vsetq_lane_f64:
-    return CGF.EmitARMBuiltinExpr(ARM::BI__builtin_neon_vset_lane_i8, E);
-  // Crypto
-  case AArch64::BI__builtin_neon_vsha1h_u32:
-    Int = Intrinsic::arm_neon_sha1h;
-    s = "sha1h"; OverloadInt = true; break;
-  case AArch64::BI__builtin_neon_vsha1cq_u32:
-    Int = Intrinsic::aarch64_neon_sha1c;
-    s = "sha1c"; break;
-  case AArch64::BI__builtin_neon_vsha1pq_u32:
-    Int = Intrinsic::aarch64_neon_sha1p;
-    s = "sha1p"; break;
-  case AArch64::BI__builtin_neon_vsha1mq_u32:
-    Int = Intrinsic::aarch64_neon_sha1m;
-    s = "sha1m"; break;
-  // Scalar Add
-  case AArch64::BI__builtin_neon_vaddd_s64:
-    Int = Intrinsic::aarch64_neon_vaddds;
-    s = "vaddds"; break;
-  case AArch64::BI__builtin_neon_vaddd_u64:
-    Int = Intrinsic::aarch64_neon_vadddu;
-    s = "vadddu"; break;
-  // Scalar Sub
-  case AArch64::BI__builtin_neon_vsubd_s64:
-    Int = Intrinsic::aarch64_neon_vsubds;
-    s = "vsubds"; break;
-  case AArch64::BI__builtin_neon_vsubd_u64:
-    Int = Intrinsic::aarch64_neon_vsubdu;
-    s = "vsubdu"; break;
-  // Scalar Saturating Add
-  case AArch64::BI__builtin_neon_vqaddb_s8:
-  case AArch64::BI__builtin_neon_vqaddh_s16:
-  case AArch64::BI__builtin_neon_vqadds_s32:
-  case AArch64::BI__builtin_neon_vqaddd_s64:
-    Int = Intrinsic::arm_neon_vqadds;
-    s = "vqadds"; OverloadInt = true; break;
-  case AArch64::BI__builtin_neon_vqaddb_u8:
-  case AArch64::BI__builtin_neon_vqaddh_u16:
-  case AArch64::BI__builtin_neon_vqadds_u32:
-  case AArch64::BI__builtin_neon_vqaddd_u64:
-    Int = Intrinsic::arm_neon_vqaddu;
-    s = "vqaddu"; OverloadInt = true; break;
-  // Scalar Saturating Sub
-  case AArch64::BI__builtin_neon_vqsubb_s8:
-  case AArch64::BI__builtin_neon_vqsubh_s16:
-  case AArch64::BI__builtin_neon_vqsubs_s32:
-  case AArch64::BI__builtin_neon_vqsubd_s64:
-    Int = Intrinsic::arm_neon_vqsubs;
-    s = "vqsubs"; OverloadInt = true; break;
-  case AArch64::BI__builtin_neon_vqsubb_u8:
-  case AArch64::BI__builtin_neon_vqsubh_u16:
-  case AArch64::BI__builtin_neon_vqsubs_u32:
-  case AArch64::BI__builtin_neon_vqsubd_u64:
-    Int = Intrinsic::arm_neon_vqsubu;
-    s = "vqsubu"; OverloadInt = true; break;
-  // Scalar Shift Left
-  case AArch64::BI__builtin_neon_vshld_s64:
-    Int = Intrinsic::aarch64_neon_vshlds;
-    s = "vshlds"; break;
-  case AArch64::BI__builtin_neon_vshld_u64:
-    Int = Intrinsic::aarch64_neon_vshldu;
-    s = "vshldu"; break;
-  // Scalar Saturating Shift Left
-  case AArch64::BI__builtin_neon_vqshlb_s8:
-  case AArch64::BI__builtin_neon_vqshlh_s16:
-  case AArch64::BI__builtin_neon_vqshls_s32:
-  case AArch64::BI__builtin_neon_vqshld_s64:
-    Int = Intrinsic::aarch64_neon_vqshls;
-    s = "vqshls"; OverloadInt = true; break;
-  case AArch64::BI__builtin_neon_vqshlb_u8:
-  case AArch64::BI__builtin_neon_vqshlh_u16:
-  case AArch64::BI__builtin_neon_vqshls_u32:
-  case AArch64::BI__builtin_neon_vqshld_u64:
-    Int = Intrinsic::aarch64_neon_vqshlu;
-    s = "vqshlu"; OverloadInt = true; break;
-  // Scalar Rouding Shift Left
-  case AArch64::BI__builtin_neon_vrshld_s64:
-    Int = Intrinsic::aarch64_neon_vrshlds;
-    s = "vrshlds"; break;
-  case AArch64::BI__builtin_neon_vrshld_u64:
-    Int = Intrinsic::aarch64_neon_vrshldu;
-    s = "vrshldu"; break;
-  // Scalar Saturating Rouding Shift Left
-  case AArch64::BI__builtin_neon_vqrshlb_s8:
-  case AArch64::BI__builtin_neon_vqrshlh_s16:
-  case AArch64::BI__builtin_neon_vqrshls_s32:
-  case AArch64::BI__builtin_neon_vqrshld_s64:
-    Int = Intrinsic::aarch64_neon_vqrshls;
-    s = "vqrshls"; OverloadInt = true; break;
-  case AArch64::BI__builtin_neon_vqrshlb_u8:
-  case AArch64::BI__builtin_neon_vqrshlh_u16:
-  case AArch64::BI__builtin_neon_vqrshls_u32:
-  case AArch64::BI__builtin_neon_vqrshld_u64:
-    Int = Intrinsic::aarch64_neon_vqrshlu;
-    s = "vqrshlu"; OverloadInt = true; break;
-  // Scalar Reduce Pairwise Add
-  case AArch64::BI__builtin_neon_vpaddd_s64:
-  case AArch64::BI__builtin_neon_vpaddd_u64:
-    Int = Intrinsic::aarch64_neon_vpadd; s = "vpadd";
-    break;
-  case AArch64::BI__builtin_neon_vpadds_f32:
-    Int = Intrinsic::aarch64_neon_vpfadd; s = "vpfadd";
-    break;
-  case AArch64::BI__builtin_neon_vpaddd_f64:
-    Int = Intrinsic::aarch64_neon_vpfaddq; s = "vpfaddq";
-    break;
-  // Scalar Reduce Pairwise Floating Point Max
-  case AArch64::BI__builtin_neon_vpmaxs_f32:
-    Int = Intrinsic::aarch64_neon_vpmax; s = "vpmax";
-    break;
-  case AArch64::BI__builtin_neon_vpmaxqd_f64:
-    Int = Intrinsic::aarch64_neon_vpmaxq; s = "vpmaxq";
-    break;
-  // Scalar Reduce Pairwise Floating Point Min
-  case AArch64::BI__builtin_neon_vpmins_f32:
-    Int = Intrinsic::aarch64_neon_vpmin; s = "vpmin";
-    break;
-  case AArch64::BI__builtin_neon_vpminqd_f64:
-    Int = Intrinsic::aarch64_neon_vpminq; s = "vpminq";
-    break;
-  // Scalar Reduce Pairwise Floating Point Maxnm
-  case AArch64::BI__builtin_neon_vpmaxnms_f32:
-    Int = Intrinsic::aarch64_neon_vpfmaxnm; s = "vpfmaxnm";
-    break;
-  case AArch64::BI__builtin_neon_vpmaxnmqd_f64:
-    Int = Intrinsic::aarch64_neon_vpfmaxnmq; s = "vpfmaxnmq";
-    break;
-  // Scalar Reduce Pairwise Floating Point Minnm
-  case AArch64::BI__builtin_neon_vpminnms_f32:
-    Int = Intrinsic::aarch64_neon_vpfminnm; s = "vpfminnm";
-    break;
-  case AArch64::BI__builtin_neon_vpminnmqd_f64:
-    Int = Intrinsic::aarch64_neon_vpfminnmq; s = "vpfminnmq";
-    break;
-  // The followings are intrinsics with scalar results generated AcrossVec vectors
-  case AArch64::BI__builtin_neon_vaddlv_s8:
-  case AArch64::BI__builtin_neon_vaddlv_s16:
-  case AArch64::BI__builtin_neon_vaddlvq_s8:
-  case AArch64::BI__builtin_neon_vaddlvq_s16:
-  case AArch64::BI__builtin_neon_vaddlvq_s32:
-    Int = Intrinsic::aarch64_neon_saddlv;
-    AcrossVec = true; ExtendEle = true; s = "saddlv"; break;
-  case AArch64::BI__builtin_neon_vaddlv_u8:
-  case AArch64::BI__builtin_neon_vaddlv_u16:
-  case AArch64::BI__builtin_neon_vaddlvq_u8:
-  case AArch64::BI__builtin_neon_vaddlvq_u16:
-  case AArch64::BI__builtin_neon_vaddlvq_u32:
-    Int = Intrinsic::aarch64_neon_uaddlv;
-    AcrossVec = true; ExtendEle = true; s = "uaddlv"; break;
-  case AArch64::BI__builtin_neon_vmaxv_s8:
-  case AArch64::BI__builtin_neon_vmaxv_s16:
-  case AArch64::BI__builtin_neon_vmaxvq_s8:
-  case AArch64::BI__builtin_neon_vmaxvq_s16:
-  case AArch64::BI__builtin_neon_vmaxvq_s32:
-    Int = Intrinsic::aarch64_neon_smaxv;
-    AcrossVec = true; ExtendEle = false; s = "smaxv"; break;
-  case AArch64::BI__builtin_neon_vmaxv_u8:
-  case AArch64::BI__builtin_neon_vmaxv_u16:
-  case AArch64::BI__builtin_neon_vmaxvq_u8:
-  case AArch64::BI__builtin_neon_vmaxvq_u16:
-  case AArch64::BI__builtin_neon_vmaxvq_u32:
-    Int = Intrinsic::aarch64_neon_umaxv;
-    AcrossVec = true; ExtendEle = false; s = "umaxv"; break;
-  case AArch64::BI__builtin_neon_vminv_s8:
-  case AArch64::BI__builtin_neon_vminv_s16:
-  case AArch64::BI__builtin_neon_vminvq_s8:
-  case AArch64::BI__builtin_neon_vminvq_s16:
-  case AArch64::BI__builtin_neon_vminvq_s32:
-    Int = Intrinsic::aarch64_neon_sminv;
-    AcrossVec = true; ExtendEle = false; s = "sminv"; break;
-  case AArch64::BI__builtin_neon_vminv_u8:
-  case AArch64::BI__builtin_neon_vminv_u16:
-  case AArch64::BI__builtin_neon_vminvq_u8:
-  case AArch64::BI__builtin_neon_vminvq_u16:
-  case AArch64::BI__builtin_neon_vminvq_u32:
-    Int = Intrinsic::aarch64_neon_uminv;
-    AcrossVec = true; ExtendEle = false; s = "uminv"; break;
-  case AArch64::BI__builtin_neon_vaddv_s8:
-  case AArch64::BI__builtin_neon_vaddv_s16:
-  case AArch64::BI__builtin_neon_vaddvq_s8:
-  case AArch64::BI__builtin_neon_vaddvq_s16:
-  case AArch64::BI__builtin_neon_vaddvq_s32:
-  case AArch64::BI__builtin_neon_vaddvq_s64:
-  case AArch64::BI__builtin_neon_vaddv_u8:
-  case AArch64::BI__builtin_neon_vaddv_u16:
-  case AArch64::BI__builtin_neon_vaddvq_u8:
-  case AArch64::BI__builtin_neon_vaddvq_u16:
-  case AArch64::BI__builtin_neon_vaddvq_u32:
-  case AArch64::BI__builtin_neon_vaddvq_u64:
-  case AArch64::BI__builtin_neon_vaddv_f32:
-  case AArch64::BI__builtin_neon_vaddvq_f32:
-  case AArch64::BI__builtin_neon_vaddvq_f64:
-    Int = Intrinsic::aarch64_neon_vaddv;
-    AcrossVec = true; ExtendEle = false; s = "vaddv"; break;      
-  case AArch64::BI__builtin_neon_vmaxv_f32:
-  case AArch64::BI__builtin_neon_vmaxvq_f32:
-  case AArch64::BI__builtin_neon_vmaxvq_f64:
-    Int = Intrinsic::aarch64_neon_vmaxv;
-    AcrossVec = true; ExtendEle = false; s = "vmaxv"; break;
-  case AArch64::BI__builtin_neon_vminv_f32:
-  case AArch64::BI__builtin_neon_vminvq_f32:
-  case AArch64::BI__builtin_neon_vminvq_f64:
-    Int = Intrinsic::aarch64_neon_vminv;
-    AcrossVec = true; ExtendEle = false; s = "vminv"; break;
-  case AArch64::BI__builtin_neon_vmaxnmv_f32:
-  case AArch64::BI__builtin_neon_vmaxnmvq_f32:
-  case AArch64::BI__builtin_neon_vmaxnmvq_f64:
-    Int = Intrinsic::aarch64_neon_vmaxnmv;
-    AcrossVec = true; ExtendEle = false; s = "vmaxnmv"; break;
-  case AArch64::BI__builtin_neon_vminnmv_f32:
-  case AArch64::BI__builtin_neon_vminnmvq_f32:
-  case AArch64::BI__builtin_neon_vminnmvq_f64:
-    Int = Intrinsic::aarch64_neon_vminnmv;
-    AcrossVec = true; ExtendEle = false; s = "vminnmv"; break;
-  // Scalar Integer Saturating Doubling Multiply Half High
-  case AArch64::BI__builtin_neon_vqdmulhh_s16:
-  case AArch64::BI__builtin_neon_vqdmulhs_s32:
-    Int = Intrinsic::arm_neon_vqdmulh;
-    s = "vqdmulh"; OverloadInt = true; break;
-  // Scalar Integer Saturating Rounding Doubling Multiply Half High
-  case AArch64::BI__builtin_neon_vqrdmulhh_s16:
-  case AArch64::BI__builtin_neon_vqrdmulhs_s32:
-    Int = Intrinsic::arm_neon_vqrdmulh;
-    s = "vqrdmulh"; OverloadInt = true; break;
-  // Scalar Floating-point Reciprocal Step and
-  case AArch64::BI__builtin_neon_vrecpss_f32:
-  case AArch64::BI__builtin_neon_vrecpsd_f64:
-    Int = Intrinsic::arm_neon_vrecps;
-    s = "vrecps"; OverloadInt = true; break;
-  // Scalar Floating-point Reciprocal Square Root Step
-  case AArch64::BI__builtin_neon_vrsqrtss_f32:
-  case AArch64::BI__builtin_neon_vrsqrtsd_f64:
-    Int = Intrinsic::arm_neon_vrsqrts;
-    s = "vrsqrts"; OverloadInt = true; break;
-  // Scalar Signed Integer Convert To Floating-point
-  case AArch64::BI__builtin_neon_vcvts_f32_s32:
-    Int = Intrinsic::aarch64_neon_vcvtf32_s32,
-    s = "vcvtf"; OverloadInt = false; break;
-  case AArch64::BI__builtin_neon_vcvtd_f64_s64:
-    Int = Intrinsic::aarch64_neon_vcvtf64_s64,
-    s = "vcvtf"; OverloadInt = false; break;
-  // Scalar Unsigned Integer Convert To Floating-point
-  case AArch64::BI__builtin_neon_vcvts_f32_u32:
-    Int = Intrinsic::aarch64_neon_vcvtf32_u32,
-    s = "vcvtf"; OverloadInt = false; break;
-  case AArch64::BI__builtin_neon_vcvtd_f64_u64:
-    Int = Intrinsic::aarch64_neon_vcvtf64_u64,
-    s = "vcvtf"; OverloadInt = false; break;
-  // Scalar Floating-point Converts
-  case AArch64::BI__builtin_neon_vcvtxd_f32_f64:
-    Int = Intrinsic::aarch64_neon_fcvtxn;
-    s = "vcvtxn"; OverloadCvtInt = true; break;
-  case AArch64::BI__builtin_neon_vcvtas_s32_f32:
-  case AArch64::BI__builtin_neon_vcvtad_s64_f64:
-    Int = Intrinsic::aarch64_neon_fcvtas;
-    s = "vcvtas"; OverloadCvtInt = true; break;
-  case AArch64::BI__builtin_neon_vcvtas_u32_f32:
-  case AArch64::BI__builtin_neon_vcvtad_u64_f64:
-    Int = Intrinsic::aarch64_neon_fcvtau;
-    s = "vcvtau"; OverloadCvtInt = true; break;
-  case AArch64::BI__builtin_neon_vcvtms_s32_f32:
-  case AArch64::BI__builtin_neon_vcvtmd_s64_f64:
-    Int = Intrinsic::aarch64_neon_fcvtms;
-    s = "vcvtms"; OverloadCvtInt = true; break;
-  case AArch64::BI__builtin_neon_vcvtms_u32_f32:
-  case AArch64::BI__builtin_neon_vcvtmd_u64_f64:
-    Int = Intrinsic::aarch64_neon_fcvtmu;
-    s = "vcvtmu"; OverloadCvtInt = true; break;
-  case AArch64::BI__builtin_neon_vcvtns_s32_f32:
-  case AArch64::BI__builtin_neon_vcvtnd_s64_f64:
-    Int = Intrinsic::aarch64_neon_fcvtns;
-    s = "vcvtns"; OverloadCvtInt = true; break;
-  case AArch64::BI__builtin_neon_vcvtns_u32_f32:
-  case AArch64::BI__builtin_neon_vcvtnd_u64_f64:
-    Int = Intrinsic::aarch64_neon_fcvtnu;
-    s = "vcvtnu"; OverloadCvtInt = true; break;
-  case AArch64::BI__builtin_neon_vcvtps_s32_f32:
-  case AArch64::BI__builtin_neon_vcvtpd_s64_f64:
-    Int = Intrinsic::aarch64_neon_fcvtps;
-    s = "vcvtps"; OverloadCvtInt = true; break;
-  case AArch64::BI__builtin_neon_vcvtps_u32_f32:
-  case AArch64::BI__builtin_neon_vcvtpd_u64_f64:
-    Int = Intrinsic::aarch64_neon_fcvtpu;
-    s = "vcvtpu"; OverloadCvtInt = true; break;
-  case AArch64::BI__builtin_neon_vcvts_s32_f32:
-  case AArch64::BI__builtin_neon_vcvtd_s64_f64:
-    Int = Intrinsic::aarch64_neon_fcvtzs;
-    s = "vcvtzs"; OverloadCvtInt = true; break;
-  case AArch64::BI__builtin_neon_vcvts_u32_f32:
-  case AArch64::BI__builtin_neon_vcvtd_u64_f64:
-    Int = Intrinsic::aarch64_neon_fcvtzu;
-    s = "vcvtzu"; OverloadCvtInt = true; break;
-  // Scalar Floating-point Reciprocal Estimate
-  case AArch64::BI__builtin_neon_vrecpes_f32:
-  case AArch64::BI__builtin_neon_vrecped_f64:
-    Int = Intrinsic::arm_neon_vrecpe;
-    s = "vrecpe"; OverloadInt = true; break;
-  // Scalar Floating-point Reciprocal Exponent
-  case AArch64::BI__builtin_neon_vrecpxs_f32:
-  case AArch64::BI__builtin_neon_vrecpxd_f64:
-    Int = Intrinsic::aarch64_neon_vrecpx;
-    s = "vrecpx"; OverloadInt = true; break;
-  // Scalar Floating-point Reciprocal Square Root Estimate
-  case AArch64::BI__builtin_neon_vrsqrtes_f32:
-  case AArch64::BI__builtin_neon_vrsqrted_f64:
-    Int = Intrinsic::arm_neon_vrsqrte;
-    s = "vrsqrte"; OverloadInt = true; break;
-  // Scalar Compare Equal
-  case AArch64::BI__builtin_neon_vceqd_s64:
-  case AArch64::BI__builtin_neon_vceqd_u64:
-    Int = Intrinsic::aarch64_neon_vceq; s = "vceq";
-    OverloadCmpInt = true; break;
-  // Scalar Compare Equal To Zero
-  case AArch64::BI__builtin_neon_vceqzd_s64:
-  case AArch64::BI__builtin_neon_vceqzd_u64:
-    Int = Intrinsic::aarch64_neon_vceq; s = "vceq";
-    // Add implicit zero operand.
-    Ops.push_back(llvm::Constant::getNullValue(Ops[0]->getType()));
-    OverloadCmpInt = true; break;
-  // Scalar Compare Greater Than or Equal
-  case AArch64::BI__builtin_neon_vcged_s64:
-    Int = Intrinsic::aarch64_neon_vcge; s = "vcge";
-    OverloadCmpInt = true; break;
-  case AArch64::BI__builtin_neon_vcged_u64:
-    Int = Intrinsic::aarch64_neon_vchs; s = "vcge";
-    OverloadCmpInt = true; break;
-  // Scalar Compare Greater Than or Equal To Zero
-  case AArch64::BI__builtin_neon_vcgezd_s64:
-    Int = Intrinsic::aarch64_neon_vcge; s = "vcge";
-    // Add implicit zero operand.
-    Ops.push_back(llvm::Constant::getNullValue(Ops[0]->getType()));
-    OverloadCmpInt = true; break;
-  // Scalar Compare Greater Than
-  case AArch64::BI__builtin_neon_vcgtd_s64:
-    Int = Intrinsic::aarch64_neon_vcgt; s = "vcgt";
-    OverloadCmpInt = true; break;
-  case AArch64::BI__builtin_neon_vcgtd_u64:
-    Int = Intrinsic::aarch64_neon_vchi; s = "vcgt";
-    OverloadCmpInt = true; break;
-  // Scalar Compare Greater Than Zero
-  case AArch64::BI__builtin_neon_vcgtzd_s64:
-    Int = Intrinsic::aarch64_neon_vcgt; s = "vcgt";
-    // Add implicit zero operand.
-    Ops.push_back(llvm::Constant::getNullValue(Ops[0]->getType()));
-    OverloadCmpInt = true; break;
-  // Scalar Compare Less Than or Equal
-  case AArch64::BI__builtin_neon_vcled_s64:
-    Int = Intrinsic::aarch64_neon_vcge; s = "vcge";
-    OverloadCmpInt = true; std::swap(Ops[0], Ops[1]); break;
-  case AArch64::BI__builtin_neon_vcled_u64:
-    Int = Intrinsic::aarch64_neon_vchs; s = "vchs";
-    OverloadCmpInt = true; std::swap(Ops[0], Ops[1]); break;
-  // Scalar Compare Less Than or Equal To Zero
-  case AArch64::BI__builtin_neon_vclezd_s64:
-    Int = Intrinsic::aarch64_neon_vclez; s = "vcle";
-    // Add implicit zero operand.
-    Ops.push_back(llvm::Constant::getNullValue(Ops[0]->getType()));
-    OverloadCmpInt = true; break;
-  // Scalar Compare Less Than
-  case AArch64::BI__builtin_neon_vcltd_s64:
-    Int = Intrinsic::aarch64_neon_vcgt; s = "vcgt";
-    OverloadCmpInt = true; std::swap(Ops[0], Ops[1]); break;
-  case AArch64::BI__builtin_neon_vcltd_u64:
-    Int = Intrinsic::aarch64_neon_vchi; s = "vchi";
-    OverloadCmpInt = true; std::swap(Ops[0], Ops[1]); break;
-  // Scalar Compare Less Than Zero
-  case AArch64::BI__builtin_neon_vcltzd_s64:
-    Int = Intrinsic::aarch64_neon_vcltz; s = "vclt";
-    // Add implicit zero operand.
-    Ops.push_back(llvm::Constant::getNullValue(Ops[0]->getType()));
-    OverloadCmpInt = true; break;
-  // Scalar Floating-point Compare Equal
-  case AArch64::BI__builtin_neon_vceqs_f32:
-  case AArch64::BI__builtin_neon_vceqd_f64:
-    Int = Intrinsic::aarch64_neon_vceq; s = "vceq";
-    OverloadCmpInt = true; break;
-  // Scalar Floating-point Compare Equal To Zero
-  case AArch64::BI__builtin_neon_vceqzs_f32:
-  case AArch64::BI__builtin_neon_vceqzd_f64:
-    Int = Intrinsic::aarch64_neon_vceq; s = "vceq";
-    // Add implicit zero operand.
-    Ops.push_back(llvm::Constant::getNullValue(CGF.FloatTy));
-    IsFpCmpZInt = true;
-    OverloadCmpInt = true; break;
-  // Scalar Floating-point Compare Greater Than Or Equal
-  case AArch64::BI__builtin_neon_vcges_f32:
-  case AArch64::BI__builtin_neon_vcged_f64:
-    Int = Intrinsic::aarch64_neon_vcge; s = "vcge";
-    OverloadCmpInt = true; break;
-  // Scalar Floating-point Compare Greater Than Or Equal To Zero
-  case AArch64::BI__builtin_neon_vcgezs_f32:
-  case AArch64::BI__builtin_neon_vcgezd_f64:
-    Int = Intrinsic::aarch64_neon_vcge; s = "vcge";
-    // Add implicit zero operand.
-    Ops.push_back(llvm::Constant::getNullValue(CGF.FloatTy));
-    IsFpCmpZInt = true;
-    OverloadCmpInt = true; break;
-  // Scalar Floating-point Compare Greather Than
-  case AArch64::BI__builtin_neon_vcgts_f32:
-  case AArch64::BI__builtin_neon_vcgtd_f64:
-    Int = Intrinsic::aarch64_neon_vcgt; s = "vcgt";
-    OverloadCmpInt = true; break;
-  // Scalar Floating-point Compare Greather Than Zero
-  case AArch64::BI__builtin_neon_vcgtzs_f32:
-  case AArch64::BI__builtin_neon_vcgtzd_f64:
-    Int = Intrinsic::aarch64_neon_vcgt; s = "vcgt";
-    // Add implicit zero operand.
-    Ops.push_back(llvm::Constant::getNullValue(CGF.FloatTy));
-    IsFpCmpZInt = true;
-    OverloadCmpInt = true; break;
-  // Scalar Floating-point Compare Less Than or Equal
-  case AArch64::BI__builtin_neon_vcles_f32:
-  case AArch64::BI__builtin_neon_vcled_f64:
-    Int = Intrinsic::aarch64_neon_vcge; s = "vcge";
-    OverloadCmpInt = true; break;
-  // Scalar Floating-point Compare Less Than Or Equal To Zero
-  case AArch64::BI__builtin_neon_vclezs_f32:
-  case AArch64::BI__builtin_neon_vclezd_f64:
-    Int = Intrinsic::aarch64_neon_vclez; s = "vcle";
-    // Add implicit zero operand.
-    Ops.push_back(llvm::Constant::getNullValue(CGF.FloatTy));
-    IsFpCmpZInt = true;
-    OverloadCmpInt = true; break;
-  // Scalar Floating-point Compare Less Than Zero
-  case AArch64::BI__builtin_neon_vclts_f32:
-  case AArch64::BI__builtin_neon_vcltd_f64:
-    Int = Intrinsic::aarch64_neon_vcgt; s = "vcgt";
-    OverloadCmpInt = true; std::swap(Ops[0], Ops[1]); break;
-  // Scalar Floating-point Compare Less Than Zero
-  case AArch64::BI__builtin_neon_vcltzs_f32:
-  case AArch64::BI__builtin_neon_vcltzd_f64:
-    Int = Intrinsic::aarch64_neon_vcltz; s = "vclt";
-    // Add implicit zero operand.
-    Ops.push_back(llvm::Constant::getNullValue(CGF.FloatTy));
-    IsFpCmpZInt = true;
-    OverloadCmpInt = true; break;
-  // Scalar Floating-point Absolute Compare Greater Than Or Equal
-  case AArch64::BI__builtin_neon_vcages_f32:
-  case AArch64::BI__builtin_neon_vcaged_f64:
-    Int = Intrinsic::aarch64_neon_vcage; s = "vcage";
-    OverloadCmpInt = true; break;
-  // Scalar Floating-point Absolute Compare Greater Than
-  case AArch64::BI__builtin_neon_vcagts_f32:
-  case AArch64::BI__builtin_neon_vcagtd_f64:
-    Int = Intrinsic::aarch64_neon_vcagt; s = "vcagt";
-    OverloadCmpInt = true; break;
-  // Scalar Floating-point Absolute Compare Less Than Or Equal
-  case AArch64::BI__builtin_neon_vcales_f32:
-  case AArch64::BI__builtin_neon_vcaled_f64:
-    Int = Intrinsic::aarch64_neon_vcage; s = "vcage";
-    OverloadCmpInt = true; std::swap(Ops[0], Ops[1]); break;
-  // Scalar Floating-point Absolute Compare Less Than
-  case AArch64::BI__builtin_neon_vcalts_f32:
-  case AArch64::BI__builtin_neon_vcaltd_f64:
-    Int = Intrinsic::aarch64_neon_vcagt; s = "vcalt";
-    OverloadCmpInt = true; std::swap(Ops[0], Ops[1]); break;
-  // Scalar Compare Bitwise Test Bits
-  case AArch64::BI__builtin_neon_vtstd_s64:
-  case AArch64::BI__builtin_neon_vtstd_u64:
-    Int = Intrinsic::aarch64_neon_vtstd; s = "vtst";
-    OverloadCmpInt = true; break;
-  // Scalar Absolute Value
-  case AArch64::BI__builtin_neon_vabsd_s64:
-    Int = Intrinsic::aarch64_neon_vabs;
-    s = "vabs"; OverloadInt = false; break;
-  // Scalar Absolute Difference
-  case AArch64::BI__builtin_neon_vabds_f32:
-  case AArch64::BI__builtin_neon_vabdd_f64:
-    Int = Intrinsic::aarch64_neon_vabd;
-    s = "vabd"; OverloadInt = true; break;
-  // Scalar Signed Saturating Absolute Value
-  case AArch64::BI__builtin_neon_vqabsb_s8:
-  case AArch64::BI__builtin_neon_vqabsh_s16:
-  case AArch64::BI__builtin_neon_vqabss_s32:
-  case AArch64::BI__builtin_neon_vqabsd_s64:
-    Int = Intrinsic::arm_neon_vqabs;
-    s = "vqabs"; OverloadInt = true; break;
-  // Scalar Negate
-  case AArch64::BI__builtin_neon_vnegd_s64:
-    Int = Intrinsic::aarch64_neon_vneg;
-    s = "vneg"; OverloadInt = false; break;
-  // Scalar Signed Saturating Negate
-  case AArch64::BI__builtin_neon_vqnegb_s8:
-  case AArch64::BI__builtin_neon_vqnegh_s16:
-  case AArch64::BI__builtin_neon_vqnegs_s32:
-  case AArch64::BI__builtin_neon_vqnegd_s64:
-    Int = Intrinsic::arm_neon_vqneg;
-    s = "vqneg"; OverloadInt = true; break;
-  // Scalar Signed Saturating Accumulated of Unsigned Value
-  case AArch64::BI__builtin_neon_vuqaddb_s8:
-  case AArch64::BI__builtin_neon_vuqaddh_s16:
-  case AArch64::BI__builtin_neon_vuqadds_s32:
-  case AArch64::BI__builtin_neon_vuqaddd_s64:
-    Int = Intrinsic::aarch64_neon_vuqadd;
-    s = "vuqadd"; OverloadInt = true; break;
-  // Scalar Unsigned Saturating Accumulated of Signed Value
-  case AArch64::BI__builtin_neon_vsqaddb_u8:
-  case AArch64::BI__builtin_neon_vsqaddh_u16:
-  case AArch64::BI__builtin_neon_vsqadds_u32:
-  case AArch64::BI__builtin_neon_vsqaddd_u64:
-    Int = Intrinsic::aarch64_neon_vsqadd;
-    s = "vsqadd"; OverloadInt = true; break;
-  // Signed Saturating Doubling Multiply-Add Long
-  case AArch64::BI__builtin_neon_vqdmlalh_s16:
-  case AArch64::BI__builtin_neon_vqdmlals_s32:
-    Int = Intrinsic::aarch64_neon_vqdmlal;
-    s = "vqdmlal"; OverloadWideInt = true; break;
-  // Signed Saturating Doubling Multiply-Subtract Long
-  case AArch64::BI__builtin_neon_vqdmlslh_s16:
-  case AArch64::BI__builtin_neon_vqdmlsls_s32:
-    Int = Intrinsic::aarch64_neon_vqdmlsl;
-    s = "vqdmlsl"; OverloadWideInt = true; break;
-  // Signed Saturating Doubling Multiply Long
-  case AArch64::BI__builtin_neon_vqdmullh_s16:
-  case AArch64::BI__builtin_neon_vqdmulls_s32:
-    Int = Intrinsic::arm_neon_vqdmull;
-    s = "vqdmull"; OverloadWideInt = true; break;
-  // Scalar Signed Saturating Extract Unsigned Narrow
-  case AArch64::BI__builtin_neon_vqmovunh_s16:
-  case AArch64::BI__builtin_neon_vqmovuns_s32:
-  case AArch64::BI__builtin_neon_vqmovund_s64:
-    Int = Intrinsic::arm_neon_vqmovnsu;
-    s = "vqmovun"; OverloadNarrowInt = true; break;
-  // Scalar Signed Saturating Extract Narrow
-  case AArch64::BI__builtin_neon_vqmovnh_s16:
-  case AArch64::BI__builtin_neon_vqmovns_s32:
-  case AArch64::BI__builtin_neon_vqmovnd_s64:
-    Int = Intrinsic::arm_neon_vqmovns;
-    s = "vqmovn"; OverloadNarrowInt = true; break;
-  // Scalar Unsigned Saturating Extract Narrow
-  case AArch64::BI__builtin_neon_vqmovnh_u16:
-  case AArch64::BI__builtin_neon_vqmovns_u32:
-  case AArch64::BI__builtin_neon_vqmovnd_u64:
-    Int = Intrinsic::arm_neon_vqmovnu;
-    s = "vqmovn"; OverloadNarrowInt = true; break;
-  // Scalar Signed Shift Right (Immediate)
-  case AArch64::BI__builtin_neon_vshrd_n_s64:
-    Int = Intrinsic::aarch64_neon_vshrds_n;
-    s = "vsshr"; OverloadInt = false; break;
-  // Scalar Unsigned Shift Right (Immediate)
-  case AArch64::BI__builtin_neon_vshrd_n_u64:
-    Int = Intrinsic::aarch64_neon_vshrdu_n;
-    s = "vushr"; OverloadInt = false; break;
-  // Scalar Signed Rounding Shift Right (Immediate)
-  case AArch64::BI__builtin_neon_vrshrd_n_s64:
-    Int = Intrinsic::aarch64_neon_vsrshr;
-    s = "vsrshr"; OverloadInt = true; break;
-  // Scalar Unsigned Rounding Shift Right (Immediate)
-  case AArch64::BI__builtin_neon_vrshrd_n_u64:
-    Int = Intrinsic::aarch64_neon_vurshr;
-    s = "vurshr"; OverloadInt = true; break;
-  // Scalar Signed Shift Right and Accumulate (Immediate)
-  case AArch64::BI__builtin_neon_vsrad_n_s64:
-    Int = Intrinsic::aarch64_neon_vsrads_n;
-    s = "vssra"; OverloadInt = false; break;
-  // Scalar Unsigned Shift Right and Accumulate (Immediate)
-  case AArch64::BI__builtin_neon_vsrad_n_u64:
-    Int = Intrinsic::aarch64_neon_vsradu_n;
-    s = "vusra"; OverloadInt = false; break;
-  // Scalar Signed Rounding Shift Right and Accumulate (Immediate)
-  case AArch64::BI__builtin_neon_vrsrad_n_s64:
-    Int = Intrinsic::aarch64_neon_vrsrads_n;
-    s = "vsrsra"; OverloadInt = false; break;
-  // Scalar Unsigned Rounding Shift Right and Accumulate (Immediate)
-  case AArch64::BI__builtin_neon_vrsrad_n_u64:
-    Int = Intrinsic::aarch64_neon_vrsradu_n;
-    s = "vursra"; OverloadInt = false; break;
-  // Scalar Signed/Unsigned Shift Left (Immediate)
-  case AArch64::BI__builtin_neon_vshld_n_s64:
-  case AArch64::BI__builtin_neon_vshld_n_u64:
-    Int = Intrinsic::aarch64_neon_vshld_n;
-    s = "vshl"; OverloadInt = false; break;
-  // Signed Saturating Shift Left (Immediate)
-  case AArch64::BI__builtin_neon_vqshlb_n_s8:
-  case AArch64::BI__builtin_neon_vqshlh_n_s16:
-  case AArch64::BI__builtin_neon_vqshls_n_s32:
-  case AArch64::BI__builtin_neon_vqshld_n_s64:
-    Int = Intrinsic::aarch64_neon_vqshls_n;
-    s = "vsqshl"; OverloadInt = true; break;
-  // Unsigned Saturating Shift Left (Immediate)
-  case AArch64::BI__builtin_neon_vqshlb_n_u8:
-  case AArch64::BI__builtin_neon_vqshlh_n_u16:
-  case AArch64::BI__builtin_neon_vqshls_n_u32:
-  case AArch64::BI__builtin_neon_vqshld_n_u64:
-    Int = Intrinsic::aarch64_neon_vqshlu_n;
-    s = "vuqshl"; OverloadInt = true; break;
-  // Signed Saturating Shift Left Unsigned (Immediate)
-  case AArch64::BI__builtin_neon_vqshlub_n_s8:
-  case AArch64::BI__builtin_neon_vqshluh_n_s16:
-  case AArch64::BI__builtin_neon_vqshlus_n_s32:
-  case AArch64::BI__builtin_neon_vqshlud_n_s64:
-    Int = Intrinsic::aarch64_neon_vsqshlu;
-    s = "vsqshlu"; OverloadInt = true; break;
-  // Shift Right And Insert (Immediate)
-  case AArch64::BI__builtin_neon_vsrid_n_s64:
-  case AArch64::BI__builtin_neon_vsrid_n_u64:
-    Int = Intrinsic::aarch64_neon_vsri;
-    s = "vsri"; OverloadInt = true; break;
-  // Shift Left And Insert (Immediate)
-  case AArch64::BI__builtin_neon_vslid_n_s64:
-  case AArch64::BI__builtin_neon_vslid_n_u64:
-    Int = Intrinsic::aarch64_neon_vsli;
-    s = "vsli"; OverloadInt = true; break;
-  // Signed Saturating Shift Right Narrow (Immediate)
-  case AArch64::BI__builtin_neon_vqshrnh_n_s16:
-  case AArch64::BI__builtin_neon_vqshrns_n_s32:
-  case AArch64::BI__builtin_neon_vqshrnd_n_s64:
-    Int = Intrinsic::aarch64_neon_vsqshrn;
-    s = "vsqshrn"; OverloadInt = true; break;
-  // Unsigned Saturating Shift Right Narrow (Immediate)
-  case AArch64::BI__builtin_neon_vqshrnh_n_u16:
-  case AArch64::BI__builtin_neon_vqshrns_n_u32:
-  case AArch64::BI__builtin_neon_vqshrnd_n_u64:
-    Int = Intrinsic::aarch64_neon_vuqshrn;
-    s = "vuqshrn"; OverloadInt = true; break;
-  // Signed Saturating Rounded Shift Right Narrow (Immediate)
-  case AArch64::BI__builtin_neon_vqrshrnh_n_s16:
-  case AArch64::BI__builtin_neon_vqrshrns_n_s32:
-  case AArch64::BI__builtin_neon_vqrshrnd_n_s64:
-    Int = Intrinsic::aarch64_neon_vsqrshrn;
-    s = "vsqrshrn"; OverloadInt = true; break;
-  // Unsigned Saturating Rounded Shift Right Narrow (Immediate)
-  case AArch64::BI__builtin_neon_vqrshrnh_n_u16:
-  case AArch64::BI__builtin_neon_vqrshrns_n_u32:
-  case AArch64::BI__builtin_neon_vqrshrnd_n_u64:
-    Int = Intrinsic::aarch64_neon_vuqrshrn;
-    s = "vuqrshrn"; OverloadInt = true; break;
-  // Signed Saturating Shift Right Unsigned Narrow (Immediate)
-  case AArch64::BI__builtin_neon_vqshrunh_n_s16:
-  case AArch64::BI__builtin_neon_vqshruns_n_s32:
-  case AArch64::BI__builtin_neon_vqshrund_n_s64:
-    Int = Intrinsic::aarch64_neon_vsqshrun;
-    s = "vsqshrun"; OverloadInt = true; break;
-  // Signed Saturating Rounded Shift Right Unsigned Narrow (Immediate)
-  case AArch64::BI__builtin_neon_vqrshrunh_n_s16:
-  case AArch64::BI__builtin_neon_vqrshruns_n_s32:
-  case AArch64::BI__builtin_neon_vqrshrund_n_s64:
-    Int = Intrinsic::aarch64_neon_vsqrshrun;
-    s = "vsqrshrun"; OverloadInt = true; break;
-  // Scalar Signed Fixed-point Convert To Floating-Point (Immediate)
-  case AArch64::BI__builtin_neon_vcvts_n_f32_s32:
-    Int = Intrinsic::aarch64_neon_vcvtf32_n_s32;
-    s = "vcvtf"; OverloadInt = false; break;
-  case AArch64::BI__builtin_neon_vcvtd_n_f64_s64:
-    Int = Intrinsic::aarch64_neon_vcvtf64_n_s64;
-    s = "vcvtf"; OverloadInt = false; break;
-  // Scalar Unsigned Fixed-point Convert To Floating-Point (Immediate)
-  case AArch64::BI__builtin_neon_vcvts_n_f32_u32:
-    Int = Intrinsic::aarch64_neon_vcvtf32_n_u32;
-    s = "vcvtf"; OverloadInt = false; break;
-  case AArch64::BI__builtin_neon_vcvtd_n_f64_u64:
-    Int = Intrinsic::aarch64_neon_vcvtf64_n_u64;
-    s = "vcvtf"; OverloadInt = false; break;
-  // Scalar Floating-point Convert To Signed Fixed-point (Immediate)
-  case AArch64::BI__builtin_neon_vcvts_n_s32_f32:
-    Int = Intrinsic::aarch64_neon_vcvts_n_s32_f32;
-    s = "fcvtzs"; OverloadInt = false; break;
-  case AArch64::BI__builtin_neon_vcvtd_n_s64_f64:
-    Int = Intrinsic::aarch64_neon_vcvtd_n_s64_f64;
-    s = "fcvtzs"; OverloadInt = false; break;
-  // Scalar Floating-point Convert To Unsigned Fixed-point (Immediate)
-  case AArch64::BI__builtin_neon_vcvts_n_u32_f32:
-    Int = Intrinsic::aarch64_neon_vcvts_n_u32_f32;
-    s = "fcvtzu"; OverloadInt = false; break;
-  case AArch64::BI__builtin_neon_vcvtd_n_u64_f64:
-    Int = Intrinsic::aarch64_neon_vcvtd_n_u64_f64;
-    s = "fcvtzu"; OverloadInt = false; break;
-  }
-
-  if (!Int)
-    return 0;
-
-  // AArch64 scalar builtin that returns scalar type
-  // and should be mapped to AArch64 intrinsic that returns
-  // one-element vector type.
-  Function *F = 0;
-  if (AcrossVec) {
-    // Gen arg type
-    const Expr *Arg = E->getArg(E->getNumArgs()-1);
-    llvm::Type *Ty = CGF.ConvertType(Arg->getType());
-    llvm::VectorType *VTy = cast<llvm::VectorType>(Ty);
-    llvm::Type *ETy = VTy->getElementType();
-    llvm::VectorType *RTy = llvm::VectorType::get(ETy, 1);
-  
-    if (ExtendEle) {
-      assert(!ETy->isFloatingPointTy());
-      RTy = llvm::VectorType::getExtendedElementVectorType(RTy);
-    }
-
-    llvm::Type *Tys[2] = {RTy, VTy};
-    F = CGF.CGM.getIntrinsic(Int, Tys);
-    assert(E->getNumArgs() == 1);
-  } else if (OverloadInt) {
-    // Determine the type of this overloaded AArch64 intrinsic
-    llvm::Type *Ty = CGF.ConvertType(E->getCallReturnType());
-    llvm::VectorType *VTy = llvm::VectorType::get(Ty, 1);
-    assert(VTy);
-
-    F = CGF.CGM.getIntrinsic(Int, VTy);
-  } else if (OverloadWideInt || OverloadNarrowInt) {
-    // Determine the type of this overloaded AArch64 intrinsic
-    const Expr *Arg = E->getArg(E->getNumArgs()-1);
-    llvm::Type *Ty = CGF.ConvertType(Arg->getType());
-    llvm::VectorType *VTy = llvm::VectorType::get(Ty, 1);
-    llvm::VectorType *RTy = OverloadWideInt ? 
-      llvm::VectorType::getExtendedElementVectorType(VTy) :
-      llvm::VectorType::getTruncatedElementVectorType(VTy);
-    F = CGF.CGM.getIntrinsic(Int, RTy);
-  } else if (OverloadCmpInt) {
-    // Determine the types of this overloaded AArch64 intrinsic
-    SmallVector<llvm::Type *, 3> Tys;
-    const Expr *Arg = E->getArg(E->getNumArgs()-1);
-    llvm::Type *Ty = CGF.ConvertType(E->getCallReturnType());
-    llvm::VectorType *VTy = llvm::VectorType::get(Ty, 1);
-    Tys.push_back(VTy);
-    Ty = CGF.ConvertType(Arg->getType());
-    VTy = llvm::VectorType::get(Ty, 1);
-    Tys.push_back(VTy);
-    if(IsFpCmpZInt)
-      VTy = llvm::VectorType::get(CGF.FloatTy, 1);
-    Tys.push_back(VTy);
-
-    F = CGF.CGM.getIntrinsic(Int, Tys);
-  } else if (OverloadCvtInt) {
-    // Determine the types of this overloaded AArch64 intrinsic
-    SmallVector<llvm::Type *, 2> Tys;
-    const Expr *Arg = E->getArg(E->getNumArgs()-1);
-    llvm::Type *Ty = CGF.ConvertType(E->getCallReturnType());
-    llvm::VectorType *VTy = llvm::VectorType::get(Ty, 1);
-    Tys.push_back(VTy);
-    Ty = CGF.ConvertType(Arg->getType());
-    VTy = llvm::VectorType::get(Ty, 1);
-    Tys.push_back(VTy);
-
-    F = CGF.CGM.getIntrinsic(Int, Tys);
-  } else
-    F = CGF.CGM.getIntrinsic(Int);
-
-  Value *Result = CGF.EmitNeonCall(F, Ops, s);
-  llvm::Type *ResultType = CGF.ConvertType(E->getType());
-  // AArch64 intrinsic one-element vector type cast to
-  // scalar type expected by the builtin
-  return CGF.Builder.CreateBitCast(Result, ResultType, s);
-=======
 enum {
   AddRetType = (1 << 0),
   Add1ArgType = (1 << 1),
@@ -3318,7 +2433,6 @@
     return Builtin;
 
   return nullptr;
->>>>>>> cd7df602
 }
 
 Function *CodeGenFunction::LookupNeonLLVMIntrinsic(unsigned IntrinsicID,
@@ -3434,15 +2548,9 @@
     return nullptr;
 
   // Determine the type of this overloaded NEON intrinsic.
-<<<<<<< HEAD
-  NeonTypeFlags Type(Result.getZExtValue());
-  bool usgn = Type.isUnsigned();
-  bool quad = Type.isQuad();
-=======
   NeonTypeFlags Type(NeonTypeConst.getZExtValue());
   bool Usgn = Type.isUnsigned();
   bool Quad = Type.isQuad();
->>>>>>> cd7df602
 
   llvm::VectorType *VTy = GetNeonType(this, Type);
   llvm::Type *Ty = VTy;
@@ -3454,101 +2562,6 @@
     Int = AltLLVMIntrinsic;
 
   switch (BuiltinID) {
-<<<<<<< HEAD
-  default:
-    return 0;
-
-  // AArch64 builtins mapping to legacy ARM v7 builtins.
-  // FIXME: the mapped builtins listed correspond to what has been tested
-  // in aarch64-neon-intrinsics.c so far.
-  case AArch64::BI__builtin_neon_vuzp_v:
-    return EmitARMBuiltinExpr(ARM::BI__builtin_neon_vuzp_v, E);
-  case AArch64::BI__builtin_neon_vuzpq_v:
-    return EmitARMBuiltinExpr(ARM::BI__builtin_neon_vuzpq_v, E);
-  case AArch64::BI__builtin_neon_vzip_v:
-    return EmitARMBuiltinExpr(ARM::BI__builtin_neon_vzip_v, E);
-  case AArch64::BI__builtin_neon_vzipq_v:
-    return EmitARMBuiltinExpr(ARM::BI__builtin_neon_vzipq_v, E);
-  case AArch64::BI__builtin_neon_vtrn_v:
-    return EmitARMBuiltinExpr(ARM::BI__builtin_neon_vtrn_v, E);
-  case AArch64::BI__builtin_neon_vtrnq_v:
-    return EmitARMBuiltinExpr(ARM::BI__builtin_neon_vtrnq_v, E);
-  case AArch64::BI__builtin_neon_vext_v:
-    return EmitARMBuiltinExpr(ARM::BI__builtin_neon_vext_v, E);
-  case AArch64::BI__builtin_neon_vextq_v:
-    return EmitARMBuiltinExpr(ARM::BI__builtin_neon_vextq_v, E);
-  case AArch64::BI__builtin_neon_vmul_v:
-    return EmitARMBuiltinExpr(ARM::BI__builtin_neon_vmul_v, E);
-  case AArch64::BI__builtin_neon_vmulq_v:
-    return EmitARMBuiltinExpr(ARM::BI__builtin_neon_vmulq_v, E);
-  case AArch64::BI__builtin_neon_vabd_v:
-    return EmitARMBuiltinExpr(ARM::BI__builtin_neon_vabd_v, E);
-  case AArch64::BI__builtin_neon_vabdq_v:
-    return EmitARMBuiltinExpr(ARM::BI__builtin_neon_vabdq_v, E);
-  case AArch64::BI__builtin_neon_vfma_v:
-    return EmitARMBuiltinExpr(ARM::BI__builtin_neon_vfma_v, E);
-  case AArch64::BI__builtin_neon_vfmaq_v:
-    return EmitARMBuiltinExpr(ARM::BI__builtin_neon_vfmaq_v, E);
-  case AArch64::BI__builtin_neon_vbsl_v:
-    return EmitARMBuiltinExpr(ARM::BI__builtin_neon_vbsl_v, E);
-  case AArch64::BI__builtin_neon_vbslq_v:
-    return EmitARMBuiltinExpr(ARM::BI__builtin_neon_vbslq_v, E);
-  case AArch64::BI__builtin_neon_vrsqrts_v:
-    return EmitARMBuiltinExpr(ARM::BI__builtin_neon_vrsqrts_v, E);
-  case AArch64::BI__builtin_neon_vrsqrtsq_v:
-    return EmitARMBuiltinExpr(ARM::BI__builtin_neon_vrsqrtsq_v, E);
-  case AArch64::BI__builtin_neon_vrecps_v:
-    return EmitARMBuiltinExpr(ARM::BI__builtin_neon_vrecps_v, E);
-  case AArch64::BI__builtin_neon_vrecpsq_v:
-    return EmitARMBuiltinExpr(ARM::BI__builtin_neon_vrecpsq_v, E);
-  case AArch64::BI__builtin_neon_vcale_v:
-    if (VTy->getVectorNumElements() == 1) {
-      std::swap(Ops[0], Ops[1]);
-    } else {
-      return EmitARMBuiltinExpr(ARM::BI__builtin_neon_vcale_v, E);
-    }
-  case AArch64::BI__builtin_neon_vcage_v:
-    if (VTy->getVectorNumElements() == 1) {
-      // Determine the types of this overloaded AArch64 intrinsic
-      SmallVector<llvm::Type *, 3> Tys;
-      Tys.push_back(VTy);
-      VTy = llvm::VectorType::get(DoubleTy, 1);
-      Tys.push_back(VTy);
-      Tys.push_back(VTy);
-      Function *F = CGM.getIntrinsic(Intrinsic::aarch64_neon_vcage, Tys);
-      return EmitNeonCall(F, Ops, "vcage");
-    }
-    return EmitARMBuiltinExpr(ARM::BI__builtin_neon_vcage_v, E);
-  case AArch64::BI__builtin_neon_vcaleq_v:
-    std::swap(Ops[0], Ops[1]);
-  case AArch64::BI__builtin_neon_vcageq_v: {
-    Function *F;
-    if (VTy->getElementType()->isIntegerTy(64))
-      F = CGM.getIntrinsic(Intrinsic::aarch64_neon_vacgeq);
-    else
-      F = CGM.getIntrinsic(Intrinsic::arm_neon_vacgeq);
-    return EmitNeonCall(F, Ops, "vcage");
-  }
-  case AArch64::BI__builtin_neon_vcalt_v:
-    if (VTy->getVectorNumElements() == 1) {
-      std::swap(Ops[0], Ops[1]);
-    } else {
-      return EmitARMBuiltinExpr(ARM::BI__builtin_neon_vcalt_v, E);
-    }
-  case AArch64::BI__builtin_neon_vcagt_v:
-    if (VTy->getVectorNumElements() == 1) {
-      // Determine the types of this overloaded AArch64 intrinsic
-      SmallVector<llvm::Type *, 3> Tys;
-      Tys.push_back(VTy);
-      VTy = llvm::VectorType::get(DoubleTy, 1);
-      Tys.push_back(VTy);
-      Tys.push_back(VTy);
-      Function *F = CGM.getIntrinsic(Intrinsic::aarch64_neon_vcagt, Tys);
-      return EmitNeonCall(F, Ops, "vcagt");
-    }
-    return EmitARMBuiltinExpr(ARM::BI__builtin_neon_vcagt_v, E);
-  case AArch64::BI__builtin_neon_vcaltq_v:
-=======
   default: break;
   case NEON::BI__builtin_neon_vabs_v:
   case NEON::BI__builtin_neon_vabsq_v:
@@ -3577,7 +2590,6 @@
   case NEON::BI__builtin_neon_vcaleq_v:
   case NEON::BI__builtin_neon_vcalt_v:
   case NEON::BI__builtin_neon_vcaltq_v:
->>>>>>> cd7df602
     std::swap(Ops[0], Ops[1]);
   case NEON::BI__builtin_neon_vcage_v:
   case NEON::BI__builtin_neon_vcageq_v:
@@ -3617,72 +2629,6 @@
     Function *F = CGM.getIntrinsic(Int, Tys);
     return EmitNeonCall(F, Ops, "vcvt_n");
   }
-<<<<<<< HEAD
-  case AArch64::BI__builtin_neon_vshrn_n_v: {
-    llvm::Type *SrcTy = llvm::VectorType::getExtendedElementVectorType(VTy);
-    Ops[0] = Builder.CreateBitCast(Ops[0], SrcTy);
-    Ops[1] = EmitNeonShiftVector(Ops[1], SrcTy, false);
-    if (usgn)
-      Ops[0] = Builder.CreateLShr(Ops[0], Ops[1]);
-    else
-      Ops[0] = Builder.CreateAShr(Ops[0], Ops[1]);
-    return Builder.CreateTrunc(Ops[0], Ty, "vshrn_n");
-  }
-  case AArch64::BI__builtin_neon_vqshrun_n_v:
-    Int = Intrinsic::aarch64_neon_vsqshrun;
-    return EmitNeonCall(CGM.getIntrinsic(Int, Ty), Ops, "vqshrun_n");
-  case AArch64::BI__builtin_neon_vrshrn_n_v:
-    Int = Intrinsic::aarch64_neon_vrshrn;
-    return EmitNeonCall(CGM.getIntrinsic(Int, Ty), Ops, "vrshrn_n");
-  case AArch64::BI__builtin_neon_vqrshrun_n_v:
-    Int = Intrinsic::aarch64_neon_vsqrshrun;
-    return EmitNeonCall(CGM.getIntrinsic(Int, Ty), Ops, "vqrshrun_n");
-  case AArch64::BI__builtin_neon_vqshrn_n_v:
-    Int = usgn ? Intrinsic::aarch64_neon_vuqshrn
-               : Intrinsic::aarch64_neon_vsqshrn;
-    return EmitNeonCall(CGM.getIntrinsic(Int, Ty), Ops, "vqshrn_n");
-  case AArch64::BI__builtin_neon_vqrshrn_n_v:
-    Int = usgn ? Intrinsic::aarch64_neon_vuqrshrn
-               : Intrinsic::aarch64_neon_vsqrshrn;
-    return EmitNeonCall(CGM.getIntrinsic(Int, Ty), Ops, "vqrshrn_n");
-
-  // Convert
-  case AArch64::BI__builtin_neon_vmovl_v:
-    return EmitARMBuiltinExpr(ARM::BI__builtin_neon_vmovl_v, E);
-  case AArch64::BI__builtin_neon_vcvt_n_f32_v:
-    return EmitARMBuiltinExpr(ARM::BI__builtin_neon_vcvt_n_f32_v, E);
-  case AArch64::BI__builtin_neon_vcvtq_n_f32_v:
-    return EmitARMBuiltinExpr(ARM::BI__builtin_neon_vcvtq_n_f32_v, E);
-  case AArch64::BI__builtin_neon_vcvt_n_f64_v:
-  case AArch64::BI__builtin_neon_vcvtq_n_f64_v: {
-    llvm::Type *FloatTy =
-        GetNeonType(this, NeonTypeFlags(NeonTypeFlags::Float64, false, quad));
-    llvm::Type *Tys[2] = { FloatTy, Ty };
-    Int = usgn ? Intrinsic::arm_neon_vcvtfxu2fp
-               : Intrinsic::arm_neon_vcvtfxs2fp;
-    Function *F = CGM.getIntrinsic(Int, Tys);
-    return EmitNeonCall(F, Ops, "vcvt_n");
-  }
-  case AArch64::BI__builtin_neon_vcvt_n_s32_v:
-    return EmitARMBuiltinExpr(ARM::BI__builtin_neon_vcvt_n_s32_v, E);
-  case AArch64::BI__builtin_neon_vcvtq_n_s32_v:
-    return EmitARMBuiltinExpr(ARM::BI__builtin_neon_vcvtq_n_s32_v, E);
-  case AArch64::BI__builtin_neon_vcvt_n_u32_v:
-    return EmitARMBuiltinExpr(ARM::BI__builtin_neon_vcvt_n_u32_v, E);
-  case AArch64::BI__builtin_neon_vcvtq_n_u32_v:
-    return EmitARMBuiltinExpr(ARM::BI__builtin_neon_vcvtq_n_u32_v, E);
-  case AArch64::BI__builtin_neon_vcvt_n_s64_v:
-  case AArch64::BI__builtin_neon_vcvt_n_u64_v:
-  case AArch64::BI__builtin_neon_vcvtq_n_s64_v:
-  case AArch64::BI__builtin_neon_vcvtq_n_u64_v: {
-    llvm::Type *FloatTy =
-        GetNeonType(this, NeonTypeFlags(NeonTypeFlags::Float64, false, quad));
-    llvm::Type *Tys[2] = { Ty, FloatTy };
-    Int = usgn ? Intrinsic::arm_neon_vcvtfp2fxu
-               : Intrinsic::arm_neon_vcvtfp2fxs;
-    Function *F = CGM.getIntrinsic(Int, Tys);
-    return EmitNeonCall(F, Ops, "vcvt_n");
-=======
   case NEON::BI__builtin_neon_vcvt_n_s32_v:
   case NEON::BI__builtin_neon_vcvt_n_u32_v:
   case NEON::BI__builtin_neon_vcvt_n_s64_v:
@@ -3718,7 +2664,6 @@
     Ops[0] = Builder.CreateBitCast(Ops[0], FloatTy);
     return Usgn ? Builder.CreateFPToUI(Ops[0], Ty, "vcvt")
                 : Builder.CreateFPToSI(Ops[0], Ty, "vcvt");
->>>>>>> cd7df602
   }
   case NEON::BI__builtin_neon_vcvta_s32_v:
   case NEON::BI__builtin_neon_vcvta_s64_v:
@@ -3873,52 +2818,6 @@
     Value *Mul = EmitNeonCall(CGM.getIntrinsic(LLVMIntrinsic, Ty),
                               MulOps, "vqdmlal");
 
-<<<<<<< HEAD
-  // Crypto
-  case AArch64::BI__builtin_neon_vaeseq_v:
-    return EmitNeonCall(CGM.getIntrinsic(Intrinsic::arm_neon_aese, Ty),
-                        Ops, "aese");
-  case AArch64::BI__builtin_neon_vaesdq_v:
-    return EmitNeonCall(CGM.getIntrinsic(Intrinsic::arm_neon_aesd, Ty),
-                        Ops, "aesd");
-  case AArch64::BI__builtin_neon_vaesmcq_v:
-    return EmitNeonCall(CGM.getIntrinsic(Intrinsic::arm_neon_aesmc, Ty),
-                        Ops, "aesmc");
-  case AArch64::BI__builtin_neon_vaesimcq_v:
-    return EmitNeonCall(CGM.getIntrinsic(Intrinsic::arm_neon_aesimc, Ty),
-                        Ops, "aesimc");
-  case AArch64::BI__builtin_neon_vsha1su1q_v:
-    return EmitNeonCall(CGM.getIntrinsic(Intrinsic::arm_neon_sha1su1, Ty),
-                        Ops, "sha1su1");
-  case AArch64::BI__builtin_neon_vsha256su0q_v:
-    return EmitNeonCall(CGM.getIntrinsic(Intrinsic::arm_neon_sha256su0, Ty),
-                        Ops, "sha256su0");
-  case AArch64::BI__builtin_neon_vsha1su0q_v:
-    return EmitNeonCall(CGM.getIntrinsic(Intrinsic::arm_neon_sha1su0, Ty),
-                        Ops, "sha1su0");
-  case AArch64::BI__builtin_neon_vsha256hq_v:
-    return EmitNeonCall(CGM.getIntrinsic(Intrinsic::arm_neon_sha256h, Ty),
-                        Ops, "sha256h");
-  case AArch64::BI__builtin_neon_vsha256h2q_v:
-    return EmitNeonCall(CGM.getIntrinsic(Intrinsic::arm_neon_sha256h2, Ty),
-                        Ops, "sha256h2");
-  case AArch64::BI__builtin_neon_vsha256su1q_v:
-    return EmitNeonCall(CGM.getIntrinsic(Intrinsic::arm_neon_sha256su1, Ty),
-                        Ops, "sha256su1");
-  case AArch64::BI__builtin_neon_vmul_lane_v:
-  case AArch64::BI__builtin_neon_vmul_laneq_v: {
-    // v1f64 vmul_lane should be mapped to Neon scalar mul lane
-    bool Quad = false;
-    if (BuiltinID == AArch64::BI__builtin_neon_vmul_laneq_v)
-      Quad = true;
-    Ops[0] = Builder.CreateBitCast(Ops[0], DoubleTy);
-    llvm::Type *VTy = GetNeonType(this,
-      NeonTypeFlags(NeonTypeFlags::Float64, false, Quad));
-    Ops[1] = Builder.CreateBitCast(Ops[1], VTy);
-    Ops[1] = Builder.CreateExtractElement(Ops[1], Ops[2], "extract");
-    Value *Result = Builder.CreateFMul(Ops[0], Ops[1]);
-    return Builder.CreateBitCast(Result, Ty);
-=======
     SmallVector<Value *, 2> AccumOps;
     AccumOps.push_back(Ops[0]);
     AccumOps.push_back(Mul);
@@ -3960,7 +2859,6 @@
     else
       Ops[0] = Builder.CreateAShr(Ops[0], Ops[1]);
     return Builder.CreateTrunc(Ops[0], Ty, "vshrn_n");
->>>>>>> cd7df602
   }
   case NEON::BI__builtin_neon_vshr_n_v:
   case NEON::BI__builtin_neon_vshrq_n_v:
@@ -4065,94 +2963,7 @@
       SV = Builder.CreateShuffleVector(Ops[1], Ops[2], SV, "vzip");
       SV = Builder.CreateStore(SV, Addr);
     }
-<<<<<<< HEAD
-    return EmitARMBuiltinExpr(ARM::BI__builtin_neon_vabs_v, E);
-  }
-  case AArch64::BI__builtin_neon_vsqadd_v:
-  case AArch64::BI__builtin_neon_vsqaddq_v: {
-    Int = Intrinsic::aarch64_neon_usqadd;
-    return EmitNeonCall(CGM.getIntrinsic(Int, Ty), Ops, "vsqadd");
-  }
-  case AArch64::BI__builtin_neon_vuqadd_v:
-  case AArch64::BI__builtin_neon_vuqaddq_v: {
-    Int = Intrinsic::aarch64_neon_suqadd;
-    return EmitNeonCall(CGM.getIntrinsic(Int, Ty), Ops, "vuqadd");
-  }
-  case AArch64::BI__builtin_neon_vcls_v:
-  case AArch64::BI__builtin_neon_vclsq_v:
-    return EmitARMBuiltinExpr(ARM::BI__builtin_neon_vcls_v, E);
-  case AArch64::BI__builtin_neon_vclz_v:
-  case AArch64::BI__builtin_neon_vclzq_v:
-    return EmitARMBuiltinExpr(ARM::BI__builtin_neon_vclz_v, E);
-  case AArch64::BI__builtin_neon_vcnt_v:
-  case AArch64::BI__builtin_neon_vcntq_v:
-    return EmitARMBuiltinExpr(ARM::BI__builtin_neon_vcnt_v, E);
-  case AArch64::BI__builtin_neon_vrbit_v:
-  case AArch64::BI__builtin_neon_vrbitq_v:
-    Int = Intrinsic::aarch64_neon_rbit;
-    return EmitNeonCall(CGM.getIntrinsic(Int, Ty), Ops, "vrbit");
-  case AArch64::BI__builtin_neon_vmovn_v:
-    return EmitARMBuiltinExpr(ARM::BI__builtin_neon_vmovn_v, E);
-  case AArch64::BI__builtin_neon_vqmovun_v:
-    return EmitARMBuiltinExpr(ARM::BI__builtin_neon_vqmovun_v, E);
-  case AArch64::BI__builtin_neon_vqmovn_v:
-    return EmitARMBuiltinExpr(ARM::BI__builtin_neon_vqmovn_v, E);
-  case AArch64::BI__builtin_neon_vcvt_f16_v:
-    return EmitARMBuiltinExpr(ARM::BI__builtin_neon_vcvt_f16_v, E);
-  case AArch64::BI__builtin_neon_vcvt_f32_f16:
-    return EmitARMBuiltinExpr(ARM::BI__builtin_neon_vcvt_f32_f16, E);
-  case AArch64::BI__builtin_neon_vcvt_f32_f64: {
-    Ops[0] = Builder.CreateBitCast(Ops[0], Ty);
-    Ty = GetNeonType(this, NeonTypeFlags(NeonTypeFlags::Float32, false, false));
-    return Builder.CreateFPTrunc(Ops[0], Ty, "vcvt");
-  }
-  case AArch64::BI__builtin_neon_vcvtx_f32_v: {
-    llvm::Type *EltTy = FloatTy;
-    llvm::Type *ResTy = llvm::VectorType::get(EltTy, 2);
-    llvm::Type *Tys[2] = { ResTy, Ty };
-    Int = Intrinsic::aarch64_neon_fcvtxn;
-    return EmitNeonCall(CGM.getIntrinsic(Int, Tys), Ops, "vcvtx_f32_f64");
-  }
-  case AArch64::BI__builtin_neon_vcvt_f64_f32: {
-    llvm::Type *OpTy =
-        GetNeonType(this, NeonTypeFlags(NeonTypeFlags::Float32, false, false));
-    Ops[0] = Builder.CreateBitCast(Ops[0], OpTy);
-    return Builder.CreateFPExt(Ops[0], Ty, "vcvt");
-  }
-  case AArch64::BI__builtin_neon_vcvt_f64_v:
-  case AArch64::BI__builtin_neon_vcvtq_f64_v: {
-    Ops[0] = Builder.CreateBitCast(Ops[0], Ty);
-    Ty = GetNeonType(this, NeonTypeFlags(NeonTypeFlags::Float64, false, quad));
-    return usgn ? Builder.CreateUIToFP(Ops[0], Ty, "vcvt")
-                : Builder.CreateSIToFP(Ops[0], Ty, "vcvt");
-  }
-  case AArch64::BI__builtin_neon_vrndn_v:
-  case AArch64::BI__builtin_neon_vrndnq_v: {
-    Int = Intrinsic::aarch64_neon_frintn;
-    return EmitNeonCall(CGM.getIntrinsic(Int, Ty), Ops, "vrndn");
-  }
-  case AArch64::BI__builtin_neon_vrnda_v:
-  case AArch64::BI__builtin_neon_vrndaq_v: {
-    Int = Intrinsic::round;
-    return EmitNeonCall(CGM.getIntrinsic(Int, Ty), Ops, "vrnda");
-  }
-  case AArch64::BI__builtin_neon_vrndp_v:
-  case AArch64::BI__builtin_neon_vrndpq_v: {
-    Int = Intrinsic::ceil;
-    return EmitNeonCall(CGM.getIntrinsic(Int, Ty), Ops, "vrndp");
-  }
-  case AArch64::BI__builtin_neon_vrndm_v:
-  case AArch64::BI__builtin_neon_vrndmq_v: {
-    Int = Intrinsic::floor;
-    return EmitNeonCall(CGM.getIntrinsic(Int, Ty), Ops, "vrndm");
-  }
-  case AArch64::BI__builtin_neon_vrndx_v:
-  case AArch64::BI__builtin_neon_vrndxq_v: {
-    Int = Intrinsic::rint;
-    return EmitNeonCall(CGM.getIntrinsic(Int, Ty), Ops, "vrndx");
-=======
     return SV;
->>>>>>> cd7df602
   }
   }
 
@@ -4186,145 +2997,6 @@
   } else {
     Op = Builder.CreateICmp(Ip, Op, Constant::getNullValue(OTy));
   }
-<<<<<<< HEAD
-  case AArch64::BI__builtin_neon_vcvt_s32_v:
-  case AArch64::BI__builtin_neon_vcvt_u32_v:
-  case AArch64::BI__builtin_neon_vcvtq_s32_v:
-  case AArch64::BI__builtin_neon_vcvtq_u32_v:
-    return EmitARMBuiltinExpr(ARM::BI__builtin_neon_vcvtq_u32_v, E);
-  case AArch64::BI__builtin_neon_vcvt_s64_v:
-  case AArch64::BI__builtin_neon_vcvt_u64_v:
-  case AArch64::BI__builtin_neon_vcvtq_s64_v:
-  case AArch64::BI__builtin_neon_vcvtq_u64_v: {
-    llvm::Type *DoubleTy =
-        GetNeonType(this, NeonTypeFlags(NeonTypeFlags::Float64, false, quad));
-    Ops[0] = Builder.CreateBitCast(Ops[0], DoubleTy);
-    return usgn ? Builder.CreateFPToUI(Ops[0], Ty, "vcvt")
-                : Builder.CreateFPToSI(Ops[0], Ty, "vcvt");
-  }
-  case AArch64::BI__builtin_neon_vcvtn_s32_v:
-  case AArch64::BI__builtin_neon_vcvtnq_s32_v: {
-    llvm::Type *OpTy = llvm::VectorType::get(FloatTy, VTy->getNumElements());
-    llvm::Type *Tys[2] = { Ty, OpTy };
-    Int = Intrinsic::aarch64_neon_fcvtns;
-    return EmitNeonCall(CGM.getIntrinsic(Int, Tys), Ops, "vcvtns_f32");
-  }
-  case AArch64::BI__builtin_neon_vcvtn_s64_v:
-  case AArch64::BI__builtin_neon_vcvtnq_s64_v: {
-    llvm::Type *OpTy = llvm::VectorType::get(DoubleTy, VTy->getNumElements());
-    llvm::Type *Tys[2] = { Ty, OpTy };
-    Int = Intrinsic::aarch64_neon_fcvtns;
-    return EmitNeonCall(CGM.getIntrinsic(Int, Tys), Ops, "vcvtns_f64");
-  }
-  case AArch64::BI__builtin_neon_vcvtn_u32_v:
-  case AArch64::BI__builtin_neon_vcvtnq_u32_v: {
-    llvm::Type *OpTy = llvm::VectorType::get(FloatTy, VTy->getNumElements());
-    llvm::Type *Tys[2] = { Ty, OpTy };
-    Int = Intrinsic::aarch64_neon_fcvtnu;
-    return EmitNeonCall(CGM.getIntrinsic(Int, Tys), Ops, "vcvtnu_f32");
-  }
-  case AArch64::BI__builtin_neon_vcvtn_u64_v:
-  case AArch64::BI__builtin_neon_vcvtnq_u64_v: {
-    llvm::Type *OpTy = llvm::VectorType::get(DoubleTy, VTy->getNumElements());
-    llvm::Type *Tys[2] = { Ty, OpTy };
-    Int = Intrinsic::aarch64_neon_fcvtnu;
-    return EmitNeonCall(CGM.getIntrinsic(Int, Tys), Ops, "vcvtnu_f64");
-  }
-  case AArch64::BI__builtin_neon_vcvtp_s32_v:
-  case AArch64::BI__builtin_neon_vcvtpq_s32_v: {
-    llvm::Type *OpTy = llvm::VectorType::get(FloatTy, VTy->getNumElements());
-    llvm::Type *Tys[2] = { Ty, OpTy };
-    Int = Intrinsic::aarch64_neon_fcvtps;
-    return EmitNeonCall(CGM.getIntrinsic(Int, Tys), Ops, "vcvtps_f32");
-  }
-  case AArch64::BI__builtin_neon_vcvtp_s64_v:
-  case AArch64::BI__builtin_neon_vcvtpq_s64_v: {
-    llvm::Type *OpTy = llvm::VectorType::get(DoubleTy, VTy->getNumElements());
-    llvm::Type *Tys[2] = { Ty, OpTy };
-    Int = Intrinsic::aarch64_neon_fcvtps;
-    return EmitNeonCall(CGM.getIntrinsic(Int, Tys), Ops, "vcvtps_f64");
-  }
-  case AArch64::BI__builtin_neon_vcvtp_u32_v:
-  case AArch64::BI__builtin_neon_vcvtpq_u32_v: {
-    llvm::Type *OpTy = llvm::VectorType::get(FloatTy, VTy->getNumElements());
-    llvm::Type *Tys[2] = { Ty, OpTy };
-    Int = Intrinsic::aarch64_neon_fcvtpu;
-    return EmitNeonCall(CGM.getIntrinsic(Int, Tys), Ops, "vcvtpu_f32");
-  }
-  case AArch64::BI__builtin_neon_vcvtp_u64_v:
-  case AArch64::BI__builtin_neon_vcvtpq_u64_v: {
-    llvm::Type *OpTy = llvm::VectorType::get(DoubleTy, VTy->getNumElements());
-    llvm::Type *Tys[2] = { Ty, OpTy };
-    Int = Intrinsic::aarch64_neon_fcvtpu;
-    return EmitNeonCall(CGM.getIntrinsic(Int, Tys), Ops, "vcvtpu_f64");
-  }
-  case AArch64::BI__builtin_neon_vcvtm_s32_v:
-  case AArch64::BI__builtin_neon_vcvtmq_s32_v: {
-    llvm::Type *OpTy = llvm::VectorType::get(FloatTy, VTy->getNumElements());
-    llvm::Type *Tys[2] = { Ty, OpTy };
-    Int = Intrinsic::aarch64_neon_fcvtms;
-    return EmitNeonCall(CGM.getIntrinsic(Int, Tys), Ops, "vcvtms_f32");
-  }
-  case AArch64::BI__builtin_neon_vcvtm_s64_v:
-  case AArch64::BI__builtin_neon_vcvtmq_s64_v: {
-    llvm::Type *OpTy = llvm::VectorType::get(DoubleTy, VTy->getNumElements());
-    llvm::Type *Tys[2] = { Ty, OpTy };
-    Int = Intrinsic::aarch64_neon_fcvtms;
-    return EmitNeonCall(CGM.getIntrinsic(Int, Tys), Ops, "vcvtms_f64");
-  }
-  case AArch64::BI__builtin_neon_vcvtm_u32_v:
-  case AArch64::BI__builtin_neon_vcvtmq_u32_v: {
-    llvm::Type *OpTy = llvm::VectorType::get(FloatTy, VTy->getNumElements());
-    llvm::Type *Tys[2] = { Ty, OpTy };
-    Int = Intrinsic::aarch64_neon_fcvtmu;
-    return EmitNeonCall(CGM.getIntrinsic(Int, Tys), Ops, "vcvtmu_f32");
-  }
-  case AArch64::BI__builtin_neon_vcvtm_u64_v:
-  case AArch64::BI__builtin_neon_vcvtmq_u64_v: {
-    llvm::Type *OpTy = llvm::VectorType::get(DoubleTy, VTy->getNumElements());
-    llvm::Type *Tys[2] = { Ty, OpTy };
-    Int = Intrinsic::aarch64_neon_fcvtmu;
-    return EmitNeonCall(CGM.getIntrinsic(Int, Tys), Ops, "vcvtmu_f64");
-  }
-  case AArch64::BI__builtin_neon_vcvta_s32_v:
-  case AArch64::BI__builtin_neon_vcvtaq_s32_v: {
-    llvm::Type *OpTy = llvm::VectorType::get(FloatTy, VTy->getNumElements());
-    llvm::Type *Tys[2] = { Ty, OpTy };
-    Int = Intrinsic::aarch64_neon_fcvtas;
-    return EmitNeonCall(CGM.getIntrinsic(Int, Tys), Ops, "vcvtas_f32");
-  }
-  case AArch64::BI__builtin_neon_vcvta_s64_v:
-  case AArch64::BI__builtin_neon_vcvtaq_s64_v: {
-    llvm::Type *OpTy = llvm::VectorType::get(DoubleTy, VTy->getNumElements());
-    llvm::Type *Tys[2] = { Ty, OpTy };
-    Int = Intrinsic::aarch64_neon_fcvtas;
-    return EmitNeonCall(CGM.getIntrinsic(Int, Tys), Ops, "vcvtas_f64");
-  }
-  case AArch64::BI__builtin_neon_vcvta_u32_v:
-  case AArch64::BI__builtin_neon_vcvtaq_u32_v: {
-    llvm::Type *OpTy = llvm::VectorType::get(FloatTy, VTy->getNumElements());
-    llvm::Type *Tys[2] = { Ty, OpTy };
-    Int = Intrinsic::aarch64_neon_fcvtau;
-    return EmitNeonCall(CGM.getIntrinsic(Int, Tys), Ops, "vcvtau_f32");
-  }
-  case AArch64::BI__builtin_neon_vcvta_u64_v:
-  case AArch64::BI__builtin_neon_vcvtaq_u64_v: {
-    llvm::Type *OpTy = llvm::VectorType::get(DoubleTy, VTy->getNumElements());
-    llvm::Type *Tys[2] = { Ty, OpTy };
-    Int = Intrinsic::aarch64_neon_fcvtau;
-    return EmitNeonCall(CGM.getIntrinsic(Int, Tys), Ops, "vcvtau_f64");
-  }
-  case AArch64::BI__builtin_neon_vrecpe_v:
-  case AArch64::BI__builtin_neon_vrecpeq_v:
-    return EmitARMBuiltinExpr(ARM::BI__builtin_neon_vrecpe_v, E);
-  case AArch64::BI__builtin_neon_vrsqrte_v:
-  case AArch64::BI__builtin_neon_vrsqrteq_v:
-    return EmitARMBuiltinExpr(ARM::BI__builtin_neon_vrsqrte_v, E);
-  case AArch64::BI__builtin_neon_vsqrt_v:
-  case AArch64::BI__builtin_neon_vsqrtq_v: {
-    Int = Intrinsic::sqrt;
-    return EmitNeonCall(CGM.getIntrinsic(Int, Ty), Ops, "vsqrt");
-=======
   return Builder.CreateSExt(Op, Ty, Name);
 }
 
@@ -4350,7 +3022,6 @@
     TblOps.push_back(CGF.Builder.CreateShuffleVector(Ops[PairPos],
                                                      Ops[PairPos+1], SV, Name));
     PairPos += 2;
->>>>>>> cd7df602
   }
 
   // If there's an odd number of 64-bit lookup table, fill the high 64-bit
