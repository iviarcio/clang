//===--- CGStmtOpenMP.cpp - Emit LLVM Code for declarations ---------------===//
//
//                     The LLVM Compiler Infrastructure
//
// This file is distributed under the University of Illinois Open Source
// License. See LICENSE.TXT for details.
//
//===----------------------------------------------------------------------===//
//
// This contains code to emit Decl nodes as LLVM code.
//
//===----------------------------------------------------------------------===//

#include "CodeGenFunction.h"
#include "CGDebugInfo.h"
#include "CGOpenCLRuntime.h"
#include "CGOpenMPRuntimeTypes.h"
#include "CGOpenMPRuntime.h"
#include "CGMPtoGPURuntime.h"
#include "CodeGenModule.h"
#include "TargetInfo.h"
#include "clang/AST/ASTContext.h"
#include "clang/AST/Decl.h"
#include "clang/AST/DeclObjC.h"
#include "clang/AST/DeclOpenMP.h"
#include "clang/Basic/OpenMPKinds.h"
#include "clang/Basic/SourceManager.h"
#include "clang/Basic/TargetInfo.h"
#include "clang/Frontend/CodeGenOptions.h"
#include "llvm/ADT/StringExtras.h"
#include "llvm/IR/DataLayout.h"
#include "llvm/IR/GlobalVariable.h"
#include "llvm/IR/Intrinsics.h"
#include "llvm/IR/Type.h"
#include "llvm/IR/TypeBuilder.h"
#include "llvm/IR/CallSite.h"
#include "llvm/Support/Format.h"
#include "llvm/Support/raw_ostream.h"
#include <string>
using namespace clang;
using namespace CodeGen;

namespace {
// Getters for fields of the loop-like directives. We may want to add a
// common parent to all the loop-like directives to get rid of these.
//

static bool isLoopDirective(const OMPExecutableDirective *ED) {
  return isa<OMPForDirective>(ED) || isa<OMPParallelForDirective>(ED) ||
         isa<OMPParallelForSimdDirective>(ED) || isa<OMPSimdDirective>(ED) ||
         isa<OMPForSimdDirective>(ED) || isa<OMPDistributeDirective>(ED) ||
         isa<OMPDistributeSimdDirective>(ED) ||
         isa<OMPDistributeParallelForDirective>(ED) ||
         isa<OMPDistributeParallelForSimdDirective>(ED) ||
         isa<OMPTeamsDistributeParallelForDirective>(ED) ||
         isa<OMPTeamsDistributeParallelForSimdDirective>(ED) ||
         isa<OMPTargetTeamsDistributeParallelForDirective>(ED) ||
         isa<OMPTargetTeamsDistributeParallelForSimdDirective>(ED) ||
         isa<OMPTeamsDistributeDirective>(ED) ||
         isa<OMPTeamsDistributeSimdDirective>(ED) ||
         isa<OMPTargetTeamsDistributeDirective>(ED) ||
         isa<OMPTargetTeamsDistributeSimdDirective>(ED);
}

static const Expr *getInitFromLoopDirective(const OMPExecutableDirective *ED) {
  if (const OMPForDirective *D = dyn_cast<OMPForDirective>(ED)) {
    return D->getInit();
  }
  if (const OMPParallelForDirective *D = dyn_cast<OMPParallelForDirective>(
      ED)) {
    return D->getInit();
  }
  if (const OMPParallelForSimdDirective *D = dyn_cast<
      OMPParallelForSimdDirective>(ED)) {
    return D->getInit();
  }
  if (const OMPSimdDirective *D = dyn_cast<OMPSimdDirective>(ED)) {
    return D->getInit();
  }
  if (const OMPForSimdDirective *D = dyn_cast<OMPForSimdDirective>(ED)) {
    return D->getInit();
  }
  if (const OMPDistributeDirective *D = dyn_cast<OMPDistributeDirective>(ED)) {
    return D->getInit();
  }
  if (const OMPDistributeSimdDirective *D =
      dyn_cast<OMPDistributeSimdDirective>(ED)) {
    return D->getInit();
  }
  if (const OMPDistributeParallelForDirective *D = dyn_cast<
      OMPDistributeParallelForDirective>(ED)) {
    return D->getInit();
  }
  if (const OMPDistributeParallelForSimdDirective *D =
          dyn_cast<OMPDistributeParallelForSimdDirective>(ED)) {
    return D->getInit();
  }
  if (const OMPTeamsDistributeParallelForDirective *D =
          dyn_cast<OMPTeamsDistributeParallelForDirective>(ED)) {
    return D->getInit();
  }
  if (const OMPTeamsDistributeParallelForSimdDirective *D =
          dyn_cast<OMPTeamsDistributeParallelForSimdDirective>(ED)) {
    return D->getInit();
  }
  if (const OMPTargetTeamsDistributeParallelForDirective *D =
          dyn_cast<OMPTargetTeamsDistributeParallelForDirective>(ED)) {
    return D->getInit();
  }
  if (const OMPTargetTeamsDistributeParallelForSimdDirective *D =
          dyn_cast<OMPTargetTeamsDistributeParallelForSimdDirective>(ED)) {
    return D->getInit();
  }
  if (const OMPTeamsDistributeDirective *D =
          dyn_cast<OMPTeamsDistributeDirective>(ED)) {
    return D->getInit();
  }
  if (const OMPTeamsDistributeSimdDirective *D =
          dyn_cast<OMPTeamsDistributeSimdDirective>(ED)) {
    return D->getInit();
  }
  if (const OMPTargetTeamsDistributeDirective *D =
          dyn_cast<OMPTargetTeamsDistributeDirective>(ED)) {
    return D->getInit();
  }
  if (const OMPTargetTeamsDistributeSimdDirective *D =
          dyn_cast<OMPTargetTeamsDistributeSimdDirective>(ED)) {
    return D->getInit();
  }
  assert(0 && "bad loop directive");
  return 0;
}

static const Expr *getFinalFromLoopDirective(const OMPExecutableDirective *ED) {
  if (const OMPForDirective *D = dyn_cast<OMPForDirective>(ED)) {
    return D->getFinal();
  }
  if (const OMPParallelForDirective *D = dyn_cast<OMPParallelForDirective>(
      ED)) {
    return D->getFinal();
  }
  if (const OMPParallelForSimdDirective *D = dyn_cast<
      OMPParallelForSimdDirective>(ED)) {
    return D->getFinal();
  }
  if (const OMPSimdDirective *D = dyn_cast<OMPSimdDirective>(ED)) {
    return D->getFinal();
  }
  if (const OMPForSimdDirective *D = dyn_cast<OMPForSimdDirective>(ED)) {
    return D->getFinal();
  }
  if (const OMPDistributeDirective *D = dyn_cast<OMPDistributeDirective>(ED)) {
    return D->getFinal();
  }
  if (const OMPDistributeSimdDirective *D =
      dyn_cast<OMPDistributeSimdDirective>(ED)) {
    return D->getFinal();
  }
  if (const OMPDistributeParallelForDirective *D = dyn_cast<
      OMPDistributeParallelForDirective>(ED)) {
    return D->getFinal();
  }
  if (const OMPDistributeParallelForSimdDirective *D =
          dyn_cast<OMPDistributeParallelForSimdDirective>(ED)) {
    return D->getFinal();
  }
  if (const OMPTeamsDistributeParallelForDirective *D =
          dyn_cast<OMPTeamsDistributeParallelForDirective>(ED)) {
    return D->getFinal();
  }
  if (const OMPTeamsDistributeParallelForSimdDirective *D =
          dyn_cast<OMPTeamsDistributeParallelForSimdDirective>(ED)) {
    return D->getFinal();
  }
  if (const OMPTargetTeamsDistributeParallelForDirective *D =
          dyn_cast<OMPTargetTeamsDistributeParallelForDirective>(ED)) {
    return D->getFinal();
  }
  if (const OMPTargetTeamsDistributeParallelForSimdDirective *D =
          dyn_cast<OMPTargetTeamsDistributeParallelForSimdDirective>(ED)) {
    return D->getFinal();
  }
  if (const OMPTeamsDistributeDirective *D =
          dyn_cast<OMPTeamsDistributeDirective>(ED)) {
    return D->getFinal();
  }
  if (const OMPTeamsDistributeSimdDirective *D =
          dyn_cast<OMPTeamsDistributeSimdDirective>(ED)) {
    return D->getFinal();
  }
  if (const OMPTargetTeamsDistributeDirective *D =
          dyn_cast<OMPTargetTeamsDistributeDirective>(ED)) {
    return D->getFinal();
  }
  if (const OMPTargetTeamsDistributeSimdDirective *D =
          dyn_cast<OMPTargetTeamsDistributeSimdDirective>(ED)) {
    return D->getFinal();
  }
  assert(0 && "bad loop directive");
  return 0;
}

static const Expr *
getNewIterVarFromLoopDirective(const OMPExecutableDirective *ED) {
  if (const OMPForDirective *D = dyn_cast<OMPForDirective>(ED)) {
    return D->getNewIterVar();
  }
  if (const OMPParallelForDirective *D = dyn_cast<OMPParallelForDirective>(
      ED)) {
    return D->getNewIterVar();
  }
  if (const OMPParallelForSimdDirective *D = dyn_cast<
      OMPParallelForSimdDirective>(ED)) {
    return D->getNewIterVar();
  }
  if (const OMPSimdDirective *D = dyn_cast<OMPSimdDirective>(ED)) {
    return D->getNewIterVar();
  }
  if (const OMPForSimdDirective *D = dyn_cast<OMPForSimdDirective>(ED)) {
    return D->getNewIterVar();
  }
  if (const OMPDistributeDirective *D = dyn_cast<OMPDistributeDirective>(ED)) {
    return D->getNewIterVar();
  }
  if (const OMPDistributeSimdDirective *D =
      dyn_cast<OMPDistributeSimdDirective>(ED)) {
    return D->getNewIterVar();
  }
  if (const OMPDistributeParallelForDirective *D = dyn_cast<
      OMPDistributeParallelForDirective>(ED)) {
    return D->getNewIterVar();
  }
  if (const OMPDistributeParallelForSimdDirective *D = dyn_cast<
      OMPDistributeParallelForSimdDirective>(ED)) {
    return D->getNewIterVar();
  }
  if (const OMPTeamsDistributeParallelForDirective *D =
          dyn_cast<OMPTeamsDistributeParallelForDirective>(ED)) {
    return D->getNewIterVar();
  }
  if (const OMPTeamsDistributeParallelForSimdDirective *D =
          dyn_cast<OMPTeamsDistributeParallelForSimdDirective>(ED)) {
    return D->getNewIterVar();
  }
  if (const OMPTargetTeamsDistributeParallelForDirective *D =
          dyn_cast<OMPTargetTeamsDistributeParallelForDirective>(ED)) {
    return D->getNewIterVar();
  }
  if (const OMPTargetTeamsDistributeParallelForSimdDirective *D =
          dyn_cast<OMPTargetTeamsDistributeParallelForSimdDirective>(ED)) {
    return D->getNewIterVar();
  }
  if (const OMPTeamsDistributeDirective *D =
          dyn_cast<OMPTeamsDistributeDirective>(ED)) {
    return D->getNewIterVar();
  }
  if (const OMPTeamsDistributeSimdDirective *D =
          dyn_cast<OMPTeamsDistributeSimdDirective>(ED)) {
    return D->getNewIterVar();
  }
  if (const OMPTargetTeamsDistributeDirective *D =
          dyn_cast<OMPTargetTeamsDistributeDirective>(ED)) {
    return D->getNewIterVar();
  }
  if (const OMPTargetTeamsDistributeSimdDirective *D =
          dyn_cast<OMPTargetTeamsDistributeSimdDirective>(ED)) {
    return D->getNewIterVar();
  }
  assert(0 && "bad loop directive");
  return 0;
}

static const Expr *
getNewIterEndFromLoopDirective(const OMPExecutableDirective *ED) {
  if (const OMPForDirective *D = dyn_cast<OMPForDirective>(ED)) {
    return D->getNewIterEnd();
  }
  if (const OMPParallelForDirective *D = dyn_cast<OMPParallelForDirective>(
      ED)) {
    return D->getNewIterEnd();
  }
  if (const OMPParallelForSimdDirective *D = dyn_cast<
      OMPParallelForSimdDirective>(ED)) {
    return D->getNewIterEnd();
  }
  if (const OMPSimdDirective *D = dyn_cast<OMPSimdDirective>(ED)) {
    return D->getNewIterEnd();
  }
  if (const OMPForSimdDirective *D = dyn_cast<OMPForSimdDirective>(ED)) {
    return D->getNewIterEnd();
  }
  if (const OMPDistributeDirective *D = dyn_cast<OMPDistributeDirective>(ED)) {
    return D->getNewIterEnd();
  }
  if (const OMPDistributeSimdDirective *D =
      dyn_cast<OMPDistributeSimdDirective>(ED)) {
    return D->getNewIterEnd();
  }
  if (const OMPDistributeParallelForDirective *D = dyn_cast<
      OMPDistributeParallelForDirective>(ED)) {
    return D->getNewIterEnd();
  }
  if (const OMPDistributeParallelForSimdDirective *D = dyn_cast<
      OMPDistributeParallelForSimdDirective>(ED)) {
    return D->getNewIterEnd();
  }
  if (const OMPTeamsDistributeParallelForDirective *D =
          dyn_cast<OMPTeamsDistributeParallelForDirective>(ED)) {
    return D->getNewIterEnd();
  }
  if (const OMPTeamsDistributeParallelForSimdDirective *D =
          dyn_cast<OMPTeamsDistributeParallelForSimdDirective>(ED)) {
    return D->getNewIterEnd();
  }
  if (const OMPTargetTeamsDistributeParallelForDirective *D =
          dyn_cast<OMPTargetTeamsDistributeParallelForDirective>(ED)) {
    return D->getNewIterEnd();
  }
  if (const OMPTargetTeamsDistributeParallelForSimdDirective *D =
          dyn_cast<OMPTargetTeamsDistributeParallelForSimdDirective>(ED)) {
    return D->getNewIterEnd();
  }
  if (const OMPTeamsDistributeDirective *D =
          dyn_cast<OMPTeamsDistributeDirective>(ED)) {
    return D->getNewIterEnd();
  }
  if (const OMPTeamsDistributeSimdDirective *D =
          dyn_cast<OMPTeamsDistributeSimdDirective>(ED)) {
    return D->getNewIterEnd();
  }
  if (const OMPTargetTeamsDistributeDirective *D =
          dyn_cast<OMPTargetTeamsDistributeDirective>(ED)) {
    return D->getNewIterEnd();
  }
  if (const OMPTargetTeamsDistributeSimdDirective *D =
          dyn_cast<OMPTargetTeamsDistributeSimdDirective>(ED)) {
    return D->getNewIterEnd();
  }
  assert(0 && "bad loop directive");
  return 0;
}

static const Expr *
getLowerBoundFromLoopDirective(const OMPExecutableDirective *ED) {
  if (const OMPDistributeParallelForDirective *D = dyn_cast<
      OMPDistributeParallelForDirective>(ED)) {
    return D->getLowerBound();
  }
  if (const OMPDistributeParallelForSimdDirective *D = dyn_cast<
      OMPDistributeParallelForSimdDirective>(ED)) {
    return D->getLowerBound();
  }
  if (const OMPTeamsDistributeParallelForDirective *D =
          dyn_cast<OMPTeamsDistributeParallelForDirective>(ED)) {
    return D->getLowerBound();
  }
  if (const OMPTeamsDistributeParallelForSimdDirective *D =
          dyn_cast<OMPTeamsDistributeParallelForSimdDirective>(ED)) {
    return D->getLowerBound();
  }
  if (const OMPTargetTeamsDistributeParallelForDirective *D =
          dyn_cast<OMPTargetTeamsDistributeParallelForDirective>(ED)) {
    return D->getLowerBound();
  }
  if (const OMPTargetTeamsDistributeParallelForSimdDirective *D =
          dyn_cast<OMPTargetTeamsDistributeParallelForSimdDirective>(ED)) {
    return D->getLowerBound();
  }
  assert(0 && "bad loop directive");
  return 0;
}

static const Expr *
getUpperBoundFromLoopDirective(const OMPExecutableDirective *ED) {
  if (const OMPDistributeParallelForDirective *D = dyn_cast<
      OMPDistributeParallelForDirective>(ED)) {
    return D->getUpperBound();
  }
  if (const OMPDistributeParallelForSimdDirective *D =
          dyn_cast<OMPDistributeParallelForSimdDirective>(ED)) {
    return D->getUpperBound();
  }
  if (const OMPTeamsDistributeParallelForDirective *D =
          dyn_cast<OMPTeamsDistributeParallelForDirective>(ED)) {
    return D->getUpperBound();
  }
  if (const OMPTeamsDistributeParallelForSimdDirective *D =
          dyn_cast<OMPTeamsDistributeParallelForSimdDirective>(ED)) {
    return D->getUpperBound();
  }
  if (const OMPTargetTeamsDistributeParallelForDirective *D =
          dyn_cast<OMPTargetTeamsDistributeParallelForDirective>(ED)) {
    return D->getUpperBound();
  }
  if (const OMPTargetTeamsDistributeParallelForSimdDirective *D =
          dyn_cast<OMPTargetTeamsDistributeParallelForSimdDirective>(ED)) {
    return D->getUpperBound();
  }
  assert(0 && "bad loop directive");
  return 0;
}

static const ArrayRef<Expr *> getCountersFromLoopDirective(
    const OMPExecutableDirective *ED) {
  if (const OMPForDirective *D = dyn_cast<OMPForDirective>(ED)) {
    return D->getCounters();
  }
  if (const OMPParallelForDirective *D = dyn_cast<OMPParallelForDirective>(
      ED)) {
    return D->getCounters();
  }
  if (const OMPParallelForSimdDirective *D = dyn_cast<
      OMPParallelForSimdDirective>(ED)) {
    return D->getCounters();
  }
  if (const OMPSimdDirective *D = dyn_cast<OMPSimdDirective>(ED)) {
    return D->getCounters();
  }
  if (const OMPForSimdDirective *D = dyn_cast<OMPForSimdDirective>(ED)) {
    return D->getCounters();
  }
  if (const OMPDistributeDirective *D = dyn_cast<OMPDistributeDirective>(ED)) {
    return D->getCounters();
  }
  if (const OMPDistributeSimdDirective *D =
      dyn_cast<OMPDistributeSimdDirective>(ED)) {
    return D->getCounters();
  }
  if (const OMPDistributeParallelForDirective *D = dyn_cast<
      OMPDistributeParallelForDirective>(ED)) {
    return D->getCounters();
  }
  if (const OMPDistributeParallelForSimdDirective *D = dyn_cast<
      OMPDistributeParallelForSimdDirective>(ED)) {
    return D->getCounters();
  }
  if (const OMPTeamsDistributeParallelForDirective *D =
          dyn_cast<OMPTeamsDistributeParallelForDirective>(ED)) {
    return D->getCounters();
  }
  if (const OMPTeamsDistributeParallelForSimdDirective *D =
          dyn_cast<OMPTeamsDistributeParallelForSimdDirective>(ED)) {
    return D->getCounters();
  }
  if (const OMPTargetTeamsDistributeParallelForDirective *D =
          dyn_cast<OMPTargetTeamsDistributeParallelForDirective>(ED)) {
    return D->getCounters();
  }
  if (const OMPTargetTeamsDistributeParallelForSimdDirective *D =
          dyn_cast<OMPTargetTeamsDistributeParallelForSimdDirective>(ED)) {
    return D->getCounters();
  }
  if (const OMPTeamsDistributeDirective *D =
          dyn_cast<OMPTeamsDistributeDirective>(ED)) {
    return D->getCounters();
  }
  if (const OMPTeamsDistributeSimdDirective *D =
          dyn_cast<OMPTeamsDistributeSimdDirective>(ED)) {
    return D->getCounters();
  }
  if (const OMPTargetTeamsDistributeDirective *D =
          dyn_cast<OMPTargetTeamsDistributeDirective>(ED)) {
    return D->getCounters();
  }
  if (const OMPTargetTeamsDistributeSimdDirective *D =
          dyn_cast<OMPTargetTeamsDistributeSimdDirective>(ED)) {
    return D->getCounters();
  }
  assert(0 && "bad loop directive");
  return 0;
}

static unsigned getCollapsedNumberFromLoopDirective(
    const OMPExecutableDirective *ED) {
  if (const OMPForDirective *D = dyn_cast<OMPForDirective>(ED)) {
    return D->getCollapsedNumber();
  }
  if (const OMPParallelForDirective *D = dyn_cast<OMPParallelForDirective>(
      ED)) {
    return D->getCollapsedNumber();
  }
  if (const OMPParallelForSimdDirective *D = dyn_cast<
      OMPParallelForSimdDirective>(ED)) {
    return D->getCollapsedNumber();
  }
  if (const OMPSimdDirective *D = dyn_cast<OMPSimdDirective>(ED)) {
    return D->getCollapsedNumber();
  }
  if (const OMPForSimdDirective *D = dyn_cast<OMPForSimdDirective>(ED)) {
    return D->getCollapsedNumber();
  }
  if (const OMPDistributeDirective *D = dyn_cast<OMPDistributeDirective>(ED)) {
    return D->getCollapsedNumber();
  }
  if (const OMPDistributeSimdDirective *D =
      dyn_cast<OMPDistributeSimdDirective>(ED)) {
    return D->getCollapsedNumber();
  }
  if (const OMPDistributeParallelForDirective *D = dyn_cast<
      OMPDistributeParallelForDirective>(ED)) {
    return D->getCollapsedNumber();
  }
  if (const OMPDistributeParallelForSimdDirective *D = dyn_cast<
      OMPDistributeParallelForSimdDirective>(ED)) {
    return D->getCollapsedNumber();
  }
  if (const OMPTeamsDistributeParallelForDirective *D =
          dyn_cast<OMPTeamsDistributeParallelForDirective>(ED)) {
    return D->getCollapsedNumber();
  }
  if (const OMPTeamsDistributeParallelForSimdDirective *D =
          dyn_cast<OMPTeamsDistributeParallelForSimdDirective>(ED)) {
    return D->getCollapsedNumber();
  }
  if (const OMPTargetTeamsDistributeParallelForDirective *D =
          dyn_cast<OMPTargetTeamsDistributeParallelForDirective>(ED)) {
    return D->getCollapsedNumber();
  }
  if (const OMPTargetTeamsDistributeParallelForSimdDirective *D =
          dyn_cast<OMPTargetTeamsDistributeParallelForSimdDirective>(ED)) {
    return D->getCollapsedNumber();
  }
  if (const OMPTeamsDistributeDirective *D =
          dyn_cast<OMPTeamsDistributeDirective>(ED)) {
    return D->getCollapsedNumber();
  }
  if (const OMPTeamsDistributeSimdDirective *D =
          dyn_cast<OMPTeamsDistributeSimdDirective>(ED)) {
    return D->getCollapsedNumber();
  }
  if (const OMPTargetTeamsDistributeDirective *D =
          dyn_cast<OMPTargetTeamsDistributeDirective>(ED)) {
    return D->getCollapsedNumber();
  }
  if (const OMPTargetTeamsDistributeSimdDirective *D =
          dyn_cast<OMPTargetTeamsDistributeSimdDirective>(ED)) {
    return D->getCollapsedNumber();
  }
  assert(0 && "bad loop directive");
  return 0;
}

static bool IsAllowedClause(OpenMPClauseKind CKind,
                            ArrayRef<OpenMPDirectiveKind> DKinds) {
  for (ArrayRef<OpenMPDirectiveKind>::const_iterator I = DKinds.begin(),
                                                     E = DKinds.end();
       I != E; ++I) {
    if (isAllowedClauseForDirective(*I, CKind))
      return true;
  }
  return false;
}
}

#define OPENMPRTL_FUNC(name) CGM.getOpenMPRuntime().Get_##name()
#define OPENMPRTL_ATOMIC_FUNC(QTy, Op) CGM.getOpenMPRuntime().GetAtomicFunc(*this, QTy, Op)
#define OPENMPRTL_ATOMIC_FUNC_GENERAL(QTyRes, QTyIn, Aop, Capture, Reverse)    \
    CGM.getOpenMPRuntime().GetAtomicFuncGeneral(*this, QTyRes, QTyIn, Aop, Capture, Reverse)
#define OPENMPRTL_ATOMICTYPE(CGF, QTy) \
    CGM.getOpenMPRuntime().GetAtomicType(CGF, QTy)
#define OPENMPRTL_LOC(SLoc, CGF)    \
    CGM.getOpenMPRuntime().CreateIntelOpenMPRTLLoc(SLoc, CGF)
#define OPENMPRTL_LOCFLAGS(SLoc, CGF, Flags)    \
    CGM.getOpenMPRuntime().CreateIntelOpenMPRTLLoc(SLoc, CGF, Flags)
#define OPENMPRTL_THREADNUM(SLoc, CGF)    \
    CGM.getOpenMPRuntime().CreateOpenMPGlobalThreadNum(SLoc, CGF)
#define OPENMPRTL_THREADPVTCACHED(VD, Loc, CGF, NoCast) \
    CGM.getOpenMPRuntime().CreateOpenMPThreadPrivateCached(VD,Loc,CGF,NoCast)
#define OPENMPRTL_DINFOTY \
    CGM.getOpenMPRuntime().getKMPDependInfoType()

static void EmitCancelArgs(CodeGenFunction &CGF,
    OpenMPDirectiveKind ConstructType, SourceLocation SLoc, llvm::Value *&Loc,
    llvm::Value *&GTid, llvm::Value *&Kind) {
  Loc = CGF.OPENMPRTL_LOC(SLoc, CGF);
  GTid = CGF.OPENMPRTL_THREADNUM(SLoc, CGF);
  int CKind = KMP_CANCEL_NOREQ;
  switch (ConstructType) {
  case OMPD_parallel:
    CKind = KMP_CANCEL_PARALLEL;
    break;
  case OMPD_for:
    CKind = KMP_CANCEL_LOOP;
    break;
  case OMPD_sections:
    CKind = KMP_CANCEL_SECTIONS;
    break;
  case OMPD_taskgroup:
    CKind = KMP_CANCEL_TASKGROUP;
    break;
  default:
    llvm_unreachable("Unknown construct type in cancel directive");
    break;
  }
  Kind = CGF.Builder.getInt32(CKind);
}

static void EmitCancellationPoint(
    CodeGenFunction &CGF, SourceLocation Loc, ArrayRef<llvm::Value *> Args,
    llvm::BasicBlock *ExitBB, llvm::BasicBlock *ContBB,
    CodeGenFunction::JumpDest FinalBB = CodeGenFunction::JumpDest()) {
  CodeGenModule &CGM = CGF.CGM;
  llvm::Value *CallRes = CGF.Builder.CreateIsNotNull(
      CGF.EmitRuntimeCall(OPENMPRTL_FUNC(cancellationpoint), Args));
  CGF.Builder.CreateCondBr(CallRes, ExitBB, ContBB);
  if (FinalBB.isValid()) {
    CGF.EmitBlock(ExitBB);
    CGF.EmitOMPCancelBarrier(Loc, KMP_IDENT_BARRIER_IMPL, true);
    CGF.EmitBranchThroughCleanup(FinalBB);
    CGF.EmitBlock(ContBB);
  }
}

namespace {
/// \brief RAII object that save current insert position and then restores it.
class BuilderInsertPositionRAII {
  CGBuilderTy &Builder;
  CGBuilderTy::InsertPoint SavedIP;

public:
  BuilderInsertPositionRAII(CGBuilderTy &Builder,
      llvm::Instruction *NewInsertPoint) :
      Builder(Builder), SavedIP(Builder.saveIP()) {
    assert(SavedIP.isSet() && "No insertion point is set!");
    Builder.SetInsertPoint(NewInsertPoint);
  }
  ~BuilderInsertPositionRAII() {
    Builder.restoreIP(SavedIP);
  }
};

/// \brief RAII object for OpenMP region.
class OpenMPRegionRAII {
  CodeGenFunction &CGF;

public:
  OpenMPRegionRAII(CodeGenFunction &CGF, llvm::Value *Context,
      const CapturedStmt &CS) :
      CGF(CGF) {
    CGF.InitOpenMPFunction(Context, CS);
  }
  // Version without context to be used for target region, which take the input data
  // directly from the function arguments
  OpenMPRegionRAII(CodeGenFunction &CGF, const CapturedStmt &CS) :
      CGF(CGF) {
    CGF.InitOpenMPTargetFunction(CS);
  }
  ~OpenMPRegionRAII() {
    delete CGF.CapturedStmtInfo;
  }
};

static void SetFirstprivateInsertPt(CodeGenFunction &CGF) {
  if (CGF.FirstprivateInsertPt) {
    llvm::Instruction *Ptr = CGF.FirstprivateInsertPt;
    CGF.FirstprivateInsertPt = 0;
    Ptr->eraseFromParent();
  }
  llvm::Value *Undef = llvm::UndefValue::get(CGF.Int32Ty);
  CGF.FirstprivateInsertPt = new llvm::BitCastInst(Undef, CGF.Int32Ty, "",
      CGF.Builder.GetInsertBlock());

}

static void EmitFirstprivateInsert(CodeGenFunction &CGF, SourceLocation Loc) {
  if (CGF.FirstprivateInsertPt) {
    BuilderInsertPositionRAII PosRAII(CGF.Builder, CGF.FirstprivateInsertPt);
    CGF.EmitOMPBarrier(Loc, KMP_IDENT_BARRIER_IMPL);
  }
}
}

static llvm::GlobalVariable *CreateRuntimeVariable(CodeGenModule &CGM,
    StringRef MangledName, llvm::Type *Ty) {
  llvm::PointerType *PtrTy = llvm::PointerType::getUnqual(Ty);
  unsigned AddrSpace = PtrTy->getAddressSpace();
  return new llvm::GlobalVariable(CGM.getModule(), Ty, false,
      llvm::GlobalValue::PrivateLinkage, llvm::Constant::getNullValue(Ty),
      MangledName, 0, llvm::GlobalVariable::NotThreadLocal, AddrSpace);
}

void CodeGenFunction::EmitOMPBarrier(SourceLocation L, unsigned Flags) {
  EmitOMPCallWithLocAndTidHelper(OPENMPRTL_FUNC(barrier), L, Flags);
}

void CodeGenFunction::EmitOMPCancelBarrier(SourceLocation L, unsigned Flags,
    bool IgnoreResult) {
  if (OMPCancelMap.empty()) {
    EmitOMPBarrier(L, Flags);
  } else {
    llvm::Value *CallRes = EmitOMPCallWithLocAndTidHelper(
        OPENMPRTL_FUNC(cancel_barrier), L, Flags);
    if (!IgnoreResult) {
      JumpDest FinalBB;
      if (OMPCancelMap.count(OMPD_for))
        FinalBB = OMPCancelMap[OMPD_for];
      else if (OMPCancelMap.count(OMPD_sections))
        FinalBB = OMPCancelMap[OMPD_sections];
      else if (OMPCancelMap.count(OMPD_parallel))
        FinalBB = OMPCancelMap[OMPD_parallel];
      else
        FinalBB = OMPCancelMap[OMPD_taskgroup];

      llvm::BasicBlock *ExitBB = createBasicBlock("omp.cancel_barrier.exit");
      llvm::BasicBlock *ContBB = createBasicBlock(
          "omp.cancel_barrier.continue");
      llvm::Value *Cond = Builder.CreateIsNotNull(CallRes);
      Builder.CreateCondBr(Cond, ExitBB, ContBB);
      EmitBlock(ExitBB);
      EmitBranchThroughCleanup(FinalBB);
      EmitBlock(ContBB);
    }
  }
}

void CodeGenFunction::EmitOMPDirectiveWithParallel(
    OpenMPDirectiveKind DKind, ArrayRef<OpenMPDirectiveKind> SKinds,
    const OMPExecutableDirective &S) {
  // Generate shared args for captured stmt.
  CapturedStmt *CS = cast<CapturedStmt>(S.getAssociatedStmt());
  llvm::Value *Arg = GenerateCapturedStmtArgument(*CS);

  // Init list of private globals in the stack.
  CGM.OpenMPSupport.startOpenMPRegion(true);
  CGM.OpenMPSupport.setMergeable(false);
  CGM.OpenMPSupport.setOrdered(false);
  CGM.OpenMPSupport.setScheduleChunkSize(KMP_SCH_DEFAULT, 0);

  // CodeGen for clauses (task init).
  for (ArrayRef<OMPClause *>::iterator I = S.clauses().begin(),
                                       E = S.clauses().end();
       I != E; ++I)
    if (*I && !IsAllowedClause((*I)->getClauseKind(), SKinds))
      EmitInitOMPClause(*(*I), S);

  // CodeGen for clauses (task init).
  for (ArrayRef<OMPClause *>::iterator I = S.clauses().begin(),
                                       E = S.clauses().end();
       I != E; ++I)
    if (*I && !IsAllowedClause((*I)->getClauseKind(), SKinds))
      EmitAfterInitOMPClause(*(*I), S);

  // Generate microtask.
  // void .omp_microtask.(int32_t *, int32_t *, void */*AutoGenRecord **/arg3) {
  //  captured_stmt(arg3);
  // }
  IdentifierInfo *Id = &getContext().Idents.get(".omp_microtask.");
  QualType PtrIntTy = getContext().getPointerType(getContext().IntTy);
  SmallVector<QualType, 4> FnArgTypes;
  FnArgTypes.push_back(PtrIntTy);
  FnArgTypes.push_back(PtrIntTy);
  FnArgTypes.push_back(getContext().VoidPtrTy);
  FunctionProtoType::ExtProtoInfo EPI;
  EPI.ExceptionSpecType = EST_BasicNoexcept;
  QualType FnTy = getContext().getFunctionType(getContext().VoidTy, FnArgTypes,
      EPI);
  TypeSourceInfo *TI = getContext().getTrivialTypeSourceInfo(FnTy,
      SourceLocation());
  FunctionDecl *FD = FunctionDecl::Create(getContext(),
      getContext().getTranslationUnitDecl(), CS->getLocStart(),
      SourceLocation(), Id, FnTy, TI, SC_Static, false, false, false);
  TypeSourceInfo *PtrIntTI = getContext().getTrivialTypeSourceInfo(PtrIntTy,
      SourceLocation());
  TypeSourceInfo *PtrVoidTI = getContext().getTrivialTypeSourceInfo(
      getContext().VoidPtrTy, SourceLocation());
  ParmVarDecl *Arg1 = ParmVarDecl::Create(getContext(), FD, SourceLocation(),
      SourceLocation(), 0, PtrIntTy, PtrIntTI, SC_Auto, 0);
  ParmVarDecl *Arg2 = ParmVarDecl::Create(getContext(), FD, SourceLocation(),
      SourceLocation(), 0, PtrIntTy, PtrIntTI, SC_Auto, 0);
  ParmVarDecl *Arg3 = ParmVarDecl::Create(getContext(), FD, SourceLocation(),
      SourceLocation(), 0, getContext().VoidPtrTy, PtrVoidTI, SC_Auto, 0);
  CodeGenFunction CGF(CGM, true);
  const CGFunctionInfo &FI = getTypes().arrangeFunctionDeclaration(FD);
  llvm::Function *Fn = llvm::Function::Create(getTypes().GetFunctionType(FI),
      llvm::GlobalValue::PrivateLinkage, FD->getName(), &CGM.getModule());
  CGM.SetInternalFunctionAttributes(CurFuncDecl, Fn, FI);
  FunctionArgList FnArgs;
  FnArgs.push_back(Arg1);
  FnArgs.push_back(Arg2);
  FnArgs.push_back(Arg3);
  CGF.OpenMPRoot = OpenMPRoot ? OpenMPRoot : this;
  CGF.StartFunction(FD, getContext().VoidTy, Fn, FI, FnArgs, SourceLocation());

  CGF.OMPCancelMap[OMPD_parallel] = CGF.ReturnBlock;

  CGF.Builder.CreateLoad(CGF.GetAddrOfLocalVar(Arg1),
      ".__kmpc_global_thread_num.");

  // Emit call to the helper function.
  llvm::Value *Arg3Val = CGF.Builder.CreateLoad(CGF.GetAddrOfLocalVar(Arg3),
      "arg3");
  QualType QTy = getContext().getRecordType(CS->getCapturedRecordDecl());
  llvm::Type *ConvertedType =
      CGF.getTypes().ConvertTypeForMem(QTy)->getPointerTo();
  llvm::Value *RecArg = CGF.Builder.CreatePointerCast(Arg3Val, ConvertedType,
      "(anon)arg3");

  // CodeGen for clauses (call start).
  {
    OpenMPRegionRAII OMPRegion(CGF, RecArg, *CS);
    for (ArrayRef<OMPClause *>::iterator I = S.clauses().begin(),
                                         E = S.clauses().end();
         I != E; ++I)
      if (*I && (!IsAllowedClause((*I)->getClauseKind(), SKinds) ||
                 (*I)->getClauseKind() == OMPC_firstprivate))
        CGF.EmitPreOMPClause(*(*I), S);

    switch (DKind) {
    case OMPD_parallel:
      CGF.EmitStmt(CS->getCapturedStmt());
      break;
    case OMPD_parallel_sections:
      CGF.EmitOMPSectionsDirective(DKind, OMPD_sections, S);
      break;
    case OMPD_parallel_for:
      CGF.EmitOMPDirectiveWithLoop(DKind, OMPD_for, S);
      break;
    case OMPD_parallel_for_simd:
      CGF.EmitOMPDirectiveWithLoop(DKind, OMPD_for_simd, S);
      break;
    default:
      break;
    }
    CGF.EnsureInsertPoint();

    // CodeGen for clauses (call end).
    for (ArrayRef<OMPClause *>::iterator I = S.clauses().begin(),
                                         E = S.clauses().end();
         I != E; ++I)
      if (*I && !IsAllowedClause((*I)->getClauseKind(), SKinds))
        CGF.EmitPostOMPClause(*(*I), S);

    // CodeGen for clauses (closing steps).
    for (ArrayRef<OMPClause *>::iterator I = S.clauses().begin(),
                                         E = S.clauses().end();
         I != E; ++I)
      if (*I && !IsAllowedClause((*I)->getClauseKind(), SKinds))
        CGF.EmitCloseOMPClause(*(*I), S);
  }

  CGF.EnsureInsertPoint();
  // Implicit barrier for simple parallel region only.
  // Others (combined) directives already has implicit barriers.
  if (DKind == OMPD_parallel) {
    CGF.EmitOMPCancelBarrier(S.getLocEnd(), KMP_IDENT_BARRIER_IMPL);
  }

  EmitFirstprivateInsert(CGF, S.getLocStart());

  CGF.FinishFunction();

  // CodeGen for "omp parallel {Associated statement}".
  {
    RunCleanupsScope MainBlock(*this);

    llvm::Value *Loc = OPENMPRTL_LOC(S.getLocStart(), *this);
    llvm::Type *KmpcMicroTy =
        llvm::TypeBuilder<kmpc_micro, false>::get(getLLVMContext());
    llvm::Value *RealArgs[] = {
        Loc, Builder.getInt32(2),
        CGF.Builder.CreateBitCast(Fn, KmpcMicroTy, "(kmpc_micro_ty)helper"),
        Builder.CreateBitCast(Arg, CGM.VoidPtrTy)};
    // __kmpc_fork_call(&loc, argc/*2*/, microtask, arg);
    EmitRuntimeCall(OPENMPRTL_FUNC(fork_call), makeArrayRef(RealArgs));
  }

  // CodeGen for clauses (task finalize).
  for (ArrayRef<OMPClause *>::iterator I = S.clauses().begin(),
                                       E = S.clauses().end();
       I != E; ++I)
    if (*I && !IsAllowedClause((*I)->getClauseKind(), SKinds))
      EmitFinalOMPClause(*(*I), S);

  // Remove list of private globals from the stack.
  CGM.OpenMPSupport.endOpenMPRegion();
}

/// Generate an instructions for '#pragma omp parallel' directive.
void CodeGenFunction::EmitOMPParallelDirective(const OMPParallelDirective &S) {
  EmitOMPDirectiveWithParallel(OMPD_parallel, OMPD_unknown, S);
}

/// Generate an instructions for '#pragma omp parallel for' directive.
void CodeGenFunction::EmitOMPParallelForDirective(
    const OMPParallelForDirective &S) {
  EmitOMPDirectiveWithParallel(OMPD_parallel_for, OMPD_for, S);
}

/// Generate an instructions for '#pragma omp parallel for simd' directive.
void CodeGenFunction::EmitOMPParallelForSimdDirective(
    const OMPParallelForSimdDirective &S) {
  EmitOMPDirectiveWithParallel(OMPD_parallel_for_simd, OMPD_for_simd, S);
}

/// Generate an instructions for '#pragma omp parallel sections' directive.
void CodeGenFunction::EmitOMPParallelSectionsDirective(
    const OMPParallelSectionsDirective &S) {
  EmitOMPDirectiveWithParallel(OMPD_parallel_sections, OMPD_sections, S);
}

/// Generate instruction for OpenMP loop-like directives.
void CodeGenFunction::EmitOMPDirectiveWithLoop(OpenMPDirectiveKind DKind,
    OpenMPDirectiveKind SKind, const OMPExecutableDirective &S) {

  // Several Simd-specific vars are declared here.
  // OMPD_distribute_parallel_for_simd is not included because it separates to
  // OMPD_distribute and OMPD_parallel_for_simd directives intentionally and
  // HasSimd is processed for OMPD_parallel_for_simd part.
  bool HasSimd = DKind == OMPD_parallel_for_simd || DKind == OMPD_for_simd ||
                 DKind == OMPD_distribute_simd ||
                 DKind == OMPD_teams_distribute_simd ||
                 DKind == OMPD_target_teams_distribute_simd;
  CGPragmaOmpSimd SimdWrapper(&S);
  llvm::Function *BodyFunction = 0;
  bool SeparateLastIter = false;
  LValue CapStruct;

  // Init list of private globals in the stack.
  CGM.OpenMPSupport.startOpenMPRegion(false);
  CGM.OpenMPSupport.setNoWait(false);
  CGM.OpenMPSupport.setMergeable(true);
  CGM.OpenMPSupport.setOrdered(false);

  // CodeGen for clauses (task init).
  for (ArrayRef<OMPClause *>::iterator I = S.clauses().begin(), E =
      S.clauses().end(); I != E; ++I)
    if (*I && isAllowedClauseForDirective(SKind, (*I)->getClauseKind()))
      EmitInitOMPClause(*(*I), S);

  // CodeGen for clauses (task init).
  for (ArrayRef<OMPClause *>::iterator I = S.clauses().begin(), E =
      S.clauses().end(); I != E; ++I)
    if (*I && isAllowedClauseForDirective(SKind, (*I)->getClauseKind()))
      EmitAfterInitOMPClause(*(*I), S);

  bool IsDistributeLoop = DKind == OMPD_distribute ||
                          DKind == OMPD_distribute_simd ||
                          DKind == OMPD_distribute_parallel_for ||
                          DKind == OMPD_distribute_parallel_for_simd ||
                          DKind == OMPD_teams_distribute_parallel_for ||
                          DKind == OMPD_teams_distribute_parallel_for_simd ||
                          DKind == OMPD_target_teams_distribute_parallel_for ||
                          DKind == OMPD_target_teams_distribute_parallel_for_simd ||
                          DKind == OMPD_teams_distribute ||
                          DKind == OMPD_teams_distribute_simd ||
                          DKind == OMPD_target_teams_distribute ||
                          DKind == OMPD_target_teams_distribute_simd;
  int Schedule = KMP_SCH_DEFAULT;
  if (!IsDistributeLoop) {
    bool Ordered = CGM.OpenMPSupport.getOrdered();
    bool Merge = CGM.OpenMPSupport.getMergeable();
    int Offset = 0;
    if (Ordered && Merge)
      Offset = SCH_ORD;
    else if (!Ordered && !Merge)
      Offset = SCH_NM;
    else if (Ordered && !Merge)
      Offset = SCH_NM_ORD;
    Schedule += Offset;
  } else {
    Schedule = KMP_SCH_DISTRIBUTE_STATIC;
  }
  CGM.OpenMPSupport.setScheduleChunkSize(Schedule, 0);

  llvm::BasicBlock *PrecondEndBB = createBasicBlock("omp.loop.precond_end");
  {
    RunCleanupsScope ExecutedScope(*this);
    // CodeGen for clauses (call start).
    for (ArrayRef<OMPClause *>::iterator I = S.clauses().begin(),
                                         E = S.clauses().end();
         I != E; ++I)
      if (*I && isAllowedClauseForDirective(SKind, (*I)->getClauseKind()))
        EmitPreOMPClause(*(*I), S);

    const Expr *ChunkSize;
    CGM.OpenMPSupport.getScheduleChunkSize(Schedule, ChunkSize);
    OpenMPDirectiveKind Kind = S.getDirectiveKind();
    bool IsComplexParallelLoop =
        Kind == OMPD_distribute_parallel_for ||
        Kind == OMPD_distribute_parallel_for_simd ||
        Kind == OMPD_teams_distribute_parallel_for ||
        Kind == OMPD_teams_distribute_parallel_for_simd ||
        Kind == OMPD_target_teams_distribute_parallel_for ||
        Kind == OMPD_target_teams_distribute_parallel_for_simd;
    bool IsInnerLoopGen = IsComplexParallelLoop && DKind != Kind;
    bool IsStaticSchedule = Schedule == KMP_SCH_STATIC_CHUNKED ||
                            Schedule == KMP_SCH_STATIC ||
                            Schedule == KMP_SCH_DISTRIBUTE_STATIC_CHUNKED ||
                            Schedule == KMP_SCH_DISTRIBUTE_STATIC;
    // CodeGen for "omp for {Associated statement}".
    {
      llvm::Value *Loc = OPENMPRTL_LOC(S.getLocStart(), *this);
      llvm::Value *GTid =
          OPENMPRTL_THREADNUM(S.getLocStart(), *this);
      const Expr *IterVar = getNewIterVarFromLoopDirective(&S);
      QualType QTy = IterVar->getType();
      uint64_t TypeSize = 32;
      if (getContext().getTypeSize(QTy) > TypeSize)
        TypeSize = 64;
      bool isSigned = true;
      if (QTy->hasUnsignedIntegerRepresentation())
        isSigned = false;
      llvm::Type *VarTy = TypeSize == 32 ? Int32Ty : Int64Ty;
      llvm::Value *LB = 0;
      llvm::Value *UB = 0;
      llvm::Value *GlobalUB = 0;
      // Generate loop for inner 'for' directive
      if (IsInnerLoopGen) {
        LB = EmitScalarExpr(getLowerBoundFromLoopDirective(&S));
        UB = EmitScalarExpr(getUpperBoundFromLoopDirective(&S));
      } else {
        LB = llvm::Constant::getNullValue(VarTy);
        UB = EmitScalarExpr(getNewIterEndFromLoopDirective(&S));
      }
      GlobalUB = UB;
#ifdef DEBUG
      llvm::AllocaInst *DebugUB = CreateMemTemp(
          getNewIterEndFromLoopDirective(&S)->getType(), "debug.ub");
      Builder.CreateStore(UB, DebugUB);
#endif
      UB = Builder.CreateIntCast(UB, VarTy, isSigned);
      llvm::Value *Chunk;
      if (ChunkSize) {
        Chunk = EmitScalarExpr(ChunkSize);
        Chunk = Builder.CreateIntCast(Chunk, VarTy, true);
      } else {
        Chunk = llvm::Constant::getNullValue(VarTy);
      }
      llvm::BasicBlock *EndBB = createBasicBlock("omp.loop.end");
      llvm::BasicBlock *OMPLoopBB = 0; // createBasicBlock("omp.loop.begin");
      llvm::AllocaInst *PLast = CreateTempAlloca(Int32Ty, "last");
      PLast->setAlignment(CGM.getDataLayout().getPrefTypeAlignment(Int32Ty));
      InitTempAlloca(PLast, IsStaticSchedule ? Builder.getInt32(1)
                                             : Builder.getInt32(0));
      llvm::AllocaInst *PLB = CreateTempAlloca(VarTy, "lb");
      PLB->setAlignment(CGM.getDataLayout().getPrefTypeAlignment(VarTy));
      Builder.CreateStore(LB, PLB);
      llvm::AllocaInst *PUB = CreateTempAlloca(VarTy, "ub");
      PUB->setAlignment(CGM.getDataLayout().getPrefTypeAlignment(VarTy));
      Builder.CreateStore(UB, PUB);
      llvm::AllocaInst *PSt = CreateTempAlloca(VarTy, "st");
      PSt->setAlignment(CGM.getDataLayout().getPrefTypeAlignment(VarTy));
      InitTempAlloca(PSt, TypeSize == 32 ? Builder.getInt32(1)
                                         : Builder.getInt64(1));
      llvm::AllocaInst *Private = CreateMemTemp(QTy, ".idx.");
      llvm::Type *IdxTy =
          cast<llvm::PointerType>(Private->getType())->getElementType();
      llvm::BasicBlock *MainBB;
      llvm::BasicBlock *FiniBB = 0;

      const Stmt *Body = S.getAssociatedStmt();
      ArrayRef<Expr *> Arr = getCountersFromLoopDirective(&S);
      if (const CapturedStmt *CS = dyn_cast_or_null<CapturedStmt>(Body))
        Body = CS->getCapturedStmt();
      const VarDecl *VD = cast<VarDecl>(cast<DeclRefExpr>(IterVar)->getDecl());
      CGM.OpenMPSupport.addOpenMPPrivateVar(VD, Private);
      for (unsigned I = 0; I < getCollapsedNumberFromLoopDirective(&S); ++I) {
        RunCleanupsScope InitScope(*this);
        const VarDecl *VD = cast<VarDecl>(cast<DeclRefExpr>(Arr[I])->getDecl());
        bool SkippedContainers = false;
        while (!SkippedContainers) {
          if (const AttributedStmt *AS = dyn_cast_or_null<AttributedStmt>(Body))
            Body = AS->getSubStmt();
          else if (const CompoundStmt *CS =
                       dyn_cast_or_null<CompoundStmt>(Body)) {
            if (CS->size() != 1) {
              SkippedContainers = true;
            } else {
              Body = CS->body_back();
            }
          } else
            SkippedContainers = true;
        }
        const ForStmt *For = dyn_cast_or_null<ForStmt>(Body);
        Body = For->getBody();
        if (CGM.OpenMPSupport.getTopOpenMPPrivateVar(VD))
          continue;
        QualType QTy = Arr[I]->getType();
        llvm::AllocaInst *Private =
            CreateMemTemp(QTy, CGM.getMangledName(VD) + ".private.");
        CGM.OpenMPSupport.addOpenMPPrivateVar(VD, Private);
        llvm::BasicBlock *PrecondBB = createBasicBlock("omp.loop.precond");
        if (isa<DeclStmt>(For->getInit()))
          EmitAnyExprToMem(VD->getAnyInitializer(), Private,
                           VD->getType().getQualifiers(),
                           /*IsInitializer=*/true);
        else
          EmitStmt(For->getInit());
        EmitBranchOnBoolExpr(For->getCond(), PrecondBB, PrecondEndBB, 0);
        EmitBlock(PrecondBB);
      }

      if (IsStaticSchedule) {
        llvm::Value *RealArgs[] = {
            Loc,
            GTid,
            Builder.getInt32(Schedule),
            PLast,
            PLB,
            PUB,
            PSt,
            TypeSize == 32 ? Builder.getInt32(1) : Builder.getInt64(1),
            Chunk};
        if (TypeSize == 32 && isSigned)
          EmitRuntimeCall(OPENMPRTL_FUNC(for_static_init_4), RealArgs);
        else if (TypeSize == 32 && !isSigned)
          EmitRuntimeCall(OPENMPRTL_FUNC(for_static_init_4u), RealArgs);
        else if (TypeSize == 64 && isSigned)
          EmitRuntimeCall(OPENMPRTL_FUNC(for_static_init_8), RealArgs);
        else
          EmitRuntimeCall(OPENMPRTL_FUNC(for_static_init_8u), RealArgs);
        OMPLoopBB = createBasicBlock("omp.loop.begin");
        EmitBlock(OMPLoopBB);
        LB = Builder.CreateLoad(PLB);
        Builder.CreateStore(LB, Private);
        UB = Builder.CreateLoad(PUB);
        llvm::Value *Cond = Builder.CreateICmp(
            isSigned ? llvm::CmpInst::ICMP_SLT : llvm::CmpInst::ICMP_ULT, UB,
            GlobalUB);
        UB = Builder.CreateSelect(Cond, UB, GlobalUB);
        Builder.CreateStore(UB, PUB);
        MainBB = createBasicBlock("omp.loop.main");
        FiniBB = createBasicBlock("omp.loop.fini");
      } else {
        llvm::IntegerType *SchedTy =
            llvm::TypeBuilder<sched_type, false>::get(getLLVMContext());
        llvm::Value *RealArgs[] = {
            Loc,
            GTid,
            llvm::ConstantInt::get(SchedTy, Schedule),
            LB,
            UB,
            TypeSize == 32 ? Builder.getInt32(1) : Builder.getInt64(1),
            Chunk};
        // __kmpc_dispatch_init{4, 8}(&loc, gtid, sched_type, lb, ub, st,
        // chunk);
        if (TypeSize == 32 && isSigned)
          EmitRuntimeCall(OPENMPRTL_FUNC(dispatch_init_4), RealArgs);
        else if (TypeSize == 32 && !isSigned)
          EmitRuntimeCall(OPENMPRTL_FUNC(dispatch_init_4u), RealArgs);
        else if (TypeSize == 64 && isSigned)
          EmitRuntimeCall(OPENMPRTL_FUNC(dispatch_init_8), RealArgs);
        else
          EmitRuntimeCall(OPENMPRTL_FUNC(dispatch_init_8u), RealArgs);
        llvm::Value *RealArgsNext[] = {Loc, GTid, PLast, PLB, PUB, PSt};
        OMPLoopBB = createBasicBlock("omp.loop.begin");
        EmitBlock(OMPLoopBB);
        llvm::Value *CallRes;
        if (TypeSize == 32 && isSigned)
          CallRes =
              EmitRuntimeCall(OPENMPRTL_FUNC(dispatch_next_4), RealArgsNext);
        else if (TypeSize == 32 && !isSigned)
          CallRes =
              EmitRuntimeCall(OPENMPRTL_FUNC(dispatch_next_4u), RealArgsNext);
        else if (TypeSize == 64 && isSigned)
          CallRes =
              EmitRuntimeCall(OPENMPRTL_FUNC(dispatch_next_8), RealArgsNext);
        else
          CallRes =
              EmitRuntimeCall(OPENMPRTL_FUNC(dispatch_next_8u), RealArgsNext);
        llvm::BasicBlock *OMPInitBB = createBasicBlock("omp.loop.init");
        llvm::SwitchInst *Switch = Builder.CreateSwitch(
            Builder.CreateIntCast(CallRes, Int32Ty, false), EndBB, 1);
        Switch->addCase(llvm::ConstantInt::get(Int32Ty, 1), OMPInitBB);
        EmitBranch(OMPInitBB);
        EmitBlock(OMPInitBB);
        LB = Builder.CreateLoad(PLB);
        UB = Builder.CreateLoad(PUB);
        Builder.CreateStore(LB, Private);
        MainBB = createBasicBlock("omp.loop.main");
        FiniBB = createBasicBlock("omp.loop.fini");
      }
      if (HasSimd) {
        // Update vectorizer width on the loop stack.
        SeparateLastIter = SimdWrapper.emitSafelen(this);

        if (SeparateLastIter) {
          // Emit the following for the lastprivate vars update:
          //   --UB;
          // It is unclear if putting it under "if (*PLast)" will be
          // more or less efficient, this needs to be investigated.
          UB = Builder.CreateSub(UB, llvm::ConstantInt::get(UB->getType(), 1));
          Builder.CreateStore(UB, PUB);
        }

        // Initialize the captured struct.
        CapStruct = InitCapturedStruct(*SimdWrapper.getAssociatedStmt());
      }

      EmitBranch(MainBB);
      EmitBlock(MainBB);

      if (IsStaticSchedule) {
        llvm::Value *Cond = Builder.CreateICmp(
            isSigned ? llvm::CmpInst::ICMP_SLE : llvm::CmpInst::ICMP_ULE, LB,
            GlobalUB);
        llvm::BasicBlock *ContBB = createBasicBlock("omp.lb.le.global_ub.");
        Builder.CreateCondBr(Cond, ContBB, EndBB);
        EmitBlock(ContBB);
      }

      if (HasSimd) {
        // Push current LoopInfo onto the LoopStack.
        LoopStack.Push(MainBB);
      }

      {
        RunCleanupsScope ThenScope(*this);
        EmitStmt(getInitFromLoopDirective(&S));
#ifdef DEBUG
        // CodeGen for clauses (call start).
        for (ArrayRef<OMPClause *>::iterator I = S.clauses().begin(),
                                             E = S.clauses().end();
             I != E; ++I)
          if (const OMPLastPrivateClause *Clause =
                  dyn_cast_or_null<OMPLastPrivateClause>(*I)) {
            for (OMPLastPrivateClause::varlist_const_iterator
                     I1 = Clause->varlist_begin(),
                     E1 = Clause->varlist_end();
                 I1 != E1; ++I1) {
              const VarDecl *VD =
                  cast<VarDecl>(cast<DeclRefExpr>(*I1)->getDecl());
              if (VD->getName() == "IDX")
                CGM.OpenMPSupport.addOpenMPPrivateVar(VD, Private);
              else if (VD->getName() == "UB")
                CGM.OpenMPSupport.addOpenMPPrivateVar(VD, DebugUB);
              else if (VD->getName() == "LUB")
                CGM.OpenMPSupport.addOpenMPPrivateVar(VD, PUB);
              else if (VD->getName() == "LLB")
                CGM.OpenMPSupport.addOpenMPPrivateVar(VD, PLB);
            }
          }
#endif
        llvm::Value *Idx = Builder.CreateLoad(Private, ".idx.");
        llvm::BasicBlock *UBLBCheckBB =
            createBasicBlock("omp.lb_ub.check_pass");
        UB = Builder.CreateLoad(PUB);
        llvm::Value *UBLBCheck =
            isSigned ? Builder.CreateICmpSLE(Idx, UB, "omp.idx.le.ub")
                     : Builder.CreateICmpULE(Idx, UB, "omp.idx.le.ub");
        // llvm::BasicBlock *PrevBB = Builder.GetInsertBlock();
        Builder.CreateCondBr(UBLBCheck, UBLBCheckBB, FiniBB);
        EmitBlock(UBLBCheckBB);
        llvm::BasicBlock *ContBlock = createBasicBlock("omp.cont.block");

        BreakContinueStack.push_back(
            BreakContinue(getJumpDestInCurrentScope(EndBB),
                          getJumpDestInCurrentScope(ContBlock)));
        if (HasSimd) {
          RunCleanupsScope Scope(*this);
          BodyFunction = EmitSimdFunction(SimdWrapper);
          EmitSIMDForHelperCall(BodyFunction, CapStruct, Private, false);
        } else {
          RunCleanupsScope Scope(*this);
          if (IsInnerLoopGen || !IsComplexParallelLoop) {
            if (SKind == OMPD_for)
              OMPCancelMap[OMPD_for] = getJumpDestInCurrentScope(EndBB);
            EmitStmt(Body);
            OMPCancelMap.erase(OMPD_for);
          } else {
            const Expr *LowerBound = getLowerBoundFromLoopDirective(&S);
            const Expr *UpperBound = getUpperBoundFromLoopDirective(&S);
            EmitStoreOfScalar(Builder.CreateLoad(PLB), EmitLValue(LowerBound));
            EmitStoreOfScalar(Builder.CreateLoad(PUB), EmitLValue(UpperBound));
            // Special codegen for distribute parallel for [simd] constructs
            if (Kind == OMPD_distribute_parallel_for ||
                Kind == OMPD_teams_distribute_parallel_for ||
                Kind == OMPD_target_teams_distribute_parallel_for)
              EmitOMPDirectiveWithParallel(OMPD_parallel_for, OMPD_for, S);
            else if (Kind == OMPD_distribute_parallel_for_simd ||
                     Kind == OMPD_teams_distribute_parallel_for_simd ||
                     Kind == OMPD_target_teams_distribute_parallel_for_simd)
              EmitOMPDirectiveWithParallel(OMPD_parallel_for_simd,
                                           OMPD_for_simd, S);
          }
        }
        BreakContinueStack.pop_back();
        EnsureInsertPoint();
        EmitBranch(ContBlock);
        EmitBlock(ContBlock);
        Idx = Builder.CreateLoad(Private, ".idx.");
        llvm::Value *NextIdx = Builder.CreateAdd(
            Idx, llvm::ConstantInt::get(IdxTy, 1), ".next.idx.", false,
            QTy->isSignedIntegerOrEnumerationType());
        Builder.CreateStore(NextIdx, Private);
        if (!IsStaticSchedule && CGM.OpenMPSupport.getOrdered()) {
          // Emit _dispatch_fini for ordered loops
          llvm::Value *RealArgsFini[] = {Loc, GTid};
          if (TypeSize == 32 && isSigned)
            EmitRuntimeCall(OPENMPRTL_FUNC(dispatch_fini_4), RealArgsFini);
          else if (TypeSize == 32 && !isSigned)
            EmitRuntimeCall(OPENMPRTL_FUNC(dispatch_fini_4u), RealArgsFini);
          else if (TypeSize == 64 && isSigned)
            EmitRuntimeCall(OPENMPRTL_FUNC(dispatch_fini_8), RealArgsFini);
          else
            EmitRuntimeCall(OPENMPRTL_FUNC(dispatch_fini_8u), RealArgsFini);
        }

        //      for(llvm::SmallVector<const Expr *, 16>::const_iterator II =
        // Incs.begin(),
        //                                                              EE =
        // Incs.end();
        //          II != EE; ++II) {
        //        EmitIgnoredExpr(*II);
        //        EnsureInsertPoint();
        //      }
        EmitBranch(MainBB);
        if (HasSimd) {
          LoopStack.Pop();
        }
        EmitBlock(FiniBB);
        if (IsStaticSchedule && ChunkSize != 0) {
          llvm::Value *St = Builder.CreateLoad(PSt);
          LB = Builder.CreateLoad(PLB);
          LB = Builder.CreateAdd(LB, St);
          Builder.CreateStore(LB, PLB);
          UB = Builder.CreateLoad(PUB);
          UB = Builder.CreateAdd(UB, St);
          Builder.CreateStore(UB, PUB);
        }
        if (SeparateLastIter) {
          // Emit the following for the lastprivate vars update:
          //   call __simd_helper(cs, idx, 1)
          //
          EmitSIMDForHelperCall(BodyFunction, CapStruct, Private, true);
        }
        EmitBranch(!IsStaticSchedule || ChunkSize != 0 ? OMPLoopBB : EndBB);
        // EmitStmt(getInitFromLoopDirective(&S));
        // EnsureInsertPoint();
        // UBLBCheck = isSigned ?
        //                     Builder.CreateICmpSLE(NextIdx, UB,
        // "omp.idx.le.ub")
        // :
        //                     Builder.CreateICmpULE(NextIdx, UB,
        // "omp.idx.le.ub");
        // PrevBB = Builder.GetInsertBlock();
        // Builder.CreateCondBr(UBLBCheck, UBLBCheckBB, OMPLoopBB);
      }
      EmitBlock(EndBB, true);
      if (IsStaticSchedule) {
        llvm::Value *RealArgsFini[] = {Loc, GTid};
        EmitRuntimeCall(OPENMPRTL_FUNC(for_static_fini), RealArgsFini);
      }
      CGM.OpenMPSupport.setLastIterVar(PLast);
    }

    if (!IsDistributeLoop &&
        (CGM.OpenMPSupport.hasLastPrivate() || !CGM.OpenMPSupport.getNoWait()))
      EmitOMPCancelBarrier(S.getLocEnd(), KMP_IDENT_BARRIER_IMPL_FOR);
    // CodeGen for clauses (call end).
    for (ArrayRef<OMPClause *>::iterator I = S.clauses().begin(),
                                         E = S.clauses().end();
         I != E; ++I)
      if (*I && isAllowedClauseForDirective(SKind, (*I)->getClauseKind()))
        EmitPostOMPClause(*(*I), S);
  }

  // CodeGen for clauses (closing steps).
  for (ArrayRef<OMPClause *>::iterator I = S.clauses().begin(), E =
      S.clauses().end(); I != E; ++I)
    if (*I && isAllowedClauseForDirective(SKind, (*I)->getClauseKind()))
      EmitCloseOMPClause(*(*I), S);

  // CodeGen for clauses (task finalize).
  for (ArrayRef<OMPClause *>::iterator I = S.clauses().begin(), E =
      S.clauses().end(); I != E; ++I)
    if (*I && isAllowedClauseForDirective(SKind, (*I)->getClauseKind()))
      EmitFinalOMPClause(*(*I), S);

  EnsureInsertPoint();

  // Remove list of private globals from the stack.
  CGM.OpenMPSupport.endOpenMPRegion();

  if (HasSimd) {
    // Emit the final values of 'linear' variables.
    SimdWrapper.emitLinearFinal(*this);
  }
  EmitBlock(PrecondEndBB);
}

/// Generate an instructions for '#pragma omp for' directive.
void CodeGenFunction::EmitOMPForDirective(const OMPForDirective &S) {
  EmitOMPDirectiveWithLoop(OMPD_for, OMPD_for, S);
}

/// Generate an instructions for '#pragma omp distribute' directive.
void CodeGenFunction::EmitOMPDistributeDirective(
    const OMPDistributeDirective &S) {
  CGM.OpenMPSupport.setDistribute(true);
  EmitOMPDirectiveWithLoop(OMPD_distribute, OMPD_distribute, S);
}

/// Generate an instructions for directive with 'teams' region.
void
CodeGenFunction::EmitOMPDirectiveWithTeams(OpenMPDirectiveKind DKind,
                                           ArrayRef<OpenMPDirectiveKind> SKinds,
                                           const OMPExecutableDirective &S) {

  // Generate shared args for captured stmt.
  CapturedStmt *CS = cast<CapturedStmt>(S.getAssociatedStmt());
  llvm::Value *Arg = GenerateCapturedStmtArgument(*CS);

  // Init list of private globals in the stack.
  CGM.OpenMPSupport.startOpenMPRegion(true);
  CGM.OpenMPSupport.setMergeable(false);
  CGM.OpenMPSupport.setOrdered(false);
  CGM.OpenMPSupport.setNoWait(true);
  CGM.OpenMPSupport.setScheduleChunkSize(KMP_SCH_DEFAULT, 0);

  // CodeGen for clauses (task init).
  for (ArrayRef<OMPClause *>::iterator I = S.clauses().begin(),
                                       E = S.clauses().end();
       I != E; ++I)
    if (*I && !IsAllowedClause((*I)->getClauseKind(), SKinds))
      EmitInitOMPClause(*(*I), S);
  llvm::Value *NumTeams = CGM.OpenMPSupport.getNumTeams();
  llvm::Value *ThreadLimit = CGM.OpenMPSupport.getThreadLimit();
  if (NumTeams && ThreadLimit) {
    // __kmpc_push_num_teams(&loc, global_tid, num_threads, thread_limit);
    // ident_t loc = {...};
    llvm::Value *Loc = OPENMPRTL_LOC(S.getLocStart(), *this);
    // global_tid = __kmpc_global_thread_num(...);
    llvm::Value *GTid = OPENMPRTL_THREADNUM(S.getLocStart(), *this);
    llvm::Value *RealArgs[] = {Loc, GTid,
                               NumTeams ? NumTeams : Builder.getInt32(0),
                               ThreadLimit ? ThreadLimit : Builder.getInt32(0)};
    EmitRuntimeCall(OPENMPRTL_FUNC(push_num_teams), RealArgs);
  }

  // CodeGen for clauses (task init).
  for (ArrayRef<OMPClause *>::iterator I = S.clauses().begin(),
                                       E = S.clauses().end();
       I != E; ++I)
    if (*I && !IsAllowedClause((*I)->getClauseKind(), SKinds))
      EmitAfterInitOMPClause(*(*I), S);

  // Generate microtask.
  // void .omp_microtask.(int32_t *, int32_t *, void */*AutoGenRecord **/arg3) {
  //  captured_stmt(arg3);
  // }
  IdentifierInfo *Id = &getContext().Idents.get(".omp_microtask.");
  QualType PtrIntTy = getContext().getPointerType(getContext().IntTy);
  SmallVector<QualType, 4> FnArgTypes;
  FnArgTypes.push_back(PtrIntTy);
  FnArgTypes.push_back(PtrIntTy);
  FnArgTypes.push_back(getContext().VoidPtrTy);
  FunctionProtoType::ExtProtoInfo EPI;
  EPI.ExceptionSpecType = EST_BasicNoexcept;
  QualType FnTy =
      getContext().getFunctionType(getContext().VoidTy, FnArgTypes, EPI);
  TypeSourceInfo *TI =
      getContext().getTrivialTypeSourceInfo(FnTy, SourceLocation());
  FunctionDecl *FD = FunctionDecl::Create(
      getContext(), getContext().getTranslationUnitDecl(), CS->getLocStart(),
      SourceLocation(), Id, FnTy, TI, SC_Static, false, false, false);
  TypeSourceInfo *PtrIntTI =
      getContext().getTrivialTypeSourceInfo(PtrIntTy, SourceLocation());
  TypeSourceInfo *PtrVoidTI = getContext().getTrivialTypeSourceInfo(
      getContext().VoidPtrTy, SourceLocation());
  ParmVarDecl *Arg1 =
      ParmVarDecl::Create(getContext(), FD, SourceLocation(), SourceLocation(),
                          0, PtrIntTy, PtrIntTI, SC_Auto, 0);
  ParmVarDecl *Arg2 =
      ParmVarDecl::Create(getContext(), FD, SourceLocation(), SourceLocation(),
                          0, PtrIntTy, PtrIntTI, SC_Auto, 0);
  ParmVarDecl *Arg3 =
      ParmVarDecl::Create(getContext(), FD, SourceLocation(), SourceLocation(),
                          0, getContext().VoidPtrTy, PtrVoidTI, SC_Auto, 0);
  CodeGenFunction CGF(CGM, true);
  const CGFunctionInfo &FI = getTypes().arrangeFunctionDeclaration(FD);
  llvm::Function *Fn = llvm::Function::Create(getTypes().GetFunctionType(FI),
                                              llvm::GlobalValue::PrivateLinkage,
                                              FD->getName(), &CGM.getModule());
  CGM.SetInternalFunctionAttributes(CurFuncDecl, Fn, FI);
  llvm::AttributeSet Set = CurFn->getAttributes();
  for (unsigned i = 0; i < Set.getNumSlots(); ++i) {
    if (Set.getSlotIndex(i) == llvm::AttributeSet::FunctionIndex) {
      for (llvm::AttributeSet::iterator I = Set.begin(i), E = Set.end(i);
           I != E; ++I) {
        if (I->isStringAttribute() && I->getKindAsString().startswith("INTEL:"))
          Fn->addFnAttr(I->getKindAsString());
      }
    }
  }
 FunctionArgList FnArgs;
  FnArgs.push_back(Arg1);
  FnArgs.push_back(Arg2);
  FnArgs.push_back(Arg3);
  CGF.OpenMPRoot = OpenMPRoot ? OpenMPRoot : this;
  CGF.StartFunction(FD, getContext().VoidTy, Fn, FI, FnArgs, SourceLocation());
  CGF.Builder.CreateLoad(CGF.GetAddrOfLocalVar(Arg1),
                         ".__kmpc_global_thread_num.");

  // Emit call to the helper function.
  llvm::Value *Arg3Val =
      CGF.Builder.CreateLoad(CGF.GetAddrOfLocalVar(Arg3), "arg3");
  QualType QTy = getContext().getRecordType(CS->getCapturedRecordDecl());
  llvm::Type *ConvertedType =
      CGF.getTypes().ConvertTypeForMem(QTy)->getPointerTo();
  llvm::Value *RecArg =
      CGF.Builder.CreatePointerCast(Arg3Val, ConvertedType, "(anon)arg3");

  // CodeGen for clauses (call start).
  {
    OpenMPRegionRAII OMPRegion(CGF, RecArg, *CS);
    for (ArrayRef<OMPClause *>::iterator I = S.clauses().begin(),
                                         E = S.clauses().end();
         I != E; ++I)
      if (*I && !IsAllowedClause((*I)->getClauseKind(), SKinds))
        CGF.EmitPreOMPClause(*(*I), S);

    switch (DKind) {
    case OMPD_target_teams:
    case OMPD_teams:
      CGF.EmitStmt(CS->getCapturedStmt());
      break;
    case OMPD_teams_distribute:
    case OMPD_target_teams_distribute:
      EmitOMPDirectiveWithLoop(OMPD_teams_distribute, OMPD_distribute, S);
      break;
    case OMPD_teams_distribute_simd:
    case OMPD_target_teams_distribute_simd:
      EmitOMPDirectiveWithLoop(OMPD_teams_distribute_simd, OMPD_distribute_simd,
                               S);
      break;
    case OMPD_teams_distribute_parallel_for: {
      const OMPTeamsDistributeParallelForDirective &D =
          cast<OMPTeamsDistributeParallelForDirective>(S);
      assert(D.getLowerBound() && "No lower bound");
      assert(D.getUpperBound() && "No upper bound");
      EmitAutoVarDecl(
          *cast<VarDecl>(cast<DeclRefExpr>(D.getLowerBound())->getDecl()));
      EmitAutoVarDecl(
          *cast<VarDecl>(cast<DeclRefExpr>(D.getUpperBound())->getDecl()));
      EmitOMPDirectiveWithLoop(OMPD_teams_distribute_parallel_for,
                               OMPD_distribute, S);
      break;
    }
    case OMPD_teams_distribute_parallel_for_simd: {
      const OMPTeamsDistributeParallelForSimdDirective &D =
          cast<OMPTeamsDistributeParallelForSimdDirective>(S);
      assert(D.getLowerBound() && "No lower bound");
      assert(D.getUpperBound() && "No upper bound");
      EmitAutoVarDecl(
          *cast<VarDecl>(cast<DeclRefExpr>(D.getLowerBound())->getDecl()));
      EmitAutoVarDecl(
          *cast<VarDecl>(cast<DeclRefExpr>(D.getUpperBound())->getDecl()));
      EmitOMPDirectiveWithLoop(OMPD_teams_distribute_parallel_for_simd,
                               OMPD_distribute, S);
      break;
    }
    case OMPD_target_teams_distribute_parallel_for: {
      const OMPTargetTeamsDistributeParallelForDirective &D =
          cast<OMPTargetTeamsDistributeParallelForDirective>(S);
      assert(D.getLowerBound() && "No lower bound");
      assert(D.getUpperBound() && "No upper bound");
      EmitAutoVarDecl(
          *cast<VarDecl>(cast<DeclRefExpr>(D.getLowerBound())->getDecl()));
      EmitAutoVarDecl(
          *cast<VarDecl>(cast<DeclRefExpr>(D.getUpperBound())->getDecl()));
      EmitOMPDirectiveWithLoop(OMPD_target_teams_distribute_parallel_for,
                               OMPD_distribute, S);
      break;
    }
    case OMPD_target_teams_distribute_parallel_for_simd: {
      const OMPTargetTeamsDistributeParallelForSimdDirective &D =
          cast<OMPTargetTeamsDistributeParallelForSimdDirective>(S);
      assert(D.getLowerBound() && "No lower bound");
      assert(D.getUpperBound() && "No upper bound");
      EmitAutoVarDecl(
          *cast<VarDecl>(cast<DeclRefExpr>(D.getLowerBound())->getDecl()));
      EmitAutoVarDecl(
          *cast<VarDecl>(cast<DeclRefExpr>(D.getUpperBound())->getDecl()));
      EmitOMPDirectiveWithLoop(OMPD_target_teams_distribute_parallel_for_simd,
                               OMPD_distribute, S);
      break;
    }
    default:
      break;
    }
    CGF.EnsureInsertPoint();

    // CodeGen for clauses (call end).
    for (ArrayRef<OMPClause *>::iterator I = S.clauses().begin(),
                                         E = S.clauses().end();
         I != E; ++I)
      if (*I && !IsAllowedClause((*I)->getClauseKind(), SKinds))
        CGF.EmitPostOMPClause(*(*I), S);

    // CodeGen for clauses (closing steps).
    for (ArrayRef<OMPClause *>::iterator I = S.clauses().begin(),
                                         E = S.clauses().end();
         I != E; ++I)
      if (*I && !IsAllowedClause((*I)->getClauseKind(), SKinds))
        CGF.EmitCloseOMPClause(*(*I), S);
  }

  CGF.FinishFunction();

  // CodeGen for "omp parallel {Associated statement}".
  {
    RunCleanupsScope MainBlock(*this);

    llvm::Value *Loc = OPENMPRTL_LOC(S.getLocStart(), *this);
    llvm::Type *KmpcMicroTy =
        llvm::TypeBuilder<kmpc_micro, false>::get(getLLVMContext());
    llvm::Value *RealArgs[] = {
        Loc, Builder.getInt32(2),
        CGF.Builder.CreateBitCast(Fn, KmpcMicroTy, "(kmpc_micro_ty)helper"),
        Arg};
    // __kmpc_fork_teams(&loc, argc/*2*/, microtask, arg);
    EmitRuntimeCall(OPENMPRTL_FUNC(fork_teams), makeArrayRef(RealArgs));
  }

  // CodeGen for clauses (task finalize).
  for (ArrayRef<OMPClause *>::iterator I = S.clauses().begin(),
                                       E = S.clauses().end();
       I != E; ++I)
    if (*I && !IsAllowedClause((*I)->getClauseKind(), SKinds))
      EmitFinalOMPClause(*(*I), S);

  // Remove list of private globals from the stack.
  CGM.OpenMPSupport.endOpenMPRegion();
}



static void EmitUntiedPartIdInc(CodeGenFunction &CGF) {
  if (CGF.CGM.OpenMPSupport.getUntied()) {
    llvm::Value *PartIdAddr;
    llvm::Value *UntiedSwitch;
    llvm::BasicBlock *UntiedEnd;
    unsigned UntiedCounter;
    CGF.CGM.OpenMPSupport.getUntiedData(PartIdAddr, UntiedSwitch, UntiedEnd,
        UntiedCounter);
    ++UntiedCounter;
    CGF.Builder.CreateStore(CGF.Builder.getInt32(UntiedCounter), PartIdAddr);
    CGF.CGM.OpenMPSupport.setUntiedData(PartIdAddr, UntiedSwitch, UntiedEnd,
        UntiedCounter, &CGF);
  }
}

static void EmitUntiedBranchEnd(CodeGenFunction &CGF) {
  if (CGF.CGM.OpenMPSupport.getUntied()) {
    llvm::Value *PartIdAddr;
    llvm::Value *UntiedSwitch;
    llvm::BasicBlock *UntiedEnd;
    unsigned UntiedCounter;
    CGF.CGM.OpenMPSupport.getUntiedData(PartIdAddr, UntiedSwitch, UntiedEnd,
        UntiedCounter);
    CGF.EmitBranch(UntiedEnd);
  }
}

static void EmitUntiedTaskSwitch(CodeGenFunction &CGF, bool EmitBranch) {
  if (CGF.CGM.OpenMPSupport.getUntied()) {
    llvm::Value *PartIdAddr;
    llvm::Value *UntiedSwitch;
    llvm::BasicBlock *UntiedEnd;
    unsigned UntiedCounter;
    CGF.CGM.OpenMPSupport.getUntiedData(PartIdAddr, UntiedSwitch, UntiedEnd,
        UntiedCounter);
    llvm::BasicBlock *NextBlock = CGF.createBasicBlock("untied.sw.next");
    cast<llvm::SwitchInst>(UntiedSwitch)->addCase(
        CGF.Builder.getInt32(UntiedCounter), NextBlock);
    if (EmitBranch)
      CGF.EmitBranch(NextBlock);
    CGF.EmitBlock(NextBlock);
  }
}

static std::pair<llvm::Value *, unsigned> ProcessDependAddresses(
    CodeGenFunction &CGF, const OMPTaskDirective &S) {
  CodeGenModule &CGM = CGF.CGM;

  llvm::Value *DependenceAddresses = 0;
  unsigned ArraySize = 0;

  SmallVector<const OMPDependClause *, 16> DependClauses;
  for (ArrayRef<OMPClause *>::iterator I = S.clauses().begin(), E =
      S.clauses().end(); I != E; ++I) {
    if (OMPDependClause *ODC = dyn_cast_or_null<OMPDependClause>(*I)) {
      ArraySize += ODC->varlist_size();
      DependClauses.push_back(ODC);
    }
  }
  if (ArraySize > 0) {
    llvm::Type *IntPtrTy = CGF.ConvertTypeForMem(
        CGF.getContext().getIntPtrType());
    llvm::Type *BoolTy = CGF.ConvertTypeForMem(CGF.getContext().BoolTy);
    llvm::Type *DepTy = OPENMPRTL_DINFOTY;
    llvm::ArrayType *DepListTy = llvm::ArrayType::get(DepTy, ArraySize);

    llvm::AllocaInst *Addresses = CGF.CreateTempAlloca(DepListTy, ".dep.list.");
    Addresses->setAlignment(CGM.OpenMPSupport.getKMPDependInfoTypeAlign());
    DependenceAddresses = CGF.Builder.CreateConstInBoundsGEP2_32(Addresses, 0,
        0);

    unsigned FieldCounter = 0;
    for (SmallVectorImpl<const OMPDependClause *>::iterator I =
        DependClauses.begin(), E = DependClauses.end(); I != E; ++I) {
      unsigned DepType = IN;
      switch ((*I)->getType()) {
      case OMPC_DEPEND_in:
        DepType = IN;
        break;
      case OMPC_DEPEND_out:
        DepType = OUT;
        break;
      case OMPC_DEPEND_inout:
        DepType = INOUT;
        break;
      case OMPC_DEPEND_unknown:
      case NUM_OPENMP_DEPENDENCE_TYPE:
        llvm_unreachable("Unknown kind of dependency");
        break;
      }
      for (unsigned i = 0, e = (*I)->varlist_size(); i < e;
          ++i, ++FieldCounter) {
        llvm::Value *DepElPtr = CGF.Builder.CreateConstInBoundsGEP2_32(
            Addresses, 0, FieldCounter);
        // [CounterVal].base_addr = &expr;
        llvm::Value *DepBaseAddr = CGF.Builder.CreateConstGEP2_32(DepElPtr, 0,
            0);
        llvm::Value *BaseAddr =
            CGF.EmitAnyExpr((*I)->getBegins(i)).getScalarVal();
        BaseAddr = CGF.Builder.CreatePointerCast(BaseAddr, IntPtrTy);
        CGF.Builder.CreateStore(BaseAddr, DepBaseAddr);
        // [CounterVal].len = size;
        llvm::Value *DepLen = CGF.Builder.CreateConstGEP2_32(DepElPtr, 0, 1);
        const Expr *Size = (*I)->getSizeInBytes(i);
        if (Size->getType()->isAnyPointerType()) {
          // Size is not a size, but the ending pointer
          // Calculate the real size
          llvm::Value *EndAddr = CGF.EmitScalarExpr(Size);
          llvm::Value *BaseVal = CGF.Builder.CreatePtrToInt(BaseAddr,
              CGF.SizeTy);
          llvm::Value *EndVal = CGF.Builder.CreatePtrToInt(EndAddr, CGF.SizeTy);
          llvm::Value *Cond = CGF.Builder.CreateICmpUGT(EndVal, BaseVal);
          llvm::Value *Res = CGF.Builder.CreateSelect(Cond,
              CGF.Builder.CreateSub(EndVal, BaseVal),
              llvm::Constant::getNullValue(CGF.SizeTy));
          CGF.Builder.CreateStore(Res, DepLen);
        } else {
          CGF.Builder.CreateStore(CGF.EmitScalarExpr(Size), DepLen);
        }
        // [CounterVal].flags = size;
        llvm::Value *DepFlags = CGF.Builder.CreateConstGEP2_32(DepElPtr, 0, 2);
        CGF.Builder.CreateStore(llvm::ConstantInt::get(BoolTy, DepType),
            DepFlags);
      }
    }
  } else {
    llvm::Type *DepTy = OPENMPRTL_DINFOTY;
    DependenceAddresses = llvm::Constant::getNullValue(DepTy->getPointerTo());
  }
  return std::make_pair(DependenceAddresses, ArraySize);
}

/// Generate an instructions for '#pragma omp task' directive.
void CodeGenFunction::EmitOMPTaskDirective(const OMPTaskDirective &S) {
  // Generate shared args for captured stmt.
  CapturedStmt *CS = cast<CapturedStmt>(S.getAssociatedStmt());
  llvm::Value *Arg = GenerateCapturedStmtArgument(*CS);

  // Init list of private globals in the stack.
  CGM.OpenMPSupport.startOpenMPRegion(true);
  CGM.OpenMPSupport.setMergeable(false);
  CGM.OpenMPSupport.setOrdered(false);
  CGM.OpenMPSupport.setUntied(false);
  CGM.OpenMPSupport.setScheduleChunkSize(KMP_SCH_DEFAULT, 0);

  RecordDecl *RD;
  if (!getContext().getLangOpts().CPlusPlus)
    RD = RecordDecl::Create(getContext(), TTK_Struct,
        getContext().getTranslationUnitDecl(), SourceLocation(),
        SourceLocation(), &getContext().Idents.get(".omp.task.priv."));
  else
    RD = CXXRecordDecl::Create(getContext(), TTK_Struct,
        getContext().getTranslationUnitDecl(), SourceLocation(),
        SourceLocation(), &getContext().Idents.get(".omp.task.priv."));
  RD->startDefinition();
  SmallVector<FieldDecl *, 16> FieldsWithDestructors;
  for (ArrayRef<OMPClause *>::iterator I = S.clauses().begin(),
                                       E = S.clauses().end();
       I != E; ++I) {
    if (OMPPrivateClause *C = dyn_cast_or_null<OMPPrivateClause>(*I)) {
      for (OMPPrivateClause::varlist_const_iterator II = C->varlist_begin(),
          EE = C->varlist_end(); II != EE; ++II) {
        const ValueDecl *D = cast<DeclRefExpr>(*II)->getDecl();
        FieldDecl *FD = FieldDecl::Create(getContext(), RD, SourceLocation(),
            SourceLocation(), D->getIdentifier(), (*II)->getType(), 0, 0, false,
            ICIS_NoInit);
        FD->setAccess(AS_public);
        RD->addDecl(FD);
        CGM.OpenMPSupport.getTaskFields()[D] = FD;
        QualType ASTType = D->getType();
        if (CXXRecordDecl *RD =
                ASTType->getBaseElementTypeUnsafe()->getAsCXXRecordDecl()) {
          if (!RD->hasTrivialDestructor())
            FieldsWithDestructors.push_back(FD);
        }
      }
    } else if (OMPFirstPrivateClause *C =
        dyn_cast_or_null<OMPFirstPrivateClause>(*I)) {
      for (OMPFirstPrivateClause::varlist_const_iterator II =
          C->varlist_begin(), EE = C->varlist_end(); II != EE; ++II) {
        const ValueDecl *D = cast<DeclRefExpr>(*II)->getDecl();
        FieldDecl *FD = FieldDecl::Create(getContext(), RD, SourceLocation(),
            SourceLocation(), D->getIdentifier(), (*II)->getType(), 0, 0, false,
            ICIS_NoInit);
        FD->setAccess(AS_public);
        RD->addDecl(FD);
        CGM.OpenMPSupport.getTaskFields()[D] = FD;
        QualType ASTType = D->getType();
        if (CXXRecordDecl *RD =
                ASTType->getBaseElementTypeUnsafe()->getAsCXXRecordDecl()) {
          if (!RD->hasTrivialDestructor())
            FieldsWithDestructors.push_back(FD);
        }
      }
    }
  }
  RD->completeDefinition();
  QualType PrivateRecord = getContext().getRecordType(RD);
  llvm::Type *LPrivateTy = getTypes().ConvertTypeForMem(PrivateRecord);

  llvm::Function *Destructors = 0;
  if (!FieldsWithDestructors.empty()) {
    IdentifierInfo *Id = &getContext().Idents.get(".omp_ptask_destructors.");
    SmallVector<QualType, 2> FnArgTypes;
    FnArgTypes.push_back(getContext().getIntTypeForBitwidth(32, 1));
    FnArgTypes.push_back(getContext().VoidPtrTy);
    FunctionProtoType::ExtProtoInfo EPI;
    EPI.ExceptionSpecType = EST_BasicNoexcept;
    QualType FnTy = getContext().getFunctionType(
        getContext().getIntTypeForBitwidth(32, 1), FnArgTypes, EPI);
    TypeSourceInfo *TI =
        getContext().getTrivialTypeSourceInfo(FnTy, SourceLocation());
    FunctionDecl *FD = FunctionDecl::Create(
        getContext(), getContext().getTranslationUnitDecl(), CS->getLocStart(),
        SourceLocation(), Id, FnTy, TI, SC_Static, false, false, false);
    TypeSourceInfo *IntTI = getContext().getTrivialTypeSourceInfo(
        getContext().getIntTypeForBitwidth(32, 1), SourceLocation());
    TypeSourceInfo *PtrVoidTI = getContext().getTrivialTypeSourceInfo(
        getContext().VoidPtrTy, SourceLocation());
    ParmVarDecl *Arg1 = ParmVarDecl::Create(
        getContext(), FD, SourceLocation(), SourceLocation(), 0,
        getContext().getIntTypeForBitwidth(32, 1), IntTI, SC_Auto, 0);
    ParmVarDecl *Arg2 = ParmVarDecl::Create(
        getContext(), FD, SourceLocation(), SourceLocation(), 0,
        getContext().VoidPtrTy, PtrVoidTI, SC_Auto, 0);
    CodeGenFunction CGF(CGM);
    const CGFunctionInfo &FI = getTypes().arrangeFunctionDeclaration(FD);
    Destructors = llvm::Function::Create(getTypes().GetFunctionType(FI),
                                         llvm::GlobalValue::PrivateLinkage,
                                         FD->getName(), &CGM.getModule());
    FunctionArgList FnArgs;
    FnArgs.push_back(Arg1);
    FnArgs.push_back(Arg2);
    CGF.StartFunction(FD, getContext().getIntTypeForBitwidth(32, 1),
                      Destructors, FI, FnArgs, SourceLocation());
    llvm::Type *TaskTTy = llvm::TaskTBuilder::get(getLLVMContext());
    llvm::Value *TaskTPtr = CGF.Builder.CreatePointerCast(
        CGF.GetAddrOfLocalVar(Arg2), TaskTTy->getPointerTo()->getPointerTo());
    // Emit call to the helper function.
    llvm::Value *Locker =
        CGF.Builder.CreateConstGEP1_32(CGF.Builder.CreateLoad(TaskTPtr), 1);
    Locker = CGF.Builder.CreatePointerCast(Locker, LPrivateTy->getPointerTo());
    for (ArrayRef<FieldDecl *>::iterator I = FieldsWithDestructors.begin(),
                                         E = FieldsWithDestructors.end();
         I != E; ++I) {
      QualType ASTType = (*I)->getType();
      if (CXXRecordDecl *RD =
              ASTType->getBaseElementTypeUnsafe()->getAsCXXRecordDecl()) {
        if (!RD->hasTrivialDestructor()) {
          llvm::Value *Private =
              CGF.EmitLValueForField(
                      CGF.MakeNaturalAlignAddrLValue(Locker, PrivateRecord), *I)
                  .getAddress();
          QualType::DestructionKind DtorKind = ASTType.isDestructedType();
          CGF.emitDestroy(Private, ASTType, CGF.getDestroyer(DtorKind),
                          CGF.needsEHCleanup(DtorKind));
        }
      }
    }
    CGF.FinishFunction(SourceLocation());
  }

  //  llvm::Type *PTaskFnTy = llvm::TypeBuilder<kmp_routine_entry_t,
  // false>::get(getLLVMContext());
  //  llvm::AllocaInst *FnPtr = CreateTempAlloca(PTaskFnTy);
  //  FnPtr->setAlignment(llvm::ConstantExpr::getAlignOf(PTaskFnTy));

  // CodeGen for clauses (task init).
  llvm::AllocaInst *Flags =
      CreateMemTemp(getContext().getIntTypeForBitwidth(32, 1), ".flags.addr");
  CGM.OpenMPSupport.setTaskFlags(Flags);

  for (ArrayRef<OMPClause *>::iterator I = S.clauses().begin(), E =
      S.clauses().end(); I != E; ++I)
    if (*I)
      EmitInitOMPClause(*(*I), S);

  uint64_t InitFlags =
      CGM.OpenMPSupport.getUntied() ? OMP_TASK_UNTIED : OMP_TASK_TIED;
  if (Destructors) {
    InitFlags |= OMP_TASK_DESTRUCTORS_THUNK;
  }
  InitTempAlloca(Flags, Builder.getInt32(InitFlags));

  // Generate microtask.
  // int32 .omp_ptask.(int32_t arg1, void */*kmp_task_t **/arg2) {
  //  captured_stmt(arg2->shareds);
  // }
  IdentifierInfo *Id = &getContext().Idents.get(".omp_ptask.");
  SmallVector<QualType, 2> FnArgTypes;
  FnArgTypes.push_back(getContext().getIntTypeForBitwidth(32, 1));
  FnArgTypes.push_back(getContext().VoidPtrTy);
  FunctionProtoType::ExtProtoInfo EPI;
  EPI.ExceptionSpecType = EST_BasicNoexcept;
  QualType FnTy = getContext().getFunctionType(
      getContext().getIntTypeForBitwidth(32, 1), FnArgTypes, EPI);
  TypeSourceInfo *TI =
      getContext().getTrivialTypeSourceInfo(FnTy, SourceLocation());
  FunctionDecl *FD = FunctionDecl::Create(
      getContext(), getContext().getTranslationUnitDecl(), CS->getLocStart(),
      SourceLocation(), Id, FnTy, TI, SC_Static, false, false, false);
  TypeSourceInfo *IntTI = getContext().getTrivialTypeSourceInfo(
      getContext().getIntTypeForBitwidth(32, 1), SourceLocation());
  TypeSourceInfo *PtrVoidTI = getContext().getTrivialTypeSourceInfo(
      getContext().VoidPtrTy, SourceLocation());
  ParmVarDecl *Arg1 = ParmVarDecl::Create(
      getContext(), FD, SourceLocation(), SourceLocation(), 0,
      getContext().getIntTypeForBitwidth(32, 1), IntTI, SC_Auto, 0);
  ParmVarDecl *Arg2 =
      ParmVarDecl::Create(getContext(), FD, SourceLocation(), SourceLocation(),
                          0, getContext().VoidPtrTy, PtrVoidTI, SC_Auto, 0);
  CodeGenFunction CGF(CGM, true);
  const CGFunctionInfo &FI = getTypes().arrangeFunctionDeclaration(FD);
  llvm::Function *Fn = llvm::Function::Create(getTypes().GetFunctionType(FI),
      llvm::GlobalValue::PrivateLinkage, FD->getName(), &CGM.getModule());
  CGM.SetInternalFunctionAttributes(CurFuncDecl, Fn, FI);
  FunctionArgList FnArgs;
  FnArgs.push_back(Arg1);
  FnArgs.push_back(Arg2);
  CGF.OpenMPRoot = OpenMPRoot ? OpenMPRoot : this;
  CGF.StartFunction(FD, getContext().getIntTypeForBitwidth(32, 1), Fn, FI,
                    FnArgs, SourceLocation());

  CGF.OMPCancelMap[OMPD_taskgroup] = CGF.ReturnBlock;

  llvm::AllocaInst *GTid = CGF.CreateMemTemp(
      getContext().getIntTypeForBitwidth(32, 1), ".__kmpc_global_thread_num.");
  CGF.EmitStoreOfScalar(CGF.Builder.CreateLoad(CGF.GetAddrOfLocalVar(Arg1)),
                        MakeNaturalAlignAddrLValue(
                            GTid, getContext().getIntTypeForBitwidth(32, 1)),
                        false);
  llvm::Type *TaskTTy = llvm::TaskTBuilder::get(getLLVMContext());
  llvm::Value *TaskTPtr = CGF.Builder.CreatePointerCast(
      CGF.GetAddrOfLocalVar(Arg2), TaskTTy->getPointerTo()->getPointerTo());

  // Emit call to the helper function.
  llvm::Value *Addr = CGF.Builder.CreateConstInBoundsGEP2_32(
      CGF.Builder.CreateLoad(TaskTPtr, ".arg2.shareds"), 0,
      llvm::TaskTBuilder::shareds, ".arg2.shareds.addr");
  llvm::Value *Arg2Val = CGF.Builder.CreateLoad(Addr, ".arg2.shareds.");
  QualType QTy = getContext().getRecordType(CS->getCapturedRecordDecl());
  llvm::Type *ConvertedType =
      CGF.getTypes().ConvertTypeForMem(QTy)->getPointerTo();
  llvm::Value *RecArg = CGF.Builder.CreatePointerCast(Arg2Val, ConvertedType,
      "(anon)shared");

  llvm::Value *Locker = CGF.Builder.CreateConstGEP1_32(
      CGF.Builder.CreateLoad(TaskTPtr), 1);
  CGM.OpenMPSupport.setPTask(Fn, Arg2Val, LPrivateTy, PrivateRecord, Locker);

  // CodeGen for clauses (call start).
  {
    OpenMPRegionRAII OMPRegion(CGF, RecArg, *CS);
    for (ArrayRef<OMPClause *>::iterator I = S.clauses().begin(), E =
        S.clauses().end(); I != E; ++I)
      if (*I)
        CGF.EmitPreOMPClause(*(*I), S);

    llvm::BasicBlock *UntiedEnd = 0;
    if (CGM.OpenMPSupport.getUntied()) {
      llvm::Value *Addr = CGF.Builder.CreateConstInBoundsGEP2_32(
          CGF.Builder.CreateLoad(TaskTPtr, ".arg2.part_id."), 0,
          llvm::TaskTBuilder::part_id, ".part_id.addr");
      llvm::Value *PartId = CGF.Builder.CreateLoad(Addr, ".part_id.");
      UntiedEnd = CGF.createBasicBlock("untied.sw.end");
      llvm::SwitchInst *UntiedSwitch = CGF.Builder.CreateSwitch(PartId,
          UntiedEnd);
      llvm::BasicBlock *InitBlock = CGF.createBasicBlock("untied.sw.init");
      CGF.EmitBlock(InitBlock);
      UntiedSwitch->addCase(CGF.Builder.getInt32(0), InitBlock);
      CGM.OpenMPSupport.setUntiedData(Addr, UntiedSwitch, UntiedEnd, 0, &CGF);
    }
    CGF.EmitStmt(CS->getCapturedStmt());
    CGF.EnsureInsertPoint();
    if (UntiedEnd)
      CGF.EmitBlock(UntiedEnd);

    // CodeGen for clauses (call end).
    for (ArrayRef<OMPClause *>::iterator I = S.clauses().begin(), E =
        S.clauses().end(); I != E; ++I)
      if (*I)
        CGF.EmitPostOMPClause(*(*I), S);

    // CodeGen for clauses (closing steps).
    for (ArrayRef<OMPClause *>::iterator I = S.clauses().begin(), E =
        S.clauses().end(); I != E; ++I)
      if (*I)
        CGF.EmitCloseOMPClause(*(*I), S);
  }

  CGF.FinishFunction();

  llvm::DenseMap<const ValueDecl *, FieldDecl *> SavedFields =
      CGM.OpenMPSupport.getTaskFields();
  CGM.OpenMPSupport.endOpenMPRegion();

  // CodeGen for 'depend' clause.
  llvm::Value *DependenceAddresses = 0;
  unsigned ArraySize = 0;
  if (!CGM.OpenMPSupport.getUntied()) {
    std::tie(DependenceAddresses, ArraySize) =
        ProcessDependAddresses(*this, S);
  }
  // CodeGen for "omp task {Associated statement}".
  CGM.OpenMPSupport.startOpenMPRegion(false);
  CGM.OpenMPSupport.getTaskFields() = SavedFields;
  {
    RunCleanupsScope MainBlock(*this);

    EmitUntiedPartIdInc(*this);

    llvm::Value *Loc = OPENMPRTL_LOC(S.getLocStart(), *this);
    llvm::Value *GTid = OPENMPRTL_THREADNUM(S.getLocStart(), *this);
    llvm::Value *RealArgs[] = {
        Loc, GTid, Builder.CreateLoad(Flags, ".flags."),
        Builder.CreateAdd(
            Builder.CreateIntCast(llvm::ConstantExpr::getSizeOf(TaskTTy),
                                  SizeTy, false),
            llvm::ConstantInt::get(
                SizeTy,
                getContext().getTypeSizeInChars(PrivateRecord).getQuantity())),
        llvm::ConstantInt::get(
            SizeTy, getContext().getTypeSizeInChars(QTy).getQuantity()),
        Fn};
    // kmpc_task_t val = __kmpc_omp_task_alloc(&loc, gtid, flags,
    // sizeof(kmpc_task_t), sizeof(shareds), task_entry);
    llvm::Value *TaskTVal = EmitRuntimeCall(OPENMPRTL_FUNC(omp_task_alloc),
        makeArrayRef(RealArgs), ".task_t.val.addr");
    llvm::Value *SharedAddr = Builder.CreateConstInBoundsGEP2_32(TaskTVal, 0,
        llvm::TaskTBuilder::shareds, ".shared.addr");
    EmitAggregateAssign(Builder.CreateLoad(SharedAddr), Arg, QTy);
    if (Destructors) {
      llvm::Value *DestructorsAddr = Builder.CreateConstInBoundsGEP2_32(
          TaskTVal, 0, llvm::TaskTBuilder::destructors, ".destructors.addr");
      Builder.CreateStore(Destructors, DestructorsAddr);
    }
    llvm::Value *Locker = Builder.CreateConstGEP1_32(TaskTVal, 1);
    CGM.OpenMPSupport.setPTask(Fn, TaskTVal, LPrivateTy, PrivateRecord, Locker);
    {
      RunCleanupsScope ExecutedScope(*this);
      // Skip firstprivate sync for tasks.
      for (ArrayRef<OMPClause *>::iterator I = S.clauses().begin(),
                                           E = S.clauses().end();
           I != E; ++I)
        if (*I && (isa<OMPPrivateClause>(*I) || isa<OMPFirstPrivateClause>(*I)))
          EmitPreOMPClause(*(*I), S);

      for (ArrayRef<OMPClause *>::iterator I = S.clauses().begin(),
                                           E = S.clauses().end();
           I != E; ++I)
        if (*I)
          EmitAfterInitOMPClause(*(*I), S);

      if (CGM.OpenMPSupport.getUntied()) {
        llvm::Value *RealArgs1[] = {Loc, GTid, TaskTVal};
        llvm::Value *Res = EmitRuntimeCall(OPENMPRTL_FUNC(omp_task_parts),
                                           RealArgs1, ".task.res.");
        llvm::Value *Cond = Builder.CreateICmpEQ(
            Res, Builder.getInt32(OMP_TASK_CURRENT_QUEUED));
        llvm::BasicBlock *ThenBB = createBasicBlock("task.parts.then");
        llvm::BasicBlock *EndBB = createBasicBlock("task.parts.end");
        Builder.CreateCondBr(Cond, ThenBB, EndBB);
        EmitBlock(ThenBB);
        EmitUntiedBranchEnd(*this);
        EmitBlock(EndBB, true);
      } else {
        llvm::Type *PtrDepTy = OPENMPRTL_DINFOTY->getPointerTo();
        llvm::Value *RealArgs1[] = {Loc,
                                    GTid,
                                    TaskTVal,
                                    llvm::ConstantInt::get(Int32Ty, ArraySize),
                                    DependenceAddresses,
                                    llvm::ConstantInt::get(Int32Ty, 0),
                                    llvm::Constant::getNullValue(PtrDepTy)};
        EmitRuntimeCall(OPENMPRTL_FUNC(omp_task_with_deps), RealArgs1,
                        ".task.res.");
        llvm::Value *WaitDepsArgs[] = {
            Loc,
            GTid,
            llvm::ConstantInt::get(Int32Ty, ArraySize),
            DependenceAddresses,
            llvm::ConstantInt::get(Int32Ty, 0),
            llvm::Constant::getNullValue(PtrDepTy)};
        CGM.OpenMPSupport.setWaitDepsArgs(WaitDepsArgs);
      }
      EmitUntiedTaskSwitch(*this, true);
    }
  }

  // CodeGen for clauses (task finalize).
  for (ArrayRef<OMPClause *>::iterator I = S.clauses().begin(), E =
      S.clauses().end(); I != E; ++I)
    if (*I)
      EmitFinalOMPClause(*(*I), S);

  // Remove list of private globals from the stack.
  CGM.OpenMPSupport.endOpenMPRegion();
}

/// Generate an instructions for '#pragma omp sections' directive.
void
CodeGenFunction::EmitOMPSectionsDirective(OpenMPDirectiveKind,
                                          OpenMPDirectiveKind SKind,
                                          const OMPExecutableDirective &S) {
  // Init list of private globals in the stack.
  CGM.OpenMPSupport.startOpenMPRegion(false);
  CGM.OpenMPSupport.setNoWait(false);
  CGM.OpenMPSupport.setMergeable(true);
  CGM.OpenMPSupport.setOrdered(false);

  // Generate shared args for captured stmt.
  // CapturedStmt *CS = cast<CapturedStmt>(S.getAssociatedStmt());
  // llvm::Value *Arg = GenerateCapturedStmtArgument(*CS);

  // CodeGen for clauses (task init).
  for (ArrayRef<OMPClause *>::iterator I = S.clauses().begin(), E =
      S.clauses().end(); I != E; ++I)
    if (*I && isAllowedClauseForDirective(SKind, (*I)->getClauseKind()))
      EmitInitOMPClause(*(*I), S);

  // CodeGen for clauses (task init).
  for (ArrayRef<OMPClause *>::iterator I = S.clauses().begin(), E =
      S.clauses().end(); I != E; ++I)
    if (*I && isAllowedClauseForDirective(SKind, (*I)->getClauseKind()))
      EmitAfterInitOMPClause(*(*I), S);

  int Schedule = KMP_SCH_DEFAULT;
  bool Ordered = CGM.OpenMPSupport.getOrdered();
  bool Merge = CGM.OpenMPSupport.getMergeable();
  int Offset = 0;
  if (Ordered && Merge)
    Offset = SCH_ORD;
  else if (!Ordered && !Merge)
    Offset = SCH_NM;
  else if (Ordered && !Merge)
    Offset = SCH_NM_ORD;
  Schedule += Offset;
  CGM.OpenMPSupport.setScheduleChunkSize(Schedule, 0);

  {
    RunCleanupsScope ExecutedScope(*this);
    // CodeGen for clauses (call start).
    for (ArrayRef<OMPClause *>::iterator I = S.clauses().begin(),
                                         E = S.clauses().end();
         I != E; ++I)
      if (*I && isAllowedClauseForDirective(SKind, (*I)->getClauseKind()))
        EmitPreOMPClause(*(*I), S);

    // CodeGen for "omp sections {Associated statement}".
    // Calculate number of sections.
    CompoundStmt *AStmt = cast<CompoundStmt>(
        cast<CapturedStmt>(S.getAssociatedStmt())->getCapturedStmt());
    unsigned NumberOfSections = AStmt->size() - 1;
    llvm::Value *Loc = OPENMPRTL_LOC(S.getLocStart(), *this);
    llvm::Value *GTid = OPENMPRTL_THREADNUM(S.getLocStart(), *this);
    uint64_t TypeSize = getContext().getTypeSize(getContext().UnsignedIntTy);
    llvm::IntegerType *UnsignedTy =
        cast<llvm::IntegerType>(ConvertTypeForMem(getContext().UnsignedIntTy));
    llvm::AllocaInst *IterVar =
        CreateMemTemp(getContext().UnsignedIntTy, ".idx.addr");
    InitTempAlloca(IterVar, llvm::Constant::getNullValue(UnsignedTy));
    const Expr *ChunkSize;
    CGM.OpenMPSupport.getScheduleChunkSize(Schedule, ChunkSize);
    llvm::Value *Chunk;
    if (ChunkSize) {
      Chunk = EmitScalarExpr(ChunkSize);
      Chunk = Builder.CreateIntCast(
          Chunk, TypeSize == 32 ? Builder.getInt32Ty() : Builder.getInt64Ty(),
          true);
    } else {
      Chunk = (TypeSize == 32) ? Builder.getInt32(0) : Builder.getInt64(0);
    }
    llvm::Value *UBVal = llvm::ConstantInt::get(UnsignedTy, NumberOfSections);
    llvm::AllocaInst *PLast = CreateTempAlloca(Int32Ty, "last");
    PLast->setAlignment(CGM.getDataLayout().getPrefTypeAlignment(Int32Ty));
    InitTempAlloca(PLast, Builder.getInt32(0));
    llvm::AllocaInst *PLB = CreateMemTemp(getContext().UnsignedIntTy, "lb");
    InitTempAlloca(PLB, llvm::ConstantInt::get(UnsignedTy, 0));
    llvm::AllocaInst *PUB = CreateMemTemp(getContext().UnsignedIntTy, "ub");
    InitTempAlloca(PUB, UBVal);
    llvm::AllocaInst *PSt = CreateMemTemp(getContext().UnsignedIntTy, "st");
    InitTempAlloca(PSt, llvm::ConstantInt::get(UnsignedTy, 1));

    llvm::Value *RealArgs[] = {
        Loc,
        GTid,
        Builder.getInt32(Schedule),
        PLast,
        PLB,
        PUB,
        PSt,
        TypeSize == 32 ? Builder.getInt32(1) : Builder.getInt64(1),
        Chunk};
    if (TypeSize == 32)
      EmitRuntimeCall(OPENMPRTL_FUNC(for_static_init_4u), RealArgs);
    else
      EmitRuntimeCall(OPENMPRTL_FUNC(for_static_init_8u), RealArgs);

    llvm::BasicBlock *OMPSectionsBB = createBasicBlock("omp.sections.begin");
    EmitBranch(OMPSectionsBB);
    EmitBlock(OMPSectionsBB);
    llvm::Value *UB = Builder.CreateLoad(PUB);
    llvm::Value *Cond = Builder.CreateICmpULT(UB, UBVal);
    UB = Builder.CreateSelect(Cond, UB, UBVal);
    Builder.CreateStore(UB, PUB);

    llvm::BasicBlock *EndBB = createBasicBlock("omp.sections.end");
    llvm::Value *LB = Builder.CreateLoad(PLB);
    Builder.CreateStore(LB, IterVar);
    llvm::BasicBlock *UBLBCheckBB = createBasicBlock("omp.lb_ub.check_pass");
    llvm::Value *UBLBCheck = Builder.CreateICmpULE(LB, UB, "omp.lb.le.ub");
    Builder.CreateCondBr(UBLBCheck, UBLBCheckBB, EndBB);
    EmitBlock(UBLBCheckBB);

    llvm::Value *Idx = Builder.CreateLoad(IterVar, ".idx.");
    llvm::BasicBlock *SectionEndBB = createBasicBlock("omp.section.fini");
    llvm::SwitchInst *SectionSwitch =
        Builder.CreateSwitch(Idx, SectionEndBB, NumberOfSections + 1);
    if (SKind == OMPD_sections)
      OMPCancelMap[OMPD_sections] = getJumpDestInCurrentScope(EndBB);
    CompoundStmt::const_body_iterator I = AStmt->body_begin();
    for (unsigned i = 0; i <= NumberOfSections; ++i, ++I) {
      RunCleanupsScope ThenScope(*this);
      llvm::BasicBlock *SectionBB = createBasicBlock("omp.section");
      SectionSwitch->addCase(llvm::ConstantInt::get(UnsignedTy, i), SectionBB);
      EmitBlock(SectionBB);
      EmitStmt(*I);
      EnsureInsertPoint();
      EmitBranch(SectionEndBB);
    }
    EmitBlock(SectionEndBB, true);
    OMPCancelMap.erase(SKind);

    llvm::Value *NextIdx = Builder.CreateAdd(
        Idx, llvm::ConstantInt::get(UnsignedTy, 1), ".next.idx.");
    Builder.CreateStore(NextIdx, IterVar);
    UBLBCheck = Builder.CreateICmpULE(NextIdx, UB, "omp.idx.le.ub");
    if (ChunkSize != 0) {
      llvm::BasicBlock *OMPSectionsNB = createBasicBlock("omp.sections.next");
      Builder.CreateCondBr(UBLBCheck, UBLBCheckBB, OMPSectionsNB);
      EmitBlock(OMPSectionsNB);
      llvm::Value *St = Builder.CreateLoad(PSt);
      LB = Builder.CreateAdd(LB, St);
      Builder.CreateStore(LB, PLB);
      UB = Builder.CreateAdd(UB, St);
      Builder.CreateStore(UB, PUB);
      EmitBranch(OMPSectionsBB);
    } else {
      Builder.CreateCondBr(UBLBCheck, UBLBCheckBB, EndBB);
    }
    EmitBlock(EndBB);
    llvm::Value *RealArgsFini[] = {Loc, GTid};
    EmitRuntimeCall(OPENMPRTL_FUNC(for_static_fini), RealArgsFini);
    CGM.OpenMPSupport.setLastIterVar(PLast);

    if (CGM.OpenMPSupport.hasLastPrivate() || !CGM.OpenMPSupport.getNoWait())
      EmitOMPCancelBarrier(S.getLocEnd(), KMP_IDENT_BARRIER_IMPL_SECTIONS);

    // CodeGen for clauses (call end).
    for (ArrayRef<OMPClause *>::iterator I = S.clauses().begin(),
                                         E = S.clauses().end();
         I != E; ++I)
      if (*I && isAllowedClauseForDirective(SKind, (*I)->getClauseKind()))
        EmitPostOMPClause(*(*I), S);
  }

  // CodeGen for clauses (closing steps).
  for (ArrayRef<OMPClause *>::iterator I = S.clauses().begin(), E =
      S.clauses().end(); I != E; ++I)
    if (*I && isAllowedClauseForDirective(SKind, (*I)->getClauseKind()))
      EmitCloseOMPClause(*(*I), S);

  // CodeGen for clauses (task finalize).
  for (ArrayRef<OMPClause *>::iterator I = S.clauses().begin(), E =
      S.clauses().end(); I != E; ++I)
    if (*I && isAllowedClauseForDirective(SKind, (*I)->getClauseKind()))
      EmitFinalOMPClause(*(*I), S);

  EnsureInsertPoint();

  // Remove list of private globals from the stack.
  CGM.OpenMPSupport.endOpenMPRegion();
}

/// Generate an instructions for '#pragma omp sections' directive.
void CodeGenFunction::EmitOMPSectionsDirective(const OMPSectionsDirective &S) {
  EmitOMPSectionsDirective(OMPD_sections, OMPD_sections, S);
}

/// Generate an instructions for '#pragma omp section' directive.
void CodeGenFunction::EmitOMPSectionDirective(const OMPSectionDirective &S) {
  EmitStmt(cast<CapturedStmt>(S.getAssociatedStmt())->getCapturedStmt());
}

void CodeGenFunction::EmitInitOMPClause(const OMPClause &C,
    const OMPExecutableDirective &S) {
  switch (C.getClauseKind()) {
  default:
    llvm_unreachable("Unknown clause kind!");
  case OMPC_num_threads:
    EmitInitOMPNumThreadsClause(cast<OMPNumThreadsClause>(C), S);
    break;
  case OMPC_num_teams:
    EmitInitOMPNumTeamsClause(cast<OMPNumTeamsClause>(C), S);
    break;
  case OMPC_thread_limit:
    EmitInitOMPThreadLimitClause(cast<OMPThreadLimitClause>(C), S);
    break;
  case OMPC_proc_bind:
    EmitInitOMPProcBindClause(cast<OMPProcBindClause>(C), S);
    break;
  case OMPC_reduction:
    EmitInitOMPReductionClause(cast<OMPReductionClause>(C), S);
    break;
  case OMPC_nowait:
    EmitInitOMPNowaitClause(cast<OMPNowaitClause>(C), S);
    break;
  case OMPC_ordered:
    EmitInitOMPOrderedClause(cast<OMPOrderedClause>(C), S);
    break;
  case OMPC_untied:
    EmitInitOMPUntiedClause(cast<OMPUntiedClause>(C), S);
    break;
  case OMPC_final:
    EmitInitOMPFinalClause(cast<OMPFinalClause>(C), S);
    break;
  case OMPC_mergeable:
    EmitInitOMPMergeableClause(cast<OMPMergeableClause>(C), S);
    break;
  case OMPC_map:
    EmitInitOMPMapClause(cast<OMPMapClause>(C), S);
    break;
  case OMPC_device:
    EmitInitOMPDeviceClause(cast<OMPDeviceClause>(C), S);
    break;
  case OMPC_default:
  case OMPC_schedule:
  case OMPC_dist_schedule:
  case OMPC_copyin:
  case OMPC_copyprivate:
  case OMPC_shared:
  case OMPC_private:
  case OMPC_firstprivate:
  case OMPC_lastprivate:
  case OMPC_collapse:
  case OMPC_if:
  case OMPC_read:
  case OMPC_write:
  case OMPC_capture:
  case OMPC_update:
  case OMPC_seq_cst:
  case OMPC_depend:
  case OMPC_linear:
  case OMPC_aligned:
  case OMPC_safelen:
    break;
  }
}

void CodeGenFunction::EmitAfterInitOMPClause(const OMPClause &C,
    const OMPExecutableDirective &S) {
  switch (C.getClauseKind()) {
  default:
    llvm_unreachable("Unknown clause kind!");
  case OMPC_if:
    EmitAfterInitOMPIfClause(cast<OMPIfClause>(C), S);
    break;
  case OMPC_map:
  case OMPC_reduction:
  case OMPC_nowait:
  case OMPC_ordered:
  case OMPC_untied:
  case OMPC_final:
  case OMPC_mergeable:
  case OMPC_default:
  case OMPC_proc_bind:
  case OMPC_num_threads:
  case OMPC_num_teams:
  case OMPC_thread_limit:
  case OMPC_schedule:
  case OMPC_dist_schedule:
  case OMPC_device:
  case OMPC_copyin:
  case OMPC_shared:
  case OMPC_private:
  case OMPC_firstprivate:
  case OMPC_lastprivate:
  case OMPC_collapse:
  case OMPC_read:
  case OMPC_write:
  case OMPC_capture:
  case OMPC_update:
  case OMPC_seq_cst:
  case OMPC_depend:
  case OMPC_linear:
  case OMPC_aligned:
  case OMPC_safelen:
    break;
  }
}

void CodeGenFunction::EmitPreOMPClause(const OMPClause &C,
    const OMPExecutableDirective &S) {
  switch (C.getClauseKind()) {
  default:
    llvm_unreachable("Unknown clause kind!");
  case OMPC_num_threads:
  case OMPC_num_teams:
  case OMPC_thread_limit:
  case OMPC_device:
  case OMPC_if:
  case OMPC_default:
  case OMPC_proc_bind:
  case OMPC_shared:
  case OMPC_collapse:
  case OMPC_nowait:
  case OMPC_ordered:
  case OMPC_copyprivate:
  case OMPC_untied:
  case OMPC_final:
  case OMPC_mergeable:
  case OMPC_read:
  case OMPC_write:
  case OMPC_capture:
  case OMPC_update:
  case OMPC_seq_cst:
  case OMPC_depend:
  case OMPC_linear:
  case OMPC_aligned:
  case OMPC_safelen:
  case OMPC_map:
    break;
  case OMPC_copyin:
    EmitPreOMPCopyinClause(cast<OMPCopyinClause>(C), S);
    break;
  case OMPC_private:
    EmitPreOMPPrivateClause(cast<OMPPrivateClause>(C), S);
    break;
  case OMPC_firstprivate:
    EmitPreOMPFirstPrivateClause(cast<OMPFirstPrivateClause>(C), S);
    break;
  case OMPC_lastprivate:
    EmitPreOMPLastPrivateClause(cast<OMPLastPrivateClause>(C), S);
    break;
  case OMPC_reduction:
    EmitPreOMPReductionClause(cast<OMPReductionClause>(C), S);
    break;
  case OMPC_schedule:
    EmitPreOMPScheduleClause(cast<OMPScheduleClause>(C), S);
    break;
  case OMPC_dist_schedule:
    EmitPreOMPDistScheduleClause(cast<OMPDistScheduleClause>(C), S);
    break;
  }
}

void CodeGenFunction::EmitPostOMPClause(const OMPClause &C,
    const OMPExecutableDirective &S) {
  switch (C.getClauseKind()) {
  default:
    llvm_unreachable("Unknown clause kind!");
  case OMPC_num_threads:
  case OMPC_num_teams:
  case OMPC_thread_limit:
  case OMPC_device:
  case OMPC_if:
  case OMPC_copyin:
  case OMPC_copyprivate:
  case OMPC_default:
  case OMPC_proc_bind:
  case OMPC_shared:
  case OMPC_collapse:
  case OMPC_nowait:
  case OMPC_ordered:
  case OMPC_schedule:
  case OMPC_dist_schedule:
  case OMPC_untied:
  case OMPC_final:
  case OMPC_mergeable:
  case OMPC_read:
  case OMPC_write:
  case OMPC_capture:
  case OMPC_update:
  case OMPC_seq_cst:
  case OMPC_depend:
  case OMPC_linear:
  case OMPC_aligned:
  case OMPC_safelen:
  case OMPC_private:
  case OMPC_firstprivate:
  case OMPC_map:
    break;
  case OMPC_lastprivate:
    EmitPostOMPLastPrivateClause(cast<OMPLastPrivateClause>(C), S);
    break;
  case OMPC_reduction:
    EmitPostOMPReductionClause(cast<OMPReductionClause>(C), S);
    break;
  }
}

void CodeGenFunction::EmitCloseOMPClause(const OMPClause &C,
    const OMPExecutableDirective &S) {
  switch (C.getClauseKind()) {
  default:
    llvm_unreachable("Unknown clause kind!");
  case OMPC_num_threads:
  case OMPC_num_teams:
  case OMPC_thread_limit:
  case OMPC_device:
  case OMPC_if:
  case OMPC_copyin:
  case OMPC_copyprivate:
  case OMPC_default:
  case OMPC_proc_bind:
  case OMPC_shared:
  case OMPC_private:
  case OMPC_firstprivate:
  case OMPC_collapse:
  case OMPC_nowait:
  case OMPC_ordered:
  case OMPC_schedule:
  case OMPC_dist_schedule:
  case OMPC_untied:
  case OMPC_final:
  case OMPC_mergeable:
  case OMPC_read:
  case OMPC_write:
  case OMPC_capture:
  case OMPC_update:
  case OMPC_seq_cst:
  case OMPC_depend:
  case OMPC_linear:
  case OMPC_aligned:
  case OMPC_safelen:
  case OMPC_map:
    break;
  case OMPC_lastprivate:
    EmitCloseOMPLastPrivateClause(cast<OMPLastPrivateClause>(C), S);
    break;
  case OMPC_reduction:
    EmitCloseOMPReductionClause(cast<OMPReductionClause>(C), S);
    break;
  }
}

void CodeGenFunction::EmitFinalOMPClause(const OMPClause &C,
    const OMPExecutableDirective &S) {
  switch (C.getClauseKind()) {
  default:
    llvm_unreachable("Unknown clause kind!");
  case OMPC_num_threads:
  case OMPC_num_teams:
  case OMPC_thread_limit:
  case OMPC_device:
  case OMPC_copyin:
  case OMPC_copyprivate:
  case OMPC_default:
  case OMPC_proc_bind:
  case OMPC_shared:
  case OMPC_private:
  case OMPC_firstprivate:
  case OMPC_lastprivate:
  case OMPC_map:
  case OMPC_collapse:
  case OMPC_nowait:
  case OMPC_ordered:
  case OMPC_schedule:
  case OMPC_dist_schedule:
  case OMPC_untied:
  case OMPC_final:
  case OMPC_mergeable:
  case OMPC_read:
  case OMPC_write:
  case OMPC_capture:
  case OMPC_update:
  case OMPC_seq_cst:
  case OMPC_depend:
  case OMPC_linear:
  case OMPC_aligned:
  case OMPC_safelen:
    break;
  case OMPC_if:
    EmitFinalOMPIfClause(cast<OMPIfClause>(C), S);
    break;
  case OMPC_reduction:
    EmitFinalOMPReductionClause(cast<OMPReductionClause>(C), S);
    break;
  }
}

void CodeGenFunction::EmitInitOMPNowaitClause(const OMPNowaitClause &,
                                              const OMPExecutableDirective &) {
  CGM.OpenMPSupport.setNoWait(true);
}

void
CodeGenFunction::EmitInitOMPOrderedClause(const OMPOrderedClause &,
                                          const OMPExecutableDirective &) {
  CGM.OpenMPSupport.setOrdered(true);
}

void CodeGenFunction::EmitInitOMPUntiedClause(const OMPUntiedClause &,
                                              const OMPExecutableDirective &) {
  CGM.OpenMPSupport.setUntied(true);
}

void
CodeGenFunction::EmitInitOMPMergeableClause(const OMPMergeableClause &,
                                            const OMPExecutableDirective &) {
  CGM.OpenMPSupport.setMergeable(true);
}

void CodeGenFunction::EmitInitOMPFinalClause(const OMPFinalClause &C,
                                             const OMPExecutableDirective &) {
  llvm::Value *Flags = CGM.OpenMPSupport.getTaskFlags();
  llvm::BasicBlock *ThenBlock = createBasicBlock("task.final.then");
  llvm::BasicBlock *EndBlock = createBasicBlock("task.final.end");
  EmitBranchOnBoolExpr(C.getCondition(), ThenBlock, EndBlock, 0);
  EmitBlock(ThenBlock);
  llvm::Value *Val = Builder.CreateOr(Builder.CreateLoad(Flags, ".flags."),
      OMP_TASK_FINAL);
  Builder.CreateStore(Val, Flags);
  EmitBranch(EndBlock);
  EmitBlock(EndBlock, true);
}

void
CodeGenFunction::EmitInitOMPNumThreadsClause(const OMPNumThreadsClause &C,
                                             const OMPExecutableDirective &) {
  // __kmpc_push_num_threads(&loc, global_tid, num_threads);
  // ident_t loc = {...};
  llvm::Value *Loc = OPENMPRTL_LOC(C.getLocStart(), *this);
  // global_tid = __kmpc_global_thread_num(...);
  llvm::Value *GTid = OPENMPRTL_THREADNUM(C.getLocStart(), *this);
  // num_threads = num_threads...;
  llvm::Value *NumThreads = EmitScalarExpr(C.getNumThreads(), true);
  llvm::Value *RealArgs[] = {Loc, GTid, NumThreads};
  EmitRuntimeCall(OPENMPRTL_FUNC(push_num_threads), RealArgs);
}

void
CodeGenFunction::EmitInitOMPNumTeamsClause(const OMPNumTeamsClause &C,
                                           const OMPExecutableDirective &) {
  // num_teams = num_teams...;
  llvm::Value *NumTeams = EmitScalarExpr(C.getNumTeams(), true);
  CGM.OpenMPSupport.setNumTeams(NumTeams);
}

void
CodeGenFunction::EmitInitOMPThreadLimitClause(const OMPThreadLimitClause &C,
                                              const OMPExecutableDirective &) {
  // thread_limit = thread_limit...;
  llvm::Value *ThreadLimit = EmitScalarExpr(C.getThreadLimit(), true);
  CGM.OpenMPSupport.setThreadLimit(ThreadLimit);
}

void
CodeGenFunction::EmitInitOMPProcBindClause(const OMPProcBindClause &C,
                                           const OMPExecutableDirective &) {
  // __kmpc_push_proc_bind(&loc, global_tid, proc_bind);
  // ident_t loc = {...};
  llvm::Value *Loc = OPENMPRTL_LOC(C.getLocStart(), *this);
  // global_tid = __kmpc_global_thread_num(...);
  llvm::Value *GTid = OPENMPRTL_THREADNUM(C.getLocStart(), *this);
  // proc_bind = proc_bind...;
  llvm::Value *ProcBind = 0;
  switch (C.getThreadAffinity()) {
  case OMPC_PROC_BIND_master:
    ProcBind = llvm::ConstantInt::get(
        llvm::ProcBindTBuilder::get(CGM.getLLVMContext()),
        KMP_PROC_BIND_MASTER);
    break;
  case OMPC_PROC_BIND_close:
    ProcBind = llvm::ConstantInt::get(
        llvm::ProcBindTBuilder::get(CGM.getLLVMContext()), KMP_PROC_BIND_CLOSE);
    break;
  case OMPC_PROC_BIND_spread:
    ProcBind = llvm::ConstantInt::get(
        llvm::ProcBindTBuilder::get(CGM.getLLVMContext()),
        KMP_PROC_BIND_SPREAD);
    break;
  case OMPC_PROC_BIND_unknown:
  case NUM_OPENMP_PROC_BIND_KINDS:
    llvm_unreachable("Unknown thread affinity");
  }
  llvm::Value *RealArgs[] = {Loc, GTid, ProcBind};
  EmitRuntimeCall(OPENMPRTL_FUNC(push_proc_bind), RealArgs);
}

void
CodeGenFunction::EmitInitOMPDeviceClause(const OMPDeviceClause &C,
                                           const OMPExecutableDirective &) {

  RValue Tmp = EmitAnyExprToTemp(C.getDevice());
  llvm::Value *DeviceID =
      Builder.CreateIntCast(Tmp.getScalarVal(),CGM.Int32Ty,false);

	llvm::errs() << "SET OFFLOADING DEVICE!\n";
  CGM.OpenMPSupport.setOffloadingDevice(DeviceID);
	llvm::errs() << "DEVICE SET!\n";
}

void
CodeGenFunction::EmitInitOMPMapClause(const OMPMapClause &C,
                                           const OMPExecutableDirective &) {

  ArrayRef<const Expr*> RangeBegin = C.getCopyingStartAddresses();
  ArrayRef<const Expr*> RangeEnd = C.getCopyingSizesEndAddresses();


  assert( RangeBegin.size() == RangeEnd.size()
      && "Vars addresses mismatch!");

  for (unsigned i=0; i<RangeBegin.size(); ++i){
    llvm::Value * RB = EmitAnyExprToTemp(RangeBegin[i]).getScalarVal();
    llvm::Value * RE = EmitAnyExprToTemp(RangeEnd[i]).getScalarVal();

    // Subtract the two pointers to obtain the size or
    // use the value directly if it is a constant
    llvm::Value *Size = RE;

    if (!isa<llvm::ConstantInt>(RE)){
      llvm::Type *LongTy = ConvertType(CGM.getContext().LongTy);
      llvm::Value *RBI = Builder.CreatePtrToInt(RB, LongTy);
      llvm::Value *REI = Builder.CreatePtrToInt(RE, LongTy);
      Size = Builder.CreateSub(REI,RBI);
    }

    llvm::Value *VP = Builder.CreateBitCast(RB,CGM.VoidPtrTy);
    llvm::Value *VS =
        Builder.CreateIntCast(Size,CGM.Int32Ty, false);

    //Obtain the map clause type
    int VT;

    switch(C.getKind()){
    default:
      llvm_unreachable("Unknown map clause type!");
      break;
    case OMPC_MAP_unknown:
    case OMPC_MAP_tofrom:
      VT = OMP_TGT_MAPTYPE_TOFROM;
      break;
    case OMPC_MAP_to:
      VT = OMP_TGT_MAPTYPE_TO;
      break;
    case OMPC_MAP_from:
      VT = OMP_TGT_MAPTYPE_FROM;
      break;
    case OMPC_MAP_alloc:
      VT = OMP_TGT_MAPTYPE_ALLOC;
      break;
    }

    // Store the map data into the stack. After all map clauses are codegen,
    // the afterinit emission is going to allocate the arrays in the program
    // stack
    CGM.OpenMPSupport.addMapData(VP,VS,VT);
  }
}

void CodeGenFunction::EmitAfterInitOMPIfClause(const OMPIfClause &C,
    const OMPExecutableDirective &S) {
  if (isa<OMPTaskDirective>(&S)) {
    llvm::BasicBlock *ThenBlock = createBasicBlock("omp.if.then");
    llvm::BasicBlock *ElseBlock = createBasicBlock("omp.if.else");
    EmitBranchOnBoolExpr(C.getCondition(), ThenBlock, ElseBlock, 0);
    EmitBlock(ThenBlock);
    CGM.OpenMPSupport.setIfDest(ElseBlock);
  } else {
    // if (Cond) {
    llvm::BasicBlock *ThenBlock = createBasicBlock("omp.if.then");
    llvm::BasicBlock *ElseBlock = createBasicBlock("omp.if.else");
    llvm::BasicBlock *ContBlock = createBasicBlock("omp.if.end");
    EmitBranchOnBoolExpr(C.getCondition(), ThenBlock, ElseBlock, 0);
    EmitBlock(ElseBlock);
    {
      RunCleanupsScope ElseScope(*this);
      EmitStmt(cast<CapturedStmt>(S.getAssociatedStmt())->getCapturedStmt());
      EnsureInsertPoint();
    }
    EmitBranch(ContBlock);
    EmitBlock(ThenBlock);
    CGM.OpenMPSupport.setIfDest(ContBlock);
  }
}

void CodeGenFunction::EmitFinalOMPIfClause(const OMPIfClause &,
                                           const OMPExecutableDirective &S) {
  if (isa<OMPTaskDirective>(&S)) {
    llvm::BasicBlock *ContBlock = createBasicBlock("omp.if.end");
    EmitBranch(ContBlock);
    EmitBlock(CGM.OpenMPSupport.takeIfDest());
    {
      if (CGM.OpenMPSupport.getWaitDepsArgs()) {
        EmitRuntimeCall(OPENMPRTL_FUNC(omp_wait_deps),
                        makeArrayRef(CGM.OpenMPSupport.getWaitDepsArgs(), 6));
      }
      llvm::Value *PTask;
      llvm::Value *TaskTVal;
      llvm::Type *PrivateTy;
      QualType PrivateQTy;
      llvm::Value *Base;
      CGM.OpenMPSupport.getPTask(PTask, TaskTVal, PrivateTy, PrivateQTy, Base);
      llvm::Value *Loc = OPENMPRTL_LOC(S.getLocStart(), *this);
      llvm::Value *GTid =
          OPENMPRTL_THREADNUM(S.getLocStart(), *this);
      llvm::Value *RealArgs[] = {Loc, GTid, TaskTVal};
      EmitRuntimeCall(OPENMPRTL_FUNC(omp_task_begin_if0),
                      makeArrayRef(RealArgs));
      llvm::Value *RealArgs1[] = {
          GTid, Builder.CreatePointerCast(TaskTVal, VoidPtrTy)};
      EmitCallOrInvoke(PTask, makeArrayRef(RealArgs1));
      EmitRuntimeCall(OPENMPRTL_FUNC(omp_task_complete_if0),
          makeArrayRef(RealArgs));
    }
    EmitBranch(ContBlock);
    EmitBlock(ContBlock, true);
  } else {
    llvm::BasicBlock *ContBlock = CGM.OpenMPSupport.takeIfDest();
    EmitBranch(ContBlock);
    EmitBlock(ContBlock, true);
  }
}

void
CodeGenFunction::EmitPreOMPScheduleClause(const OMPScheduleClause &C,
                                          const OMPExecutableDirective &) {
  int Schedule = KMP_SCH_DEFAULT;
  bool Ordered = CGM.OpenMPSupport.getOrdered();
  bool Merge = CGM.OpenMPSupport.getMergeable();
  int Offset = 0;
  if (Ordered && Merge)
    Offset = SCH_ORD;
  else if (!Ordered && !Merge)
    Offset = SCH_NM;
  else if (Ordered && !Merge)
    Offset = SCH_NM_ORD;
  const Expr *ChunkSize = C.getChunkSize();

  switch (C.getScheduleKind()) {
  case OMPC_SCHEDULE_static:
    Schedule = ChunkSize ? KMP_SCH_STATIC_CHUNKED : KMP_SCH_STATIC;
    break;
  case OMPC_SCHEDULE_dynamic:
    Schedule = KMP_SCH_DYNAMIC_CHUNKED;
    break;
  case OMPC_SCHEDULE_guided:
    Schedule = KMP_SCH_GUIDED_CHUNKED;
    break;
  case OMPC_SCHEDULE_auto:
    Schedule = KMP_SCH_AUTO;
    break;
  case OMPC_SCHEDULE_runtime:
    Schedule = KMP_SCH_RUNTIME;
    break;
  case OMPC_SCHEDULE_unknown:
  case NUM_OPENMP_SCHEDULE_KINDS:
    llvm_unreachable("Unknown schedule kind.");
  }
  Schedule += Offset;
  CGM.OpenMPSupport.setScheduleChunkSize(Schedule, ChunkSize);
}

void
CodeGenFunction::EmitPreOMPDistScheduleClause(const OMPDistScheduleClause &C,
                                              const OMPExecutableDirective &) {
  int Schedule = KMP_SCH_DEFAULT;
  const Expr *ChunkSize = C.getDistChunkSize();

  switch (C.getDistScheduleKind()) {
  case OMPC_DIST_SCHEDULE_static:
    Schedule =
        ChunkSize ?
            KMP_SCH_DISTRIBUTE_STATIC_CHUNKED : KMP_SCH_DISTRIBUTE_STATIC;
    break;
  case OMPC_DIST_SCHEDULE_unknown:
  case NUM_OPENMP_DIST_SCHEDULE_KINDS:
    llvm_unreachable("Unknown dist_schedule kind.");
  }
  CGM.OpenMPSupport.setScheduleChunkSize(Schedule, ChunkSize);
}

void CodeGenFunction::EmitUniversalStore(LValue Dst, llvm::Value *Src,
    QualType ExprTy) {
  switch (getEvaluationKind(ExprTy)) {
  case TEK_Complex: {
    RValue Val = convertTempToRValue(Src, ExprTy, SourceLocation());
    EmitStoreOfComplex(Val.getComplexVal(), Dst, false);
    break;
  }
  case TEK_Aggregate:
    EmitAggregateAssign(Dst.getAddress(), Src, ExprTy);
    break;
  case TEK_Scalar:
    RValue Val = convertTempToRValue(Src, ExprTy, SourceLocation());
    EmitStoreThroughLValue(Val, Dst, false);
    break;
  }
}

void CodeGenFunction::EmitUniversalStore(llvm::Value *Dst, llvm::Value *Src,
    QualType ExprTy) {
  EmitUniversalStore(MakeNaturalAlignAddrLValue(Dst, ExprTy), Src, ExprTy);
}

// This helper is used for emitting copy-assignments for copyin clause and
// for copy_function generated for copyprivate clause.
void CodeGenFunction::EmitCopyAssignment(ArrayRef<const Expr *>::iterator I,
    ArrayRef<const Expr *>::iterator AssignIter,
    ArrayRef<const Expr *>::iterator VarIter1,
    ArrayRef<const Expr *>::iterator VarIter2, llvm::Value *Dst,
    llvm::Value *Src) {
  // This is called at each iteration of the loop through the clauses.
  {
    // Get element type.
    QualType QTy = (*I)->getType();
    const Type *MainTy = QTy.getTypePtr();
    // const Type *Ty = MainTy->getArrayElementTypeNoTypeQual();
    // const Type *PrevTy = MainTy;
    // while (Ty != 0) {
    //  PrevTy = Ty;
    //  Ty = Ty->getArrayElementTypeNoTypeQual();
    //}
    // Ty = PrevTy;

    if (!*AssignIter) {
      // For trivial assignment operator copy by memcpy.
      llvm::Value *VDAddr = Src;
      EmitUniversalStore(Builder.CreatePointerCast(Dst, VDAddr->getType()),
          VDAddr, QTy);
    } else {
      RunCleanupsScope InitBlock(*this);
      // Copy elements one by one.
      if (const ArrayType *ArrayTy = MainTy->getAsArrayTypeUnsafe()) {
        // Copy array.
        QualType ElementTy;
        llvm::Value *SharedVar = Dst;
        llvm::Value *NumElements = emitArrayLength(ArrayTy, ElementTy,
            SharedVar);
        llvm::Value *ArrayEnd = Builder.CreateGEP(SharedVar, NumElements);
        llvm::Value *MasterArray = Src;
        unsigned AddrSpace = MasterArray->getType()->getPointerAddressSpace();
        llvm::Type *BaseType = ConvertType(ElementTy)->getPointerTo(AddrSpace);
        llvm::Value *MasterArrayBegin = Builder.CreatePointerCast(MasterArray,
            BaseType, "master.array.begin");
        llvm::Value *MasterArrayEnd = Builder.CreateGEP(MasterArrayBegin,
            NumElements);
        // The basic structure here is a do-while loop, because we don't
        // need to check for the zero-element case.
        llvm::BasicBlock *BodyBB = createBasicBlock("omp.arraycpy.body");
        llvm::BasicBlock *DoneBB = createBasicBlock("omp.arraycpy.done");
        llvm::Value *IsEmpty = Builder.CreateICmpEQ(SharedVar, ArrayEnd,
            "omp.arraycpy.isempty");
        Builder.CreateCondBr(IsEmpty, DoneBB, BodyBB);

        // Enter the loop body, making that address the current address.
        llvm::BasicBlock *EntryBB = Builder.GetInsertBlock();
        EmitBlock(BodyBB);
        llvm::PHINode *ElementPast = Builder.CreatePHI(SharedVar->getType(), 2,
            "omp.arraycpy.elementPast");
        ElementPast->addIncoming(ArrayEnd, EntryBB);
        llvm::PHINode *MasterElementPast = Builder.CreatePHI(
            MasterArrayBegin->getType(), 2, "omp.arraycpy.masterElementPast");
        MasterElementPast->addIncoming(MasterArrayEnd, EntryBB);

        // Shift the address back by one element.
        llvm::Value *NegativeOne = llvm::ConstantInt::get(SizeTy, -1, true);
        llvm::Value *Element = Builder.CreateGEP(ElementPast, NegativeOne,
            "omp.arraycpy.element");
        llvm::Value *MasterElement = Builder.CreateGEP(MasterElementPast,
            NegativeOne, "omp.arraycpy.master.element");

        const VarDecl *PseudoVar1 = cast<VarDecl>(
            cast<DeclRefExpr>(*VarIter1)->getDecl());
        const VarDecl *PseudoVar2 = cast<VarDecl>(
            cast<DeclRefExpr>(*VarIter2)->getDecl());
        CGM.OpenMPSupport.addOpenMPPrivateVar(PseudoVar1, Element);
        CGM.OpenMPSupport.addOpenMPPrivateVar(PseudoVar2, MasterElement);
        EmitIgnoredExpr(*AssignIter);
        CGM.OpenMPSupport.delOpenMPPrivateVar(PseudoVar1);
        CGM.OpenMPSupport.delOpenMPPrivateVar(PseudoVar2);

        // Check whether we've reached the end.
        llvm::Value *Done = Builder.CreateICmpEQ(Element, SharedVar,
            "omp.arraycpy.done");
        Builder.CreateCondBr(Done, DoneBB, BodyBB);
        ElementPast->addIncoming(Element, Builder.GetInsertBlock());
        MasterElementPast->addIncoming(MasterElement, Builder.GetInsertBlock());

        // Done.
        EmitBlock(DoneBB, true);
      } else {
        // Copy single object.
        const VarDecl *PseudoVar1 = cast<VarDecl>(
            cast<DeclRefExpr>(*VarIter1)->getDecl());
        const VarDecl *PseudoVar2 = cast<VarDecl>(
            cast<DeclRefExpr>(*VarIter2)->getDecl());
        CGM.OpenMPSupport.addOpenMPPrivateVar(PseudoVar1, Dst);
        CGM.OpenMPSupport.addOpenMPPrivateVar(PseudoVar2, Src);
        EmitIgnoredExpr(*AssignIter);
        CGM.OpenMPSupport.delOpenMPPrivateVar(PseudoVar1);
        CGM.OpenMPSupport.delOpenMPPrivateVar(PseudoVar2);
      }
    }
  }
}

void CodeGenFunction::EmitPreOMPCopyinClause(const OMPCopyinClause &C,
                                             const OMPExecutableDirective &) {
  // copy_data(var1);
  // copy_data(var2);
  // ...
  // __kmpc_barrier(&loc, global_tid);
  ArrayRef<const Expr *>::iterator AssignIter = C.getAssignments().begin();
  ArrayRef<const Expr *>::iterator VarIter1 = C.getPseudoVars1().begin();
  ArrayRef<const Expr *>::iterator VarIter2 = C.getPseudoVars2().begin();

  for (OMPCopyinClause::varlist_const_iterator I = C.varlist_begin(), E =
      C.varlist_end(); I != E; ++I, ++AssignIter, ++VarIter1, ++VarIter2) {
    const VarDecl *VD = cast<VarDecl>(cast<DeclRefExpr>(*I)->getDecl());
    EmitCopyAssignment(I, AssignIter, VarIter1, VarIter2,
        OPENMPRTL_THREADPVTCACHED(VD, (*I)->getExprLoc(), *this, true),
        VD->isStaticLocal() ?
            CGM.getStaticLocalDeclAddress(VD) : CGM.GetAddrOfGlobal(VD));
  }
  SetFirstprivateInsertPt(*this);
}

/// \brief Determine whether the given initializer is trivial in the sense
/// that it requires no code to be generated.
static bool isTrivialInitializer(const Expr *Init) {
  if (!Init)
    return true;

  if (const CXXConstructExpr *Construct = dyn_cast<CXXConstructExpr>(Init))
    if (CXXConstructorDecl *Constructor = Construct->getConstructor())
      if (Constructor->isTrivial() && Constructor->isDefaultConstructor()
          && !Construct->requiresZeroInitialization())
        return true;

  return false;
}

void CodeGenFunction::EmitPreOMPPrivateClause(const OMPPrivateClause &C,
                                              const OMPExecutableDirective &) {
  // Type1 tmp1;
  // anon.field1 = &tmp1;
  // Type2 tmp2;
  // anon.field2 = &tmp2;
  // ...
  //
  ArrayRef<const Expr *>::iterator InitIter = C.getDefaultInits().begin();
  for (OMPPrivateClause::varlist_const_iterator I = C.varlist_begin(), E =
      C.varlist_end(); I != E; ++I, ++InitIter) {
    // Get element type.
    const VarDecl *VD = cast<VarDecl>(cast<DeclRefExpr>(*I)->getDecl());
    if (CGM.OpenMPSupport.getTopOpenMPPrivateVar(VD))
      continue;
    // if (VD->hasLocalStorage() &&
    //    (!CapturedStmtInfo ||
    //     !CapturedStmtInfo->lookup(VD))) {
    //  LocalDeclMap[VD] = CreateMemTemp(VD->getType(), CGM.getMangledName(VD));
    //}
    QualType QTy = (*I)->getType();
    const Type *MainTy = QTy.getTypePtr();
    // const Type *Ty = MainTy->getArrayElementTypeNoTypeQual();
    // const Type *PrevTy = MainTy;
    // while (Ty != 0) {
    //  PrevTy = Ty;
    //  Ty = Ty->getArrayElementTypeNoTypeQual();
    //}
    // Ty = PrevTy;
    llvm::Value *Private;
    llvm::Value *PTask;
    llvm::Value *TaskTVal;
    llvm::Type *PrivateTy;
    QualType PrivateQTy;
    llvm::Value *Base;
    CGM.OpenMPSupport.getPTask(PTask, TaskTVal, PrivateTy, PrivateQTy, Base);
    if (PTask) {
      Base = Builder.CreatePointerCast(Base, PrivateTy->getPointerTo());
      Private = EmitLValueForField(MakeNaturalAlignAddrLValue(Base, PrivateQTy),
          CGM.OpenMPSupport.getTaskFields()[VD]).getAddress();
    } else {
      LocalVarsDeclGuard Grd(*this, true);
      AutoVarEmission Emission = EmitAutoVarAlloca(*VD);
      Private = Emission.getAllocatedAddress();
      EmitAutoVarCleanups(Emission);
    }
    // CodeGen for classes with the default constructor.
    if (((!PTask || CurFn != PTask) && !isTrivialInitializer(*InitIter))
        || (MainTy->isVariablyModifiedType() && !MainTy->isPointerType())) {
      RunCleanupsScope InitBlock(*this);
      if (const ArrayType *ArrayTy = MainTy->getAsArrayTypeUnsafe()) {
        // Create array.
        QualType ElementTy;
        llvm::Value *ArrayBeg = Private;
        llvm::Value *NumElements = emitArrayLength(ArrayTy, ElementTy,
            ArrayBeg);
        llvm::Value *ArrayEnd = Builder.CreateGEP(ArrayBeg, NumElements,
            "omp.arrayctor.end");
        // The basic structure here is a do-while loop, because we don't
        // need to check for the zero-element case.
        llvm::BasicBlock *BodyBB = createBasicBlock("omp.arrayctor.body");
        llvm::BasicBlock *DoneBB = createBasicBlock("omp.arrayctor.done");
        llvm::Value *IsEmpty = Builder.CreateICmpEQ(ArrayBeg, ArrayEnd,
            "omp.arrayctor.isempty");
        Builder.CreateCondBr(IsEmpty, DoneBB, BodyBB);

        // Enter the loop body, making that address the current address.
        llvm::BasicBlock *EntryBB = Builder.GetInsertBlock();
        EmitBlock(BodyBB);
        llvm::PHINode *ElementPast = Builder.CreatePHI(ArrayBeg->getType(), 2,
            "omp.arrayctor.elementPast");
        ElementPast->addIncoming(ArrayEnd, EntryBB);

        // Shift the address back by one element.
        llvm::Value *NegativeOne = llvm::ConstantInt::get(SizeTy, -1, true);
        llvm::Value *Element = Builder.CreateGEP(ElementPast, NegativeOne,
            "omp.arrayctor.element");
        EmitAnyExprToMem(*InitIter, Element,
            (*InitIter)->getType().getQualifiers(), false);
        //// Check whether we've reached the end.
        llvm::Value *Done = Builder.CreateICmpEQ(Element, ArrayBeg,
            "omp.arrayctor.done");
        Builder.CreateCondBr(Done, DoneBB, BodyBB);
        ElementPast->addIncoming(Element, Builder.GetInsertBlock());

        // Done.
        EmitBlock(DoneBB, true);
      } else {
        EmitAnyExprToMem(*InitIter, Private,
            (*InitIter)->getType().getQualifiers(), false);
      }
    }
    CGM.OpenMPSupport.addOpenMPPrivateVar(VD, Private);
  }
}

void
CodeGenFunction::EmitPreOMPFirstPrivateClause(const OMPFirstPrivateClause &C,
                                              const OMPExecutableDirective &) {
  // Type1 tmp1(var1);
  // anon.field1 = &tmp1;
  // Type2 tmp2(var2);
  // anon.field2 = &tmp2;
  // ...
  //
  llvm::Value *PTask;
  llvm::Value *TaskTVal;
  llvm::Type *PrivateTy;
  QualType PrivateQTy;
  llvm::Value *Base;
  CGM.OpenMPSupport.getPTask(PTask, TaskTVal, PrivateTy, PrivateQTy, Base);

  ArrayRef<const Expr *>::iterator InitIter = C.getInits().begin();
  ArrayRef<const Expr *>::iterator VarIter = C.getPseudoVars().begin();
  for (OMPFirstPrivateClause::varlist_const_iterator I = C.varlist_begin(), E =
      C.varlist_end(); I != E; ++I, ++InitIter, ++VarIter) {
    // Get element type.
    const VarDecl *VD = cast<VarDecl>(cast<DeclRefExpr>(*I)->getDecl());
    if (CGM.OpenMPSupport.getTopOpenMPPrivateVar(VD))
      continue;
    // if (VD->hasLocalStorage() &&
    //    (!CapturedStmtInfo ||
    //     !CapturedStmtInfo->lookup(VD))) {
    //  LocalDeclMap[VD] = CreateMemTemp(VD->getType(), CGM.getMangledName(VD));
    //}
    QualType QTy = (*I)->getType();
    const Type *MainTy = QTy.getTypePtr();
    // const Type *Ty = MainTy->getArrayElementTypeNoTypeQual();
    // const Type *PrevTy = MainTy;
    // while (Ty != 0) {
    //  PrevTy = Ty;
    //  Ty = Ty->getArrayElementTypeNoTypeQual();
    //}
    llvm::Value *Private = 0;
    if (!CGM.OpenMPSupport.isNewTask() && !PTask) {
      if (llvm::AllocaInst *Val = dyn_cast_or_null<llvm::AllocaInst>(
          CGM.OpenMPSupport.getPrevOpenMPPrivateVar(VD))) {
        Private = Val;
        CGM.OpenMPSupport.delPrevOpenMPPrivateVar(VD);
        CGM.OpenMPSupport.addOpenMPPrivateVar(VD, Private);
        continue;
      }
    }
    if (PTask) {
      Base = Builder.CreatePointerCast(Base, PrivateTy->getPointerTo());
      Private = EmitLValueForField(MakeNaturalAlignAddrLValue(Base, PrivateQTy),
          CGM.OpenMPSupport.getTaskFields()[VD]).getAddress();
    } else {
      LocalVarsDeclGuard Grd(*this, true);
      AutoVarEmission Emission = EmitAutoVarAlloca(*VD);
      Private = Emission.getAllocatedAddress();
      EmitAutoVarCleanups(Emission);
    }
    // CodeGen for classes with the copy constructor.
    RunCleanupsScope InitBlock(*this);
    if (((!PTask || CurFn != PTask) && !isTrivialInitializer(*InitIter))
        || (MainTy->isVariablyModifiedType() && !MainTy->isPointerType())) {
      if (const ArrayType *ArrayTy = MainTy->getAsArrayTypeUnsafe()) {
        // Create array.
        QualType ElementTy;
        llvm::Value *ArrayBeg = Private;
        llvm::Value *NumElements = emitArrayLength(ArrayTy, ElementTy,
            ArrayBeg);
        llvm::Value *ArrayEnd = Builder.CreateGEP(ArrayBeg, NumElements);
        llvm::Value *MasterArray = EmitLValue(*I).getAddress();
        unsigned AddrSpace = MasterArray->getType()->getPointerAddressSpace();
        llvm::Type *BaseType = ConvertType(ElementTy)->getPointerTo(AddrSpace);
        llvm::Value *MasterArrayBegin = Builder.CreatePointerCast(MasterArray,
            BaseType, "master.array.begin");
        llvm::Value *MasterArrayEnd = Builder.CreateGEP(MasterArrayBegin,
            NumElements);
        // The basic structure here is a do-while loop, because we don't
        // need to check for the zero-element case.
        llvm::BasicBlock *BodyBB = createBasicBlock("omp.arraycpy.body");
        llvm::BasicBlock *DoneBB = createBasicBlock("omp.arraycpy.done");
        llvm::Value *IsEmpty = Builder.CreateICmpEQ(ArrayBeg, ArrayEnd,
            "omp.arraycpy.isempty");
        Builder.CreateCondBr(IsEmpty, DoneBB, BodyBB);

        // Enter the loop body, making that address the current address.
        llvm::BasicBlock *EntryBB = Builder.GetInsertBlock();
        EmitBlock(BodyBB);
        llvm::PHINode *MasterElementPast = Builder.CreatePHI(
            MasterArrayBegin->getType(), 2, "omp.arraycpy.masterElementPast");
        MasterElementPast->addIncoming(MasterArrayEnd, EntryBB);
        llvm::PHINode *ElementPast = Builder.CreatePHI(ArrayBeg->getType(), 2,
            "omp.arraycpy.elementPast");
        ElementPast->addIncoming(ArrayEnd, EntryBB);

        // Shift the address back by one element.
        llvm::Value *NegativeOne = llvm::ConstantInt::get(SizeTy, -1, true);
        llvm::Value *Element = Builder.CreateGEP(ElementPast, NegativeOne,
            "omp.arraycpy.element");
        llvm::Value *MasterElement = Builder.CreateGEP(MasterElementPast,
            NegativeOne, "omp.arraycpy.master.element");

        const VarDecl *PseudoVar = cast<VarDecl>(
            cast<DeclRefExpr>(*VarIter)->getDecl());
        CGM.OpenMPSupport.addOpenMPPrivateVar(PseudoVar, MasterElement);
        EmitAnyExprToMem(*InitIter, Element,
            (*InitIter)->getType().getQualifiers(), false);
        CGM.OpenMPSupport.delOpenMPPrivateVar(PseudoVar);

        // Check whether we've reached the end.
        llvm::Value *Done = Builder.CreateICmpEQ(Element, ArrayBeg,
            "omp.arraycpy.done");
        Builder.CreateCondBr(Done, DoneBB, BodyBB);
        ElementPast->addIncoming(Element, Builder.GetInsertBlock());
        MasterElementPast->addIncoming(MasterElement, Builder.GetInsertBlock());

        // Done.
        EmitBlock(DoneBB, true);
      } else {
        // Create single object.
        llvm::Value *RealAddr = EmitLValue(*I).getAddress();
        const VarDecl *PseudoVar = cast<VarDecl>(
            cast<DeclRefExpr>(*VarIter)->getDecl());
        CGM.OpenMPSupport.addOpenMPPrivateVar(PseudoVar, RealAddr);
        EmitAnyExprToMem(*InitIter, Private,
            (*InitIter)->getType().getQualifiers(), false);
        CGM.OpenMPSupport.delOpenMPPrivateVar(PseudoVar);
      }
    } else if (!PTask || CurFn != PTask) {
      EmitAnyExprToMem(*I, Private, QTy.getQualifiers(), false);
    }
    CGM.OpenMPSupport.addOpenMPPrivateVar(VD, Private);
  }
  // Disable marking for tasks.
  if (!PTask || PTask == CurFn)
    SetFirstprivateInsertPt(*this);
}

void CodeGenFunction::EmitPreOMPLastPrivateClause(const OMPLastPrivateClause &C,
    const OMPExecutableDirective &S) {
  // Type1 tmp1;
  // Type2 tmp2;
  // ...
  //
  CGM.OpenMPSupport.setHasLastPrivate(true);
  ArrayRef<const Expr *>::iterator InitIter = C.getDefaultInits().begin();
  for (OMPLastPrivateClause::varlist_const_iterator I = C.varlist_begin(), E =
      C.varlist_end(); I != E; ++I, ++InitIter) {
    // Get element type.
    const VarDecl *VD = cast<VarDecl>(cast<DeclRefExpr>(*I)->getDecl());
    bool FirstPrivateFound = false;
    for (ArrayRef<OMPClause *>::iterator FI = S.clauses().begin(), FE =
        S.clauses().end(); FI != FE; ++FI) {
      if (const OMPFirstPrivateClause *FC = dyn_cast<OMPFirstPrivateClause>(
          *FI)) {
        for (OMPFirstPrivateClause::varlist_const_iterator VI =
            FC->varlist_begin(), VE = FC->varlist_end(); VI != VE; ++VI) {
          if (VD == cast<DeclRefExpr>(*VI)->getDecl()) {
            FirstPrivateFound = true;
            break;
          }
        }
      }
      if (FirstPrivateFound)
        break;
    }
    // Lastprivate init is processed by firstprivate clause.
    if (FirstPrivateFound || CGM.OpenMPSupport.getTopOpenMPPrivateVar(VD))
      continue;
    // if (VD->hasLocalStorage() &&
    //    (!CapturedStmtInfo ||
    //     !CapturedStmtInfo->lookup(VD))) {
    //  LocalDeclMap[VD] = CreateMemTemp(VD->getType(), CGM.getMangledName(VD));
    //}
    QualType QTy = (*I)->getType();
    const Type *MainTy = QTy.getTypePtr();
    // const Type *Ty = MainTy->getArrayElementTypeNoTypeQual();
    // const Type *PrevTy = MainTy;
    // while (Ty != 0) {
    //  PrevTy = Ty;
    //  Ty = Ty->getArrayElementTypeNoTypeQual();
    //}
    // Ty = PrevTy;
    llvm::Value *Private = 0;
    {
      LocalVarsDeclGuard Grd(*this, true);
      AutoVarEmission Emission = EmitAutoVarAlloca(*VD);
      Private = Emission.getAllocatedAddress();
      EmitAutoVarCleanups(Emission);
    }
    // CodeGen for classes with the default constructor.
    if (!isTrivialInitializer(*InitIter)
        || (MainTy->isVariablyModifiedType() && !MainTy->isPointerType())) {
      RunCleanupsScope InitBlock(*this);
      if (const ArrayType *ArrayTy = MainTy->getAsArrayTypeUnsafe()) {
        // Create array.
        QualType ElementTy;
        llvm::Value *ArrayBeg = Private;
        llvm::Value *NumElements = emitArrayLength(ArrayTy, ElementTy,
            ArrayBeg);
        llvm::Value *ArrayEnd = Builder.CreateGEP(ArrayBeg, NumElements,
            "omp.arrayctor.end");
        // The basic structure here is a do-while loop, because we don't
        // need to check for the zero-element case.
        llvm::BasicBlock *BodyBB = createBasicBlock("omp.arrayctor.body");
        llvm::BasicBlock *DoneBB = createBasicBlock("omp.arrayctor.done");
        llvm::Value *IsEmpty = Builder.CreateICmpEQ(ArrayBeg, ArrayEnd,
            "omp.arrayctor.isempty");
        Builder.CreateCondBr(IsEmpty, DoneBB, BodyBB);

        // Enter the loop body, making that address the current address.
        llvm::BasicBlock *EntryBB = Builder.GetInsertBlock();
        EmitBlock(BodyBB);
        llvm::PHINode *ElementPast = Builder.CreatePHI(ArrayBeg->getType(), 2,
            "omp.arrayctor.elementPast");
        ElementPast->addIncoming(ArrayEnd, EntryBB);

        // Shift the address back by one element.
        llvm::Value *NegativeOne = llvm::ConstantInt::get(SizeTy, -1, true);
        llvm::Value *Element = Builder.CreateGEP(ElementPast, NegativeOne,
            "omp.arrayctor.element");
        EmitAnyExprToMem(*InitIter, Element,
            (*InitIter)->getType().getQualifiers(), false);
        //// Check whether we've reached the end.
        llvm::Value *Done = Builder.CreateICmpEQ(Element, ArrayBeg,
            "omp.arrayctor.done");
        Builder.CreateCondBr(Done, DoneBB, BodyBB);
        ElementPast->addIncoming(Element, Builder.GetInsertBlock());

        // Done.
        EmitBlock(DoneBB, true);
      } else {
        EmitAnyExprToMem(*InitIter, Private,
            (*InitIter)->getType().getQualifiers(), false);
      }
    }
    CGM.OpenMPSupport.addOpenMPPrivateVar(VD, Private);
  }
}

void CodeGenFunction::EmitPostOMPLastPrivateClause(
    const OMPLastPrivateClause &C, const OMPExecutableDirective &S) {
  // ~Type1(tmp1);
  // ~Type2(tmp2);
  // ...
  //

  llvm::BasicBlock *LPBB, *LPEndBB;
  llvm::Instruction *LPIP;
  CGM.OpenMPSupport.getLastprivateIP(LPBB, LPIP, LPEndBB);
  if (!LPBB && !LPIP && !LPEndBB) {
    LPBB = createBasicBlock("omp.if.liter.start", CurFn);
    LPEndBB = createBasicBlock("omp.if.liter.end", CurFn);
    llvm::Value *LiterVal = Builder.CreateLoad(
        CGM.OpenMPSupport.getLastIterVar(), "liter");
    Builder.CreateCondBr(Builder.CreateIsNull(LiterVal), LPEndBB, LPBB);
    LPIP = LPBB->end();
    if (isLoopDirective(&S)) {
      Builder.SetInsertPoint(LPBB);
      EmitStmt(getFinalFromLoopDirective(&S));
      EnsureInsertPoint();
      LPBB = Builder.GetInsertBlock();
      LPIP = Builder.GetInsertPoint();
    }
    Builder.SetInsertPoint(LPEndBB);
    if (!CGM.OpenMPSupport.getNoWait())
      EmitOMPCancelBarrier(S.getLocEnd(), KMP_IDENT_BARRIER_IMPL);
  }
  ArrayRef<const Expr *>::iterator AssignIter = C.getAssignments().begin();
  ArrayRef<const Expr *>::iterator VarIter1 = C.getPseudoVars1().begin();
  ArrayRef<const Expr *>::iterator VarIter2 = C.getPseudoVars2().begin();
  for (OMPLastPrivateClause::varlist_const_iterator I = C.varlist_begin(), E =
      C.varlist_end(); I != E; ++I, ++AssignIter, ++VarIter1, ++VarIter2) {
    // Get element type.
    const VarDecl *VD = cast<VarDecl>(cast<DeclRefExpr>(*I)->getDecl());
    llvm::Value *Private = CGM.OpenMPSupport.getTopOpenMPPrivateVar(VD);
    if (!Private)
      continue;
    QualType QTy = (*I)->getType();
    const Type *MainTy = QTy.getTypePtr();
    const Type *Ty = MainTy->getArrayElementTypeNoTypeQual();
    const Type *PrevTy = MainTy;
    while (Ty != 0) {
      PrevTy = Ty;
      Ty = Ty->getArrayElementTypeNoTypeQual();
    }
    Ty = PrevTy;
    CGM.OpenMPSupport.delOpenMPPrivateVar(VD);
    CGBuilderTy::InsertPoint SavedIP = Builder.saveIP();
    Builder.SetInsertPoint(LPBB, LPIP);
    // CodeGen for classes with the copy assignment operator.
    if (!*AssignIter) {
      // For trivial assignment operator copy by memcpy.
      // EmitAnyExprToMem(*I, Private, QTy.getQualifiers(), false);
      // EmitAggregateAssign(EmitLValue(*I).getAddress(), Private,
      // VD->getType());
      EmitUniversalStore(EmitLValue(*I), Private, QTy);
    } else {
      RunCleanupsScope InitBlock(*this);
      // Copy elements one by one.
      if (const ArrayType *ArrayTy = MainTy->getAsArrayTypeUnsafe()) {
        // Copy array.
        QualType ElementTy;
        llvm::Value *SharedVar = EmitLValue(*I).getAddress();
        llvm::Value *NumElements = emitArrayLength(ArrayTy, ElementTy,
            SharedVar);
        llvm::Value *ArrayEnd = Builder.CreateGEP(SharedVar, NumElements);
        llvm::Value *MasterArray = Private;
        unsigned AddrSpace = MasterArray->getType()->getPointerAddressSpace();
        llvm::Type *BaseType = ConvertType(ElementTy)->getPointerTo(AddrSpace);
        llvm::Value *MasterArrayBegin = Builder.CreatePointerCast(MasterArray,
            BaseType, "master.array.begin");
        llvm::Value *MasterArrayEnd = Builder.CreateGEP(MasterArrayBegin,
            NumElements);
        // The basic structure here is a do-while loop, because we don't
        // need to check for the zero-element case.
        llvm::BasicBlock *BodyBB = createBasicBlock("omp.arraycpy.body");
        llvm::BasicBlock *DoneBB = createBasicBlock("omp.arraycpy.done");
        llvm::Value *IsEmpty = Builder.CreateICmpEQ(SharedVar, ArrayEnd,
            "omp.arraycpy.isempty");
        Builder.CreateCondBr(IsEmpty, DoneBB, BodyBB);

        // Enter the loop body, making that address the current address.
        llvm::BasicBlock *EntryBB = Builder.GetInsertBlock();
        EmitBlock(BodyBB);
        llvm::PHINode *ElementPast = Builder.CreatePHI(SharedVar->getType(), 2,
            "omp.arraycpy.elementPast");
        ElementPast->addIncoming(ArrayEnd, EntryBB);
        llvm::PHINode *MasterElementPast = Builder.CreatePHI(
            MasterArrayBegin->getType(), 2, "omp.arraycpy.masterElementPast");
        MasterElementPast->addIncoming(MasterArrayEnd, EntryBB);

        // Shift the address back by one element.
        llvm::Value *NegativeOne = llvm::ConstantInt::get(SizeTy, -1, true);
        llvm::Value *Element = Builder.CreateGEP(ElementPast, NegativeOne,
            "omp.arraycpy.element");
        llvm::Value *MasterElement = Builder.CreateGEP(MasterElementPast,
            NegativeOne, "omp.arraycpy.master.element");

        const VarDecl *PseudoVar1 = cast<VarDecl>(
            cast<DeclRefExpr>(*VarIter1)->getDecl());
        const VarDecl *PseudoVar2 = cast<VarDecl>(
            cast<DeclRefExpr>(*VarIter2)->getDecl());
        CGM.OpenMPSupport.addOpenMPPrivateVar(PseudoVar1, MasterElement);
        CGM.OpenMPSupport.addOpenMPPrivateVar(PseudoVar2, Element);
        EmitIgnoredExpr(*AssignIter);
        CGM.OpenMPSupport.delOpenMPPrivateVar(PseudoVar1);
        CGM.OpenMPSupport.delOpenMPPrivateVar(PseudoVar2);

        // Check whether we've reached the end.
        llvm::Value *Done = Builder.CreateICmpEQ(Element, SharedVar,
            "omp.arraycpy.done");
        Builder.CreateCondBr(Done, DoneBB, BodyBB);
        ElementPast->addIncoming(Element, Builder.GetInsertBlock());
        MasterElementPast->addIncoming(MasterElement, Builder.GetInsertBlock());

        // Done.
        EmitBlock(DoneBB, true);
      } else {
        // Copy single object.
        const VarDecl *PseudoVar1 = cast<VarDecl>(
            cast<DeclRefExpr>(*VarIter1)->getDecl());
        const VarDecl *PseudoVar2 = cast<VarDecl>(
            cast<DeclRefExpr>(*VarIter2)->getDecl());
        CGM.OpenMPSupport.addOpenMPPrivateVar(PseudoVar1,
            EmitLValue(*I).getAddress());
        CGM.OpenMPSupport.addOpenMPPrivateVar(PseudoVar2, Private);
        EmitIgnoredExpr(*AssignIter);
        CGM.OpenMPSupport.delOpenMPPrivateVar(PseudoVar1);
        CGM.OpenMPSupport.delOpenMPPrivateVar(PseudoVar2);
      }
    }
    LPBB = Builder.GetInsertBlock();
    LPIP = Builder.GetInsertPoint();
    Builder.restoreIP(SavedIP);
  }
  CGM.OpenMPSupport.setLastprivateIP(LPBB, LPIP, LPEndBB);
}

void CodeGenFunction::EmitCloseOMPLastPrivateClause(
    const OMPLastPrivateClause &, const OMPExecutableDirective &) {
  // ~Type1(tmp1);
  // ~Type2(tmp2);
  // ...
  //

  llvm::BasicBlock *LPBB, *LPEndBB;
  llvm::Instruction *LPIP;
  CGM.OpenMPSupport.getLastprivateIP(LPBB, LPIP, LPEndBB);
  if (LPBB || LPIP || LPEndBB) {
    CGBuilderTy::InsertPoint SavedIP = Builder.saveIP();
    Builder.SetInsertPoint(LPBB, LPIP);
    EmitBranch(LPEndBB);
    Builder.restoreIP(SavedIP);
    CGM.OpenMPSupport.setLastprivateIP(0, 0, 0);
  }
}

void
CodeGenFunction::EmitInitOMPReductionClause(const OMPReductionClause &C,
                                            const OMPExecutableDirective &S) {
  (void)S;
  assert(!isa<OMPSimdDirective>(S)); // Not yet supported
  // Type1 tmp1(var1);
  // anon.field1 = &tmp1;
  // Type2 tmp2(var2);
  // anon.field2 = &tmp2;
  // ...
  //
  // CodeGen for reduction clause.
  CodeGenFunction &CGF = CGM.OpenMPSupport.getCGFForReductionFunction();
  llvm::Function *ReductionFunc = CGF.CurFn;
  if (!ReductionFunc) {
    FunctionArgList Args;
    ImplicitParamDecl Arg1(getContext(), 0, SourceLocation(), 0,
                           getContext().VoidPtrTy);
    ImplicitParamDecl Arg2(getContext(), 0, SourceLocation(), 0,
                           getContext().VoidPtrTy);
    Args.push_back(&Arg1);
    Args.push_back(&Arg2);
    const CGFunctionInfo &FI = CGF.getTypes().arrangeFreeFunctionDeclaration(
        getContext().VoidTy, Args, FunctionType::ExtInfo(), false);
    llvm::FunctionType *FTy = CGF.getTypes().GetFunctionType(FI);
    llvm::Function *Fn = llvm::Function::Create(FTy,
        llvm::GlobalValue::InternalLinkage, StringRef(".omp_reduction_op."),
        &CGM.getModule());
    CGM.SetInternalFunctionAttributes(CurFuncDecl, Fn, FI);
    CGF.StartFunction(GlobalDecl(), getContext().VoidTy, Fn, FI, Args,
        SourceLocation());
    ReductionFunc = CGF.CurFn;
  }

  for (OMPReductionClause::varlist_const_iterator I = C.varlist_begin(), E =
      C.varlist_end(); I != E; ++I) {
    // Get element type.
    const VarDecl *VD = cast<VarDecl>(cast<DeclRefExpr>(*I)->getDecl());
    QualType QTy = (*I)->getType();
    // if (!QTy->isScalarType())
    //  llvm_unreachable("Reduction variables with aggregate"
    //                   "types are not supported yet!");
    llvm::Type *PtrType = ConvertType(getContext().getPointerType(QTy));
    CGM.OpenMPSupport.registerReductionVar(VD, PtrType);
  }
}

void
CodeGenFunction::EmitPreOMPReductionClause(const OMPReductionClause &C,
                                           const OMPExecutableDirective &S) {
  (void)S;
  assert(!isa<OMPSimdDirective>(S)); // Not yet supported
  // Type1 tmp1(var1);
  // anon.field1 = &tmp1;
  // Type2 tmp2(var2);
  // anon.field2 = &tmp2;
  // ...
  //
  llvm::Value *ReductionRecVar = CGM.OpenMPSupport.getReductionRecVar(*this);
  ArrayRef<const Expr *>::iterator InitIter = C.getDefaultInits().begin();
  for (OMPReductionClause::varlist_const_iterator I = C.varlist_begin(), E =
      C.varlist_end(); I != E; ++I, ++InitIter) {
    // Get element type.
    const VarDecl *VD = cast<VarDecl>(cast<DeclRefExpr>(*I)->getDecl());
    // if (VD->hasLocalStorage() &&
    //    (!CapturedStmtInfo ||
    //     !CapturedStmtInfo->lookup(VD))) {
    //  LocalDeclMap[VD] = CreateMemTemp(VD->getType(), CGM.getMangledName(VD));
    //}
    QualType QTy = (*I)->getType();
    llvm::AllocaInst *Private = 0;
    {
      LocalVarsDeclGuard Grd(*this, true);
      AutoVarEmission Emission = EmitAutoVarAlloca(*VD);
      Private = cast<llvm::AllocaInst>(Emission.getAllocatedAddress());
      EmitAutoVarCleanups(Emission);
    }
    //         CreateMemTemp(QTy, CGM.getMangledName(VD) + ".reduction.");

    // CodeGen for classes with the constructor.
    // const Type *Ty = QTy.getTypePtr();
    if (!isTrivialInitializer(*InitIter)) {
      RunCleanupsScope InitBlock(*this);
      const FunctionDecl *FD = 0;
      if (const DeclRefExpr *DRE = dyn_cast_or_null<DeclRefExpr>(*InitIter)) {
        if (const FunctionDecl *D = dyn_cast_or_null<FunctionDecl>(
            DRE->getDecl()))
          FD = D;
      }
      if (FD && isa<OMPDeclareReductionDecl>(FD->getDeclContext())) {
        llvm::Value *RegularAddr = EmitLValue(*I).getAddress();
        llvm::Value *Args[] = {Private, RegularAddr};
        EmitCallOrInvoke(CGM.GetAddrOfGlobal(FD), Args);
        SetFirstprivateInsertPt(*this);
      } else {
        EmitAnyExprToMem(*InitIter, Private,
            (*InitIter)->getType().getQualifiers(), false);
      }
    } else if (*InitIter) {
      switch (C.getOperator()) {
      case OMPC_REDUCTION_or:
      case OMPC_REDUCTION_bitxor:
      case OMPC_REDUCTION_bitor:
      case OMPC_REDUCTION_sub:
      case OMPC_REDUCTION_add: {
        llvm::Value *Zero = llvm::Constant::getNullValue(
            Private->getAllocatedType());
        InitTempAlloca(Private, Zero);
        break;
      }
      case OMPC_REDUCTION_and:
      case OMPC_REDUCTION_mult:
      case OMPC_REDUCTION_bitand: {
        llvm::Value *AllOnes = llvm::Constant::getAllOnesValue(
            Private->getAllocatedType());
        InitTempAlloca(Private, AllOnes);
        break;
      }
      case OMPC_REDUCTION_min:
      case OMPC_REDUCTION_max:
      case OMPC_REDUCTION_custom:
        llvm_unreachable("Operator kind not allowed.");
      case OMPC_REDUCTION_unknown:
      case NUM_OPENMP_REDUCTION_OPERATORS:
        llvm_unreachable("Unknown operator kind.");
      }
    } else {
      llvm::Type *Ty = ConvertTypeForMem(QTy);
      switch (C.getOperator()) {
      case OMPC_REDUCTION_or:
      case OMPC_REDUCTION_bitxor:
      case OMPC_REDUCTION_bitor:
      case OMPC_REDUCTION_sub:
      case OMPC_REDUCTION_add: {
        if (QTy->isIntegralOrEnumerationType()) {
          llvm::APInt InitVal = llvm::APInt::getNullValue(
              CGM.getDataLayout().getTypeStoreSizeInBits(Ty));
          llvm::Value *Init = llvm::ConstantInt::get(CGM.getLLVMContext(),
              InitVal);
          InitTempAlloca(Private, Init);
        } else if (QTy->isRealFloatingType()) {
          const llvm::fltSemantics &FS = Ty->getFltSemantics();
          llvm::APFloat InitVal = llvm::APFloat::getZero(FS);
          llvm::Value *Init = llvm::ConstantFP::get(CGM.getLLVMContext(),
              InitVal);
          InitTempAlloca(Private, Init);
        } else if (QTy->isPointerType()) {
          InitTempAlloca(Private,
              llvm::ConstantPointerNull::get(cast<llvm::PointerType>(Ty)));
        } else if (QTy->isAnyComplexType()) {
          const ComplexType *CmplxTy = QTy->castAs<ComplexType>();
          QualType ElTy = CmplxTy->getElementType();
          Ty = ConvertTypeForMem(ElTy);
          llvm::Value *Init;
          if (ElTy->isIntegralOrEnumerationType()) {
            llvm::APInt InitVal = llvm::APInt::getNullValue(
                CGM.getDataLayout().getTypeStoreSizeInBits(Ty));
            Init = llvm::ConstantInt::get(CGM.getLLVMContext(), InitVal);
          } else {
            const llvm::fltSemantics &FS = Ty->getFltSemantics();
            llvm::APFloat InitVal = llvm::APFloat::getZero(FS);
            Init = llvm::ConstantFP::get(CGM.getLLVMContext(), InitVal);
          }
          ComplexPairTy Value(Init, Init);
          LValue Dst = MakeNaturalAlignAddrLValue(Private, QTy);
          EmitStoreOfComplex(Value, Dst, true);
        }
        break;
      }
      case OMPC_REDUCTION_and:
      case OMPC_REDUCTION_mult: {
        if (QTy->isIntegralOrEnumerationType()) {
          llvm::APInt InitVal(CGM.getDataLayout().getTypeStoreSizeInBits(Ty),
              1);
          llvm::Value *Init = llvm::ConstantInt::get(CGM.getLLVMContext(),
              InitVal);
          InitTempAlloca(Private, Init);
        } else if (QTy->isRealFloatingType()) {
          const llvm::fltSemantics &FS = Ty->getFltSemantics();
          llvm::APFloat InitVal(FS, 1);
          llvm::Value *Init = llvm::ConstantFP::get(CGM.getLLVMContext(),
              InitVal);
          InitTempAlloca(Private, Init);
        } else if (QTy->isPointerType()) {
          llvm::APInt InitVal(CGM.getDataLayout().getTypeStoreSizeInBits(Ty),
              1);
          llvm::Constant *Init = llvm::ConstantInt::get(CGM.getLLVMContext(),
              InitVal);
          Init = llvm::ConstantExpr::getCast(llvm::Instruction::IntToPtr, Init,
              Ty);
          InitTempAlloca(Private, Init);
        } else if (QTy->isAnyComplexType()) {
          const ComplexType *CmplxTy = QTy->castAs<ComplexType>();
          QualType ElTy = CmplxTy->getElementType();
          Ty = ConvertTypeForMem(ElTy);
          llvm::Value *Init;
          if (ElTy->isIntegralOrEnumerationType()) {
            llvm::APInt InitVal(CGM.getDataLayout().getTypeStoreSizeInBits(Ty),
                1);
            Init = llvm::ConstantInt::get(CGM.getLLVMContext(), InitVal);
          } else {
            const llvm::fltSemantics &FS = Ty->getFltSemantics();
            llvm::APFloat InitVal(FS, 1);
            Init = llvm::ConstantFP::get(CGM.getLLVMContext(), InitVal);
          }
          ComplexPairTy Value(Init, Init);
          LValue Dst = MakeNaturalAlignAddrLValue(Private, QTy);
          EmitStoreOfComplex(Value, Dst, true);
        }
        break;
      }
      case OMPC_REDUCTION_bitand: {
        if (QTy->isIntegralOrEnumerationType()) {
          llvm::APInt InitVal = llvm::APInt::getAllOnesValue(
              CGM.getDataLayout().getTypeStoreSizeInBits(Ty));
          llvm::Value *Init = llvm::ConstantInt::get(CGM.getLLVMContext(),
              InitVal);
          InitTempAlloca(Private, Init);
        } else if (QTy->isRealFloatingType()) {
          llvm::APFloat InitVal = llvm::APFloat::getAllOnesValue(
              CGM.getDataLayout().getTypeStoreSizeInBits(Ty));
          llvm::Value *Init = llvm::ConstantFP::get(CGM.getLLVMContext(),
              InitVal);
          InitTempAlloca(Private, Init);
        } else if (QTy->isPointerType()) {
          llvm::Value *Init = llvm::Constant::getAllOnesValue(Ty);
          InitTempAlloca(Private, Init);
        } else if (QTy->isAnyComplexType()) {
          const ComplexType *CmplxTy = QTy->castAs<ComplexType>();
          QualType ElTy = CmplxTy->getElementType();
          Ty = ConvertTypeForMem(ElTy);
          llvm::Value *Init;
          if (ElTy->isIntegralOrEnumerationType()) {
            llvm::APInt InitVal = llvm::APInt::getAllOnesValue(
                CGM.getDataLayout().getTypeStoreSizeInBits(Ty));
            Init = llvm::ConstantInt::get(CGM.getLLVMContext(), InitVal);
          } else {
            llvm::APFloat InitVal = llvm::APFloat::getAllOnesValue(
                CGM.getDataLayout().getTypeStoreSizeInBits(Ty));
            Init = llvm::ConstantFP::get(CGM.getLLVMContext(), InitVal);
          }
          ComplexPairTy Value(Init, Init);
          LValue Dst = MakeNaturalAlignAddrLValue(Private, QTy);
          EmitStoreOfComplex(Value, Dst, true);
        }
        break;
      }
      case OMPC_REDUCTION_min: {
        if (QTy->isSignedIntegerOrEnumerationType()) {
          llvm::APInt InitVal = llvm::APInt::getSignedMaxValue(
              CGM.getDataLayout().getTypeStoreSizeInBits(Ty));
          llvm::Value *Init = llvm::ConstantInt::get(CGM.getLLVMContext(),
              InitVal);
          InitTempAlloca(Private, Init);
        } else if (QTy->isUnsignedIntegerOrEnumerationType()) {
          llvm::APInt InitVal = llvm::APInt::getMaxValue(
              CGM.getDataLayout().getTypeStoreSizeInBits(Ty));
          llvm::Value *Init = llvm::ConstantInt::get(CGM.getLLVMContext(),
              InitVal);
          InitTempAlloca(Private, Init);
        } else if (QTy->isRealFloatingType()) {
          const llvm::fltSemantics &FS = Ty->getFltSemantics();
          llvm::APFloat InitVal = llvm::APFloat::getLargest(FS);
          llvm::Value *Init = llvm::ConstantFP::get(CGM.getLLVMContext(),
              InitVal);
          InitTempAlloca(Private, Init);
        } else if (QTy->isPointerType()) {
          llvm::APInt InitVal = llvm::APInt::getMaxValue(
              CGM.getDataLayout().getTypeStoreSizeInBits(Ty));
          llvm::Constant *Init = llvm::ConstantInt::get(CGM.getLLVMContext(),
              InitVal);
          Init = llvm::ConstantExpr::getCast(llvm::Instruction::IntToPtr, Init,
              Ty);
          InitTempAlloca(Private, Init);
        }
        break;
      }
      case OMPC_REDUCTION_max: {
        if (QTy->isSignedIntegerOrEnumerationType()) {
          llvm::APInt InitVal = llvm::APInt::getSignedMinValue(
              CGM.getDataLayout().getTypeStoreSizeInBits(Ty));
          llvm::Value *Init = llvm::ConstantInt::get(CGM.getLLVMContext(),
              InitVal);
          InitTempAlloca(Private, Init);
        } else if (QTy->isUnsignedIntegerOrEnumerationType()) {
          llvm::APInt InitVal = llvm::APInt::getMinValue(
              CGM.getDataLayout().getTypeStoreSizeInBits(Ty));
          llvm::Value *Init = llvm::ConstantInt::get(CGM.getLLVMContext(),
              InitVal);
          InitTempAlloca(Private, Init);
        } else if (QTy->isRealFloatingType()) {
          const llvm::fltSemantics &FS = Ty->getFltSemantics();
          llvm::APFloat InitVal = llvm::APFloat::getLargest(FS, true);
          llvm::Value *Init = llvm::ConstantFP::get(CGM.getLLVMContext(),
              InitVal);
          InitTempAlloca(Private, Init);
        } else if (QTy->isPointerType()) {
          llvm::APInt InitVal = llvm::APInt::getMinValue(
              CGM.getDataLayout().getTypeStoreSizeInBits(Ty));
          llvm::Constant *Init = llvm::ConstantInt::get(CGM.getLLVMContext(),
              InitVal);
          Init = llvm::ConstantExpr::getCast(llvm::Instruction::IntToPtr, Init,
              Ty);
          InitTempAlloca(Private, Init);
        }
        break;
      }
      case OMPC_REDUCTION_custom:
        llvm_unreachable("Custom initialization cannot be NULLed.");
      case OMPC_REDUCTION_unknown:
      case NUM_OPENMP_REDUCTION_OPERATORS:
        llvm_unreachable("Unkonwn operator kind.");
      }
    }
    llvm::Value *Addr = Builder.CreateConstGEP2_32(ReductionRecVar, 0,
        CGM.OpenMPSupport.getReductionVarIdx(VD),
        CGM.getMangledName(VD) + ".addr");
    Builder.CreateStore(Private, Addr);
    // llvm::Value *Var = Builder.CreateLoad(Addr, CGM.getMangledName(VD));
    CGM.OpenMPSupport.addOpenMPPrivateVar(VD, Private);
  }
}

void
CodeGenFunction::EmitPostOMPReductionClause(const OMPReductionClause &C,
                                            const OMPExecutableDirective &S) {
  (void)S;
  assert(!isa<OMPSimdDirective>(S)); // Not yet supported
  CodeGenFunction &CGF = CGM.OpenMPSupport.getCGFForReductionFunction();
  llvm::Function *ReduceFunc = CGF.CurFn;
  llvm::SwitchInst *Switch = dyn_cast_or_null<llvm::SwitchInst>(
      CGM.OpenMPSupport.getReductionSwitch());
  llvm::BasicBlock *RedBB1;
  llvm::BasicBlock *RedBB2;
  llvm::Instruction *IP1;
  llvm::Instruction *IP2;
  if (!Switch) {
    // __kmpc_reduce[_nowait](ident_t *loc, int32_t global_tid, int32_t
    // num_vars,
    //                      size_t reduce_size, void *reduce_data,
    //                     kmp_reduce_func reduce_func, kmp_critical_name *lck);
    // ident_t loc = {...};
    llvm::Value *Loc = OPENMPRTL_LOCFLAGS(C.getLocStart(), *this,
        KMP_IDENT_ATOMIC_REDUCE);
    // global_tid = __kmpc_global_thread_num(...);
    llvm::Value *GTid = OPENMPRTL_THREADNUM(C.getLocStart(), *this);
    // int num_vars = c;
    unsigned NumVars = CGM.OpenMPSupport.getNumberOfReductionVars();
    llvm::Value *NumVarsVal = llvm::ConstantInt::get(Int32Ty, NumVars);
    // size_t reduce_size = sizeof(rec);
    uint64_t ReduceSize = CGM.getDataLayout().getTypeAllocSize(
        CGM.OpenMPSupport.getReductionRec());
    llvm::Value *ReduceSizeVal = llvm::ConstantInt::get(SizeTy, ReduceSize);
    // void *reduce_data = (void *)rec;
    llvm::Value *ReduceData = Builder.CreatePointerCast(
        CGM.OpenMPSupport.getReductionRecVar(*this), VoidPtrTy,
        "(void*)reductionrec");
    // kmpc_reduce_func reduce_func = reduce_func;
    // kmp_critical_name lck;
    llvm::Type *LckTy = llvm::TypeBuilder<kmp_critical_name, false>::get(
        CGM.getLLVMContext());

    llvm::GlobalVariable *Lck = CreateRuntimeVariable(CGM, ".lck.", LckTy);
    CGM.OpenMPSupport.setReductionLockVar(Lck);
    llvm::Value *RealArgs[] = {
        Loc, GTid, NumVarsVal, ReduceSizeVal, ReduceData, ReduceFunc, Lck};
    llvm::CallInst *Res = EmitRuntimeCall(CGM.OpenMPSupport.getNoWait()
                                              ? OPENMPRTL_FUNC(reduce_nowait)
                                              : OPENMPRTL_FUNC(reduce),
                                          RealArgs);
    RedBB1 = createBasicBlock("reduction.case1", CurFn);
    RedBB2 = createBasicBlock("reduction.case2", CurFn);
    llvm::BasicBlock *DefaultBlock = createBasicBlock("reduction.continue",
        CurFn);
    Switch = Builder.CreateSwitch(Res, DefaultBlock, 2);
    Switch->addCase(llvm::ConstantInt::get(Int32Ty, 1), RedBB1);
    Switch->addCase(llvm::ConstantInt::get(Int32Ty, 2), RedBB2);
    IP1 = RedBB1->end();
    IP2 = RedBB2->end();
    Builder.SetInsertPoint(DefaultBlock);
    CGM.OpenMPSupport.setReductionSwitch(Switch);
  } else {
    CGM.OpenMPSupport.getReductionIPs(RedBB1, IP1, RedBB2, IP2);
  }
  llvm::Value *ReductionRecVar = CGM.OpenMPSupport.getReductionRecVar(*this);
  ArrayRef<const Expr *>::iterator Par1I = C.getHelperParameters1st().begin();
  ArrayRef<const Expr *>::iterator Par2I = C.getHelperParameters2nd().begin();
  ArrayRef<const Expr *>::iterator OpI = C.getOpExprs().begin();
  for (OMPReductionClause::varlist_const_iterator I = C.varlist_begin(), E =
      C.varlist_end(); I != E; ++I, ++Par1I, ++Par2I, ++OpI) {
    // Get element type.
    const VarDecl *VD = cast<VarDecl>(cast<DeclRefExpr>(*I)->getDecl());
    QualType QTy = (*I)->getType();
    llvm::Value *Private = CGM.OpenMPSupport.getTopOpenMPPrivateVar(VD);
    if (!Private)
      continue;
    CGM.OpenMPSupport.delOpenMPPrivateVar(VD);

    CGBuilderTy::InsertPoint SavedIP = Builder.saveIP();
    Builder.SetInsertPoint(RedBB1, IP1);
    const VarDecl *Par1 = cast<VarDecl>(cast<DeclRefExpr>(*Par1I)->getDecl());
    const VarDecl *Par2 = cast<VarDecl>(cast<DeclRefExpr>(*Par2I)->getDecl());
    QualType PtrQTy = getContext().getPointerType(QTy);
    llvm::AllocaInst *AI = CreateMemTemp(PtrQTy,
        CGM.getMangledName(VD) + ".addr.lhs.");
    LValue LVal = MakeNaturalAlignAddrLValue(AI, PtrQTy);
    UnaryOperator UOp(const_cast<Expr *>(*I), UO_AddrOf, PtrQTy, VK_LValue,
        OK_Ordinary, SourceLocation());
    // EmitExprAsInit(&UOp, VD, LVal, false);
    EmitAnyExprToMem(&UOp, AI, UOp.getType().getQualifiers(), false);
    llvm::Value *Addr2 = Builder.CreateConstGEP2_32(ReductionRecVar, 0,
        CGM.OpenMPSupport.getReductionVarIdx(VD),
        CGM.getMangledName(VD) + ".addr.rhs");
    CGM.OpenMPSupport.addOpenMPPrivateVar(Par1, AI);
    CGM.OpenMPSupport.addOpenMPPrivateVar(Par2, Addr2);
    EmitIgnoredExpr(*OpI);
    CGM.OpenMPSupport.delOpenMPPrivateVar(Par1);
    CGM.OpenMPSupport.delOpenMPPrivateVar(Par2);
    IP1 = Builder.GetInsertPoint();
    RedBB1 = Builder.GetInsertBlock();
    Builder.SetInsertPoint(RedBB2, IP2);
    llvm::Value *AtomicFunc = OPENMPRTL_ATOMIC_FUNC(QTy, C.getOperator());
    if (isa<BinaryOperator>((*OpI)->IgnoreImpCasts()) && AtomicFunc) {
      // __kmpc_atomic_...(&loc, global_tid, &glob, &reduction);
      // ident_t loc = {...};
      llvm::Value *Loc = OPENMPRTL_LOC(C.getLocStart(), *this);
      // global_tid = __kmpc_global_thread_num(...);
      llvm::Value *GTid = OPENMPRTL_THREADNUM(C.getLocStart(), *this);
      Addr2 = Builder.CreateConstGEP2_32(ReductionRecVar, 0,
          CGM.OpenMPSupport.getReductionVarIdx(VD),
          CGM.getMangledName(VD) + ".addr.rhs");
      llvm::Type *ArgTy = ConvertTypeForMem(OPENMPRTL_ATOMICTYPE(*this, QTy));
      llvm::Type *PtrArgTy = ArgTy->getPointerTo();
      llvm::Value *RealArgs[] = {
          Loc, GTid, Builder.CreatePointerCast(EmitScalarExpr(&UOp), PtrArgTy),
          Builder.CreateLoad(Builder.CreatePointerCast(
              Builder.CreateLoad(Addr2, CGM.getMangledName(VD) + ".rhs"),
              PtrArgTy))};
      EmitRuntimeCall(AtomicFunc, RealArgs);
    } else {
      // __kmpc_atomic_start();
      EmitRuntimeCall(OPENMPRTL_FUNC(atomic_start));
      AI = CreateMemTemp(PtrQTy, CGM.getMangledName(VD) + ".addr.lhs.");
      LVal = MakeNaturalAlignAddrLValue(AI, PtrQTy);
      EmitAnyExprToMem(&UOp, AI, UOp.getType().getQualifiers(), false);
      // EmitExprAsInit(&UOp, VD, LVal, false);
      Addr2 = Builder.CreateConstGEP2_32(ReductionRecVar, 0,
          CGM.OpenMPSupport.getReductionVarIdx(VD),
          CGM.getMangledName(VD) + "addr.rhs");
      CGM.OpenMPSupport.addOpenMPPrivateVar(Par1, AI);
      CGM.OpenMPSupport.addOpenMPPrivateVar(Par2, Addr2);
      EmitIgnoredExpr(*OpI);
      CGM.OpenMPSupport.delOpenMPPrivateVar(Par1);
      CGM.OpenMPSupport.delOpenMPPrivateVar(Par2);
      // __kmpc_atomic_end();
      EmitRuntimeCall(OPENMPRTL_FUNC(atomic_end));
    }
    IP2 = Builder.GetInsertPoint();
    RedBB2 = Builder.GetInsertBlock();
    Builder.restoreIP(SavedIP);
  }
  CGM.OpenMPSupport.setReductionIPs(RedBB1, IP1, RedBB2, IP2);
}

llvm::CallInst *CodeGenFunction::EmitOMPCallWithLocAndTidHelper(llvm::Value *F,
    SourceLocation L, unsigned Flags) {
  llvm::Value *Loc = OPENMPRTL_LOCFLAGS(L, *this, Flags);
  llvm::Value *GTid = OPENMPRTL_THREADNUM(L, *this);
  llvm::Value *RealArgs[] = {Loc, GTid};
  return EmitRuntimeCall(F, RealArgs);
}

void CodeGenFunction::EmitOMPCapturedBodyHelper(
    const OMPExecutableDirective &S) {
  // TODO: We may inline instead of calling it...
  RunCleanupsScope MyScope(*this);
  EmitStmt(cast<CapturedStmt>(S.getAssociatedStmt())->getCapturedStmt());
  EnsureInsertPoint();
}

void CodeGenFunction::EmitOMPConditionalIfHelper(
    const OMPExecutableDirective &S, llvm::Value *Func, SourceLocation Loc,
    llvm::Value *EndFunc, SourceLocation EndLoc, bool HasClauses,
    llvm::AllocaInst *DidIt, const std::string &NameStr) {

  // This is for master and single directives:
  // if (__kmpc_Call()) {
  //   <captured_body>
  //   __kmpc_EndCall();
  // }
  //
  RunCleanupsScope ExecutedScope(*this);
  if (HasClauses) {
    // Pre-process private and firstprivate clauses
    for (ArrayRef<OMPClause *>::iterator I = S.clauses().begin(), E =
        S.clauses().end(); I != E; ++I) {
      if (*I)
        EmitPreOMPClause(*(*I), S);
    }
  }

  if (DidIt) {
    // Store 0 into .did_it. flag
    llvm::Value *Zero = llvm::Constant::getNullValue(
        ConvertTypeForMem(getContext().IntTy));
    EmitStoreOfScalar(Zero, DidIt, false,
        CGM.getDataLayout().getPrefTypeAlignment(
            ConvertTypeForMem(getContext().IntTy)), getContext().IntTy);
  }

  // Start with emission of __kmpc_Call()
  llvm::CallInst *Call = EmitOMPCallWithLocAndTidHelper(Func, Loc);
  // Convert Call's result to bool, to use in IF-stmt
  llvm::Value *CallBool = EmitScalarConversion(Call, getContext().IntTy,
      getContext().BoolTy);
  // Generate the basic blocks
  llvm::BasicBlock *ThenBlock = createBasicBlock((NameStr + ".then").c_str());
  llvm::BasicBlock *ContBlock = createBasicBlock((NameStr + ".end").c_str());
  // Generate the branch (If-stmt)
  Builder.CreateCondBr(CallBool, ThenBlock, ContBlock);
  EmitBlock(ThenBlock);
  // Here we are on Then-branch -- emit captured body and __kmpc_EndCall()
  EmitOMPCapturedBodyHelper(S);
  if (DidIt) {
    // Store 1 into .did_it. flag
    llvm::Value *One = llvm::ConstantInt::get(CGM.getLLVMContext(),
        llvm::APInt::getLowBitsSet(
            CGM.getDataLayout().getTypeStoreSizeInBits(
                ConvertTypeForMem(getContext().IntTy)), 1));
    EmitStoreOfScalar(One, DidIt, false,
        CGM.getDataLayout().getPrefTypeAlignment(
            DidIt->getType()->getSequentialElementType()), getContext().IntTy);
  }
  EmitOMPCallWithLocAndTidHelper(EndFunc, EndLoc);
  // Emit the rest of bblocks/branches
  EmitBranch(ContBlock);
  EmitBlock(ContBlock, true);

  if (HasClauses) {
    // Post-process private and firstprivate clauses
    for (ArrayRef<OMPClause *>::iterator I = S.clauses().begin(), E =
        S.clauses().end(); I != E; ++I) {
      if (*I)
        EmitPostOMPClause(*(*I), S);
    }
  }
}

/// "One-call" OMP Directives (barrier, taskyield, taskwait, flush).
/// '#pragma omp barrier' directive.
void CodeGenFunction::EmitOMPBarrierDirective(const OMPBarrierDirective &S) {
  // EmitUntiedPartIdInc(*this);
  EmitOMPCancelBarrier(S.getLocStart(), KMP_IDENT_BARRIER_EXPL);
  // EmitUntiedBranchEnd(*this);
  // EmitUntiedTaskSwitch(*this, false);
}

/// '#pragma omp taskyield' directive.
void CodeGenFunction::EmitOMPTaskyieldDirective(
    const OMPTaskyieldDirective &S) {
  // EmitUntiedPartIdInc(*this);
  llvm::Value *Loc = OPENMPRTL_LOC(S.getLocStart(), *this);
  llvm::Value *GTid = OPENMPRTL_THREADNUM(S.getLocStart(), *this);
  llvm::Value *RealArgs[] = {Loc, GTid, Builder.getInt32(0)};
  EmitRuntimeCall(OPENMPRTL_FUNC(omp_taskyield), RealArgs);
  // EmitUntiedBranchEnd(*this);
  // EmitUntiedTaskSwitch(*this, false);
}

/// '#pragma omp taskwait' directive.
void CodeGenFunction::EmitOMPTaskwaitDirective(const OMPTaskwaitDirective &S) {
  // If the task is untied, we may want to generate IF-stmt here:
  // if (__kmpc_omp_taskwait(loc_task_wait, gtid) == CURRENT_TASK_QUEUED) {
  //      T-return; // Exit t1 if it was suspended or queued
  // }
  // But currently RTL always returns TASK_CURRENT_NOT_QUEUED,
  // so probably that make no sence.
  //
  EmitUntiedPartIdInc(*this);
  llvm::Value *Res = EmitOMPCallWithLocAndTidHelper(
      OPENMPRTL_FUNC(omp_taskwait), S.getLocStart());
  if (CGM.OpenMPSupport.getUntied()) {
    llvm::BasicBlock *ThenBB = createBasicBlock("taskwait.then");
    llvm::BasicBlock *EndBB = createBasicBlock("taskwait.end");
    llvm::Value *Cond = Builder.CreateICmpEQ(Res,
        Builder.getInt32(OMP_TASK_CURRENT_QUEUED));
    Builder.CreateCondBr(Cond, ThenBB, EndBB);
    EmitBlock(ThenBB);
    EmitUntiedBranchEnd(*this);
    EmitBlock(EndBB);
    EmitUntiedTaskSwitch(*this, true);
  }
}

/// '#pragma omp flush' directive.
void CodeGenFunction::EmitOMPFlushDirective(const OMPFlushDirective &S) {
  SmallVector<llvm::Value *, 4> Args;
  Args.push_back(OPENMPRTL_LOC(S.getLocStart(), *this));
  for (ArrayRef<OMPClause *>::iterator I = S.clauses().begin(), E =
      S.clauses().end(); I != E; ++I) {
    const OMPFlushClause *C = cast<OMPFlushClause>(*I);
    for (ArrayRef<const Expr *>::iterator J = C->varlist_begin(), F =
        C->varlist_end(); J != F; ++J) {
      QualType QTy = (*J)->getType();
      QualType PtrQTy = getContext().getPointerType(QTy);
      UnaryOperator UOp(const_cast<Expr *>(*J), UO_AddrOf, PtrQTy, VK_LValue,
          OK_Ordinary, S.getLocStart());
      llvm::Value *Val = EmitScalarExpr(&UOp);
      Args.push_back(Val);
    }
  }
  EmitRuntimeCall(OPENMPRTL_FUNC(flush), Args);
}

/// '#pragma omp cancel' directive.
void CodeGenFunction::EmitOMPCancelDirective(const OMPCancelDirective &S) {
  llvm::Value *Loc;
  llvm::Value *GTid;
  llvm::Value *Kind;
  EmitCancelArgs(*this, S.getConstructType(), S.getLocStart(), Loc, GTid, Kind);

  llvm::Value *RealArgs[] = {Loc, GTid, Kind};

  llvm::BasicBlock *ContBB = createBasicBlock("omp.cancel.continue");
  llvm::BasicBlock *ExitBB = createBasicBlock("omp.cancel.exit");
  if (!S.clauses().empty()) {
    assert(
        S.clauses().size() == 1 && isa<OMPIfClause>(S.clauses().front())
            && "Wrong number or type of clause in omp cancel directive");
    const OMPIfClause *Clause = cast<OMPIfClause>(S.clauses().front());
    llvm::BasicBlock *ThenBB = createBasicBlock("omp.cancel.then");
    llvm::BasicBlock *ElseBB = createBasicBlock("omp.cancel.else");
    EmitBranchOnBoolExpr(Clause->getCondition(), ThenBB, ElseBB, 0);
    EmitBlock(ElseBB);
    EmitCancellationPoint(*this, S.getLocStart(), RealArgs, ExitBB, ContBB);
    EmitBlock(ThenBB);
  }

  llvm::Value *CallRes = Builder.CreateIsNotNull(
      EmitRuntimeCall(OPENMPRTL_FUNC(cancel), RealArgs));
  Builder.CreateCondBr(CallRes, ExitBB, ContBB);
  EmitBlock(ExitBB);
  assert(
      OMPCancelMap.count(S.getConstructType()) && "No exit point for cancel");
  EmitOMPCancelBarrier(S.getLocStart(), KMP_IDENT_BARRIER_IMPL, true);
  EmitBranchThroughCleanup(OMPCancelMap[S.getConstructType()]);
  EmitBlock(ContBB);
}

/// '#pragma omp cancellation point' directive.
void CodeGenFunction::EmitOMPCancellationPointDirective(
    const OMPCancellationPointDirective &S) {
  llvm::Value *Loc;
  llvm::Value *GTid;
  llvm::Value *Kind;
  EmitCancelArgs(*this, S.getConstructType(), S.getLocStart(), Loc, GTid, Kind);

  llvm::Value *RealArgs[] = {Loc, GTid, Kind};

  llvm::BasicBlock *ExitBB = createBasicBlock("omp.cancellationpoint.exit");
  llvm::BasicBlock *ContBB = createBasicBlock("omp.cancellationpoint.continue");
  assert(
      OMPCancelMap.count(S.getConstructType())
          && "No exit point for cancellation point");
  EmitCancellationPoint(*this, S.getLocStart(), RealArgs, ExitBB, ContBB,
      OMPCancelMap[S.getConstructType()]);
}

/// Atomic OMP Directive -- pattern match and emit one RTL call.
/// In the future, we may want to generate some atomic llvm instruction
/// instead of RTL call here for some atomic directives.
void CodeGenFunction::EmitOMPAtomicDirective(const OMPAtomicDirective &S) {
  CGM.OpenMPSupport.startOpenMPRegion(false);
  bool IsSeqCst = false;
  bool AtLeastOneLoopTaken = false;
  OpenMPClauseKind Kind = OMPC_update;
  for (ArrayRef<OMPClause *>::iterator I = S.clauses().begin(), E =
      S.clauses().end(); I != E || !AtLeastOneLoopTaken; ++I) {
    if (I != S.clauses().end()) {
      if ((*I)->getClauseKind() == OMPC_seq_cst) {
        IsSeqCst = true;
        continue;
      }
      Kind = (*I)->getClauseKind();
    }
    LValue X = EmitLValue(S.getX()->IgnoreParenLValueCasts());
    switch (Kind) {
    case OMPC_read: {
      QualType QTy = S.getX()->getType();
      QualType AQTy = OPENMPRTL_ATOMICTYPE(*this, QTy);
      llvm::Value *AtomicFunc =
          AQTy.isNull() ?
              0 :
              OPENMPRTL_ATOMIC_FUNC_GENERAL(AQTy, AQTy,
                  CGOpenMPRuntime::OMP_Atomic_rd, false, false);
      if (X.isSimple() && AtomicFunc) {
        llvm::Type *ATy = ConvertTypeForMem(AQTy);
        llvm::SmallVector<llvm::Value *, 5> Args;
        // __kmpc_atomic_..._rd(&loc, global_tid, &x);
        // ident_t loc = {...};
        llvm::Value *Loc = OPENMPRTL_LOC(S.getLocStart(), *this);
        // global_tid = __kmpc_global_thread_num(...);
        llvm::Value *GTid = OPENMPRTL_THREADNUM(S.getLocStart(), *this);
        Args.push_back(Loc);
        Args.push_back(GTid);
        Args.push_back(
            Builder.CreatePointerCast(X.getAddress(), ATy->getPointerTo()));
        llvm::Value *Res = EmitRuntimeCall(AtomicFunc, Args);
        // v = x;
        Res = EmitScalarConversion(Res, AQTy, S.getV()->getType());
        EmitStoreOfScalar(Res, EmitLValue(S.getV()));
      } else {
        EmitRuntimeCall(OPENMPRTL_FUNC(atomic_start));
        RValue Val = EmitLoadOfLValue(X, S.getX()->getExprLoc());
        EmitRuntimeCall(OPENMPRTL_FUNC(atomic_end));
        EmitStoreThroughLValue(Val, EmitLValue(S.getV()));
      }
    }
      break;
    case OMPC_write: {
      QualType QTy = S.getX()->getType();
      QualType AQTy = OPENMPRTL_ATOMICTYPE(*this, QTy);
      QualType QTyIn = S.getExpr()->getType();
      llvm::Value *AtomicFunc =
          AQTy.isNull() ?
              0 :
              OPENMPRTL_ATOMIC_FUNC_GENERAL(AQTy, AQTy,
                  CGOpenMPRuntime::OMP_Atomic_wr, false, false);
      if (X.isSimple() && AtomicFunc && QTyIn->isScalarType()
          && !QTyIn->isAnyComplexType()) {
        llvm::Type *ATy = ConvertTypeForMem(AQTy);
        llvm::SmallVector<llvm::Value *, 5> Args;
        // __kmpc_atomic_..._wr(&loc, global_tid, &x, expr);
        // ident_t loc = {...};
        llvm::Value *Loc = OPENMPRTL_LOC(S.getLocStart(), *this);
        // global_tid = __kmpc_global_thread_num(...);
        llvm::Value *GTid = OPENMPRTL_THREADNUM(S.getLocStart(), *this);
        Args.push_back(Loc);
        Args.push_back(GTid);
        Args.push_back(
            Builder.CreatePointerCast(X.getAddress(), ATy->getPointerTo()));
        Args.push_back(
            EmitScalarConversion(EmitAnyExpr(S.getExpr()).getScalarVal(),
                S.getExpr()->getType(), AQTy));
        EmitRuntimeCall(AtomicFunc, Args);
      } else {
        RValue Val = EmitAnyExpr(S.getExpr());
        EmitRuntimeCall(OPENMPRTL_FUNC(atomic_start));
        EmitStoreThroughLValue(Val, X);
        EmitRuntimeCall(OPENMPRTL_FUNC(atomic_end));
      }
    }
      break;
    case OMPC_update: {
      QualType QTyRes = S.getX()->getType();
      QualType AQTyRes = OPENMPRTL_ATOMICTYPE(*this, QTyRes);
      QualType QTyIn = S.getExpr()->getType();
      QualType AQTyIn = OPENMPRTL_ATOMICTYPE(*this, QTyIn);
      CGOpenMPRuntime::EAtomicOperation Aop;
      switch (S.getOperator()) {
      case BO_Add:
        Aop = CGOpenMPRuntime::OMP_Atomic_add;
        break;
      case BO_Sub:
        Aop = CGOpenMPRuntime::OMP_Atomic_sub;
        break;
      case BO_Mul:
        Aop = CGOpenMPRuntime::OMP_Atomic_mul;
        break;
      case BO_Div:
        Aop = CGOpenMPRuntime::OMP_Atomic_div;
        break;
      case BO_And:
        Aop = CGOpenMPRuntime::OMP_Atomic_andb;
        break;
      case BO_Or:
        Aop = CGOpenMPRuntime::OMP_Atomic_orb;
        break;
      case BO_Xor:
        Aop = CGOpenMPRuntime::OMP_Atomic_xor;
        break;
      case BO_Shl:
        Aop = CGOpenMPRuntime::OMP_Atomic_shl;
        break;
      case BO_Shr:
        Aop = CGOpenMPRuntime::OMP_Atomic_shr;
        break;
      default:
        Aop = CGOpenMPRuntime::OMP_Atomic_invalid;
        break;
      }
      llvm::Value *AtomicFunc =
          (AQTyRes.isNull() || AQTyIn.isNull()) ?
              0 :
              OPENMPRTL_ATOMIC_FUNC_GENERAL(AQTyRes, AQTyIn, Aop, false,
                  S.isReversed());
      if (X.isSimple() && AtomicFunc && QTyIn->isScalarType()
          && !QTyIn->isAnyComplexType()) {
        llvm::Type *ATyRes = ConvertTypeForMem(AQTyRes);
        llvm::SmallVector<llvm::Value *, 5> Args;
        // __kmpc_atomic_..._op(&loc, global_tid, &x, expr);
        // ident_t loc = {...};
        llvm::Value *Loc = OPENMPRTL_LOC(S.getLocStart(), *this);
        // global_tid = __kmpc_global_thread_num(...);
        llvm::Value *GTid = OPENMPRTL_THREADNUM(S.getLocStart(), *this);
        Args.push_back(Loc);
        Args.push_back(GTid);
        Args.push_back(
            Builder.CreatePointerCast(X.getAddress(), ATyRes->getPointerTo()));
        Args.push_back(EmitAnyExpr(S.getExpr()).getScalarVal());
        EmitRuntimeCall(AtomicFunc, Args);
      } else {
        EmitRuntimeCall(OPENMPRTL_FUNC(atomic_start));
        EmitStmt(cast<CapturedStmt>(S.getAssociatedStmt())->getCapturedStmt());
        EmitRuntimeCall(OPENMPRTL_FUNC(atomic_end));
      }
    }
      break;
    case OMPC_capture: {
      QualType QTyRes = S.getX()->getType();
      QualType AQTyRes = OPENMPRTL_ATOMICTYPE(*this, QTyRes);
      QualType QTyIn = S.getExpr()->getType();
      QualType AQTyIn = OPENMPRTL_ATOMICTYPE(*this, QTyIn);
      CGOpenMPRuntime::EAtomicOperation Aop;
      switch (S.getOperator()) {
      case BO_Add:
        Aop = CGOpenMPRuntime::OMP_Atomic_add;
        break;
      case BO_Sub:
        Aop = CGOpenMPRuntime::OMP_Atomic_sub;
        break;
      case BO_Mul:
        Aop = CGOpenMPRuntime::OMP_Atomic_mul;
        break;
      case BO_Div:
        Aop = CGOpenMPRuntime::OMP_Atomic_div;
        break;
      case BO_And:
        Aop = CGOpenMPRuntime::OMP_Atomic_andb;
        break;
      case BO_Or:
        Aop = CGOpenMPRuntime::OMP_Atomic_orb;
        break;
      case BO_Xor:
        Aop = CGOpenMPRuntime::OMP_Atomic_xor;
        break;
      case BO_Shl:
        Aop = CGOpenMPRuntime::OMP_Atomic_shl;
        break;
      case BO_Shr:
        Aop = CGOpenMPRuntime::OMP_Atomic_shr;
        break;
      case BO_Assign:
        Aop = CGOpenMPRuntime::OMP_Atomic_assign;
        break;
      default:
        Aop = CGOpenMPRuntime::OMP_Atomic_invalid;
        break;
      }
      llvm::Value *AtomicFunc =
          (AQTyRes.isNull() || AQTyIn.isNull()) ?
              0 :
              OPENMPRTL_ATOMIC_FUNC_GENERAL(AQTyRes, AQTyIn, Aop, true,
                  S.isReversed());
      if (X.isSimple() && AtomicFunc && QTyIn->isScalarType()
          && !QTyIn->isAnyComplexType()) {
        llvm::Type *ATy = ConvertTypeForMem(AQTyRes);
        llvm::SmallVector<llvm::Value *, 5> Args;
        // __kmpc_atomic_..._op(&loc, global_tid, &x, expr);
        // ident_t loc = {...};
        llvm::Value *Loc = OPENMPRTL_LOC(S.getLocStart(), *this);
        // global_tid = __kmpc_global_thread_num(...);
        llvm::Value *GTid = OPENMPRTL_THREADNUM(S.getLocStart(), *this);
        Args.push_back(Loc);
        Args.push_back(GTid);
        Args.push_back(
            Builder.CreatePointerCast(X.getAddress(), ATy->getPointerTo()));
        Args.push_back(EmitAnyExpr(S.getExpr()).getScalarVal());
        Args.push_back(Builder.getInt32(S.isCaptureAfter() ? 1 : 0));
        llvm::Value *Res = EmitRuntimeCall(AtomicFunc, Args);
        // v = x;
        Res = EmitScalarConversion(Res, AQTyRes, S.getV()->getType());
        EmitStoreOfScalar(Res, EmitLValue(S.getV()));
      } else {
        EmitRuntimeCall(OPENMPRTL_FUNC(atomic_start));
        EmitStmt(cast<CapturedStmt>(S.getAssociatedStmt())->getCapturedStmt());
        EmitRuntimeCall(OPENMPRTL_FUNC(atomic_end));
      }
    }
      break;
    case OMPC_seq_cst:
      llvm_unreachable("SEQ_CST should be processed already.");
      break;
    default:
      llvm_unreachable("Not allowed operation in atomic directive.");
    }
    if (I == E && !AtLeastOneLoopTaken)
      break;
    AtLeastOneLoopTaken = true;
  }
  if (IsSeqCst) {
    SmallVector<llvm::Value *, 1> Args;
    Args.push_back(OPENMPRTL_LOC(S.getLocStart(), *this));
    EmitRuntimeCall(OPENMPRTL_FUNC(flush), Args);
  }
  CGM.OpenMPSupport.endOpenMPRegion();
}

/// "Two-calls" OMP Directives (master, single, critical, ordered).
/// '#pragma omp master' directive.
void CodeGenFunction::EmitOMPMasterDirective(const OMPMasterDirective &S) {
  // if (__kmpc_master()) {
  //   <captured_body>
  //   __kmpc_end_master();
  // }
  EmitOMPConditionalIfHelper(S, OPENMPRTL_FUNC(master), S.getLocStart(),
      OPENMPRTL_FUNC(end_master), S.getLocStart(), false, // pragma has no clauses
      0,     // has no need for "didit"
      "omp.master");
}

/// '#pragma omp single' directive.
void CodeGenFunction::EmitOMPSingleDirective(const OMPSingleDirective &S) {

  // Init list of private globals in the stack.
  CGM.OpenMPSupport.startOpenMPRegion(false);
  CGM.OpenMPSupport.setNoWait(false);
  bool HasClauses = S.getNumClauses();
  if (HasClauses) {
    // Set NoWait flag if the clause nowait is there
    for (ArrayRef<OMPClause *>::iterator I = S.clauses().begin(), E =
        S.clauses().end(); I != E; ++I) {
      if (*I)
        EmitInitOMPClause(*(*I), S);
    }
  }

  // did_it = 0;
  // if (__kmpc_single()) {
  //   <captured_body>
  //   did_it = 1;
  //   __kmpc_end_single();
  // }
  // ... if there is copyprivate clause, call to __kmpc_copyprivate()
  // ... if there is no nowait, call to __kmpc_barrier()
  //

  // Create a "did_it" temp for passing into copyprivate routine.
  llvm::AllocaInst *DidIt = CreateMemTemp(getContext().IntTy, ".did_it.");
  InitTempAlloca(DidIt,
      llvm::Constant::getNullValue(ConvertTypeForMem(getContext().IntTy)));

  EmitOMPConditionalIfHelper(S, OPENMPRTL_FUNC(single), S.getLocStart(),
      OPENMPRTL_FUNC(end_single), S.getLocStart(), HasClauses, // pragma has clauses (private and
                                                               // firstprivate will be processed)
      DidIt,                       // address to store 1 for "the single" thread
      "omp.single");

  // Copyprivate clause.
  // Restrictions to copyprivate (from standard):
  // The items that appear in copyprivate must be either threadprivate or
  // private in the enclosing context.
  // A list item that appears in copyprivate clause may not appear in a private
  // or firstprivate clause on the single construct.
  //
  bool HasCopyPrivate = false;
  for (ArrayRef<OMPClause *>::iterator ICL = S.clauses().begin(), ECL =
      S.clauses().end(); ICL != ECL; ++ICL) {
    if (*ICL) {
      if (const OMPCopyPrivateClause *C = dyn_cast<OMPCopyPrivateClause>(
          *ICL)) {
        // Begin copyprivate clause processing
        HasCopyPrivate = true;
        // Start a copy-function.
        CodeGenFunction CGF(CGM, true);
        CGF.CurFn = 0;
        FunctionArgList Args;
        ImplicitParamDecl Arg1(getContext(), 0, SourceLocation(), 0,
                               getContext().VoidPtrTy);
        ImplicitParamDecl Arg2(getContext(), 0, SourceLocation(), 0,
                               getContext().VoidPtrTy);
        Args.push_back(&Arg1);
        Args.push_back(&Arg2);
        const CGFunctionInfo &FI =
            CGF.getTypes().arrangeFreeFunctionDeclaration(
                getContext().VoidTy, Args, FunctionType::ExtInfo(), false);
        llvm::FunctionType *FTy = CGF.getTypes().GetFunctionType(FI);
        llvm::Function *Fn = llvm::Function::Create(FTy,
            llvm::GlobalValue::InternalLinkage, StringRef(".omp_copy_func."),
            &CGM.getModule());
        CGM.SetInternalFunctionAttributes(CurFuncDecl, Fn, FI);
        CGF.StartFunction(GlobalDecl(), getContext().VoidTy, Fn, FI, Args,
            SourceLocation());

        // Generate the record of pointers - cpy.var
        llvm::SmallVector<llvm::Type *, 16> CpyFieldTypes;
        for (OMPCopyPrivateClause::varlist_const_iterator I =
            C->varlist_begin(), E = C->varlist_end(); I != E; ++I) {
          // const VarDecl *VD =
          // cast<VarDecl>(cast<DeclRefExpr>(*I)->getDecl());
          QualType QTy = (*I)->getType();
          llvm::Type *PtrType = ConvertType(getContext().getPointerType(QTy));
          CpyFieldTypes.push_back(PtrType);
        }
        llvm::StructType *CpyType = llvm::StructType::get(CGM.getLLVMContext(),
            CpyFieldTypes);
        llvm::AllocaInst *CpyVar = CreateTempAlloca(CpyType, "cpy.var");
        CpyVar->setAlignment(CGM.PointerAlignInBytes);

        // Generate initializaion of our local record with addresses.
        int32_t FieldNum = 0;
        for (OMPCopyPrivateClause::varlist_const_iterator I =
            C->varlist_begin(), E = C->varlist_end(); I != E; ++I, ++FieldNum) {
          // Store the address into our record.
          Builder.CreateStore(EmitLValue(*I).getAddress(),
              Builder.CreateConstGEP2_32(CpyVar, 0, FieldNum));
        }

        // Generate field copying in the copy-function.
        {
          llvm::Function::arg_iterator ArgIt = CGF.CurFn->arg_begin();
          llvm::Value *DstPtr = ArgIt;
          llvm::Value *SrcPtr = ++ArgIt;
          llvm::Value *DstBase = CGF.Builder.CreatePointerCast(DstPtr,
              CpyType->getPointerTo(), "cpy.dst");
          llvm::Value *SrcBase = CGF.Builder.CreatePointerCast(SrcPtr,
              CpyType->getPointerTo(), "cpy.src");

          ArrayRef<const Expr *>::iterator AssignIter =
              C->getAssignments().begin();
          ArrayRef<const Expr *>::iterator VarIter1 =
              C->getPseudoVars1().begin();
          ArrayRef<const Expr *>::iterator VarIter2 =
              C->getPseudoVars2().begin();
          FieldNum = 0;
          for (OMPCopyPrivateClause::varlist_const_iterator I =
              C->varlist_begin(), E = C->varlist_end(); I != E;
              ++I, ++AssignIter, ++VarIter1, ++VarIter2, ++FieldNum) {
            // const VarDecl *VD =
            // cast<VarDecl>(cast<DeclRefExpr>(*I)->getDecl());
            QualType QTy = (*I)->getType();
            llvm::Value *Dst = CGF.Builder.CreateConstGEP2_32(DstBase, 0,
                FieldNum);
            llvm::Value *Src = CGF.Builder.CreateConstGEP2_32(SrcBase, 0,
                FieldNum);
            llvm::Type *PtrType = ConvertType(getContext().getPointerType(QTy));
            llvm::Value *LoadDst = CGF.EmitLoadOfScalar(Dst, false,
                CGM.getDataLayout().getPrefTypeAlignment(PtrType),
                getContext().getPointerType(QTy), SourceLocation());
            llvm::Value *LoadSrc = CGF.EmitLoadOfScalar(Src, false,
                CGM.getDataLayout().getPrefTypeAlignment(PtrType),
                getContext().getPointerType(QTy), SourceLocation());
            CGF.EmitCopyAssignment(I, AssignIter, VarIter1, VarIter2, LoadDst,
                LoadSrc);
          }
        }

        // Generate a call to __kmpc_copyprivate.
        {
          // __kmpc_copyprivate(ident_t *loc, int32_t global_tid,
          //                    size_t cpy_size, void *cpy_data,
          //                    kmp_copy_func cpy_func, int32_t didit);
          llvm::Value *Loc = OPENMPRTL_LOC(C->getLocStart(), *this);
          llvm::Value *GTid = OPENMPRTL_THREADNUM(C->getLocStart(), *this);
          int32_t CpySizeInt = CGM.getDataLayout().getTypeAllocSize(CpyType);
          llvm::Value *CpySize = llvm::ConstantInt::get(SizeTy, CpySizeInt);
          llvm::Value *LoadDidIt = EmitLoadOfScalar(DidIt, false,
              CGM.getDataLayout().getPrefTypeAlignment(
                  DidIt->getType()->getSequentialElementType()),
              getContext().IntTy, SourceLocation());
          llvm::Value *RealArgs[] = {
              Loc,
              GTid,
              CpySize,
              Builder.CreateBitCast(CpyVar, VoidPtrTy, "(void*)cpyrec"),
              CGF.CurFn,
              LoadDidIt};
          EmitRuntimeCall(OPENMPRTL_FUNC(copyprivate), RealArgs);
        }

        // Stop the copy-function.
        CGF.FinishFunction();
        // End copyprivate clause processing
      }
    }
  }

  if (!HasCopyPrivate && !CGM.OpenMPSupport.getNoWait()) {
    // Note: __kmpc_copyprivate already has a couple of barriers internally.
    EmitOMPCancelBarrier(S.getLocEnd(), KMP_IDENT_BARRIER_IMPL_SINGLE);
  }

  // Remove list of private globals from the stack.
  CGM.OpenMPSupport.endOpenMPRegion();
}

/// '#pragma omp critical' directive.
void CodeGenFunction::EmitOMPCriticalDirective(const OMPCriticalDirective &S) {
  // __kmpc_critical();
  // <captured_body>
  // __kmpc_end_critical();
  //

  // Prepare kmp_critical_name -- the name of our critical section.
  std::string directive_name = S.getDirectiveName().getAsString();
  std::string name = ".gomp_critical_user_" + directive_name + ".var";
  llvm::Type *LckTy = llvm::TypeBuilder<kmp_critical_name, false>::get(
      CGM.getLLVMContext());
  llvm::GlobalVariable *Lck = cast<llvm::GlobalVariable>(
      CGM.CreateRuntimeVariable(LckTy, name.c_str()));
  Lck->setLinkage(llvm::GlobalValue::CommonLinkage);
  Lck->setInitializer(llvm::Constant::getNullValue(LckTy));

  // Prepare other arguments and build a call to __kmpc_critical
  llvm::Value *Loc = OPENMPRTL_LOC(S.getLocStart(), *this);
  llvm::Value *GTid = OPENMPRTL_THREADNUM(S.getLocStart(), *this);
  llvm::Value *RealArgs[] = {Loc, GTid, Lck};
  EmitRuntimeCall(OPENMPRTL_FUNC(critical), RealArgs);
  EmitOMPCapturedBodyHelper(S);
  EmitRuntimeCall(OPENMPRTL_FUNC(end_critical), RealArgs);
}

/// '#pragma omp ordered' directive.
void CodeGenFunction::EmitOMPOrderedDirective(const OMPOrderedDirective &S) {
  // __kmpc_ordered();
  //   <captured_body>
  // __kmpc_enc_ordered();
  //
  EmitOMPCallWithLocAndTidHelper(OPENMPRTL_FUNC(ordered), S.getLocStart());
  EmitOMPCapturedBodyHelper(S);
  EmitOMPCallWithLocAndTidHelper(OPENMPRTL_FUNC(end_ordered), S.getLocStart());
}

/// '#pragma omp taskgroup' directive.
void CodeGenFunction::EmitOMPTaskgroupDirective(
    const OMPTaskgroupDirective &S) {
  // __kmpc_taskgroup();
  //   <captured_body>
  // __kmpc_enc_taskgroup();
  //
  EmitOMPCallWithLocAndTidHelper(OPENMPRTL_FUNC(taskgroup), S.getLocStart());
  EmitOMPCapturedBodyHelper(S);
  EmitOMPCallWithLocAndTidHelper(OPENMPRTL_FUNC(end_taskgroup), S.getLocEnd());

  // EmitUntiedPartIdInc(*this);
  // EmitUntiedBranchEnd(*this);
  // EmitUntiedTaskSwitch(*this, false);
}

void
CodeGenFunction::EmitCloseOMPReductionClause(const OMPReductionClause &C,
                                             const OMPExecutableDirective &S) {
  (void)S;
  assert(!isa<OMPSimdDirective>(S)); // Not yet supported
  llvm::BasicBlock *RedBB1;
  llvm::BasicBlock *RedBB2;
  llvm::Instruction *IP1;
  llvm::Instruction *IP2;
  CGM.OpenMPSupport.getReductionIPs(RedBB1, IP1, RedBB2, IP2);
  llvm::SwitchInst *Switch = dyn_cast_or_null<llvm::SwitchInst>(
      CGM.OpenMPSupport.getReductionSwitch());
  if (Switch && (IP1 || IP2 || RedBB1 || RedBB2)) {
    CGBuilderTy::InsertPoint SavedIP = Builder.saveIP();
    Builder.SetInsertPoint(RedBB1, IP1);
    // __kmpc_end_reduce[_nowait](ident_t *loc, int32_t global_tid, *lck);
    // ident_t loc = {...};
    llvm::Value *Loc = OPENMPRTL_LOC(C.getLocStart(), *this);
    // global_tid = __kmpc_global_thread_num(...);
    llvm::Value *GTid = OPENMPRTL_THREADNUM(C.getLocStart(), *this);
    // kmp_critical_name lck;
    llvm::Value *RealArgs[] = {Loc, GTid,
                               CGM.OpenMPSupport.getReductionLockVar()};
    EmitRuntimeCall(CGM.OpenMPSupport.getNoWait()
                        ? OPENMPRTL_FUNC(end_reduce_nowait)
                        : OPENMPRTL_FUNC(end_reduce),
                    RealArgs);
    Builder.CreateBr(Switch->getDefaultDest());
    // Switch->addCase(llvm::ConstantInt::get(Int32Ty, 1), RedBB1);
    Builder.SetInsertPoint(RedBB2, IP2);
    // __kmpc_end_reduce[_nowait](ident_t *loc, int32_t global_tid, *lck);
    // ident_t loc = {...};
    Loc = OPENMPRTL_LOC(C.getLocStart(), *this);
    // global_tid = __kmpc_global_thread_num(...);
    GTid = OPENMPRTL_THREADNUM(C.getLocStart(), *this);
    // kmp_critical_name lck;
    RealArgs[0] = Loc;
    RealArgs[1] = GTid;
    RealArgs[2] = CGM.OpenMPSupport.getReductionLockVar();
    EmitRuntimeCall(CGM.OpenMPSupport.getNoWait()
                        ? OPENMPRTL_FUNC(end_reduce_nowait)
                        : OPENMPRTL_FUNC(end_reduce),
                    RealArgs);
    Builder.CreateBr(Switch->getDefaultDest());
    // Switch->addCase(llvm::ConstantInt::get(Int32Ty, 2), RedBB2);
    Builder.restoreIP(SavedIP);
    CGM.OpenMPSupport.setReductionIPs(0, 0, 0, 0);
  }

  CodeGenFunction &CGF = CGM.OpenMPSupport.getCGFForReductionFunction();
  llvm::Value *Arg1;
  llvm::Value *Arg2;
  CGM.OpenMPSupport.getReductionFunctionArgs(Arg1, Arg2);
  ArrayRef<const Expr *>::iterator Par1I = C.getHelperParameters1st().begin();
  ArrayRef<const Expr *>::iterator Par2I = C.getHelperParameters2nd().begin();
  ArrayRef<const Expr *>::iterator OpI = C.getOpExprs().begin();
  for (OMPReductionClause::varlist_const_iterator I = C.varlist_begin(), E =
      C.varlist_end(); I != E; ++I, ++Par1I, ++Par2I, ++OpI) {
    // Get element type.
    const VarDecl *VD = cast<VarDecl>(cast<DeclRefExpr>(*I)->getDecl());
    if (VD->hasLocalStorage()
        && (!CapturedStmtInfo || !CapturedStmtInfo->lookup(VD)))
      continue;
    const VarDecl *Par1 = cast<VarDecl>(cast<DeclRefExpr>(*Par1I)->getDecl());
    const VarDecl *Par2 = cast<VarDecl>(cast<DeclRefExpr>(*Par2I)->getDecl());
    llvm::Value *Addr1 = CGF.Builder.CreateConstGEP2_32(Arg1, 0,
        CGM.OpenMPSupport.getReductionVarIdx(VD),
        CGM.getMangledName(VD) + ".addr.lhs");
    llvm::Value *Addr2 = CGF.Builder.CreateConstGEP2_32(Arg2, 0,
        CGM.OpenMPSupport.getReductionVarIdx(VD),
        CGM.getMangledName(VD) + ".addr.rhs");
    CGM.OpenMPSupport.addOpenMPPrivateVar(Par1, Addr1);
    CGM.OpenMPSupport.addOpenMPPrivateVar(Par2, Addr2);
    CGF.EmitIgnoredExpr(*OpI);
    CGM.OpenMPSupport.delOpenMPPrivateVar(Par1);
    CGM.OpenMPSupport.delOpenMPPrivateVar(Par2);
  }
}

void
CodeGenFunction::EmitFinalOMPReductionClause(const OMPReductionClause &,
                                             const OMPExecutableDirective &S) {
  (void)S;
  assert(!isa<OMPSimdDirective>(S)); // Not yet supported
  CodeGenFunction &CGF = CGM.OpenMPSupport.getCGFForReductionFunction();
  if (CGF.CurFn) {
    CGF.FinishFunction();
    CGF.CurFn = 0;
  }
}

// Implementation of '#pragma omp simd'.
//

SourceLocation CodeGenFunction::CGPragmaOmpSimd::getForLoc() const {
  const CapturedStmt *Cap = cast<CapturedStmt>(SimdOmp->getAssociatedStmt());
  const ForStmt *For = dyn_cast<ForStmt>(Cap->getCapturedStmt());
  if (For) {
    return For->getSourceRange().getBegin();
  }
  return SimdOmp->getSourceRange().getBegin();
}

SourceRange CodeGenFunction::CGPragmaOmpSimd::getSourceRange() const {
  return SimdOmp->getSourceRange();
}

const Stmt *CodeGenFunction::CGPragmaOmpSimd::getInit() const {
  return getInitFromLoopDirective(SimdOmp);
}

const Expr *CodeGenFunction::CGPragmaOmpSimd::getCond() const {
  const CapturedStmt *Cap = dyn_cast_or_null<CapturedStmt>(getAssociatedStmt());
  if (!Cap)
    return 0;
  const ForStmt *For = dyn_cast_or_null<ForStmt>(Cap->getCapturedStmt());
  if (!For)
    return 0;
  return For->getCond();
}

const CapturedStmt *
CodeGenFunction::CGPragmaOmpSimd::getAssociatedStmt() const {
  return dyn_cast_or_null<CapturedStmt>(SimdOmp->getAssociatedStmt());
}

const Expr *CodeGenFunction::CGPragmaOmpSimd::getLoopCount() const {
  const Expr *Op = getNewIterEndFromLoopDirective(SimdOmp);
  if (const BinaryOperator *Bop = dyn_cast<BinaryOperator>(Op)) {
    // Expected "N-1" here, so why not eat "-1" to get "N".
    if (Bop->getOpcode() == BO_Sub) {
      const Expr *Op = Bop->getRHS();
      if (const ImplicitCastExpr *Cast = dyn_cast<ImplicitCastExpr>(Op)) {
        Op = Cast->getSubExpr();
      }
      if (const IntegerLiteral *One = dyn_cast<IntegerLiteral>(Op)) {
        if (One->getValue() == 1) {
          return Bop->getLHS();
        }
      }
    }
  }
  assert(0 && "Unexpected loop count expression");
  return Op;
}

Stmt *CodeGenFunction::CGPragmaOmpSimd::extractLoopBody(Stmt *S) const {
  // '#pragma omp simd' stores the full loop nest, and now we are
  // going to extract the loop body.
  unsigned CollapseNum = getCollapsedNumberFromLoopDirective(SimdOmp);
  if (CollapseNum == 0) {
    CollapseNum = 1;
  }
  Stmt *Body = S;
  while (CollapseNum > 0) {
    if (ForStmt *For = dyn_cast<ForStmt>(Body)) {
      Body = For->getBody();
      --CollapseNum;
    } else if (AttributedStmt *AS = dyn_cast<AttributedStmt>(Body)) {
      Body = AS->getSubStmt();
    } else if (CompoundStmt *CS = dyn_cast<CompoundStmt>(Body)) {
      if (CS->size() == 1) {
        Body = CS->body_back();
      } else {
        assert(0 && "Unexpected compound stmt in the loop nest");
      }
    } else {
      assert(0 && "Unexpected stmt in the loop nest");
    }
  }
  assert(Body && "Failed to extract the loop body for 'omp simd'");
  return Body;
}

// Simd wrappers implementation for '#pragma omp simd'.
bool CodeGenFunction::CGPragmaOmpSimd::emitSafelen(CodeGenFunction *CGF) const {
  bool SeparateLastIter = false;
  CGF->LoopStack.SetParallel();
  CGF->LoopStack.SetVectorizerEnable(true);
  for (ArrayRef<OMPClause *>::iterator I = SimdOmp->clauses().begin(), E =
      SimdOmp->clauses().end(); I != E; ++I) {
    OMPClause *C = dyn_cast<OMPClause>(*I);
    switch (C->getClauseKind()) {
    case OMPC_safelen: {
      RValue Len = CGF->EmitAnyExpr(cast<OMPSafelenClause>(C)->getSafelen(),
          AggValueSlot::ignored(), true);
      llvm::ConstantInt *Val = dyn_cast<llvm::ConstantInt>(Len.getScalarVal());
      assert(Val);
      CGF->LoopStack.SetVectorizerWidth(Val->getZExtValue());
      // In presence of finite 'safelen', it may be unsafe to mark all
      // the memory instructions parallel, because loop-carried
      // dependences of 'safelen' iterations are possible.
      CGF->LoopStack.SetParallel(false);
      break;
    }
    case OMPC_lastprivate: {
      SeparateLastIter = true;
      break;
    }
    default:
      // Not handled yet
      ;
    }
  }
  return SeparateLastIter;
}

llvm::ConstantInt *
CodeGenFunction::CGPragmaOmpSimd::emitClauseTail(CodeGenFunction *CGF,
    Expr *E) const {
  // Emit a constant integer for clause's tail expression.
  // E can be an integer or NULL.
  llvm::ConstantInt *Val = 0;
  if (E != 0) {
    RValue RVal = CGF->EmitAnyExpr(E, AggValueSlot::ignored(), true);
    Val = dyn_cast<llvm::ConstantInt>(RVal.getScalarVal());
  } else {
    Val = cast<llvm::ConstantInt>(
        llvm::ConstantInt::getNullValue(CGF->CGM.IntTy));
  }
  assert(Val);
  return Val;
}

// Walker for '#pragma omp simd'
bool CodeGenFunction::CGPragmaOmpSimd::walkLocalVariablesToEmit(
    CodeGenFunction *CGF, CGSIMDForStmtInfo *) const {

  // Init the OpenMP local vars stack.
  CGF->CGM.OpenMPSupport.startOpenMPRegion(true);
  CGF->CGM.OpenMPSupport.setMergeable(false);
  CGF->CGM.OpenMPSupport.setOrdered(false);

  // Make sure we have local vars for all the loop counters.
  ArrayRef<Expr *> Counters = getCountersFromLoopDirective(SimdOmp);
  for (unsigned I = 0; I < getCollapsedNumberFromLoopDirective(SimdOmp); ++I) {
    const VarDecl *VD = cast<VarDecl>(
        cast<DeclRefExpr>(Counters[I])->getDecl());
    if (CGF->CGM.OpenMPSupport.getTopOpenMPPrivateVar(VD))
      continue;
    QualType QTy = Counters[I]->getType();
    llvm::AllocaInst *Private = CGF->CreateMemTemp(QTy,
        CGF->CGM.getMangledName(VD) + ".counter.");
    CGF->CGM.OpenMPSupport.addOpenMPPrivateVar(VD, Private);
  }

  // Here we push index parameter into openmp map.
  // It is useful for loop counters calculation.
  const CapturedDecl *CD =
      cast<CapturedStmt>(getAssociatedStmt())->getCapturedDecl();
  llvm::Value *LoopIndex = CGF->LocalDeclMap.lookup(CD->getParam(1));
  const VarDecl *IndexVD = cast<VarDecl>(
      cast<DeclRefExpr>(getNewIterVarFromLoopDirective(SimdOmp))->getDecl());
  CGF->CGM.OpenMPSupport.addOpenMPPrivateVar(IndexVD, LoopIndex);

  for (ArrayRef<OMPClause *>::iterator I = SimdOmp->clauses().begin(), E =
      SimdOmp->clauses().end(); I != E; ++I) {
    OMPClause *C = dyn_cast<OMPClause>(*I);
    switch (C->getClauseKind()) {
    case OMPC_private: {
      CGF->EmitPreOMPClause(*(*I), *SimdOmp);
      break;
    }
    case OMPC_lastprivate: {
      CGF->EmitPreOMPClause(*(*I), *SimdOmp);
      break;
    }
    case OMPC_linear: {
      // Linear vars are calculated from index, similar to loop indices.
      OMPLinearClause *L = cast<OMPLinearClause>(C);
      for (OMPLinearClause::varlist_const_iterator J = L->varlist_begin(), F =
          L->varlist_end(); J != F; ++J) {
        const VarDecl *VD = cast<VarDecl>(cast<DeclRefExpr>(*J)->getDecl());
        if (CGF->CGM.OpenMPSupport.getTopOpenMPPrivateVar(VD)) {
          continue;
        }
        QualType QTy = (*J)->getType();
        llvm::Value *Private = CGF->CreateMemTemp(QTy,
            CGF->CGM.getMangledName(VD) + ".linear.");

        // Generate "Private = Index * Step + Start"
        llvm::Value *Start = CGF->EmitAnyExprToTemp(*J).getScalarVal();
        llvm::Value *Index = CGF->Builder.CreateLoad(LoopIndex);
        llvm::Value *Result = 0;
        if (const Expr *StepExpr = L->getStep()) {
          Result = CGF->EmitAnyExpr(StepExpr).getScalarVal();
          QualType IndexTy = CD->getParam(1)->getType();
          Result = CGF->Builder.CreateIntCast(Result, Index->getType(),
              IndexTy->hasSignedIntegerRepresentation());
        } else
          Result = llvm::ConstantInt::get(Index->getType(), 1);
        Result = CGF->Builder.CreateMul(Index, Result);
        if (Start->getType()->isPointerTy()) {
          Result = CGF->Builder.CreateGEP(Start, Result);
        } else {
          Result = CGF->Builder.CreateIntCast(Result, Start->getType(), false);
          Result = CGF->Builder.CreateAdd(Start, Result, "add", false,
              QTy->isSignedIntegerOrEnumerationType());
        }
        CGF->Builder.CreateStore(Result, Private);

        CGF->CGM.OpenMPSupport.addOpenMPPrivateVar(VD, Private);
      }
      break;
    }
    default:
      break;
    }
  }

  // Mark 'aligned' variables -- do this after all private variables are
  // made 'omp-private' in CGM.OpenMPSupport.
  for (ArrayRef<OMPClause *>::iterator I = SimdOmp->clauses().begin(), E =
      SimdOmp->clauses().end(); I != E; ++I) {
    OMPClause *C = dyn_cast<OMPClause>(*I);
    switch (C->getClauseKind()) {
    case OMPC_aligned: {
      OMPAlignedClause *A = cast<OMPAlignedClause>(C);
      // Prepare alignment expression for using it below.
      llvm::ConstantInt *AVal = emitClauseTail(CGF, A->getAlignment());
      // Walk the list and push each var's alignment into metadata.
      for (OMPAlignedClause::varlist_iterator J = A->varlist_begin(), F =
          A->varlist_end(); J != F; ++J) {
        LValue LVal = CGF->EmitLValue(*J);
        CGF->LoopStack.AddAligned(LVal.getAddress(),
            (int) (AVal->getZExtValue()));
      }
      break;
    }
    default:
      break;
    }
  }

  // Emit initializations of loop indices.
  CGF->EmitStmt(getInitFromLoopDirective(SimdOmp));
  return false;
}

void CodeGenFunction::CGPragmaOmpSimd::emitInit(CodeGenFunction &CGF,
    llvm::Value *&LoopIndex, llvm::Value *&LoopCount) {
  // Emit loop index
  const Expr *IterVar = getNewIterVarFromLoopDirective(SimdOmp);
  LoopIndex = CGF.CreateMemTemp(IterVar->getType(), ".idx.");
  const VarDecl *VD = cast<VarDecl>(cast<DeclRefExpr>(IterVar)->getDecl());
  CGF.CGM.OpenMPSupport.addOpenMPPrivateVar(VD, LoopIndex);

  // Emit loop count.
  LoopCount = CGF.EmitAnyExpr(getLoopCount()).getScalarVal();
}

// Emit the final values of the loop counters and linear vars.
void CodeGenFunction::CGPragmaOmpSimd::emitLinearFinal(
    CodeGenFunction &CGF) const {

  // Check if we need to update the loop counters.
  bool NeedUpdateLC = true;
  ArrayRef<Expr *> Counters = getCountersFromLoopDirective(SimdOmp);
  for (unsigned I = 0; I < getCollapsedNumberFromLoopDirective(SimdOmp); ++I) {
    const DeclRefExpr *DRE = cast<DeclRefExpr>(Counters[I]);
    if (!CGF.LocalDeclMap.lookup(DRE->getDecl())) {
      NeedUpdateLC = false;
    }
  }

  // Emit final values of the loop-counters.
  if (NeedUpdateLC)
    CGF.EmitStmt(getFinalFromLoopDirective(SimdOmp));

  // Emit final values of the linear vars.
  for (ArrayRef<OMPClause *>::iterator I = SimdOmp->clauses().begin(), E =
      SimdOmp->clauses().end(); I != E; ++I) {
    OMPClause *C = dyn_cast<OMPClause>(*I);
    switch (C->getClauseKind()) {
    case OMPC_linear: {
      OMPLinearClause *L = cast<OMPLinearClause>(C);
      for (OMPLinearClause::varlist_const_iterator J = L->varlist_begin(), F =
          L->varlist_end(); J != F; ++J) {

        // Generate "L = LoopCount * Step + L"
        const Expr *CountExpr = getLoopCount();
        llvm::Value *Index = CGF.EmitAnyExpr(CountExpr).getScalarVal();
        llvm::Value *Result = 0;
        if (const Expr *StepExpr = L->getStep()) {
          Result = CGF.EmitAnyExpr(StepExpr).getScalarVal();
          QualType IndexTy = CountExpr->getType();
          Result = CGF.Builder.CreateIntCast(Result, Index->getType(),
              IndexTy->hasSignedIntegerRepresentation());
        } else
          Result = llvm::ConstantInt::get(Index->getType(), 1);
        Result = CGF.Builder.CreateMul(Index, Result);

        // Prepare destination lvalue to store result into.
        LValue LV = CGF.EmitLValue(*J);
        llvm::Value *Start =
            CGF.EmitLoadOfLValue(LV, (*J)->getExprLoc()).getScalarVal();

        if (Start->getType()->isPointerTy()) {
          Result = CGF.Builder.CreateGEP(Start, Result);
        } else {
          Result = CGF.Builder.CreateIntCast(Result, Start->getType(), false);
          Result = CGF.Builder.CreateAdd(Start, Result, "add", false,
              (*J)->getType()->isSignedIntegerOrEnumerationType());
        }
        CGF.EmitStoreOfScalar(Result, LV, false);
      }
      break;
    }
    default:
      break;
    }
  }
}

/// Generate an instructions for '#pragma omp teams' directive.
void CodeGenFunction::EmitOMPTeamsDirective(const OMPTeamsDirective &S) {
  RunCleanupsScope ExecutedScope(*this);
  EmitOMPDirectiveWithTeams(OMPD_teams, OMPD_unknown, S);
}

// Generate the instructions for '#pragma omp simd' directive.
void CodeGenFunction::EmitOMPSimdDirective(const OMPSimdDirective &S) {
  RunCleanupsScope ExecutedScope(*this);
  CGPragmaOmpSimd Wrapper(&S);
  EmitPragmaSimd(Wrapper);
}

// Generate the instructions for '#pragma omp for simd' directive.
void CodeGenFunction::EmitOMPForSimdDirective(const OMPForSimdDirective &S) {
  RunCleanupsScope ExecutedScope(*this);
  EmitOMPDirectiveWithLoop(OMPD_for_simd, OMPD_for_simd, S);
}

// Generate the instructions for '#pragma omp distribute simd' directive.
void CodeGenFunction::EmitOMPDistributeSimdDirective(
    const OMPDistributeSimdDirective &S) {
  RunCleanupsScope ExecutedScope(*this);
  EmitOMPDirectiveWithLoop(OMPD_distribute_simd, OMPD_distribute_simd, S);
}

// Generate the instructions for '#pragma omp distribute parallel for'
// directive.
void CodeGenFunction::EmitOMPDistributeParallelForDirective(
    const OMPDistributeParallelForDirective &S) {
  RunCleanupsScope ExecutedScope(*this);
  assert(S.getLowerBound() && "No lower bound");
  assert(S.getUpperBound() && "No upper bound");
  EmitAutoVarDecl(
      *cast<VarDecl>(cast<DeclRefExpr>(S.getLowerBound())->getDecl()));
  EmitAutoVarDecl(
      *cast<VarDecl>(cast<DeclRefExpr>(S.getUpperBound())->getDecl()));
  EmitOMPDirectiveWithLoop(OMPD_distribute_parallel_for, OMPD_distribute, S);
}

// Generate the instructions for '#pragma omp distribute parallel for simd'
// directive.
void CodeGenFunction::EmitOMPDistributeParallelForSimdDirective(
    const OMPDistributeParallelForSimdDirective &S) {
  RunCleanupsScope ExecutedScope(*this);
  assert(S.getLowerBound() && "No lower bound");
  assert(S.getUpperBound() && "No upper bound");
  EmitAutoVarDecl(
      *cast<VarDecl>(cast<DeclRefExpr>(S.getLowerBound())->getDecl()));
  EmitAutoVarDecl(
      *cast<VarDecl>(cast<DeclRefExpr>(S.getUpperBound())->getDecl()));
  EmitOMPDirectiveWithLoop(OMPD_distribute_parallel_for_simd, OMPD_distribute,
                           S);
}

// Generate the instructions for '#pragma omp teams distribute parallel for'
// directive.
void CodeGenFunction::EmitOMPTeamsDistributeParallelForDirective(
    const OMPTeamsDistributeParallelForDirective &S) {
  RunCleanupsScope ExecutedScope(*this);
  EmitOMPDirectiveWithTeams(OMPD_teams_distribute_parallel_for,
                            OMPD_distribute_parallel_for, S);
}

// Generate the instructions for '#pragma omp teams distribute parallel for simd'
// directive.
void CodeGenFunction::EmitOMPTeamsDistributeParallelForSimdDirective(
    const OMPTeamsDistributeParallelForSimdDirective &S) {
  RunCleanupsScope ExecutedScope(*this);
  EmitOMPDirectiveWithTeams(OMPD_teams_distribute_parallel_for_simd,
                            OMPD_distribute_parallel_for_simd, S);
}

// Generate the instructions for '#pragma omp target teams distribute parallel
// for' directive.
void CodeGenFunction::EmitOMPTargetTeamsDistributeParallelForDirective(
    const OMPTargetTeamsDistributeParallelForDirective &S) {
  RunCleanupsScope ExecutedScope(*this);
  EmitOMPDirectiveWithTeams(OMPD_target_teams_distribute_parallel_for,
                            OMPD_distribute_parallel_for, S);
}

// Generate the instructions for '#pragma omp target teams distribute parallel
// for simd' directive.
void CodeGenFunction::EmitOMPTargetTeamsDistributeParallelForSimdDirective(
    const OMPTargetTeamsDistributeParallelForSimdDirective &S) {
  RunCleanupsScope ExecutedScope(*this);
  EmitOMPDirectiveWithTeams(OMPD_target_teams_distribute_parallel_for_simd,
                            OMPD_distribute_parallel_for_simd, S);
}

// Generate the instructions for '#pragma omp target' directive.
void CodeGenFunction::EmitOMPTargetDirective(const OMPTargetDirective &S) {

  CapturedStmt *CS = cast<CapturedStmt>(S.getAssociatedStmt());

  // Are we generating code for GPU (via OpenCL/SPIR)?
  if (CGM.getLangOpts().MPtoGPU) {
    llvm::errs() << "1--\n";

	CGM.OpenMPSupport.startOpenMPRegion(true);

	for (ArrayRef<OMPClause *>::iterator I = S.clauses().begin(), E = S.clauses().end(); I != E; ++I)
	       	EmitInitOMPClause(*(*I), S);

	llvm::errs() << "1.5\n";

	llvm::Value * temp = CGM.OpenMPSupport.getOffloadingDevice();

	llvm::errs() << "2\n";

    // Get or create value with the deviceID (default is zero)
    llvm::Value *clid = temp
      ? temp
      : (llvm::Value*)Builder.getInt32(0);
<<<<<<< HEAD

//	llvm::Value *clid = (llvm::Value*)Builder.getInt32(0);
  
	llvm::errs() << "3\n";
	llvm::Value* func = CGM.getMPtoGPURuntime().Set_default_device(); 
 
	llvm::errs() << "3.5\n";
    EmitRuntimeCall(func, makeArrayRef(clid) ,"_set_default_device"); //fix-me
	llvm::errs() << "4\n";
=======
    
    EmitRuntimeCall(CGM.getMPtoGPURuntime().Set_default_device(), makeArrayRef(clid) );
>>>>>>> 5b11410c
    EmitStmt(CS->getCapturedStmt());
	llvm::errs() << "5\n";

	CGM.OpenMPSupport.endOpenMPRegion();
    return;
  }

  // Are we generating code for a target?
  bool isTargetMode = CGM.getLangOpts().OpenMPTargetMode;

  assert( !(isTargetMode && CGM.getLangOpts().OMPTargetTriples.empty())
	  && "Are we in target mode and no targets were specified??" );

  // If there are no devices specified we ignore the target directive and just
  // produce regular host code
  if (CGM.getLangOpts().OMPTargetTriples.empty()){
    EmitStmt(CS->getCapturedStmt());
    return;
  }

  CGM.OpenMPSupport.startOpenMPRegion(true);

  const RecordDecl *RD = CS->getCapturedRecordDecl();

  // Create the target function
  IdentifierInfo *Id = &getContext().Idents.get(
		       CGM.getOpenMPRuntime().GetOffloadEntryMangledName(
		       (isTargetMode) ? CGM.getTarget().getTriple() : llvm::Triple()));

  SmallVector<QualType, 4> FnArgTypes;
  FunctionArgList FnArgs;

  // Get function type
  for (RecordDecl::field_iterator fb = RD->field_begin(), fe = RD->field_end();
       fb != fe; ++fb) {

    QualType QTy = (*fb)->getType();
    if (QTy->isVariablyModifiedType()) {
      EmitVariablyModifiedType(QTy);
    }

    FnArgTypes.push_back(QTy);
  }

  FunctionProtoType::ExtProtoInfo EPI;
  EPI.ExceptionSpecType = EST_BasicNoexcept;
  QualType FnTy = getContext().getFunctionType(getContext().VoidTy, FnArgTypes,
					       EPI);

  // Create function declaration
  TypeSourceInfo *TI = getContext().getTrivialTypeSourceInfo(FnTy,
							     SourceLocation());
  FunctionDecl *FD = FunctionDecl::Create(getContext(),
					  getContext().getTranslationUnitDecl(), CS->getLocStart(),
					  SourceLocation(), Id, FnTy, TI, SC_Static, false, false, false);

  // Create function arguments
  for (RecordDecl::field_iterator fb = RD->field_begin(), fe = RD->field_end();
       fb != fe; ++fb) {
    QualType QTy = (*fb)->getType();
    TypeSourceInfo *TI = getContext().getTrivialTypeSourceInfo(QTy,
							       SourceLocation());
    ParmVarDecl *Arg = ParmVarDecl::Create(getContext(), FD, SourceLocation(),
					   SourceLocation(), 0, QTy, TI, SC_Auto, 0);
    FnArgs.push_back(Arg);
  }

  CodeGenFunction CGF(CGM, true);
  const CGFunctionInfo &FI = getTypes().arrangeFunctionDeclaration(FD);
  // The linkage here is going to be overwritten when the attributes are set
  llvm::Function *Fn = llvm::Function::Create(getTypes().GetFunctionType(FI),
					      llvm::GlobalValue::PrivateLinkage,
					      FD->getName(), &CGM.getModule());

  // PostProcess the function definition for the target and set the function
  // attributes based on the enclosing function
  // but force target functions to external linkage
  CGM.getOpenMPRuntime().PostProcessTargetFunction(CurFuncDecl, Fn, FI);

  if (isTargetMode)
    Fn->setLinkage(llvm::GlobalValue::ExternalLinkage);
  CGF.OpenMPRoot = OpenMPRoot ? OpenMPRoot : this;
  CGF.StartFunction(FD, getContext().VoidTy, Fn, FI, FnArgs, SourceLocation());

  OpenMPRegionRAII OMPRegion(CGF, *CS);

  CGF.EmitStmt(CS->getCapturedStmt());
  CGF.FinishFunction();

  // If we are generating code for the host, we need to emit the runtime calls
  if (!isTargetMode) {


    // If no target region registration was emitted before for the current
    // function we have to do it now
    if ( !CGM.getOpenMPRuntime().getFunctionRegisterTarget(CurFn) ){

      llvm::Constant *TgtDesc =
	CGM.getOpenMPRuntime().GetTargetRegionsDescriptor();

      SmallVector<llvm::Value*,1> Args; Args.push_back(TgtDesc);

      // Create tgt_register
      llvm::CallInst::Create(OPENMPRTL_FUNC(register_lib),Args, "",
			     CurFn->begin()->begin());

      // Register this function in the runtime as containing a target
      // registration call
      CGM.getOpenMPRuntime().setFunctionRegisterTarget(CurFn);
    }

    // Codegen target clauses init
    // For now, only device and map clause is implemented
    for (ArrayRef<OMPClause *>::iterator I = S.clauses().begin(), E =
	   S.clauses().end(); I != E; ++I)
      if (*I && isAllowedClauseForDirective(S.getDirectiveKind(), (*I)->getClauseKind()))
	EmitInitOMPClause(*(*I), S);

    // Get or create value with the deviceID (default is zero)
    llvm::Value *DeviceID = (CGM.OpenMPSupport.getOffloadingDevice())
      ? CGM.OpenMPSupport.getOffloadingDevice()
      : (llvm::Value*)Builder.getInt32(0);

    // Create data begin with the results of the map clause

    ArrayRef<llvm::Value*> MapClausePointerValues;
    ArrayRef<llvm::Value*> MapClauseSizeValues;
    ArrayRef<unsigned> MapClauseTypeValues;

    CGM.OpenMPSupport.getMapData(MapClausePointerValues,
				 MapClauseSizeValues,
				 MapClauseTypeValues);
    // Allocate arrays in the stack or internal constants to keep the map data
    // information
    // - Pointers (addresses)
    // - Sizes
    // - Types (to, from, to/from)

    assert( MapClausePointerValues.size() == MapClauseSizeValues.size()
	    && MapClausePointerValues.size() == MapClauseTypeValues.size()
	    && "Map data arrays size mismatch!");

    llvm::Value *MapClausePointers = 0;
    llvm::Value *MapClauseSizes = 0;
    llvm::Value *MapClauseTypes = 0;
    llvm::Value *MapClauseNumElems =
      Builder.getInt32(MapClausePointerValues.size());

    // If we have pointers, lets create an array in the stack
    if( !MapClausePointerValues.empty() ){
      MapClausePointers = Builder.CreateAlloca(CGM.VoidPtrTy,
					       MapClauseNumElems,".mapped_ptrs");
      MapClauseSizes = Builder.CreateAlloca(CGM.Int32Ty,
					    MapClauseNumElems,".mapped_sizes");

      llvm::Constant *MapClauseTypesInit = llvm::ConstantDataArray::get(
									Builder.getContext(),
									MapClauseTypeValues);
      llvm::GlobalVariable *MapClauseTypesTmp = new llvm::GlobalVariable(
									 CGM.getModule(),
									 MapClauseTypesInit->getType(),
									 true, llvm::GlobalValue::PrivateLinkage,
									 MapClauseTypesInit, ".mapped_types");

      MapClauseTypes =
	Builder.CreateConstInBoundsGEP2_32(MapClauseTypesTmp,0,0);

      for(unsigned i=0; i<MapClausePointerValues.size(); ++i){

	llvm::Value *P = Builder.CreateConstInBoundsGEP1_32(MapClausePointers,i);
	llvm::Value *S = Builder.CreateConstInBoundsGEP1_32(MapClauseSizes,i);

	Builder.CreateStore(MapClausePointerValues[i],P);
	Builder.CreateStore(MapClauseSizeValues[i],S);
      }

      llvm::Value *Args[] = {DeviceID, MapClauseNumElems, MapClausePointers,
			     MapClauseSizes, MapClauseTypes};
      EmitRuntimeCall(OPENMPRTL_FUNC(target_data_begin), Args);
    }

    // Obtain region arguments' references and fill the arguments ptr and size array
    //
    llvm::SmallVector<llvm::Value*, 8> RealArgPointerValues;

    llvm::Value *RealArgNumElems = Builder.getInt32(FnArgs.size());
    llvm::Value *RealArgPointers = 0;
    llvm::Value *RealArgSizes = 0;
    llvm::Value *RealArgTypes = 0;

    if( !FnArgs.empty() ){

      llvm::SmallVector<unsigned, 8> RealArgSizeValues;
      llvm::SmallVector<unsigned, 8> RealArgTypeValues;

      RealArgPointers = Builder.CreateAlloca(CGM.VoidPtrTy,
					     RealArgNumElems, ".tgt_ptrs");

      // Add the variables captured in the target region to the map clause ones

      // This is the default type
      unsigned VT = OMP_TGT_MAPTYPE_TOFROM;

      RecordDecl::field_iterator fb = RD->field_begin();
      unsigned idx = 0;

      for (CapturedStmt::capture_init_iterator ci = CS->capture_init_begin(), ce =
	     CS->capture_init_end(); ci != ce; ++ci, ++fb, ++idx) {

	QualType QTy = (*fb)->getType();
	LValue LV = MakeNaturalAlignAddrLValue(CreateMemTemp(QTy, ".tgt_arg"),
					       QTy);
	EmitInitializerForField(*fb, LV, *ci, ArrayRef<VarDecl *>());

	llvm::Value *Arg = Builder.CreateLoad(LV.getAddress());
	llvm::PointerType *ArgTy = cast<llvm::PointerType>(Arg->getType());
	RealArgPointerValues.push_back(Arg);

	llvm::Value *VP = Builder.CreateBitCast(Arg,CGM.VoidPtrTy);
	unsigned VS =
	  CGM.getDataLayout().getTypeSizeInBits(ArgTy->getElementType()) / 8;

	llvm::Value *P = Builder.CreateConstInBoundsGEP1_32(RealArgPointers,idx);

	Builder.CreateStore(VP,P);
	RealArgSizeValues.push_back(VS);
	RealArgTypeValues.push_back(VT);
      }

      llvm::Constant *RealArgSizesInit = llvm::ConstantDataArray::get(
								      Builder.getContext(),
								      RealArgSizeValues);
      llvm::Constant *RealArgTypesInit = llvm::ConstantDataArray::get(
								      Builder.getContext(),
								      RealArgTypeValues);
      llvm::GlobalVariable *RealArgSizesTmp = new llvm::GlobalVariable(
								       CGM.getModule(),
								       RealArgSizesInit->getType(),
								       true, llvm::GlobalValue::PrivateLinkage,
								       RealArgSizesInit, ".tgt_sizes");
      llvm::GlobalVariable *RealArgTypesTmp = new llvm::GlobalVariable(
								       CGM.getModule(),
								       RealArgTypesInit->getType(),
								       true, llvm::GlobalValue::PrivateLinkage,
								       RealArgTypesInit, ".tgt_types");

      RealArgSizes =
	Builder.CreateConstInBoundsGEP2_32(RealArgSizesTmp,0,0);
      RealArgTypes =
	Builder.CreateConstInBoundsGEP2_32(RealArgTypesTmp,0,0);

    } else {
      RealArgPointers = llvm::Constant::getNullValue(CGM.VoidPtrPtrTy);
      RealArgSizes = llvm::Constant::getNullValue(CGM.Int32Ty->getPointerTo());
      RealArgTypes = llvm::Constant::getNullValue(CGM.Int32Ty->getPointerTo());
    }

    // Create call to tgt_target
    llvm::SmallVector<llvm::Value*, 8> TgtArgs;
    TgtArgs.push_back(DeviceID);
    TgtArgs.push_back(CGM.getOpenMPRuntime().GetHostPtrForCurrentTargetRegion());
    TgtArgs.push_back(RealArgNumElems);
    TgtArgs.push_back(RealArgPointers);
    TgtArgs.push_back(RealArgSizes);
    TgtArgs.push_back(RealArgTypes);

    llvm::Value *TgtTargetFn = OPENMPRTL_FUNC(target);
    llvm::Value *Offload = Builder.CreateCall(TgtTargetFn,TgtArgs,"offloadret");

    // Create call to host if offloading failed
    llvm::Value *OffloadSuccess = Builder.CreateICmpEQ(Offload,
						       Builder.getInt32(0));

    llvm::BasicBlock *OffloadFailedBB = this->createBasicBlock("offload_fail",
							       this->CurFn);
    llvm::BasicBlock *AfterOffloadBB = this->createBasicBlock("after_offload",
							      this->CurFn);

    Builder.CreateCondBr(OffloadSuccess, AfterOffloadBB, OffloadFailedBB);
    Builder.SetInsertPoint(OffloadFailedBB);
    Builder.CreateCall(Fn, RealArgPointerValues);
    Builder.CreateBr(AfterOffloadBB);
    Builder.SetInsertPoint(AfterOffloadBB);

    // Emit data_end if required
    if (MapClausePointers){
      llvm::Value *Args[] = {DeviceID, MapClauseNumElems, MapClausePointers,
			     MapClauseSizes, MapClauseTypes};
      EmitRuntimeCall(OPENMPRTL_FUNC(target_data_end), Args);
    }
  }

  //Increment the counter of target regions
  CGM.getOpenMPRuntime().incNumOfProcessedTargetRegions();

  // Remove list of private globals from the stack.
  CGM.OpenMPSupport.endOpenMPRegion();
}

// Generate the instructions for '#pragma omp target data' directive.
void
CodeGenFunction::EmitOMPTargetDataDirective(const OMPTargetDataDirective &S) {
  // TODO Need to implement proper codegen for target oriented directives.
  CapturedStmt *CS = cast<CapturedStmt>(S.getAssociatedStmt());
  EmitStmt(CS->getCapturedStmt());
}

// Generate the instructions for '#pragma omp target update' directive.
void CodeGenFunction::EmitOMPTargetUpdateDirective(
    const OMPTargetUpdateDirective &) {
  // TODO Need to implement proper codegen for target oriented directives.
  ;
}

// Generate the instructions for '#pragma omp target teams' directive.
void
CodeGenFunction::EmitOMPTargetTeamsDirective(const OMPTargetTeamsDirective &S) {
  RunCleanupsScope ExecutedScope(*this);
  EmitOMPDirectiveWithTeams(OMPD_target_teams, OMPD_target, S);
}

/// Generate an instructions for '#pragma omp teams distribute' directive.
void CodeGenFunction::EmitOMPTeamsDistributeDirective(
    const OMPTeamsDistributeDirective &S) {
  RunCleanupsScope ExecutedScope(*this);
  EmitOMPDirectiveWithTeams(OMPD_teams_distribute, OMPD_distribute, S);
}

/// Generate an instructions for '#pragma omp teams distribute simd' directive.
void CodeGenFunction::EmitOMPTeamsDistributeSimdDirective(
    const OMPTeamsDistributeSimdDirective &S) {
  RunCleanupsScope ExecutedScope(*this);
  EmitOMPDirectiveWithTeams(OMPD_teams_distribute_simd, OMPD_distribute_simd,
                            S);
}

/// Generate an instructions for '#pragma omp target teams distribute'
/// directive.
void CodeGenFunction::EmitOMPTargetTeamsDistributeDirective(
    const OMPTargetTeamsDistributeDirective &S) {
  RunCleanupsScope ExecutedScope(*this);
  OpenMPDirectiveKind Directives[] = { OMPD_target, OMPD_distribute };
  EmitOMPDirectiveWithTeams(OMPD_target_teams_distribute, Directives,
                            S);
}

/// Generate an instructions for '#pragma omp target teams distribute simd'
/// directive.
void CodeGenFunction::EmitOMPTargetTeamsDistributeSimdDirective(
    const OMPTargetTeamsDistributeSimdDirective &S) {
  RunCleanupsScope ExecutedScope(*this);
  OpenMPDirectiveKind Directives[] = { OMPD_target, OMPD_distribute_simd };
  EmitOMPDirectiveWithTeams(OMPD_target_teams_distribute_simd,
                            Directives, S);
}
<|MERGE_RESOLUTION|>--- conflicted
+++ resolved
@@ -5241,7 +5241,6 @@
     llvm::Value *clid = temp
       ? temp
       : (llvm::Value*)Builder.getInt32(0);
-<<<<<<< HEAD
 
 //	llvm::Value *clid = (llvm::Value*)Builder.getInt32(0);
   
@@ -5251,10 +5250,7 @@
 	llvm::errs() << "3.5\n";
     EmitRuntimeCall(func, makeArrayRef(clid) ,"_set_default_device"); //fix-me
 	llvm::errs() << "4\n";
-=======
     
-    EmitRuntimeCall(CGM.getMPtoGPURuntime().Set_default_device(), makeArrayRef(clid) );
->>>>>>> 5b11410c
     EmitStmt(CS->getCapturedStmt());
 	llvm::errs() << "5\n";
 
