//===--- CGStmtOpenMP.cpp - Emit LLVM Code for declarations ---------------===//
//
//                     The LLVM Compiler Infrastructure
//
// This file is distributed under the University of Illinois Open Source
// License. See LICENSE.TXT for details.
//
//===----------------------------------------------------------------------===//
//
// This contains code to emit Decl nodes as LLVM code.
//
//===----------------------------------------------------------------------===//

#include "CodeGenFunction.h"
#include "CGDebugInfo.h"
#include "CGOpenCLRuntime.h"
#include "CGOpenMPRuntimeTypes.h"
#include "CGOpenMPRuntime.h"
#include "CGMPtoGPURuntime.h"
#include "CodeGenModule.h"
#include "TargetInfo.h"
#include "clang/AST/ASTContext.h"
#include "clang/AST/Decl.h"
#include "clang/AST/DeclObjC.h"
#include "clang/AST/DeclOpenMP.h"
#include "clang/Basic/OpenMPKinds.h"
#include "clang/Basic/SourceManager.h"
#include "clang/Basic/TargetInfo.h"
#include "clang/Frontend/CodeGenOptions.h"
#include "llvm/ADT/StringExtras.h"
#include "llvm/IR/DataLayout.h"
#include "llvm/IR/GlobalVariable.h"
#include "llvm/IR/Intrinsics.h"
#include "llvm/IR/Type.h"
#include "llvm/IR/TypeBuilder.h"
#include "llvm/IR/CallSite.h"
#include "llvm/Support/Format.h"
#include "llvm/Support/raw_ostream.h"
#include <string>
using namespace clang;
using namespace CodeGen;

namespace {
// Getters for fields of the loop-like directives. We may want to add a
// common parent to all the loop-like directives to get rid of these.
//

static bool isLoopDirective(const OMPExecutableDirective *ED) {
  return isa<OMPForDirective>(ED) || isa<OMPParallelForDirective>(ED) ||
         isa<OMPParallelForSimdDirective>(ED) || isa<OMPSimdDirective>(ED) ||
         isa<OMPForSimdDirective>(ED) || isa<OMPDistributeDirective>(ED) ||
         isa<OMPDistributeSimdDirective>(ED) ||
         isa<OMPDistributeParallelForDirective>(ED) ||
         isa<OMPDistributeParallelForSimdDirective>(ED) ||
         isa<OMPTeamsDistributeParallelForDirective>(ED) ||
         isa<OMPTeamsDistributeParallelForSimdDirective>(ED) ||
         isa<OMPTargetTeamsDistributeParallelForDirective>(ED) ||
         isa<OMPTargetTeamsDistributeParallelForSimdDirective>(ED) ||
         isa<OMPTeamsDistributeDirective>(ED) ||
         isa<OMPTeamsDistributeSimdDirective>(ED) ||
         isa<OMPTargetTeamsDistributeDirective>(ED) ||
         isa<OMPTargetTeamsDistributeSimdDirective>(ED);
}

static const Expr *getInitFromLoopDirective(const OMPExecutableDirective *ED) {
  if (const OMPForDirective *D = dyn_cast<OMPForDirective>(ED)) {
    return D->getInit();
  }
  if (const OMPParallelForDirective *D = dyn_cast<OMPParallelForDirective>(
      ED)) {
    return D->getInit();
  }
  if (const OMPParallelForSimdDirective *D = dyn_cast<
      OMPParallelForSimdDirective>(ED)) {
    return D->getInit();
  }
  if (const OMPSimdDirective *D = dyn_cast<OMPSimdDirective>(ED)) {
    return D->getInit();
  }
  if (const OMPForSimdDirective *D = dyn_cast<OMPForSimdDirective>(ED)) {
    return D->getInit();
  }
  if (const OMPDistributeDirective *D = dyn_cast<OMPDistributeDirective>(ED)) {
    return D->getInit();
  }
  if (const OMPDistributeSimdDirective *D =
      dyn_cast<OMPDistributeSimdDirective>(ED)) {
    return D->getInit();
  }
  if (const OMPDistributeParallelForDirective *D = dyn_cast<
      OMPDistributeParallelForDirective>(ED)) {
    return D->getInit();
  }
  if (const OMPDistributeParallelForSimdDirective *D =
          dyn_cast<OMPDistributeParallelForSimdDirective>(ED)) {
    return D->getInit();
  }
  if (const OMPTeamsDistributeParallelForDirective *D =
          dyn_cast<OMPTeamsDistributeParallelForDirective>(ED)) {
    return D->getInit();
  }
  if (const OMPTeamsDistributeParallelForSimdDirective *D =
          dyn_cast<OMPTeamsDistributeParallelForSimdDirective>(ED)) {
    return D->getInit();
  }
  if (const OMPTargetTeamsDistributeParallelForDirective *D =
          dyn_cast<OMPTargetTeamsDistributeParallelForDirective>(ED)) {
    return D->getInit();
  }
  if (const OMPTargetTeamsDistributeParallelForSimdDirective *D =
          dyn_cast<OMPTargetTeamsDistributeParallelForSimdDirective>(ED)) {
    return D->getInit();
  }
  if (const OMPTeamsDistributeDirective *D =
          dyn_cast<OMPTeamsDistributeDirective>(ED)) {
    return D->getInit();
  }
  if (const OMPTeamsDistributeSimdDirective *D =
          dyn_cast<OMPTeamsDistributeSimdDirective>(ED)) {
    return D->getInit();
  }
  if (const OMPTargetTeamsDistributeDirective *D =
          dyn_cast<OMPTargetTeamsDistributeDirective>(ED)) {
    return D->getInit();
  }
  if (const OMPTargetTeamsDistributeSimdDirective *D =
          dyn_cast<OMPTargetTeamsDistributeSimdDirective>(ED)) {
    return D->getInit();
  }
  assert(0 && "bad loop directive");
  return 0;
}

static const Expr *getFinalFromLoopDirective(const OMPExecutableDirective *ED) {
  if (const OMPForDirective *D = dyn_cast<OMPForDirective>(ED)) {
    return D->getFinal();
  }
  if (const OMPParallelForDirective *D = dyn_cast<OMPParallelForDirective>(
      ED)) {
    return D->getFinal();
  }
  if (const OMPParallelForSimdDirective *D = dyn_cast<
      OMPParallelForSimdDirective>(ED)) {
    return D->getFinal();
  }
  if (const OMPSimdDirective *D = dyn_cast<OMPSimdDirective>(ED)) {
    return D->getFinal();
  }
  if (const OMPForSimdDirective *D = dyn_cast<OMPForSimdDirective>(ED)) {
    return D->getFinal();
  }
  if (const OMPDistributeDirective *D = dyn_cast<OMPDistributeDirective>(ED)) {
    return D->getFinal();
  }
  if (const OMPDistributeSimdDirective *D =
      dyn_cast<OMPDistributeSimdDirective>(ED)) {
    return D->getFinal();
  }
  if (const OMPDistributeParallelForDirective *D = dyn_cast<
      OMPDistributeParallelForDirective>(ED)) {
    return D->getFinal();
  }
  if (const OMPDistributeParallelForSimdDirective *D =
          dyn_cast<OMPDistributeParallelForSimdDirective>(ED)) {
    return D->getFinal();
  }
  if (const OMPTeamsDistributeParallelForDirective *D =
          dyn_cast<OMPTeamsDistributeParallelForDirective>(ED)) {
    return D->getFinal();
  }
  if (const OMPTeamsDistributeParallelForSimdDirective *D =
          dyn_cast<OMPTeamsDistributeParallelForSimdDirective>(ED)) {
    return D->getFinal();
  }
  if (const OMPTargetTeamsDistributeParallelForDirective *D =
          dyn_cast<OMPTargetTeamsDistributeParallelForDirective>(ED)) {
    return D->getFinal();
  }
  if (const OMPTargetTeamsDistributeParallelForSimdDirective *D =
          dyn_cast<OMPTargetTeamsDistributeParallelForSimdDirective>(ED)) {
    return D->getFinal();
  }
  if (const OMPTeamsDistributeDirective *D =
          dyn_cast<OMPTeamsDistributeDirective>(ED)) {
    return D->getFinal();
  }
  if (const OMPTeamsDistributeSimdDirective *D =
          dyn_cast<OMPTeamsDistributeSimdDirective>(ED)) {
    return D->getFinal();
  }
  if (const OMPTargetTeamsDistributeDirective *D =
          dyn_cast<OMPTargetTeamsDistributeDirective>(ED)) {
    return D->getFinal();
  }
  if (const OMPTargetTeamsDistributeSimdDirective *D =
          dyn_cast<OMPTargetTeamsDistributeSimdDirective>(ED)) {
    return D->getFinal();
  }
  assert(0 && "bad loop directive");
  return 0;
}

static const Expr *
getNewIterVarFromLoopDirective(const OMPExecutableDirective *ED) {
  if (const OMPForDirective *D = dyn_cast<OMPForDirective>(ED)) {
    return D->getNewIterVar();
  }
  if (const OMPParallelForDirective *D = dyn_cast<OMPParallelForDirective>(
      ED)) {
    return D->getNewIterVar();
  }
  if (const OMPParallelForSimdDirective *D = dyn_cast<
      OMPParallelForSimdDirective>(ED)) {
    return D->getNewIterVar();
  }
  if (const OMPSimdDirective *D = dyn_cast<OMPSimdDirective>(ED)) {
    return D->getNewIterVar();
  }
  if (const OMPForSimdDirective *D = dyn_cast<OMPForSimdDirective>(ED)) {
    return D->getNewIterVar();
  }
  if (const OMPDistributeDirective *D = dyn_cast<OMPDistributeDirective>(ED)) {
    return D->getNewIterVar();
  }
  if (const OMPDistributeSimdDirective *D =
      dyn_cast<OMPDistributeSimdDirective>(ED)) {
    return D->getNewIterVar();
  }
  if (const OMPDistributeParallelForDirective *D = dyn_cast<
      OMPDistributeParallelForDirective>(ED)) {
    return D->getNewIterVar();
  }
  if (const OMPDistributeParallelForSimdDirective *D = dyn_cast<
      OMPDistributeParallelForSimdDirective>(ED)) {
    return D->getNewIterVar();
  }
  if (const OMPTeamsDistributeParallelForDirective *D =
          dyn_cast<OMPTeamsDistributeParallelForDirective>(ED)) {
    return D->getNewIterVar();
  }
  if (const OMPTeamsDistributeParallelForSimdDirective *D =
          dyn_cast<OMPTeamsDistributeParallelForSimdDirective>(ED)) {
    return D->getNewIterVar();
  }
  if (const OMPTargetTeamsDistributeParallelForDirective *D =
          dyn_cast<OMPTargetTeamsDistributeParallelForDirective>(ED)) {
    return D->getNewIterVar();
  }
  if (const OMPTargetTeamsDistributeParallelForSimdDirective *D =
          dyn_cast<OMPTargetTeamsDistributeParallelForSimdDirective>(ED)) {
    return D->getNewIterVar();
  }
  if (const OMPTeamsDistributeDirective *D =
          dyn_cast<OMPTeamsDistributeDirective>(ED)) {
    return D->getNewIterVar();
  }
  if (const OMPTeamsDistributeSimdDirective *D =
          dyn_cast<OMPTeamsDistributeSimdDirective>(ED)) {
    return D->getNewIterVar();
  }
  if (const OMPTargetTeamsDistributeDirective *D =
          dyn_cast<OMPTargetTeamsDistributeDirective>(ED)) {
    return D->getNewIterVar();
  }
  if (const OMPTargetTeamsDistributeSimdDirective *D =
          dyn_cast<OMPTargetTeamsDistributeSimdDirective>(ED)) {
    return D->getNewIterVar();
  }
  assert(0 && "bad loop directive");
  return 0;
}

static const Expr *
getNewIterEndFromLoopDirective(const OMPExecutableDirective *ED) {
  if (const OMPForDirective *D = dyn_cast<OMPForDirective>(ED)) {
    return D->getNewIterEnd();
  }
  if (const OMPParallelForDirective *D = dyn_cast<OMPParallelForDirective>(
      ED)) {
    return D->getNewIterEnd();
  }
  if (const OMPParallelForSimdDirective *D = dyn_cast<
      OMPParallelForSimdDirective>(ED)) {
    return D->getNewIterEnd();
  }
  if (const OMPSimdDirective *D = dyn_cast<OMPSimdDirective>(ED)) {
    return D->getNewIterEnd();
  }
  if (const OMPForSimdDirective *D = dyn_cast<OMPForSimdDirective>(ED)) {
    return D->getNewIterEnd();
  }
  if (const OMPDistributeDirective *D = dyn_cast<OMPDistributeDirective>(ED)) {
    return D->getNewIterEnd();
  }
  if (const OMPDistributeSimdDirective *D =
      dyn_cast<OMPDistributeSimdDirective>(ED)) {
    return D->getNewIterEnd();
  }
  if (const OMPDistributeParallelForDirective *D = dyn_cast<
      OMPDistributeParallelForDirective>(ED)) {
    return D->getNewIterEnd();
  }
  if (const OMPDistributeParallelForSimdDirective *D = dyn_cast<
      OMPDistributeParallelForSimdDirective>(ED)) {
    return D->getNewIterEnd();
  }
  if (const OMPTeamsDistributeParallelForDirective *D =
          dyn_cast<OMPTeamsDistributeParallelForDirective>(ED)) {
    return D->getNewIterEnd();
  }
  if (const OMPTeamsDistributeParallelForSimdDirective *D =
          dyn_cast<OMPTeamsDistributeParallelForSimdDirective>(ED)) {
    return D->getNewIterEnd();
  }
  if (const OMPTargetTeamsDistributeParallelForDirective *D =
          dyn_cast<OMPTargetTeamsDistributeParallelForDirective>(ED)) {
    return D->getNewIterEnd();
  }
  if (const OMPTargetTeamsDistributeParallelForSimdDirective *D =
          dyn_cast<OMPTargetTeamsDistributeParallelForSimdDirective>(ED)) {
    return D->getNewIterEnd();
  }
  if (const OMPTeamsDistributeDirective *D =
          dyn_cast<OMPTeamsDistributeDirective>(ED)) {
    return D->getNewIterEnd();
  }
  if (const OMPTeamsDistributeSimdDirective *D =
          dyn_cast<OMPTeamsDistributeSimdDirective>(ED)) {
    return D->getNewIterEnd();
  }
  if (const OMPTargetTeamsDistributeDirective *D =
          dyn_cast<OMPTargetTeamsDistributeDirective>(ED)) {
    return D->getNewIterEnd();
  }
  if (const OMPTargetTeamsDistributeSimdDirective *D =
          dyn_cast<OMPTargetTeamsDistributeSimdDirective>(ED)) {
    return D->getNewIterEnd();
  }
  assert(0 && "bad loop directive");
  return 0;
}

static const Expr *
getLowerBoundFromLoopDirective(const OMPExecutableDirective *ED) {
  if (const OMPDistributeParallelForDirective *D = dyn_cast<
      OMPDistributeParallelForDirective>(ED)) {
    return D->getLowerBound();
  }
  if (const OMPDistributeParallelForSimdDirective *D = dyn_cast<
      OMPDistributeParallelForSimdDirective>(ED)) {
    return D->getLowerBound();
  }
  if (const OMPTeamsDistributeParallelForDirective *D =
          dyn_cast<OMPTeamsDistributeParallelForDirective>(ED)) {
    return D->getLowerBound();
  }
  if (const OMPTeamsDistributeParallelForSimdDirective *D =
          dyn_cast<OMPTeamsDistributeParallelForSimdDirective>(ED)) {
    return D->getLowerBound();
  }
  if (const OMPTargetTeamsDistributeParallelForDirective *D =
          dyn_cast<OMPTargetTeamsDistributeParallelForDirective>(ED)) {
    return D->getLowerBound();
  }
  if (const OMPTargetTeamsDistributeParallelForSimdDirective *D =
          dyn_cast<OMPTargetTeamsDistributeParallelForSimdDirective>(ED)) {
    return D->getLowerBound();
  }
  assert(0 && "bad loop directive");
  return 0;
}

static const Expr *
getUpperBoundFromLoopDirective(const OMPExecutableDirective *ED) {
  if (const OMPDistributeParallelForDirective *D = dyn_cast<
      OMPDistributeParallelForDirective>(ED)) {
    return D->getUpperBound();
  }
  if (const OMPDistributeParallelForSimdDirective *D =
          dyn_cast<OMPDistributeParallelForSimdDirective>(ED)) {
    return D->getUpperBound();
  }
  if (const OMPTeamsDistributeParallelForDirective *D =
          dyn_cast<OMPTeamsDistributeParallelForDirective>(ED)) {
    return D->getUpperBound();
  }
  if (const OMPTeamsDistributeParallelForSimdDirective *D =
          dyn_cast<OMPTeamsDistributeParallelForSimdDirective>(ED)) {
    return D->getUpperBound();
  }
  if (const OMPTargetTeamsDistributeParallelForDirective *D =
          dyn_cast<OMPTargetTeamsDistributeParallelForDirective>(ED)) {
    return D->getUpperBound();
  }
  if (const OMPTargetTeamsDistributeParallelForSimdDirective *D =
          dyn_cast<OMPTargetTeamsDistributeParallelForSimdDirective>(ED)) {
    return D->getUpperBound();
  }
  assert(0 && "bad loop directive");
  return 0;
}

static const ArrayRef<Expr *> getCountersFromLoopDirective(
    const OMPExecutableDirective *ED) {
  if (const OMPForDirective *D = dyn_cast<OMPForDirective>(ED)) {
    return D->getCounters();
  }
  if (const OMPParallelForDirective *D = dyn_cast<OMPParallelForDirective>(
      ED)) {
    return D->getCounters();
  }
  if (const OMPParallelForSimdDirective *D = dyn_cast<
      OMPParallelForSimdDirective>(ED)) {
    return D->getCounters();
  }
  if (const OMPSimdDirective *D = dyn_cast<OMPSimdDirective>(ED)) {
    return D->getCounters();
  }
  if (const OMPForSimdDirective *D = dyn_cast<OMPForSimdDirective>(ED)) {
    return D->getCounters();
  }
  if (const OMPDistributeDirective *D = dyn_cast<OMPDistributeDirective>(ED)) {
    return D->getCounters();
  }
  if (const OMPDistributeSimdDirective *D =
      dyn_cast<OMPDistributeSimdDirective>(ED)) {
    return D->getCounters();
  }
  if (const OMPDistributeParallelForDirective *D = dyn_cast<
      OMPDistributeParallelForDirective>(ED)) {
    return D->getCounters();
  }
  if (const OMPDistributeParallelForSimdDirective *D = dyn_cast<
      OMPDistributeParallelForSimdDirective>(ED)) {
    return D->getCounters();
  }
  if (const OMPTeamsDistributeParallelForDirective *D =
          dyn_cast<OMPTeamsDistributeParallelForDirective>(ED)) {
    return D->getCounters();
  }
  if (const OMPTeamsDistributeParallelForSimdDirective *D =
          dyn_cast<OMPTeamsDistributeParallelForSimdDirective>(ED)) {
    return D->getCounters();
  }
  if (const OMPTargetTeamsDistributeParallelForDirective *D =
          dyn_cast<OMPTargetTeamsDistributeParallelForDirective>(ED)) {
    return D->getCounters();
  }
  if (const OMPTargetTeamsDistributeParallelForSimdDirective *D =
          dyn_cast<OMPTargetTeamsDistributeParallelForSimdDirective>(ED)) {
    return D->getCounters();
  }
  if (const OMPTeamsDistributeDirective *D =
          dyn_cast<OMPTeamsDistributeDirective>(ED)) {
    return D->getCounters();
  }
  if (const OMPTeamsDistributeSimdDirective *D =
          dyn_cast<OMPTeamsDistributeSimdDirective>(ED)) {
    return D->getCounters();
  }
  if (const OMPTargetTeamsDistributeDirective *D =
          dyn_cast<OMPTargetTeamsDistributeDirective>(ED)) {
    return D->getCounters();
  }
  if (const OMPTargetTeamsDistributeSimdDirective *D =
          dyn_cast<OMPTargetTeamsDistributeSimdDirective>(ED)) {
    return D->getCounters();
  }
  assert(0 && "bad loop directive");
  return 0;
}

static unsigned getCollapsedNumberFromLoopDirective(
    const OMPExecutableDirective *ED) {
  if (const OMPForDirective *D = dyn_cast<OMPForDirective>(ED)) {
    return D->getCollapsedNumber();
  }
  if (const OMPParallelForDirective *D = dyn_cast<OMPParallelForDirective>(
      ED)) {
    return D->getCollapsedNumber();
  }
  if (const OMPParallelForSimdDirective *D = dyn_cast<
      OMPParallelForSimdDirective>(ED)) {
    return D->getCollapsedNumber();
  }
  if (const OMPSimdDirective *D = dyn_cast<OMPSimdDirective>(ED)) {
    return D->getCollapsedNumber();
  }
  if (const OMPForSimdDirective *D = dyn_cast<OMPForSimdDirective>(ED)) {
    return D->getCollapsedNumber();
  }
  if (const OMPDistributeDirective *D = dyn_cast<OMPDistributeDirective>(ED)) {
    return D->getCollapsedNumber();
  }
  if (const OMPDistributeSimdDirective *D =
      dyn_cast<OMPDistributeSimdDirective>(ED)) {
    return D->getCollapsedNumber();
  }
  if (const OMPDistributeParallelForDirective *D = dyn_cast<
      OMPDistributeParallelForDirective>(ED)) {
    return D->getCollapsedNumber();
  }
  if (const OMPDistributeParallelForSimdDirective *D = dyn_cast<
      OMPDistributeParallelForSimdDirective>(ED)) {
    return D->getCollapsedNumber();
  }
  if (const OMPTeamsDistributeParallelForDirective *D =
          dyn_cast<OMPTeamsDistributeParallelForDirective>(ED)) {
    return D->getCollapsedNumber();
  }
  if (const OMPTeamsDistributeParallelForSimdDirective *D =
          dyn_cast<OMPTeamsDistributeParallelForSimdDirective>(ED)) {
    return D->getCollapsedNumber();
  }
  if (const OMPTargetTeamsDistributeParallelForDirective *D =
          dyn_cast<OMPTargetTeamsDistributeParallelForDirective>(ED)) {
    return D->getCollapsedNumber();
  }
  if (const OMPTargetTeamsDistributeParallelForSimdDirective *D =
          dyn_cast<OMPTargetTeamsDistributeParallelForSimdDirective>(ED)) {
    return D->getCollapsedNumber();
  }
  if (const OMPTeamsDistributeDirective *D =
          dyn_cast<OMPTeamsDistributeDirective>(ED)) {
    return D->getCollapsedNumber();
  }
  if (const OMPTeamsDistributeSimdDirective *D =
          dyn_cast<OMPTeamsDistributeSimdDirective>(ED)) {
    return D->getCollapsedNumber();
  }
  if (const OMPTargetTeamsDistributeDirective *D =
          dyn_cast<OMPTargetTeamsDistributeDirective>(ED)) {
    return D->getCollapsedNumber();
  }
  if (const OMPTargetTeamsDistributeSimdDirective *D =
          dyn_cast<OMPTargetTeamsDistributeSimdDirective>(ED)) {
    return D->getCollapsedNumber();
  }
  assert(0 && "bad loop directive");
  return 0;
}

static bool IsAllowedClause(OpenMPClauseKind CKind,
                            ArrayRef<OpenMPDirectiveKind> DKinds) {
  for (ArrayRef<OpenMPDirectiveKind>::const_iterator I = DKinds.begin(),
                                                     E = DKinds.end();
       I != E; ++I) {
    if (isAllowedClauseForDirective(*I, CKind))
      return true;
  }
  return false;
}
}

#define OPENMPRTL_FUNC(name) CGM.getOpenMPRuntime().Get_##name()
#define OPENMPRTL_ATOMIC_FUNC(QTy, Op) CGM.getOpenMPRuntime().GetAtomicFunc(*this, QTy, Op)
#define OPENMPRTL_ATOMIC_FUNC_GENERAL(QTyRes, QTyIn, Aop, Capture, Reverse)    \
    CGM.getOpenMPRuntime().GetAtomicFuncGeneral(*this, QTyRes, QTyIn, Aop, Capture, Reverse)
#define OPENMPRTL_ATOMICTYPE(CGF, QTy) \
    CGM.getOpenMPRuntime().GetAtomicType(CGF, QTy)
#define OPENMPRTL_LOC(SLoc, CGF)    \
    CGM.getOpenMPRuntime().CreateIntelOpenMPRTLLoc(SLoc, CGF)
#define OPENMPRTL_LOCFLAGS(SLoc, CGF, Flags)    \
    CGM.getOpenMPRuntime().CreateIntelOpenMPRTLLoc(SLoc, CGF, Flags)
#define OPENMPRTL_THREADNUM(SLoc, CGF)    \
    CGM.getOpenMPRuntime().CreateOpenMPGlobalThreadNum(SLoc, CGF)
#define OPENMPRTL_THREADPVTCACHED(VD, Loc, CGF, NoCast) \
    CGM.getOpenMPRuntime().CreateOpenMPThreadPrivateCached(VD,Loc,CGF,NoCast)
#define OPENMPRTL_DINFOTY \
    CGM.getOpenMPRuntime().getKMPDependInfoType()

static void EmitCancelArgs(CodeGenFunction &CGF,
    OpenMPDirectiveKind ConstructType, SourceLocation SLoc, llvm::Value *&Loc,
    llvm::Value *&GTid, llvm::Value *&Kind) {
  Loc = CGF.OPENMPRTL_LOC(SLoc, CGF);
  GTid = CGF.OPENMPRTL_THREADNUM(SLoc, CGF);
  int CKind = KMP_CANCEL_NOREQ;
  switch (ConstructType) {
  case OMPD_parallel:
    CKind = KMP_CANCEL_PARALLEL;
    break;
  case OMPD_for:
    CKind = KMP_CANCEL_LOOP;
    break;
  case OMPD_sections:
    CKind = KMP_CANCEL_SECTIONS;
    break;
  case OMPD_taskgroup:
    CKind = KMP_CANCEL_TASKGROUP;
    break;
  default:
    llvm_unreachable("Unknown construct type in cancel directive");
    break;
  }
  Kind = CGF.Builder.getInt32(CKind);
}

static void EmitCancellationPoint(
    CodeGenFunction &CGF, SourceLocation Loc, ArrayRef<llvm::Value *> Args,
    llvm::BasicBlock *ExitBB, llvm::BasicBlock *ContBB,
    CodeGenFunction::JumpDest FinalBB = CodeGenFunction::JumpDest()) {
  CodeGenModule &CGM = CGF.CGM;
  llvm::Value *CallRes = CGF.Builder.CreateIsNotNull(
      CGF.EmitRuntimeCall(OPENMPRTL_FUNC(cancellationpoint), Args));
  CGF.Builder.CreateCondBr(CallRes, ExitBB, ContBB);
  if (FinalBB.isValid()) {
    CGF.EmitBlock(ExitBB);
    CGF.EmitOMPCancelBarrier(Loc, KMP_IDENT_BARRIER_IMPL, true);
    CGF.EmitBranchThroughCleanup(FinalBB);
    CGF.EmitBlock(ContBB);
  }
}

namespace {
/// \brief RAII object that save current insert position and then restores it.
class BuilderInsertPositionRAII {
  CGBuilderTy &Builder;
  CGBuilderTy::InsertPoint SavedIP;

public:
  BuilderInsertPositionRAII(CGBuilderTy &Builder,
      llvm::Instruction *NewInsertPoint) :
      Builder(Builder), SavedIP(Builder.saveIP()) {
    assert(SavedIP.isSet() && "No insertion point is set!");
    Builder.SetInsertPoint(NewInsertPoint);
  }
  ~BuilderInsertPositionRAII() {
    Builder.restoreIP(SavedIP);
  }
};

/// \brief RAII object for OpenMP region.
class OpenMPRegionRAII {
  CodeGenFunction &CGF;

public:
  OpenMPRegionRAII(CodeGenFunction &CGF, llvm::Value *Context,
      const CapturedStmt &CS) :
      CGF(CGF) {
    CGF.InitOpenMPFunction(Context, CS);
  }
  // Version without context to be used for target region, which take the input data
  // directly from the function arguments
  OpenMPRegionRAII(CodeGenFunction &CGF, const CapturedStmt &CS) :
      CGF(CGF) {
    CGF.InitOpenMPTargetFunction(CS);
  }
  ~OpenMPRegionRAII() {
    delete CGF.CapturedStmtInfo;
  }
};

static void SetFirstprivateInsertPt(CodeGenFunction &CGF) {
  if (CGF.FirstprivateInsertPt) {
    llvm::Instruction *Ptr = CGF.FirstprivateInsertPt;
    CGF.FirstprivateInsertPt = 0;
    Ptr->eraseFromParent();
  }
  llvm::Value *Undef = llvm::UndefValue::get(CGF.Int32Ty);
  CGF.FirstprivateInsertPt = new llvm::BitCastInst(Undef, CGF.Int32Ty, "",
      CGF.Builder.GetInsertBlock());

}

static void EmitFirstprivateInsert(CodeGenFunction &CGF, SourceLocation Loc) {
  if (CGF.FirstprivateInsertPt) {
    BuilderInsertPositionRAII PosRAII(CGF.Builder, CGF.FirstprivateInsertPt);
    CGF.EmitOMPBarrier(Loc, KMP_IDENT_BARRIER_IMPL);
  }
}
}

static llvm::GlobalVariable *CreateRuntimeVariable(CodeGenModule &CGM,
    StringRef MangledName, llvm::Type *Ty) {
  llvm::PointerType *PtrTy = llvm::PointerType::getUnqual(Ty);
  unsigned AddrSpace = PtrTy->getAddressSpace();
  return new llvm::GlobalVariable(CGM.getModule(), Ty, false,
      llvm::GlobalValue::PrivateLinkage, llvm::Constant::getNullValue(Ty),
      MangledName, 0, llvm::GlobalVariable::NotThreadLocal, AddrSpace);
}

void CodeGenFunction::EmitOMPBarrier(SourceLocation L, unsigned Flags) {
  EmitOMPCallWithLocAndTidHelper(OPENMPRTL_FUNC(barrier), L, Flags);
}

void CodeGenFunction::EmitOMPCancelBarrier(SourceLocation L, unsigned Flags,
    bool IgnoreResult) {
  if (OMPCancelMap.empty()) {
    EmitOMPBarrier(L, Flags);
  } else {
    llvm::Value *CallRes = EmitOMPCallWithLocAndTidHelper(
        OPENMPRTL_FUNC(cancel_barrier), L, Flags);
    if (!IgnoreResult) {
      JumpDest FinalBB;
      if (OMPCancelMap.count(OMPD_for))
        FinalBB = OMPCancelMap[OMPD_for];
      else if (OMPCancelMap.count(OMPD_sections))
        FinalBB = OMPCancelMap[OMPD_sections];
      else if (OMPCancelMap.count(OMPD_parallel))
        FinalBB = OMPCancelMap[OMPD_parallel];
      else
        FinalBB = OMPCancelMap[OMPD_taskgroup];

      llvm::BasicBlock *ExitBB = createBasicBlock("omp.cancel_barrier.exit");
      llvm::BasicBlock *ContBB = createBasicBlock(
          "omp.cancel_barrier.continue");
      llvm::Value *Cond = Builder.CreateIsNotNull(CallRes);
      Builder.CreateCondBr(Cond, ExitBB, ContBB);
      EmitBlock(ExitBB);
      EmitBranchThroughCleanup(FinalBB);
      EmitBlock(ContBB);
    }
  }
}

void CodeGenFunction::EmitOMPDirectiveWithParallel(
    OpenMPDirectiveKind DKind, ArrayRef<OpenMPDirectiveKind> SKinds,
    const OMPExecutableDirective &S) {
  // Generate shared args for captured stmt.
  CapturedStmt *CS = cast<CapturedStmt>(S.getAssociatedStmt());
  llvm::Value *Arg = GenerateCapturedStmtArgument(*CS);

  // Init list of private globals in the stack.
  CGM.OpenMPSupport.startOpenMPRegion(true);
  CGM.OpenMPSupport.setMergeable(false);
  CGM.OpenMPSupport.setOrdered(false);
  CGM.OpenMPSupport.setScheduleChunkSize(KMP_SCH_DEFAULT, 0);

  // CodeGen for clauses (task init).
  for (ArrayRef<OMPClause *>::iterator I = S.clauses().begin(),
                                       E = S.clauses().end();
       I != E; ++I)
    if (*I && !IsAllowedClause((*I)->getClauseKind(), SKinds))
      EmitInitOMPClause(*(*I), S);

  // CodeGen for clauses (task init).
  for (ArrayRef<OMPClause *>::iterator I = S.clauses().begin(),
                                       E = S.clauses().end();
       I != E; ++I)
    if (*I && !IsAllowedClause((*I)->getClauseKind(), SKinds))
      EmitAfterInitOMPClause(*(*I), S);

  // Generate microtask.
  // void .omp_microtask.(int32_t *, int32_t *, void */*AutoGenRecord **/arg3) {
  //  captured_stmt(arg3);
  // }
  IdentifierInfo *Id = &getContext().Idents.get(".omp_microtask.");
  QualType PtrIntTy = getContext().getPointerType(getContext().IntTy);
  SmallVector<QualType, 4> FnArgTypes;
  FnArgTypes.push_back(PtrIntTy);
  FnArgTypes.push_back(PtrIntTy);
  FnArgTypes.push_back(getContext().VoidPtrTy);
  FunctionProtoType::ExtProtoInfo EPI;
  EPI.ExceptionSpecType = EST_BasicNoexcept;
  QualType FnTy = getContext().getFunctionType(getContext().VoidTy, FnArgTypes,
      EPI);
  TypeSourceInfo *TI = getContext().getTrivialTypeSourceInfo(FnTy,
      SourceLocation());
  FunctionDecl *FD = FunctionDecl::Create(getContext(),
      getContext().getTranslationUnitDecl(), CS->getLocStart(),
      SourceLocation(), Id, FnTy, TI, SC_Static, false, false, false);
  TypeSourceInfo *PtrIntTI = getContext().getTrivialTypeSourceInfo(PtrIntTy,
      SourceLocation());
  TypeSourceInfo *PtrVoidTI = getContext().getTrivialTypeSourceInfo(
      getContext().VoidPtrTy, SourceLocation());
  ParmVarDecl *Arg1 = ParmVarDecl::Create(getContext(), FD, SourceLocation(),
      SourceLocation(), 0, PtrIntTy, PtrIntTI, SC_Auto, 0);
  ParmVarDecl *Arg2 = ParmVarDecl::Create(getContext(), FD, SourceLocation(),
      SourceLocation(), 0, PtrIntTy, PtrIntTI, SC_Auto, 0);
  ParmVarDecl *Arg3 = ParmVarDecl::Create(getContext(), FD, SourceLocation(),
      SourceLocation(), 0, getContext().VoidPtrTy, PtrVoidTI, SC_Auto, 0);
  CodeGenFunction CGF(CGM, true);
  const CGFunctionInfo &FI = getTypes().arrangeFunctionDeclaration(FD);
  llvm::Function *Fn = llvm::Function::Create(getTypes().GetFunctionType(FI),
      llvm::GlobalValue::PrivateLinkage, FD->getName(), &CGM.getModule());
  CGM.SetInternalFunctionAttributes(CurFuncDecl, Fn, FI);
  FunctionArgList FnArgs;
  FnArgs.push_back(Arg1);
  FnArgs.push_back(Arg2);
  FnArgs.push_back(Arg3);
  CGF.OpenMPRoot = OpenMPRoot ? OpenMPRoot : this;
  CGF.StartFunction(FD, getContext().VoidTy, Fn, FI, FnArgs, SourceLocation());

  CGF.OMPCancelMap[OMPD_parallel] = CGF.ReturnBlock;

  CGF.Builder.CreateLoad(CGF.GetAddrOfLocalVar(Arg1),
      ".__kmpc_global_thread_num.");

  // Emit call to the helper function.
  llvm::Value *Arg3Val = CGF.Builder.CreateLoad(CGF.GetAddrOfLocalVar(Arg3),
      "arg3");
  QualType QTy = getContext().getRecordType(CS->getCapturedRecordDecl());
  llvm::Type *ConvertedType =
      CGF.getTypes().ConvertTypeForMem(QTy)->getPointerTo();
  llvm::Value *RecArg = CGF.Builder.CreatePointerCast(Arg3Val, ConvertedType,
      "(anon)arg3");

  // CodeGen for clauses (call start).
  {
    OpenMPRegionRAII OMPRegion(CGF, RecArg, *CS);
    for (ArrayRef<OMPClause *>::iterator I = S.clauses().begin(),
                                         E = S.clauses().end();
         I != E; ++I)
      if (*I && (!IsAllowedClause((*I)->getClauseKind(), SKinds) ||
                 (*I)->getClauseKind() == OMPC_firstprivate))
        CGF.EmitPreOMPClause(*(*I), S);

    switch (DKind) {
    case OMPD_parallel:
      CGF.EmitStmt(CS->getCapturedStmt());
      break;
    case OMPD_parallel_sections:
      CGF.EmitOMPSectionsDirective(DKind, OMPD_sections, S);
      break;
    case OMPD_parallel_for:
      CGF.EmitOMPDirectiveWithLoop(DKind, OMPD_for, S);
      break;
    case OMPD_parallel_for_simd:
      CGF.EmitOMPDirectiveWithLoop(DKind, OMPD_for_simd, S);
      break;
    default:
      break;
    }
    CGF.EnsureInsertPoint();

    // CodeGen for clauses (call end).
    for (ArrayRef<OMPClause *>::iterator I = S.clauses().begin(),
                                         E = S.clauses().end();
         I != E; ++I)
      if (*I && !IsAllowedClause((*I)->getClauseKind(), SKinds))
        CGF.EmitPostOMPClause(*(*I), S);

    // CodeGen for clauses (closing steps).
    for (ArrayRef<OMPClause *>::iterator I = S.clauses().begin(),
                                         E = S.clauses().end();
         I != E; ++I)
      if (*I && !IsAllowedClause((*I)->getClauseKind(), SKinds))
        CGF.EmitCloseOMPClause(*(*I), S);
  }

  CGF.EnsureInsertPoint();
  // Implicit barrier for simple parallel region only.
  // Others (combined) directives already has implicit barriers.
  if (DKind == OMPD_parallel) {
    CGF.EmitOMPCancelBarrier(S.getLocEnd(), KMP_IDENT_BARRIER_IMPL);
  }

  EmitFirstprivateInsert(CGF, S.getLocStart());

  CGF.FinishFunction();

  // CodeGen for "omp parallel {Associated statement}".
  {
    RunCleanupsScope MainBlock(*this);

    llvm::Value *Loc = OPENMPRTL_LOC(S.getLocStart(), *this);
    llvm::Type *KmpcMicroTy =
        llvm::TypeBuilder<kmpc_micro, false>::get(getLLVMContext());
    llvm::Value *RealArgs[] = {
        Loc, Builder.getInt32(2),
        CGF.Builder.CreateBitCast(Fn, KmpcMicroTy, "(kmpc_micro_ty)helper"),
        Builder.CreateBitCast(Arg, CGM.VoidPtrTy)};
    // __kmpc_fork_call(&loc, argc/*2*/, microtask, arg);
    EmitRuntimeCall(OPENMPRTL_FUNC(fork_call), makeArrayRef(RealArgs));
  }

  // CodeGen for clauses (task finalize).
  for (ArrayRef<OMPClause *>::iterator I = S.clauses().begin(),
                                       E = S.clauses().end();
       I != E; ++I)
    if (*I && !IsAllowedClause((*I)->getClauseKind(), SKinds))
      EmitFinalOMPClause(*(*I), S);

  // Remove list of private globals from the stack.
  CGM.OpenMPSupport.endOpenMPRegion();
}

/// Generate an instructions for '#pragma omp parallel' directive.
void CodeGenFunction::EmitOMPParallelDirective(const OMPParallelDirective &S) {
  EmitOMPDirectiveWithParallel(OMPD_parallel, OMPD_unknown, S);
}

/// Generate an instructions for '#pragma omp parallel for' directive.
void CodeGenFunction::EmitOMPParallelForDirective(
    const OMPParallelForDirective &S) {

  // **************************************************
  // Are we generating code for GPU (via OpenCL/SPIR)?
  // **************************************************

  if (CGM.getLangOpts().MPtoGPU) {

    //****** First Tentative *******
    //Assume that the loop will be translated to "kernel_saxpy.cl" kernel_function

    std::string VName =  "_cl_kernel_name";
    std::string VLoc = "_cl_kernel";
    llvm::Value *VStr = Builder.CreateGlobalStringPtr("kernel_saxpy.cl", VName);
    llvm::Value *VFunc = Builder.CreateGlobalStringPtr("kernel_saxpy", VLoc);

    ArrayRef<llvm::Value*> MapClausePointerValues;
    ArrayRef<llvm::Value*> MapClauseSizeValues;
    ArrayRef<unsigned> MapClauseTypeValues;

    CGM.OpenMPSupport.getMapData(MapClausePointerValues,
				 MapClauseSizeValues,
				 MapClauseTypeValues);

    // Number of cl_mem args that will be passed first to kernel_function
    int num_args =  MapClausePointerValues.size();
    llvm::Value *Args[] = {Builder.getInt32(num_args)};

    llvm::errs() << ">>> (parallel for) \n>>> Source kernel name = ";
    VStr->print(llvm::errs());
    llvm::errs() << "\n>>> kernel function name = ";
    VFunc->print(llvm::errs());
    llvm::errs() << "\n>>> Number of cl_mem args = ";
    Args[0]->print(llvm::errs());
    llvm::errs() << "\n";
    
    llvm::Value *Status = nullptr;
    Status = EmitRuntimeCall(CGM.getMPtoGPURuntime().cl_create_program(), VStr);
    llvm::errs() << ">>> (parallel for) Emit cl_create_program\n";
    Status = EmitRuntimeCall(CGM.getMPtoGPURuntime().cl_create_kernel(), VFunc);
    llvm::errs() << ">>> (parallel for) Emit cl_create_kernel\n";
    Status = EmitRuntimeCall(CGM.getMPtoGPURuntime().cl_set_kernel_args(), Args);
    llvm::errs() << ">>> (parallel for) Emit cl_set_kernel_args\n";

    // Here, we need here to get all scalar variables, except indution variables
    // (in our example, alpha and n) to fill out the kernel args
    
    // Can we assume that the associated Stmt is always a For Stmt?
    CapturedStmt *CS = cast<CapturedStmt>(S.getAssociatedStmt());
<<<<<<< HEAD
    if (CS->getCapturedStmt()->getStmtClass() == Stmt::ForStmtClass) {
      ForStmt *FS = cast<ForStmt>(CS->getCapturedStmt());
      
      if (FS->getInit()) {
	llvm::errs() << ">>>Skiping getInitStmt\n";
	// contains list of initializations, like i=0;
      }
      
      if (FS->getCond()) {
	llvm::errs() << ">>>Get the RValue in getCond Expr\n";
	// contains expressions like i<n;

	Expr *rhs = dyn_cast<BinaryOperator>(FS->getCond())->getRHS();
	llvm::Value *TVar = EmitAnyExprToTemp(rhs).getScalarVal();
	llvm::errs() << ">>> Condition Variable= ";
	TVar->print(llvm::errs());
	llvm::errs() << "\n";
	
	llvm::Value *CV = Builder.CreateIntToPtr(TVar,CGM.VoidPtrTy);
	llvm::errs() << ">>> Pointer to Condition Variable= ";
	CV->print(llvm::errs());
	llvm::errs() << "\n";
	
	// Create hostArg to represent Condition Variable (i.e., pos and *Loc)
	llvm::Value *CArg[] = {Builder.getInt32(num_args), CV};
	num_args++;
	
	Status = EmitRuntimeCall(CGM.getMPtoGPURuntime().cl_set_kernel_hostArg(), CArg);
	llvm::errs() << ">>> (parallel for) Emit cl_set_kernel_hostArg\n";
      }
      
      Stmt *Body = FS->getBody();
      llvm::errs() << ">>>Skip (for now) the BodyStmt\n";	  
      // TODO: Traverse the Body looking for all scalr variables delared out of scope
      // and generate value reference to pass to kernel function
    }
    
=======

	// Sinalize the For loop body start
	llvm::BasicBlock * CheckBeginBB = createBasicBlock("for.body.begin");
	EmitBranch(CheckBeginBB);
	EmitBlock(CheckBeginBB);

	// Get the body of the For loop associated with Parallel for directive
        const Stmt *Body = CS->getCapturedStmt();
        const ForStmt *For = dyn_cast_or_null<ForStmt>(Body);
        Body = For->getBody();

	const VarDecl *iterVar = For->getConditionVariable();
	const Expr *incr = For->getInc();
	const Stmt *init = For->getInit();

    // I call EmitStmt here, only to see the code generated to for
    //EmitStmt(CS->getCapturedStmt());
	EmitStmt(Body);

	// Sinalize the For loop body end
	llvm::BasicBlock * CheckEndBB = createBasicBlock("for.body.end");
	EmitBranch(CheckEndBB);
	EmitBlock(CheckEndBB);
				       
>>>>>>> 4bcefbe6
    // Finally, Emit call to execute the kernel
    // Assume that WorkSize is determined by Condition Variable?
    llvm::Value *WS = Builder.getInt64(1000); // Fix-me
    llvm::Value *WorkSize[] = {WS};
    Status = EmitRuntimeCall(CGM.getMPtoGPURuntime().cl_execute_kernel(), WorkSize);
    llvm::errs() << ">>> (parallel for) Emit cl_execute_kernel\n";
    
  }
  else
    EmitOMPDirectiveWithParallel(OMPD_parallel_for, OMPD_for, S);
}

/// Generate an instructions for '#pragma omp parallel for simd' directive.
void CodeGenFunction::EmitOMPParallelForSimdDirective(
    const OMPParallelForSimdDirective &S) {
  EmitOMPDirectiveWithParallel(OMPD_parallel_for_simd, OMPD_for_simd, S);
}

/// Generate an instructions for '#pragma omp parallel sections' directive.
void CodeGenFunction::EmitOMPParallelSectionsDirective(
    const OMPParallelSectionsDirective &S) {
  EmitOMPDirectiveWithParallel(OMPD_parallel_sections, OMPD_sections, S);
}

/// Generate instruction for OpenMP loop-like directives.
void CodeGenFunction::EmitOMPDirectiveWithLoop(OpenMPDirectiveKind DKind,
    OpenMPDirectiveKind SKind, const OMPExecutableDirective &S) {

  // Several Simd-specific vars are declared here.
  // OMPD_distribute_parallel_for_simd is not included because it separates to
  // OMPD_distribute and OMPD_parallel_for_simd directives intentionally and
  // HasSimd is processed for OMPD_parallel_for_simd part.
  bool HasSimd = DKind == OMPD_parallel_for_simd || DKind == OMPD_for_simd ||
                 DKind == OMPD_distribute_simd ||
                 DKind == OMPD_teams_distribute_simd ||
                 DKind == OMPD_target_teams_distribute_simd;
  CGPragmaOmpSimd SimdWrapper(&S);
  llvm::Function *BodyFunction = 0;
  bool SeparateLastIter = false;
  LValue CapStruct;

  // Init list of private globals in the stack.
  CGM.OpenMPSupport.startOpenMPRegion(false);
  CGM.OpenMPSupport.setNoWait(false);
  CGM.OpenMPSupport.setMergeable(true);
  CGM.OpenMPSupport.setOrdered(false);

  // CodeGen for clauses (task init).
  for (ArrayRef<OMPClause *>::iterator I = S.clauses().begin(), E =
      S.clauses().end(); I != E; ++I)
    if (*I && isAllowedClauseForDirective(SKind, (*I)->getClauseKind()))
      EmitInitOMPClause(*(*I), S);

  // CodeGen for clauses (task init).
  for (ArrayRef<OMPClause *>::iterator I = S.clauses().begin(), E =
      S.clauses().end(); I != E; ++I)
    if (*I && isAllowedClauseForDirective(SKind, (*I)->getClauseKind()))
      EmitAfterInitOMPClause(*(*I), S);

  bool IsDistributeLoop = DKind == OMPD_distribute ||
                          DKind == OMPD_distribute_simd ||
                          DKind == OMPD_distribute_parallel_for ||
                          DKind == OMPD_distribute_parallel_for_simd ||
                          DKind == OMPD_teams_distribute_parallel_for ||
                          DKind == OMPD_teams_distribute_parallel_for_simd ||
                          DKind == OMPD_target_teams_distribute_parallel_for ||
                          DKind == OMPD_target_teams_distribute_parallel_for_simd ||
                          DKind == OMPD_teams_distribute ||
                          DKind == OMPD_teams_distribute_simd ||
                          DKind == OMPD_target_teams_distribute ||
                          DKind == OMPD_target_teams_distribute_simd;
  int Schedule = KMP_SCH_DEFAULT;
  if (!IsDistributeLoop) {
    bool Ordered = CGM.OpenMPSupport.getOrdered();
    bool Merge = CGM.OpenMPSupport.getMergeable();
    int Offset = 0;
    if (Ordered && Merge)
      Offset = SCH_ORD;
    else if (!Ordered && !Merge)
      Offset = SCH_NM;
    else if (Ordered && !Merge)
      Offset = SCH_NM_ORD;
    Schedule += Offset;
  } else {
    Schedule = KMP_SCH_DISTRIBUTE_STATIC;
  }
  CGM.OpenMPSupport.setScheduleChunkSize(Schedule, 0);

  llvm::BasicBlock *PrecondEndBB = createBasicBlock("omp.loop.precond_end");
  {
    RunCleanupsScope ExecutedScope(*this);
    // CodeGen for clauses (call start).
    for (ArrayRef<OMPClause *>::iterator I = S.clauses().begin(),
                                         E = S.clauses().end();
         I != E; ++I)
      if (*I && isAllowedClauseForDirective(SKind, (*I)->getClauseKind()))
        EmitPreOMPClause(*(*I), S);

    const Expr *ChunkSize;
    CGM.OpenMPSupport.getScheduleChunkSize(Schedule, ChunkSize);
    OpenMPDirectiveKind Kind = S.getDirectiveKind();
    bool IsComplexParallelLoop =
        Kind == OMPD_distribute_parallel_for ||
        Kind == OMPD_distribute_parallel_for_simd ||
        Kind == OMPD_teams_distribute_parallel_for ||
        Kind == OMPD_teams_distribute_parallel_for_simd ||
        Kind == OMPD_target_teams_distribute_parallel_for ||
        Kind == OMPD_target_teams_distribute_parallel_for_simd;
    bool IsInnerLoopGen = IsComplexParallelLoop && DKind != Kind;
    bool IsStaticSchedule = Schedule == KMP_SCH_STATIC_CHUNKED ||
                            Schedule == KMP_SCH_STATIC ||
                            Schedule == KMP_SCH_DISTRIBUTE_STATIC_CHUNKED ||
                            Schedule == KMP_SCH_DISTRIBUTE_STATIC;
    // CodeGen for "omp for {Associated statement}".
    {
      llvm::Value *Loc = OPENMPRTL_LOC(S.getLocStart(), *this);
      llvm::Value *GTid =
          OPENMPRTL_THREADNUM(S.getLocStart(), *this);
      const Expr *IterVar = getNewIterVarFromLoopDirective(&S);
      QualType QTy = IterVar->getType();
      uint64_t TypeSize = 32;
      if (getContext().getTypeSize(QTy) > TypeSize)
        TypeSize = 64;
      bool isSigned = true;
      if (QTy->hasUnsignedIntegerRepresentation())
        isSigned = false;
      llvm::Type *VarTy = TypeSize == 32 ? Int32Ty : Int64Ty;
      llvm::Value *LB = 0;
      llvm::Value *UB = 0;
      llvm::Value *GlobalUB = 0;
      // Generate loop for inner 'for' directive
      if (IsInnerLoopGen) {
        LB = EmitScalarExpr(getLowerBoundFromLoopDirective(&S));
        UB = EmitScalarExpr(getUpperBoundFromLoopDirective(&S));
      } else {
        LB = llvm::Constant::getNullValue(VarTy);
        UB = EmitScalarExpr(getNewIterEndFromLoopDirective(&S));
      }
      GlobalUB = UB;
#ifdef DEBUG
      llvm::AllocaInst *DebugUB = CreateMemTemp(
          getNewIterEndFromLoopDirective(&S)->getType(), "debug.ub");
      Builder.CreateStore(UB, DebugUB);
#endif
      UB = Builder.CreateIntCast(UB, VarTy, isSigned);
      llvm::Value *Chunk;
      if (ChunkSize) {
        Chunk = EmitScalarExpr(ChunkSize);
        Chunk = Builder.CreateIntCast(Chunk, VarTy, true);
      } else {
        Chunk = llvm::Constant::getNullValue(VarTy);
      }
      llvm::BasicBlock *EndBB = createBasicBlock("omp.loop.end");
      llvm::BasicBlock *OMPLoopBB = 0; // createBasicBlock("omp.loop.begin");
      llvm::AllocaInst *PLast = CreateTempAlloca(Int32Ty, "last");
      PLast->setAlignment(CGM.getDataLayout().getPrefTypeAlignment(Int32Ty));
      InitTempAlloca(PLast, IsStaticSchedule ? Builder.getInt32(1)
                                             : Builder.getInt32(0));
      llvm::AllocaInst *PLB = CreateTempAlloca(VarTy, "lb");
      PLB->setAlignment(CGM.getDataLayout().getPrefTypeAlignment(VarTy));
      Builder.CreateStore(LB, PLB);
      llvm::AllocaInst *PUB = CreateTempAlloca(VarTy, "ub");
      PUB->setAlignment(CGM.getDataLayout().getPrefTypeAlignment(VarTy));
      Builder.CreateStore(UB, PUB);
      llvm::AllocaInst *PSt = CreateTempAlloca(VarTy, "st");
      PSt->setAlignment(CGM.getDataLayout().getPrefTypeAlignment(VarTy));
      InitTempAlloca(PSt, TypeSize == 32 ? Builder.getInt32(1)
                                         : Builder.getInt64(1));
      llvm::AllocaInst *Private = CreateMemTemp(QTy, ".idx.");
      llvm::Type *IdxTy =
          cast<llvm::PointerType>(Private->getType())->getElementType();
      llvm::BasicBlock *MainBB;
      llvm::BasicBlock *FiniBB = 0;

      const Stmt *Body = S.getAssociatedStmt();
      ArrayRef<Expr *> Arr = getCountersFromLoopDirective(&S);
      if (const CapturedStmt *CS = dyn_cast_or_null<CapturedStmt>(Body))
        Body = CS->getCapturedStmt();
      const VarDecl *VD = cast<VarDecl>(cast<DeclRefExpr>(IterVar)->getDecl());
      CGM.OpenMPSupport.addOpenMPPrivateVar(VD, Private);
      for (unsigned I = 0; I < getCollapsedNumberFromLoopDirective(&S); ++I) {
        RunCleanupsScope InitScope(*this);
        const VarDecl *VD = cast<VarDecl>(cast<DeclRefExpr>(Arr[I])->getDecl());
        bool SkippedContainers = false;
        while (!SkippedContainers) {
          if (const AttributedStmt *AS = dyn_cast_or_null<AttributedStmt>(Body))
            Body = AS->getSubStmt();
          else if (const CompoundStmt *CS =
                       dyn_cast_or_null<CompoundStmt>(Body)) {
            if (CS->size() != 1) {
              SkippedContainers = true;
            } else {
              Body = CS->body_back();
            }
          } else
            SkippedContainers = true;
        }
        const ForStmt *For = dyn_cast_or_null<ForStmt>(Body);
        Body = For->getBody();
        if (CGM.OpenMPSupport.getTopOpenMPPrivateVar(VD))
          continue;
        QualType QTy = Arr[I]->getType();
        llvm::AllocaInst *Private =
            CreateMemTemp(QTy, CGM.getMangledName(VD) + ".private.");
        CGM.OpenMPSupport.addOpenMPPrivateVar(VD, Private);
        llvm::BasicBlock *PrecondBB = createBasicBlock("omp.loop.precond");
        if (isa<DeclStmt>(For->getInit()))
          EmitAnyExprToMem(VD->getAnyInitializer(), Private,
                           VD->getType().getQualifiers(),
                           /*IsInitializer=*/true);
        else
          EmitStmt(For->getInit());
        EmitBranchOnBoolExpr(For->getCond(), PrecondBB, PrecondEndBB, 0);
        EmitBlock(PrecondBB);
      }

      if (IsStaticSchedule) {
        llvm::Value *RealArgs[] = {
            Loc,
            GTid,
            Builder.getInt32(Schedule),
            PLast,
            PLB,
            PUB,
            PSt,
            TypeSize == 32 ? Builder.getInt32(1) : Builder.getInt64(1),
            Chunk};
        if (TypeSize == 32 && isSigned)
          EmitRuntimeCall(OPENMPRTL_FUNC(for_static_init_4), RealArgs);
        else if (TypeSize == 32 && !isSigned)
          EmitRuntimeCall(OPENMPRTL_FUNC(for_static_init_4u), RealArgs);
        else if (TypeSize == 64 && isSigned)
          EmitRuntimeCall(OPENMPRTL_FUNC(for_static_init_8), RealArgs);
        else
          EmitRuntimeCall(OPENMPRTL_FUNC(for_static_init_8u), RealArgs);
        OMPLoopBB = createBasicBlock("omp.loop.begin");
        EmitBlock(OMPLoopBB);
        LB = Builder.CreateLoad(PLB);
        Builder.CreateStore(LB, Private);
        UB = Builder.CreateLoad(PUB);
        llvm::Value *Cond = Builder.CreateICmp(
            isSigned ? llvm::CmpInst::ICMP_SLT : llvm::CmpInst::ICMP_ULT, UB,
            GlobalUB);
        UB = Builder.CreateSelect(Cond, UB, GlobalUB);
        Builder.CreateStore(UB, PUB);
        MainBB = createBasicBlock("omp.loop.main");
        FiniBB = createBasicBlock("omp.loop.fini");
      } else {
        llvm::IntegerType *SchedTy =
            llvm::TypeBuilder<sched_type, false>::get(getLLVMContext());
        llvm::Value *RealArgs[] = {
            Loc,
            GTid,
            llvm::ConstantInt::get(SchedTy, Schedule),
            LB,
            UB,
            TypeSize == 32 ? Builder.getInt32(1) : Builder.getInt64(1),
            Chunk};
        // __kmpc_dispatch_init{4, 8}(&loc, gtid, sched_type, lb, ub, st,
        // chunk);
        if (TypeSize == 32 && isSigned)
          EmitRuntimeCall(OPENMPRTL_FUNC(dispatch_init_4), RealArgs);
        else if (TypeSize == 32 && !isSigned)
          EmitRuntimeCall(OPENMPRTL_FUNC(dispatch_init_4u), RealArgs);
        else if (TypeSize == 64 && isSigned)
          EmitRuntimeCall(OPENMPRTL_FUNC(dispatch_init_8), RealArgs);
        else
          EmitRuntimeCall(OPENMPRTL_FUNC(dispatch_init_8u), RealArgs);
        llvm::Value *RealArgsNext[] = {Loc, GTid, PLast, PLB, PUB, PSt};
        OMPLoopBB = createBasicBlock("omp.loop.begin");
        EmitBlock(OMPLoopBB);
        llvm::Value *CallRes;
        if (TypeSize == 32 && isSigned)
          CallRes =
              EmitRuntimeCall(OPENMPRTL_FUNC(dispatch_next_4), RealArgsNext);
        else if (TypeSize == 32 && !isSigned)
          CallRes =
              EmitRuntimeCall(OPENMPRTL_FUNC(dispatch_next_4u), RealArgsNext);
        else if (TypeSize == 64 && isSigned)
          CallRes =
              EmitRuntimeCall(OPENMPRTL_FUNC(dispatch_next_8), RealArgsNext);
        else
          CallRes =
              EmitRuntimeCall(OPENMPRTL_FUNC(dispatch_next_8u), RealArgsNext);
        llvm::BasicBlock *OMPInitBB = createBasicBlock("omp.loop.init");
        llvm::SwitchInst *Switch = Builder.CreateSwitch(
            Builder.CreateIntCast(CallRes, Int32Ty, false), EndBB, 1);
        Switch->addCase(llvm::ConstantInt::get(Int32Ty, 1), OMPInitBB);
        EmitBranch(OMPInitBB);
        EmitBlock(OMPInitBB);
        LB = Builder.CreateLoad(PLB);
        UB = Builder.CreateLoad(PUB);
        Builder.CreateStore(LB, Private);
        MainBB = createBasicBlock("omp.loop.main");
        FiniBB = createBasicBlock("omp.loop.fini");
      }
      if (HasSimd) {
        // Update vectorizer width on the loop stack.
        SeparateLastIter = SimdWrapper.emitSafelen(this);

        if (SeparateLastIter) {
          // Emit the following for the lastprivate vars update:
          //   --UB;
          // It is unclear if putting it under "if (*PLast)" will be
          // more or less efficient, this needs to be investigated.
          UB = Builder.CreateSub(UB, llvm::ConstantInt::get(UB->getType(), 1));
          Builder.CreateStore(UB, PUB);
        }

        // Initialize the captured struct.
        CapStruct = InitCapturedStruct(*SimdWrapper.getAssociatedStmt());
      }

      EmitBranch(MainBB);
      EmitBlock(MainBB);

      if (IsStaticSchedule) {
        llvm::Value *Cond = Builder.CreateICmp(
            isSigned ? llvm::CmpInst::ICMP_SLE : llvm::CmpInst::ICMP_ULE, LB,
            GlobalUB);
        llvm::BasicBlock *ContBB = createBasicBlock("omp.lb.le.global_ub.");
        Builder.CreateCondBr(Cond, ContBB, EndBB);
        EmitBlock(ContBB);
      }

      if (HasSimd) {
        // Push current LoopInfo onto the LoopStack.
        LoopStack.Push(MainBB);
      }

      {
        RunCleanupsScope ThenScope(*this);
        EmitStmt(getInitFromLoopDirective(&S));
#ifdef DEBUG
        // CodeGen for clauses (call start).
        for (ArrayRef<OMPClause *>::iterator I = S.clauses().begin(),
                                             E = S.clauses().end();
             I != E; ++I)
          if (const OMPLastPrivateClause *Clause =
                  dyn_cast_or_null<OMPLastPrivateClause>(*I)) {
            for (OMPLastPrivateClause::varlist_const_iterator
                     I1 = Clause->varlist_begin(),
                     E1 = Clause->varlist_end();
                 I1 != E1; ++I1) {
              const VarDecl *VD =
                  cast<VarDecl>(cast<DeclRefExpr>(*I1)->getDecl());
              if (VD->getName() == "IDX")
                CGM.OpenMPSupport.addOpenMPPrivateVar(VD, Private);
              else if (VD->getName() == "UB")
                CGM.OpenMPSupport.addOpenMPPrivateVar(VD, DebugUB);
              else if (VD->getName() == "LUB")
                CGM.OpenMPSupport.addOpenMPPrivateVar(VD, PUB);
              else if (VD->getName() == "LLB")
                CGM.OpenMPSupport.addOpenMPPrivateVar(VD, PLB);
            }
          }
#endif
        llvm::Value *Idx = Builder.CreateLoad(Private, ".idx.");
        llvm::BasicBlock *UBLBCheckBB =
            createBasicBlock("omp.lb_ub.check_pass");
        UB = Builder.CreateLoad(PUB);
        llvm::Value *UBLBCheck =
            isSigned ? Builder.CreateICmpSLE(Idx, UB, "omp.idx.le.ub")
                     : Builder.CreateICmpULE(Idx, UB, "omp.idx.le.ub");
        // llvm::BasicBlock *PrevBB = Builder.GetInsertBlock();
        Builder.CreateCondBr(UBLBCheck, UBLBCheckBB, FiniBB);
        EmitBlock(UBLBCheckBB);
        llvm::BasicBlock *ContBlock = createBasicBlock("omp.cont.block");

        BreakContinueStack.push_back(
            BreakContinue(getJumpDestInCurrentScope(EndBB),
                          getJumpDestInCurrentScope(ContBlock)));
        if (HasSimd) {
          RunCleanupsScope Scope(*this);
          BodyFunction = EmitSimdFunction(SimdWrapper);
          EmitSIMDForHelperCall(BodyFunction, CapStruct, Private, false);
        } else {
          RunCleanupsScope Scope(*this);
          if (IsInnerLoopGen || !IsComplexParallelLoop) {
            if (SKind == OMPD_for)
              OMPCancelMap[OMPD_for] = getJumpDestInCurrentScope(EndBB);
            EmitStmt(Body);
            OMPCancelMap.erase(OMPD_for);
          } else {
            const Expr *LowerBound = getLowerBoundFromLoopDirective(&S);
            const Expr *UpperBound = getUpperBoundFromLoopDirective(&S);
            EmitStoreOfScalar(Builder.CreateLoad(PLB), EmitLValue(LowerBound));
            EmitStoreOfScalar(Builder.CreateLoad(PUB), EmitLValue(UpperBound));
            // Special codegen for distribute parallel for [simd] constructs
            if (Kind == OMPD_distribute_parallel_for ||
                Kind == OMPD_teams_distribute_parallel_for ||
                Kind == OMPD_target_teams_distribute_parallel_for)
              EmitOMPDirectiveWithParallel(OMPD_parallel_for, OMPD_for, S);
            else if (Kind == OMPD_distribute_parallel_for_simd ||
                     Kind == OMPD_teams_distribute_parallel_for_simd ||
                     Kind == OMPD_target_teams_distribute_parallel_for_simd)
              EmitOMPDirectiveWithParallel(OMPD_parallel_for_simd,
                                           OMPD_for_simd, S);
          }
        }
        BreakContinueStack.pop_back();
        EnsureInsertPoint();
        EmitBranch(ContBlock);
        EmitBlock(ContBlock);
        Idx = Builder.CreateLoad(Private, ".idx.");
        llvm::Value *NextIdx = Builder.CreateAdd(
            Idx, llvm::ConstantInt::get(IdxTy, 1), ".next.idx.", false,
            QTy->isSignedIntegerOrEnumerationType());
        Builder.CreateStore(NextIdx, Private);
        if (!IsStaticSchedule && CGM.OpenMPSupport.getOrdered()) {
          // Emit _dispatch_fini for ordered loops
          llvm::Value *RealArgsFini[] = {Loc, GTid};
          if (TypeSize == 32 && isSigned)
            EmitRuntimeCall(OPENMPRTL_FUNC(dispatch_fini_4), RealArgsFini);
          else if (TypeSize == 32 && !isSigned)
            EmitRuntimeCall(OPENMPRTL_FUNC(dispatch_fini_4u), RealArgsFini);
          else if (TypeSize == 64 && isSigned)
            EmitRuntimeCall(OPENMPRTL_FUNC(dispatch_fini_8), RealArgsFini);
          else
            EmitRuntimeCall(OPENMPRTL_FUNC(dispatch_fini_8u), RealArgsFini);
        }

        //      for(llvm::SmallVector<const Expr *, 16>::const_iterator II =
        // Incs.begin(),
        //                                                              EE =
        // Incs.end();
        //          II != EE; ++II) {
        //        EmitIgnoredExpr(*II);
        //        EnsureInsertPoint();
        //      }
        EmitBranch(MainBB);
        if (HasSimd) {
          LoopStack.Pop();
        }
        EmitBlock(FiniBB);
        if (IsStaticSchedule && ChunkSize != 0) {
          llvm::Value *St = Builder.CreateLoad(PSt);
          LB = Builder.CreateLoad(PLB);
          LB = Builder.CreateAdd(LB, St);
          Builder.CreateStore(LB, PLB);
          UB = Builder.CreateLoad(PUB);
          UB = Builder.CreateAdd(UB, St);
          Builder.CreateStore(UB, PUB);
        }
        if (SeparateLastIter) {
          // Emit the following for the lastprivate vars update:
          //   call __simd_helper(cs, idx, 1)
          //
          EmitSIMDForHelperCall(BodyFunction, CapStruct, Private, true);
        }
        EmitBranch(!IsStaticSchedule || ChunkSize != 0 ? OMPLoopBB : EndBB);
        // EmitStmt(getInitFromLoopDirective(&S));
        // EnsureInsertPoint();
        // UBLBCheck = isSigned ?
        //                     Builder.CreateICmpSLE(NextIdx, UB,
        // "omp.idx.le.ub")
        // :
        //                     Builder.CreateICmpULE(NextIdx, UB,
        // "omp.idx.le.ub");
        // PrevBB = Builder.GetInsertBlock();
        // Builder.CreateCondBr(UBLBCheck, UBLBCheckBB, OMPLoopBB);
      }
      EmitBlock(EndBB, true);
      if (IsStaticSchedule) {
        llvm::Value *RealArgsFini[] = {Loc, GTid};
        EmitRuntimeCall(OPENMPRTL_FUNC(for_static_fini), RealArgsFini);
      }
      CGM.OpenMPSupport.setLastIterVar(PLast);
    }

    if (!IsDistributeLoop &&
        (CGM.OpenMPSupport.hasLastPrivate() || !CGM.OpenMPSupport.getNoWait()))
      EmitOMPCancelBarrier(S.getLocEnd(), KMP_IDENT_BARRIER_IMPL_FOR);
    // CodeGen for clauses (call end).
    for (ArrayRef<OMPClause *>::iterator I = S.clauses().begin(),
                                         E = S.clauses().end();
         I != E; ++I)
      if (*I && isAllowedClauseForDirective(SKind, (*I)->getClauseKind()))
        EmitPostOMPClause(*(*I), S);
  }

  // CodeGen for clauses (closing steps).
  for (ArrayRef<OMPClause *>::iterator I = S.clauses().begin(), E =
      S.clauses().end(); I != E; ++I)
    if (*I && isAllowedClauseForDirective(SKind, (*I)->getClauseKind()))
      EmitCloseOMPClause(*(*I), S);

  // CodeGen for clauses (task finalize).
  for (ArrayRef<OMPClause *>::iterator I = S.clauses().begin(), E =
      S.clauses().end(); I != E; ++I)
    if (*I && isAllowedClauseForDirective(SKind, (*I)->getClauseKind()))
      EmitFinalOMPClause(*(*I), S);

  EnsureInsertPoint();

  // Remove list of private globals from the stack.
  CGM.OpenMPSupport.endOpenMPRegion();

  if (HasSimd) {
    // Emit the final values of 'linear' variables.
    SimdWrapper.emitLinearFinal(*this);
  }
  EmitBlock(PrecondEndBB);
}

/// Generate an instructions for '#pragma omp for' directive.
void CodeGenFunction::EmitOMPForDirective(const OMPForDirective &S) {
  EmitOMPDirectiveWithLoop(OMPD_for, OMPD_for, S);
}

/// Generate an instructions for '#pragma omp distribute' directive.
void CodeGenFunction::EmitOMPDistributeDirective(
    const OMPDistributeDirective &S) {
  CGM.OpenMPSupport.setDistribute(true);
  EmitOMPDirectiveWithLoop(OMPD_distribute, OMPD_distribute, S);
}

/// Generate an instructions for directive with 'teams' region.
void
CodeGenFunction::EmitOMPDirectiveWithTeams(OpenMPDirectiveKind DKind,
                                           ArrayRef<OpenMPDirectiveKind> SKinds,
                                           const OMPExecutableDirective &S) {

  // Generate shared args for captured stmt.
  CapturedStmt *CS = cast<CapturedStmt>(S.getAssociatedStmt());
  llvm::Value *Arg = GenerateCapturedStmtArgument(*CS);

  // Init list of private globals in the stack.
  CGM.OpenMPSupport.startOpenMPRegion(true);
  CGM.OpenMPSupport.setMergeable(false);
  CGM.OpenMPSupport.setOrdered(false);
  CGM.OpenMPSupport.setNoWait(true);
  CGM.OpenMPSupport.setScheduleChunkSize(KMP_SCH_DEFAULT, 0);

  // CodeGen for clauses (task init).
  for (ArrayRef<OMPClause *>::iterator I = S.clauses().begin(),
                                       E = S.clauses().end();
       I != E; ++I)
    if (*I && !IsAllowedClause((*I)->getClauseKind(), SKinds))
      EmitInitOMPClause(*(*I), S);
  llvm::Value *NumTeams = CGM.OpenMPSupport.getNumTeams();
  llvm::Value *ThreadLimit = CGM.OpenMPSupport.getThreadLimit();
  if (NumTeams && ThreadLimit) {
    // __kmpc_push_num_teams(&loc, global_tid, num_threads, thread_limit);
    // ident_t loc = {...};
    llvm::Value *Loc = OPENMPRTL_LOC(S.getLocStart(), *this);
    // global_tid = __kmpc_global_thread_num(...);
    llvm::Value *GTid = OPENMPRTL_THREADNUM(S.getLocStart(), *this);
    llvm::Value *RealArgs[] = {Loc, GTid,
                               NumTeams ? NumTeams : Builder.getInt32(0),
                               ThreadLimit ? ThreadLimit : Builder.getInt32(0)};
    EmitRuntimeCall(OPENMPRTL_FUNC(push_num_teams), RealArgs);
  }

  // CodeGen for clauses (task init).
  for (ArrayRef<OMPClause *>::iterator I = S.clauses().begin(),
                                       E = S.clauses().end();
       I != E; ++I)
    if (*I && !IsAllowedClause((*I)->getClauseKind(), SKinds))
      EmitAfterInitOMPClause(*(*I), S);

  // Generate microtask.
  // void .omp_microtask.(int32_t *, int32_t *, void */*AutoGenRecord **/arg3) {
  //  captured_stmt(arg3);
  // }
  IdentifierInfo *Id = &getContext().Idents.get(".omp_microtask.");
  QualType PtrIntTy = getContext().getPointerType(getContext().IntTy);
  SmallVector<QualType, 4> FnArgTypes;
  FnArgTypes.push_back(PtrIntTy);
  FnArgTypes.push_back(PtrIntTy);
  FnArgTypes.push_back(getContext().VoidPtrTy);
  FunctionProtoType::ExtProtoInfo EPI;
  EPI.ExceptionSpecType = EST_BasicNoexcept;
  QualType FnTy =
      getContext().getFunctionType(getContext().VoidTy, FnArgTypes, EPI);
  TypeSourceInfo *TI =
      getContext().getTrivialTypeSourceInfo(FnTy, SourceLocation());
  FunctionDecl *FD = FunctionDecl::Create(
      getContext(), getContext().getTranslationUnitDecl(), CS->getLocStart(),
      SourceLocation(), Id, FnTy, TI, SC_Static, false, false, false);
  TypeSourceInfo *PtrIntTI =
      getContext().getTrivialTypeSourceInfo(PtrIntTy, SourceLocation());
  TypeSourceInfo *PtrVoidTI = getContext().getTrivialTypeSourceInfo(
      getContext().VoidPtrTy, SourceLocation());
  ParmVarDecl *Arg1 =
      ParmVarDecl::Create(getContext(), FD, SourceLocation(), SourceLocation(),
                          0, PtrIntTy, PtrIntTI, SC_Auto, 0);
  ParmVarDecl *Arg2 =
      ParmVarDecl::Create(getContext(), FD, SourceLocation(), SourceLocation(),
                          0, PtrIntTy, PtrIntTI, SC_Auto, 0);
  ParmVarDecl *Arg3 =
      ParmVarDecl::Create(getContext(), FD, SourceLocation(), SourceLocation(),
                          0, getContext().VoidPtrTy, PtrVoidTI, SC_Auto, 0);
  CodeGenFunction CGF(CGM, true);
  const CGFunctionInfo &FI = getTypes().arrangeFunctionDeclaration(FD);
  llvm::Function *Fn = llvm::Function::Create(getTypes().GetFunctionType(FI),
                                              llvm::GlobalValue::PrivateLinkage,
                                              FD->getName(), &CGM.getModule());
  CGM.SetInternalFunctionAttributes(CurFuncDecl, Fn, FI);
  llvm::AttributeSet Set = CurFn->getAttributes();
  for (unsigned i = 0; i < Set.getNumSlots(); ++i) {
    if (Set.getSlotIndex(i) == llvm::AttributeSet::FunctionIndex) {
      for (llvm::AttributeSet::iterator I = Set.begin(i), E = Set.end(i);
           I != E; ++I) {
        if (I->isStringAttribute() && I->getKindAsString().startswith("INTEL:"))
          Fn->addFnAttr(I->getKindAsString());
      }
    }
  }
 FunctionArgList FnArgs;
  FnArgs.push_back(Arg1);
  FnArgs.push_back(Arg2);
  FnArgs.push_back(Arg3);
  CGF.OpenMPRoot = OpenMPRoot ? OpenMPRoot : this;
  CGF.StartFunction(FD, getContext().VoidTy, Fn, FI, FnArgs, SourceLocation());
  CGF.Builder.CreateLoad(CGF.GetAddrOfLocalVar(Arg1),
                         ".__kmpc_global_thread_num.");

  // Emit call to the helper function.
  llvm::Value *Arg3Val =
      CGF.Builder.CreateLoad(CGF.GetAddrOfLocalVar(Arg3), "arg3");
  QualType QTy = getContext().getRecordType(CS->getCapturedRecordDecl());
  llvm::Type *ConvertedType =
      CGF.getTypes().ConvertTypeForMem(QTy)->getPointerTo();
  llvm::Value *RecArg =
      CGF.Builder.CreatePointerCast(Arg3Val, ConvertedType, "(anon)arg3");

  // CodeGen for clauses (call start).
  {
    OpenMPRegionRAII OMPRegion(CGF, RecArg, *CS);
    for (ArrayRef<OMPClause *>::iterator I = S.clauses().begin(),
                                         E = S.clauses().end();
         I != E; ++I)
      if (*I && !IsAllowedClause((*I)->getClauseKind(), SKinds))
        CGF.EmitPreOMPClause(*(*I), S);

    switch (DKind) {
    case OMPD_target_teams:
    case OMPD_teams:
      CGF.EmitStmt(CS->getCapturedStmt());
      break;
    case OMPD_teams_distribute:
    case OMPD_target_teams_distribute:
      EmitOMPDirectiveWithLoop(OMPD_teams_distribute, OMPD_distribute, S);
      break;
    case OMPD_teams_distribute_simd:
    case OMPD_target_teams_distribute_simd:
      EmitOMPDirectiveWithLoop(OMPD_teams_distribute_simd, OMPD_distribute_simd,
                               S);
      break;
    case OMPD_teams_distribute_parallel_for: {
      const OMPTeamsDistributeParallelForDirective &D =
          cast<OMPTeamsDistributeParallelForDirective>(S);
      assert(D.getLowerBound() && "No lower bound");
      assert(D.getUpperBound() && "No upper bound");
      EmitAutoVarDecl(
          *cast<VarDecl>(cast<DeclRefExpr>(D.getLowerBound())->getDecl()));
      EmitAutoVarDecl(
          *cast<VarDecl>(cast<DeclRefExpr>(D.getUpperBound())->getDecl()));
      EmitOMPDirectiveWithLoop(OMPD_teams_distribute_parallel_for,
                               OMPD_distribute, S);
      break;
    }
    case OMPD_teams_distribute_parallel_for_simd: {
      const OMPTeamsDistributeParallelForSimdDirective &D =
          cast<OMPTeamsDistributeParallelForSimdDirective>(S);
      assert(D.getLowerBound() && "No lower bound");
      assert(D.getUpperBound() && "No upper bound");
      EmitAutoVarDecl(
          *cast<VarDecl>(cast<DeclRefExpr>(D.getLowerBound())->getDecl()));
      EmitAutoVarDecl(
          *cast<VarDecl>(cast<DeclRefExpr>(D.getUpperBound())->getDecl()));
      EmitOMPDirectiveWithLoop(OMPD_teams_distribute_parallel_for_simd,
                               OMPD_distribute, S);
      break;
    }
    case OMPD_target_teams_distribute_parallel_for: {
      const OMPTargetTeamsDistributeParallelForDirective &D =
          cast<OMPTargetTeamsDistributeParallelForDirective>(S);
      assert(D.getLowerBound() && "No lower bound");
      assert(D.getUpperBound() && "No upper bound");
      EmitAutoVarDecl(
          *cast<VarDecl>(cast<DeclRefExpr>(D.getLowerBound())->getDecl()));
      EmitAutoVarDecl(
          *cast<VarDecl>(cast<DeclRefExpr>(D.getUpperBound())->getDecl()));
      EmitOMPDirectiveWithLoop(OMPD_target_teams_distribute_parallel_for,
                               OMPD_distribute, S);
      break;
    }
    case OMPD_target_teams_distribute_parallel_for_simd: {
      const OMPTargetTeamsDistributeParallelForSimdDirective &D =
          cast<OMPTargetTeamsDistributeParallelForSimdDirective>(S);
      assert(D.getLowerBound() && "No lower bound");
      assert(D.getUpperBound() && "No upper bound");
      EmitAutoVarDecl(
          *cast<VarDecl>(cast<DeclRefExpr>(D.getLowerBound())->getDecl()));
      EmitAutoVarDecl(
          *cast<VarDecl>(cast<DeclRefExpr>(D.getUpperBound())->getDecl()));
      EmitOMPDirectiveWithLoop(OMPD_target_teams_distribute_parallel_for_simd,
                               OMPD_distribute, S);
      break;
    }
    default:
      break;
    }
    CGF.EnsureInsertPoint();

    // CodeGen for clauses (call end).
    for (ArrayRef<OMPClause *>::iterator I = S.clauses().begin(),
                                         E = S.clauses().end();
         I != E; ++I)
      if (*I && !IsAllowedClause((*I)->getClauseKind(), SKinds))
        CGF.EmitPostOMPClause(*(*I), S);

    // CodeGen for clauses (closing steps).
    for (ArrayRef<OMPClause *>::iterator I = S.clauses().begin(),
                                         E = S.clauses().end();
         I != E; ++I)
      if (*I && !IsAllowedClause((*I)->getClauseKind(), SKinds))
        CGF.EmitCloseOMPClause(*(*I), S);
  }

  CGF.FinishFunction();

  // CodeGen for "omp parallel {Associated statement}".
  {
    RunCleanupsScope MainBlock(*this);

    llvm::Value *Loc = OPENMPRTL_LOC(S.getLocStart(), *this);
    llvm::Type *KmpcMicroTy =
        llvm::TypeBuilder<kmpc_micro, false>::get(getLLVMContext());
    llvm::Value *RealArgs[] = {
        Loc, Builder.getInt32(2),
        CGF.Builder.CreateBitCast(Fn, KmpcMicroTy, "(kmpc_micro_ty)helper"),
        Arg};
    // __kmpc_fork_teams(&loc, argc/*2*/, microtask, arg);
    EmitRuntimeCall(OPENMPRTL_FUNC(fork_teams), makeArrayRef(RealArgs));
  }

  // CodeGen for clauses (task finalize).
  for (ArrayRef<OMPClause *>::iterator I = S.clauses().begin(),
                                       E = S.clauses().end();
       I != E; ++I)
    if (*I && !IsAllowedClause((*I)->getClauseKind(), SKinds))
      EmitFinalOMPClause(*(*I), S);

  // Remove list of private globals from the stack.
  CGM.OpenMPSupport.endOpenMPRegion();
}



static void EmitUntiedPartIdInc(CodeGenFunction &CGF) {
  if (CGF.CGM.OpenMPSupport.getUntied()) {
    llvm::Value *PartIdAddr;
    llvm::Value *UntiedSwitch;
    llvm::BasicBlock *UntiedEnd;
    unsigned UntiedCounter;
    CGF.CGM.OpenMPSupport.getUntiedData(PartIdAddr, UntiedSwitch, UntiedEnd,
        UntiedCounter);
    ++UntiedCounter;
    CGF.Builder.CreateStore(CGF.Builder.getInt32(UntiedCounter), PartIdAddr);
    CGF.CGM.OpenMPSupport.setUntiedData(PartIdAddr, UntiedSwitch, UntiedEnd,
        UntiedCounter, &CGF);
  }
}

static void EmitUntiedBranchEnd(CodeGenFunction &CGF) {
  if (CGF.CGM.OpenMPSupport.getUntied()) {
    llvm::Value *PartIdAddr;
    llvm::Value *UntiedSwitch;
    llvm::BasicBlock *UntiedEnd;
    unsigned UntiedCounter;
    CGF.CGM.OpenMPSupport.getUntiedData(PartIdAddr, UntiedSwitch, UntiedEnd,
        UntiedCounter);
    CGF.EmitBranch(UntiedEnd);
  }
}

static void EmitUntiedTaskSwitch(CodeGenFunction &CGF, bool EmitBranch) {
  if (CGF.CGM.OpenMPSupport.getUntied()) {
    llvm::Value *PartIdAddr;
    llvm::Value *UntiedSwitch;
    llvm::BasicBlock *UntiedEnd;
    unsigned UntiedCounter;
    CGF.CGM.OpenMPSupport.getUntiedData(PartIdAddr, UntiedSwitch, UntiedEnd,
        UntiedCounter);
    llvm::BasicBlock *NextBlock = CGF.createBasicBlock("untied.sw.next");
    cast<llvm::SwitchInst>(UntiedSwitch)->addCase(
        CGF.Builder.getInt32(UntiedCounter), NextBlock);
    if (EmitBranch)
      CGF.EmitBranch(NextBlock);
    CGF.EmitBlock(NextBlock);
  }
}

static std::pair<llvm::Value *, unsigned> ProcessDependAddresses(
    CodeGenFunction &CGF, const OMPTaskDirective &S) {
  CodeGenModule &CGM = CGF.CGM;

  llvm::Value *DependenceAddresses = 0;
  unsigned ArraySize = 0;

  SmallVector<const OMPDependClause *, 16> DependClauses;
  for (ArrayRef<OMPClause *>::iterator I = S.clauses().begin(), E =
      S.clauses().end(); I != E; ++I) {
    if (OMPDependClause *ODC = dyn_cast_or_null<OMPDependClause>(*I)) {
      ArraySize += ODC->varlist_size();
      DependClauses.push_back(ODC);
    }
  }
  if (ArraySize > 0) {
    llvm::Type *IntPtrTy = CGF.ConvertTypeForMem(
        CGF.getContext().getIntPtrType());
    llvm::Type *BoolTy = CGF.ConvertTypeForMem(CGF.getContext().BoolTy);
    llvm::Type *DepTy = OPENMPRTL_DINFOTY;
    llvm::ArrayType *DepListTy = llvm::ArrayType::get(DepTy, ArraySize);

    llvm::AllocaInst *Addresses = CGF.CreateTempAlloca(DepListTy, ".dep.list.");
    Addresses->setAlignment(CGM.OpenMPSupport.getKMPDependInfoTypeAlign());
    DependenceAddresses = CGF.Builder.CreateConstInBoundsGEP2_32(Addresses, 0,
        0);

    unsigned FieldCounter = 0;
    for (SmallVectorImpl<const OMPDependClause *>::iterator I =
        DependClauses.begin(), E = DependClauses.end(); I != E; ++I) {
      unsigned DepType = IN;
      switch ((*I)->getType()) {
      case OMPC_DEPEND_in:
        DepType = IN;
        break;
      case OMPC_DEPEND_out:
        DepType = OUT;
        break;
      case OMPC_DEPEND_inout:
        DepType = INOUT;
        break;
      case OMPC_DEPEND_unknown:
      case NUM_OPENMP_DEPENDENCE_TYPE:
        llvm_unreachable("Unknown kind of dependency");
        break;
      }
      for (unsigned i = 0, e = (*I)->varlist_size(); i < e;
          ++i, ++FieldCounter) {
        llvm::Value *DepElPtr = CGF.Builder.CreateConstInBoundsGEP2_32(
            Addresses, 0, FieldCounter);
        // [CounterVal].base_addr = &expr;
        llvm::Value *DepBaseAddr = CGF.Builder.CreateConstGEP2_32(DepElPtr, 0,
            0);
        llvm::Value *BaseAddr =
            CGF.EmitAnyExpr((*I)->getBegins(i)).getScalarVal();
        BaseAddr = CGF.Builder.CreatePointerCast(BaseAddr, IntPtrTy);
        CGF.Builder.CreateStore(BaseAddr, DepBaseAddr);
        // [CounterVal].len = size;
        llvm::Value *DepLen = CGF.Builder.CreateConstGEP2_32(DepElPtr, 0, 1);
        const Expr *Size = (*I)->getSizeInBytes(i);
        if (Size->getType()->isAnyPointerType()) {
          // Size is not a size, but the ending pointer
          // Calculate the real size
          llvm::Value *EndAddr = CGF.EmitScalarExpr(Size);
          llvm::Value *BaseVal = CGF.Builder.CreatePtrToInt(BaseAddr,
              CGF.SizeTy);
          llvm::Value *EndVal = CGF.Builder.CreatePtrToInt(EndAddr, CGF.SizeTy);
          llvm::Value *Cond = CGF.Builder.CreateICmpUGT(EndVal, BaseVal);
          llvm::Value *Res = CGF.Builder.CreateSelect(Cond,
              CGF.Builder.CreateSub(EndVal, BaseVal),
              llvm::Constant::getNullValue(CGF.SizeTy));
          CGF.Builder.CreateStore(Res, DepLen);
        } else {
          CGF.Builder.CreateStore(CGF.EmitScalarExpr(Size), DepLen);
        }
        // [CounterVal].flags = size;
        llvm::Value *DepFlags = CGF.Builder.CreateConstGEP2_32(DepElPtr, 0, 2);
        CGF.Builder.CreateStore(llvm::ConstantInt::get(BoolTy, DepType),
            DepFlags);
      }
    }
  } else {
    llvm::Type *DepTy = OPENMPRTL_DINFOTY;
    DependenceAddresses = llvm::Constant::getNullValue(DepTy->getPointerTo());
  }
  return std::make_pair(DependenceAddresses, ArraySize);
}

/// Generate an instructions for '#pragma omp task' directive.
void CodeGenFunction::EmitOMPTaskDirective(const OMPTaskDirective &S) {
  // Generate shared args for captured stmt.
  CapturedStmt *CS = cast<CapturedStmt>(S.getAssociatedStmt());
  llvm::Value *Arg = GenerateCapturedStmtArgument(*CS);

  // Init list of private globals in the stack.
  CGM.OpenMPSupport.startOpenMPRegion(true);
  CGM.OpenMPSupport.setMergeable(false);
  CGM.OpenMPSupport.setOrdered(false);
  CGM.OpenMPSupport.setUntied(false);
  CGM.OpenMPSupport.setScheduleChunkSize(KMP_SCH_DEFAULT, 0);

  RecordDecl *RD;
  if (!getContext().getLangOpts().CPlusPlus)
    RD = RecordDecl::Create(getContext(), TTK_Struct,
        getContext().getTranslationUnitDecl(), SourceLocation(),
        SourceLocation(), &getContext().Idents.get(".omp.task.priv."));
  else
    RD = CXXRecordDecl::Create(getContext(), TTK_Struct,
        getContext().getTranslationUnitDecl(), SourceLocation(),
        SourceLocation(), &getContext().Idents.get(".omp.task.priv."));
  RD->startDefinition();
  SmallVector<FieldDecl *, 16> FieldsWithDestructors;
  for (ArrayRef<OMPClause *>::iterator I = S.clauses().begin(),
                                       E = S.clauses().end();
       I != E; ++I) {
    if (OMPPrivateClause *C = dyn_cast_or_null<OMPPrivateClause>(*I)) {
      for (OMPPrivateClause::varlist_const_iterator II = C->varlist_begin(),
          EE = C->varlist_end(); II != EE; ++II) {
        const ValueDecl *D = cast<DeclRefExpr>(*II)->getDecl();
        FieldDecl *FD = FieldDecl::Create(getContext(), RD, SourceLocation(),
            SourceLocation(), D->getIdentifier(), (*II)->getType(), 0, 0, false,
            ICIS_NoInit);
        FD->setAccess(AS_public);
        RD->addDecl(FD);
        CGM.OpenMPSupport.getTaskFields()[D] = FD;
        QualType ASTType = D->getType();
        if (CXXRecordDecl *RD =
                ASTType->getBaseElementTypeUnsafe()->getAsCXXRecordDecl()) {
          if (!RD->hasTrivialDestructor())
            FieldsWithDestructors.push_back(FD);
        }
      }
    } else if (OMPFirstPrivateClause *C =
        dyn_cast_or_null<OMPFirstPrivateClause>(*I)) {
      for (OMPFirstPrivateClause::varlist_const_iterator II =
          C->varlist_begin(), EE = C->varlist_end(); II != EE; ++II) {
        const ValueDecl *D = cast<DeclRefExpr>(*II)->getDecl();
        FieldDecl *FD = FieldDecl::Create(getContext(), RD, SourceLocation(),
            SourceLocation(), D->getIdentifier(), (*II)->getType(), 0, 0, false,
            ICIS_NoInit);
        FD->setAccess(AS_public);
        RD->addDecl(FD);
        CGM.OpenMPSupport.getTaskFields()[D] = FD;
        QualType ASTType = D->getType();
        if (CXXRecordDecl *RD =
                ASTType->getBaseElementTypeUnsafe()->getAsCXXRecordDecl()) {
          if (!RD->hasTrivialDestructor())
            FieldsWithDestructors.push_back(FD);
        }
      }
    }
  }
  RD->completeDefinition();
  QualType PrivateRecord = getContext().getRecordType(RD);
  llvm::Type *LPrivateTy = getTypes().ConvertTypeForMem(PrivateRecord);

  llvm::Function *Destructors = 0;
  if (!FieldsWithDestructors.empty()) {
    IdentifierInfo *Id = &getContext().Idents.get(".omp_ptask_destructors.");
    SmallVector<QualType, 2> FnArgTypes;
    FnArgTypes.push_back(getContext().getIntTypeForBitwidth(32, 1));
    FnArgTypes.push_back(getContext().VoidPtrTy);
    FunctionProtoType::ExtProtoInfo EPI;
    EPI.ExceptionSpecType = EST_BasicNoexcept;
    QualType FnTy = getContext().getFunctionType(
        getContext().getIntTypeForBitwidth(32, 1), FnArgTypes, EPI);
    TypeSourceInfo *TI =
        getContext().getTrivialTypeSourceInfo(FnTy, SourceLocation());
    FunctionDecl *FD = FunctionDecl::Create(
        getContext(), getContext().getTranslationUnitDecl(), CS->getLocStart(),
        SourceLocation(), Id, FnTy, TI, SC_Static, false, false, false);
    TypeSourceInfo *IntTI = getContext().getTrivialTypeSourceInfo(
        getContext().getIntTypeForBitwidth(32, 1), SourceLocation());
    TypeSourceInfo *PtrVoidTI = getContext().getTrivialTypeSourceInfo(
        getContext().VoidPtrTy, SourceLocation());
    ParmVarDecl *Arg1 = ParmVarDecl::Create(
        getContext(), FD, SourceLocation(), SourceLocation(), 0,
        getContext().getIntTypeForBitwidth(32, 1), IntTI, SC_Auto, 0);
    ParmVarDecl *Arg2 = ParmVarDecl::Create(
        getContext(), FD, SourceLocation(), SourceLocation(), 0,
        getContext().VoidPtrTy, PtrVoidTI, SC_Auto, 0);
    CodeGenFunction CGF(CGM);
    const CGFunctionInfo &FI = getTypes().arrangeFunctionDeclaration(FD);
    Destructors = llvm::Function::Create(getTypes().GetFunctionType(FI),
                                         llvm::GlobalValue::PrivateLinkage,
                                         FD->getName(), &CGM.getModule());
    FunctionArgList FnArgs;
    FnArgs.push_back(Arg1);
    FnArgs.push_back(Arg2);
    CGF.StartFunction(FD, getContext().getIntTypeForBitwidth(32, 1),
                      Destructors, FI, FnArgs, SourceLocation());
    llvm::Type *TaskTTy = llvm::TaskTBuilder::get(getLLVMContext());
    llvm::Value *TaskTPtr = CGF.Builder.CreatePointerCast(
        CGF.GetAddrOfLocalVar(Arg2), TaskTTy->getPointerTo()->getPointerTo());
    // Emit call to the helper function.
    llvm::Value *Locker =
        CGF.Builder.CreateConstGEP1_32(CGF.Builder.CreateLoad(TaskTPtr), 1);
    Locker = CGF.Builder.CreatePointerCast(Locker, LPrivateTy->getPointerTo());
    for (ArrayRef<FieldDecl *>::iterator I = FieldsWithDestructors.begin(),
                                         E = FieldsWithDestructors.end();
         I != E; ++I) {
      QualType ASTType = (*I)->getType();
      if (CXXRecordDecl *RD =
              ASTType->getBaseElementTypeUnsafe()->getAsCXXRecordDecl()) {
        if (!RD->hasTrivialDestructor()) {
          llvm::Value *Private =
              CGF.EmitLValueForField(
                      CGF.MakeNaturalAlignAddrLValue(Locker, PrivateRecord), *I)
                  .getAddress();
          QualType::DestructionKind DtorKind = ASTType.isDestructedType();
          CGF.emitDestroy(Private, ASTType, CGF.getDestroyer(DtorKind),
                          CGF.needsEHCleanup(DtorKind));
        }
      }
    }
    CGF.FinishFunction(SourceLocation());
  }

  //  llvm::Type *PTaskFnTy = llvm::TypeBuilder<kmp_routine_entry_t,
  // false>::get(getLLVMContext());
  //  llvm::AllocaInst *FnPtr = CreateTempAlloca(PTaskFnTy);
  //  FnPtr->setAlignment(llvm::ConstantExpr::getAlignOf(PTaskFnTy));

  // CodeGen for clauses (task init).
  llvm::AllocaInst *Flags =
      CreateMemTemp(getContext().getIntTypeForBitwidth(32, 1), ".flags.addr");
  CGM.OpenMPSupport.setTaskFlags(Flags);

  for (ArrayRef<OMPClause *>::iterator I = S.clauses().begin(), E =
      S.clauses().end(); I != E; ++I)
    if (*I)
      EmitInitOMPClause(*(*I), S);

  uint64_t InitFlags =
      CGM.OpenMPSupport.getUntied() ? OMP_TASK_UNTIED : OMP_TASK_TIED;
  if (Destructors) {
    InitFlags |= OMP_TASK_DESTRUCTORS_THUNK;
  }
  InitTempAlloca(Flags, Builder.getInt32(InitFlags));

  // Generate microtask.
  // int32 .omp_ptask.(int32_t arg1, void */*kmp_task_t **/arg2) {
  //  captured_stmt(arg2->shareds);
  // }
  IdentifierInfo *Id = &getContext().Idents.get(".omp_ptask.");
  SmallVector<QualType, 2> FnArgTypes;
  FnArgTypes.push_back(getContext().getIntTypeForBitwidth(32, 1));
  FnArgTypes.push_back(getContext().VoidPtrTy);
  FunctionProtoType::ExtProtoInfo EPI;
  EPI.ExceptionSpecType = EST_BasicNoexcept;
  QualType FnTy = getContext().getFunctionType(
      getContext().getIntTypeForBitwidth(32, 1), FnArgTypes, EPI);
  TypeSourceInfo *TI =
      getContext().getTrivialTypeSourceInfo(FnTy, SourceLocation());
  FunctionDecl *FD = FunctionDecl::Create(
      getContext(), getContext().getTranslationUnitDecl(), CS->getLocStart(),
      SourceLocation(), Id, FnTy, TI, SC_Static, false, false, false);
  TypeSourceInfo *IntTI = getContext().getTrivialTypeSourceInfo(
      getContext().getIntTypeForBitwidth(32, 1), SourceLocation());
  TypeSourceInfo *PtrVoidTI = getContext().getTrivialTypeSourceInfo(
      getContext().VoidPtrTy, SourceLocation());
  ParmVarDecl *Arg1 = ParmVarDecl::Create(
      getContext(), FD, SourceLocation(), SourceLocation(), 0,
      getContext().getIntTypeForBitwidth(32, 1), IntTI, SC_Auto, 0);
  ParmVarDecl *Arg2 =
      ParmVarDecl::Create(getContext(), FD, SourceLocation(), SourceLocation(),
                          0, getContext().VoidPtrTy, PtrVoidTI, SC_Auto, 0);
  CodeGenFunction CGF(CGM, true);
  const CGFunctionInfo &FI = getTypes().arrangeFunctionDeclaration(FD);
  llvm::Function *Fn = llvm::Function::Create(getTypes().GetFunctionType(FI),
      llvm::GlobalValue::PrivateLinkage, FD->getName(), &CGM.getModule());
  CGM.SetInternalFunctionAttributes(CurFuncDecl, Fn, FI);
  FunctionArgList FnArgs;
  FnArgs.push_back(Arg1);
  FnArgs.push_back(Arg2);
  CGF.OpenMPRoot = OpenMPRoot ? OpenMPRoot : this;
  CGF.StartFunction(FD, getContext().getIntTypeForBitwidth(32, 1), Fn, FI,
                    FnArgs, SourceLocation());

  CGF.OMPCancelMap[OMPD_taskgroup] = CGF.ReturnBlock;

  llvm::AllocaInst *GTid = CGF.CreateMemTemp(
      getContext().getIntTypeForBitwidth(32, 1), ".__kmpc_global_thread_num.");
  CGF.EmitStoreOfScalar(CGF.Builder.CreateLoad(CGF.GetAddrOfLocalVar(Arg1)),
                        MakeNaturalAlignAddrLValue(
                            GTid, getContext().getIntTypeForBitwidth(32, 1)),
                        false);
  llvm::Type *TaskTTy = llvm::TaskTBuilder::get(getLLVMContext());
  llvm::Value *TaskTPtr = CGF.Builder.CreatePointerCast(
      CGF.GetAddrOfLocalVar(Arg2), TaskTTy->getPointerTo()->getPointerTo());

  // Emit call to the helper function.
  llvm::Value *Addr = CGF.Builder.CreateConstInBoundsGEP2_32(
      CGF.Builder.CreateLoad(TaskTPtr, ".arg2.shareds"), 0,
      llvm::TaskTBuilder::shareds, ".arg2.shareds.addr");
  llvm::Value *Arg2Val = CGF.Builder.CreateLoad(Addr, ".arg2.shareds.");
  QualType QTy = getContext().getRecordType(CS->getCapturedRecordDecl());
  llvm::Type *ConvertedType =
      CGF.getTypes().ConvertTypeForMem(QTy)->getPointerTo();
  llvm::Value *RecArg = CGF.Builder.CreatePointerCast(Arg2Val, ConvertedType,
      "(anon)shared");

  llvm::Value *Locker = CGF.Builder.CreateConstGEP1_32(
      CGF.Builder.CreateLoad(TaskTPtr), 1);
  CGM.OpenMPSupport.setPTask(Fn, Arg2Val, LPrivateTy, PrivateRecord, Locker);

  // CodeGen for clauses (call start).
  {
    OpenMPRegionRAII OMPRegion(CGF, RecArg, *CS);
    for (ArrayRef<OMPClause *>::iterator I = S.clauses().begin(), E =
        S.clauses().end(); I != E; ++I)
      if (*I)
        CGF.EmitPreOMPClause(*(*I), S);

    llvm::BasicBlock *UntiedEnd = 0;
    if (CGM.OpenMPSupport.getUntied()) {
      llvm::Value *Addr = CGF.Builder.CreateConstInBoundsGEP2_32(
          CGF.Builder.CreateLoad(TaskTPtr, ".arg2.part_id."), 0,
          llvm::TaskTBuilder::part_id, ".part_id.addr");
      llvm::Value *PartId = CGF.Builder.CreateLoad(Addr, ".part_id.");
      UntiedEnd = CGF.createBasicBlock("untied.sw.end");
      llvm::SwitchInst *UntiedSwitch = CGF.Builder.CreateSwitch(PartId,
          UntiedEnd);
      llvm::BasicBlock *InitBlock = CGF.createBasicBlock("untied.sw.init");
      CGF.EmitBlock(InitBlock);
      UntiedSwitch->addCase(CGF.Builder.getInt32(0), InitBlock);
      CGM.OpenMPSupport.setUntiedData(Addr, UntiedSwitch, UntiedEnd, 0, &CGF);
    }
    CGF.EmitStmt(CS->getCapturedStmt());
    CGF.EnsureInsertPoint();
    if (UntiedEnd)
      CGF.EmitBlock(UntiedEnd);

    // CodeGen for clauses (call end).
    for (ArrayRef<OMPClause *>::iterator I = S.clauses().begin(), E =
        S.clauses().end(); I != E; ++I)
      if (*I)
        CGF.EmitPostOMPClause(*(*I), S);

    // CodeGen for clauses (closing steps).
    for (ArrayRef<OMPClause *>::iterator I = S.clauses().begin(), E =
        S.clauses().end(); I != E; ++I)
      if (*I)
        CGF.EmitCloseOMPClause(*(*I), S);
  }

  CGF.FinishFunction();

  llvm::DenseMap<const ValueDecl *, FieldDecl *> SavedFields =
      CGM.OpenMPSupport.getTaskFields();
  CGM.OpenMPSupport.endOpenMPRegion();

  // CodeGen for 'depend' clause.
  llvm::Value *DependenceAddresses = 0;
  unsigned ArraySize = 0;
  if (!CGM.OpenMPSupport.getUntied()) {
    std::tie(DependenceAddresses, ArraySize) =
        ProcessDependAddresses(*this, S);
  }
  // CodeGen for "omp task {Associated statement}".
  CGM.OpenMPSupport.startOpenMPRegion(false);
  CGM.OpenMPSupport.getTaskFields() = SavedFields;
  {
    RunCleanupsScope MainBlock(*this);

    EmitUntiedPartIdInc(*this);

    llvm::Value *Loc = OPENMPRTL_LOC(S.getLocStart(), *this);
    llvm::Value *GTid = OPENMPRTL_THREADNUM(S.getLocStart(), *this);
    llvm::Value *RealArgs[] = {
        Loc, GTid, Builder.CreateLoad(Flags, ".flags."),
        Builder.CreateAdd(
            Builder.CreateIntCast(llvm::ConstantExpr::getSizeOf(TaskTTy),
                                  SizeTy, false),
            llvm::ConstantInt::get(
                SizeTy,
                getContext().getTypeSizeInChars(PrivateRecord).getQuantity())),
        llvm::ConstantInt::get(
            SizeTy, getContext().getTypeSizeInChars(QTy).getQuantity()),
        Fn};
    // kmpc_task_t val = __kmpc_omp_task_alloc(&loc, gtid, flags,
    // sizeof(kmpc_task_t), sizeof(shareds), task_entry);
    llvm::Value *TaskTVal = EmitRuntimeCall(OPENMPRTL_FUNC(omp_task_alloc),
        makeArrayRef(RealArgs), ".task_t.val.addr");
    llvm::Value *SharedAddr = Builder.CreateConstInBoundsGEP2_32(TaskTVal, 0,
        llvm::TaskTBuilder::shareds, ".shared.addr");
    EmitAggregateAssign(Builder.CreateLoad(SharedAddr), Arg, QTy);
    if (Destructors) {
      llvm::Value *DestructorsAddr = Builder.CreateConstInBoundsGEP2_32(
          TaskTVal, 0, llvm::TaskTBuilder::destructors, ".destructors.addr");
      Builder.CreateStore(Destructors, DestructorsAddr);
    }
    llvm::Value *Locker = Builder.CreateConstGEP1_32(TaskTVal, 1);
    CGM.OpenMPSupport.setPTask(Fn, TaskTVal, LPrivateTy, PrivateRecord, Locker);
    {
      RunCleanupsScope ExecutedScope(*this);
      // Skip firstprivate sync for tasks.
      for (ArrayRef<OMPClause *>::iterator I = S.clauses().begin(),
                                           E = S.clauses().end();
           I != E; ++I)
        if (*I && (isa<OMPPrivateClause>(*I) || isa<OMPFirstPrivateClause>(*I)))
          EmitPreOMPClause(*(*I), S);

      for (ArrayRef<OMPClause *>::iterator I = S.clauses().begin(),
                                           E = S.clauses().end();
           I != E; ++I)
        if (*I)
          EmitAfterInitOMPClause(*(*I), S);

      if (CGM.OpenMPSupport.getUntied()) {
        llvm::Value *RealArgs1[] = {Loc, GTid, TaskTVal};
        llvm::Value *Res = EmitRuntimeCall(OPENMPRTL_FUNC(omp_task_parts),
                                           RealArgs1, ".task.res.");
        llvm::Value *Cond = Builder.CreateICmpEQ(
            Res, Builder.getInt32(OMP_TASK_CURRENT_QUEUED));
        llvm::BasicBlock *ThenBB = createBasicBlock("task.parts.then");
        llvm::BasicBlock *EndBB = createBasicBlock("task.parts.end");
        Builder.CreateCondBr(Cond, ThenBB, EndBB);
        EmitBlock(ThenBB);
        EmitUntiedBranchEnd(*this);
        EmitBlock(EndBB, true);
      } else {
        llvm::Type *PtrDepTy = OPENMPRTL_DINFOTY->getPointerTo();
        llvm::Value *RealArgs1[] = {Loc,
                                    GTid,
                                    TaskTVal,
                                    llvm::ConstantInt::get(Int32Ty, ArraySize),
                                    DependenceAddresses,
                                    llvm::ConstantInt::get(Int32Ty, 0),
                                    llvm::Constant::getNullValue(PtrDepTy)};
        EmitRuntimeCall(OPENMPRTL_FUNC(omp_task_with_deps), RealArgs1,
                        ".task.res.");
        llvm::Value *WaitDepsArgs[] = {
            Loc,
            GTid,
            llvm::ConstantInt::get(Int32Ty, ArraySize),
            DependenceAddresses,
            llvm::ConstantInt::get(Int32Ty, 0),
            llvm::Constant::getNullValue(PtrDepTy)};
        CGM.OpenMPSupport.setWaitDepsArgs(WaitDepsArgs);
      }
      EmitUntiedTaskSwitch(*this, true);
    }
  }

  // CodeGen for clauses (task finalize).
  for (ArrayRef<OMPClause *>::iterator I = S.clauses().begin(), E =
      S.clauses().end(); I != E; ++I)
    if (*I)
      EmitFinalOMPClause(*(*I), S);

  // Remove list of private globals from the stack.
  CGM.OpenMPSupport.endOpenMPRegion();
}

/// Generate an instructions for '#pragma omp sections' directive.
void
CodeGenFunction::EmitOMPSectionsDirective(OpenMPDirectiveKind,
                                          OpenMPDirectiveKind SKind,
                                          const OMPExecutableDirective &S) {
  // Init list of private globals in the stack.
  CGM.OpenMPSupport.startOpenMPRegion(false);
  CGM.OpenMPSupport.setNoWait(false);
  CGM.OpenMPSupport.setMergeable(true);
  CGM.OpenMPSupport.setOrdered(false);

  // Generate shared args for captured stmt.
  // CapturedStmt *CS = cast<CapturedStmt>(S.getAssociatedStmt());
  // llvm::Value *Arg = GenerateCapturedStmtArgument(*CS);

  // CodeGen for clauses (task init).
  for (ArrayRef<OMPClause *>::iterator I = S.clauses().begin(), E =
      S.clauses().end(); I != E; ++I)
    if (*I && isAllowedClauseForDirective(SKind, (*I)->getClauseKind()))
      EmitInitOMPClause(*(*I), S);

  // CodeGen for clauses (task init).
  for (ArrayRef<OMPClause *>::iterator I = S.clauses().begin(), E =
      S.clauses().end(); I != E; ++I)
    if (*I && isAllowedClauseForDirective(SKind, (*I)->getClauseKind()))
      EmitAfterInitOMPClause(*(*I), S);

  int Schedule = KMP_SCH_DEFAULT;
  bool Ordered = CGM.OpenMPSupport.getOrdered();
  bool Merge = CGM.OpenMPSupport.getMergeable();
  int Offset = 0;
  if (Ordered && Merge)
    Offset = SCH_ORD;
  else if (!Ordered && !Merge)
    Offset = SCH_NM;
  else if (Ordered && !Merge)
    Offset = SCH_NM_ORD;
  Schedule += Offset;
  CGM.OpenMPSupport.setScheduleChunkSize(Schedule, 0);

  {
    RunCleanupsScope ExecutedScope(*this);
    // CodeGen for clauses (call start).
    for (ArrayRef<OMPClause *>::iterator I = S.clauses().begin(),
                                         E = S.clauses().end();
         I != E; ++I)
      if (*I && isAllowedClauseForDirective(SKind, (*I)->getClauseKind()))
        EmitPreOMPClause(*(*I), S);

    // CodeGen for "omp sections {Associated statement}".
    // Calculate number of sections.
    CompoundStmt *AStmt = cast<CompoundStmt>(
        cast<CapturedStmt>(S.getAssociatedStmt())->getCapturedStmt());
    unsigned NumberOfSections = AStmt->size() - 1;
    llvm::Value *Loc = OPENMPRTL_LOC(S.getLocStart(), *this);
    llvm::Value *GTid = OPENMPRTL_THREADNUM(S.getLocStart(), *this);
    uint64_t TypeSize = getContext().getTypeSize(getContext().UnsignedIntTy);
    llvm::IntegerType *UnsignedTy =
        cast<llvm::IntegerType>(ConvertTypeForMem(getContext().UnsignedIntTy));
    llvm::AllocaInst *IterVar =
        CreateMemTemp(getContext().UnsignedIntTy, ".idx.addr");
    InitTempAlloca(IterVar, llvm::Constant::getNullValue(UnsignedTy));
    const Expr *ChunkSize;
    CGM.OpenMPSupport.getScheduleChunkSize(Schedule, ChunkSize);
    llvm::Value *Chunk;
    if (ChunkSize) {
      Chunk = EmitScalarExpr(ChunkSize);
      Chunk = Builder.CreateIntCast(
          Chunk, TypeSize == 32 ? Builder.getInt32Ty() : Builder.getInt64Ty(),
          true);
    } else {
      Chunk = (TypeSize == 32) ? Builder.getInt32(0) : Builder.getInt64(0);
    }
    llvm::Value *UBVal = llvm::ConstantInt::get(UnsignedTy, NumberOfSections);
    llvm::AllocaInst *PLast = CreateTempAlloca(Int32Ty, "last");
    PLast->setAlignment(CGM.getDataLayout().getPrefTypeAlignment(Int32Ty));
    InitTempAlloca(PLast, Builder.getInt32(0));
    llvm::AllocaInst *PLB = CreateMemTemp(getContext().UnsignedIntTy, "lb");
    InitTempAlloca(PLB, llvm::ConstantInt::get(UnsignedTy, 0));
    llvm::AllocaInst *PUB = CreateMemTemp(getContext().UnsignedIntTy, "ub");
    InitTempAlloca(PUB, UBVal);
    llvm::AllocaInst *PSt = CreateMemTemp(getContext().UnsignedIntTy, "st");
    InitTempAlloca(PSt, llvm::ConstantInt::get(UnsignedTy, 1));

    llvm::Value *RealArgs[] = {
        Loc,
        GTid,
        Builder.getInt32(Schedule),
        PLast,
        PLB,
        PUB,
        PSt,
        TypeSize == 32 ? Builder.getInt32(1) : Builder.getInt64(1),
        Chunk};
    if (TypeSize == 32)
      EmitRuntimeCall(OPENMPRTL_FUNC(for_static_init_4u), RealArgs);
    else
      EmitRuntimeCall(OPENMPRTL_FUNC(for_static_init_8u), RealArgs);

    llvm::BasicBlock *OMPSectionsBB = createBasicBlock("omp.sections.begin");
    EmitBranch(OMPSectionsBB);
    EmitBlock(OMPSectionsBB);
    llvm::Value *UB = Builder.CreateLoad(PUB);
    llvm::Value *Cond = Builder.CreateICmpULT(UB, UBVal);
    UB = Builder.CreateSelect(Cond, UB, UBVal);
    Builder.CreateStore(UB, PUB);

    llvm::BasicBlock *EndBB = createBasicBlock("omp.sections.end");
    llvm::Value *LB = Builder.CreateLoad(PLB);
    Builder.CreateStore(LB, IterVar);
    llvm::BasicBlock *UBLBCheckBB = createBasicBlock("omp.lb_ub.check_pass");
    llvm::Value *UBLBCheck = Builder.CreateICmpULE(LB, UB, "omp.lb.le.ub");
    Builder.CreateCondBr(UBLBCheck, UBLBCheckBB, EndBB);
    EmitBlock(UBLBCheckBB);

    llvm::Value *Idx = Builder.CreateLoad(IterVar, ".idx.");
    llvm::BasicBlock *SectionEndBB = createBasicBlock("omp.section.fini");
    llvm::SwitchInst *SectionSwitch =
        Builder.CreateSwitch(Idx, SectionEndBB, NumberOfSections + 1);
    if (SKind == OMPD_sections)
      OMPCancelMap[OMPD_sections] = getJumpDestInCurrentScope(EndBB);
    CompoundStmt::const_body_iterator I = AStmt->body_begin();
    for (unsigned i = 0; i <= NumberOfSections; ++i, ++I) {
      RunCleanupsScope ThenScope(*this);
      llvm::BasicBlock *SectionBB = createBasicBlock("omp.section");
      SectionSwitch->addCase(llvm::ConstantInt::get(UnsignedTy, i), SectionBB);
      EmitBlock(SectionBB);
      EmitStmt(*I);
      EnsureInsertPoint();
      EmitBranch(SectionEndBB);
    }
    EmitBlock(SectionEndBB, true);
    OMPCancelMap.erase(SKind);

    llvm::Value *NextIdx = Builder.CreateAdd(
        Idx, llvm::ConstantInt::get(UnsignedTy, 1), ".next.idx.");
    Builder.CreateStore(NextIdx, IterVar);
    UBLBCheck = Builder.CreateICmpULE(NextIdx, UB, "omp.idx.le.ub");
    if (ChunkSize != 0) {
      llvm::BasicBlock *OMPSectionsNB = createBasicBlock("omp.sections.next");
      Builder.CreateCondBr(UBLBCheck, UBLBCheckBB, OMPSectionsNB);
      EmitBlock(OMPSectionsNB);
      llvm::Value *St = Builder.CreateLoad(PSt);
      LB = Builder.CreateAdd(LB, St);
      Builder.CreateStore(LB, PLB);
      UB = Builder.CreateAdd(UB, St);
      Builder.CreateStore(UB, PUB);
      EmitBranch(OMPSectionsBB);
    } else {
      Builder.CreateCondBr(UBLBCheck, UBLBCheckBB, EndBB);
    }
    EmitBlock(EndBB);
    llvm::Value *RealArgsFini[] = {Loc, GTid};
    EmitRuntimeCall(OPENMPRTL_FUNC(for_static_fini), RealArgsFini);
    CGM.OpenMPSupport.setLastIterVar(PLast);

    if (CGM.OpenMPSupport.hasLastPrivate() || !CGM.OpenMPSupport.getNoWait())
      EmitOMPCancelBarrier(S.getLocEnd(), KMP_IDENT_BARRIER_IMPL_SECTIONS);

    // CodeGen for clauses (call end).
    for (ArrayRef<OMPClause *>::iterator I = S.clauses().begin(),
                                         E = S.clauses().end();
         I != E; ++I)
      if (*I && isAllowedClauseForDirective(SKind, (*I)->getClauseKind()))
        EmitPostOMPClause(*(*I), S);
  }

  // CodeGen for clauses (closing steps).
  for (ArrayRef<OMPClause *>::iterator I = S.clauses().begin(), E =
      S.clauses().end(); I != E; ++I)
    if (*I && isAllowedClauseForDirective(SKind, (*I)->getClauseKind()))
      EmitCloseOMPClause(*(*I), S);

  // CodeGen for clauses (task finalize).
  for (ArrayRef<OMPClause *>::iterator I = S.clauses().begin(), E =
      S.clauses().end(); I != E; ++I)
    if (*I && isAllowedClauseForDirective(SKind, (*I)->getClauseKind()))
      EmitFinalOMPClause(*(*I), S);

  EnsureInsertPoint();

  // Remove list of private globals from the stack.
  CGM.OpenMPSupport.endOpenMPRegion();
}

/// Generate an instructions for '#pragma omp sections' directive.
void CodeGenFunction::EmitOMPSectionsDirective(const OMPSectionsDirective &S) {
  EmitOMPSectionsDirective(OMPD_sections, OMPD_sections, S);
}

/// Generate an instructions for '#pragma omp section' directive.
void CodeGenFunction::EmitOMPSectionDirective(const OMPSectionDirective &S) {
  EmitStmt(cast<CapturedStmt>(S.getAssociatedStmt())->getCapturedStmt());
}

void CodeGenFunction::EmitInitOMPClause(const OMPClause &C,
    const OMPExecutableDirective &S) {
  switch (C.getClauseKind()) {
  default:
    llvm_unreachable("Unknown clause kind!");
  case OMPC_num_threads:
    EmitInitOMPNumThreadsClause(cast<OMPNumThreadsClause>(C), S);
    break;
  case OMPC_num_teams:
    EmitInitOMPNumTeamsClause(cast<OMPNumTeamsClause>(C), S);
    break;
  case OMPC_thread_limit:
    EmitInitOMPThreadLimitClause(cast<OMPThreadLimitClause>(C), S);
    break;
  case OMPC_proc_bind:
    EmitInitOMPProcBindClause(cast<OMPProcBindClause>(C), S);
    break;
  case OMPC_reduction:
    EmitInitOMPReductionClause(cast<OMPReductionClause>(C), S);
    break;
  case OMPC_nowait:
    EmitInitOMPNowaitClause(cast<OMPNowaitClause>(C), S);
    break;
  case OMPC_ordered:
    EmitInitOMPOrderedClause(cast<OMPOrderedClause>(C), S);
    break;
  case OMPC_untied:
    EmitInitOMPUntiedClause(cast<OMPUntiedClause>(C), S);
    break;
  case OMPC_final:
    EmitInitOMPFinalClause(cast<OMPFinalClause>(C), S);
    break;
  case OMPC_mergeable:
    EmitInitOMPMergeableClause(cast<OMPMergeableClause>(C), S);
    break;
  case OMPC_map:
    EmitInitOMPMapClause(cast<OMPMapClause>(C), S);
    break;
  case OMPC_device:
    EmitInitOMPDeviceClause(cast<OMPDeviceClause>(C), S);
    break;
  case OMPC_default:
  case OMPC_schedule:
  case OMPC_dist_schedule:
  case OMPC_copyin:
  case OMPC_copyprivate:
  case OMPC_shared:
  case OMPC_private:
  case OMPC_firstprivate:
  case OMPC_lastprivate:
  case OMPC_collapse:
  case OMPC_if:
  case OMPC_read:
  case OMPC_write:
  case OMPC_capture:
  case OMPC_update:
  case OMPC_seq_cst:
  case OMPC_depend:
  case OMPC_linear:
  case OMPC_aligned:
  case OMPC_safelen:
    break;
  }
}

void CodeGenFunction::EmitAfterInitOMPClause(const OMPClause &C,
    const OMPExecutableDirective &S) {
  switch (C.getClauseKind()) {
  default:
    llvm_unreachable("Unknown clause kind!");
  case OMPC_if:
    EmitAfterInitOMPIfClause(cast<OMPIfClause>(C), S);
    break;
  case OMPC_map:
  case OMPC_reduction:
  case OMPC_nowait:
  case OMPC_ordered:
  case OMPC_untied:
  case OMPC_final:
  case OMPC_mergeable:
  case OMPC_default:
  case OMPC_proc_bind:
  case OMPC_num_threads:
  case OMPC_num_teams:
  case OMPC_thread_limit:
  case OMPC_schedule:
  case OMPC_dist_schedule:
  case OMPC_device:
  case OMPC_copyin:
  case OMPC_shared:
  case OMPC_private:
  case OMPC_firstprivate:
  case OMPC_lastprivate:
  case OMPC_collapse:
  case OMPC_read:
  case OMPC_write:
  case OMPC_capture:
  case OMPC_update:
  case OMPC_seq_cst:
  case OMPC_depend:
  case OMPC_linear:
  case OMPC_aligned:
  case OMPC_safelen:
    break;
  }
}

void CodeGenFunction::EmitPreOMPClause(const OMPClause &C,
    const OMPExecutableDirective &S) {
  switch (C.getClauseKind()) {
  default:
    llvm_unreachable("Unknown clause kind!");
  case OMPC_num_threads:
  case OMPC_num_teams:
  case OMPC_thread_limit:
  case OMPC_device:
  case OMPC_if:
  case OMPC_default:
  case OMPC_proc_bind:
  case OMPC_shared:
  case OMPC_collapse:
  case OMPC_nowait:
  case OMPC_ordered:
  case OMPC_copyprivate:
  case OMPC_untied:
  case OMPC_final:
  case OMPC_mergeable:
  case OMPC_read:
  case OMPC_write:
  case OMPC_capture:
  case OMPC_update:
  case OMPC_seq_cst:
  case OMPC_depend:
  case OMPC_linear:
  case OMPC_aligned:
  case OMPC_safelen:
  case OMPC_map:
    break;
  case OMPC_copyin:
    EmitPreOMPCopyinClause(cast<OMPCopyinClause>(C), S);
    break;
  case OMPC_private:
    EmitPreOMPPrivateClause(cast<OMPPrivateClause>(C), S);
    break;
  case OMPC_firstprivate:
    EmitPreOMPFirstPrivateClause(cast<OMPFirstPrivateClause>(C), S);
    break;
  case OMPC_lastprivate:
    EmitPreOMPLastPrivateClause(cast<OMPLastPrivateClause>(C), S);
    break;
  case OMPC_reduction:
    EmitPreOMPReductionClause(cast<OMPReductionClause>(C), S);
    break;
  case OMPC_schedule:
    EmitPreOMPScheduleClause(cast<OMPScheduleClause>(C), S);
    break;
  case OMPC_dist_schedule:
    EmitPreOMPDistScheduleClause(cast<OMPDistScheduleClause>(C), S);
    break;
  }
}

void CodeGenFunction::EmitPostOMPClause(const OMPClause &C,
    const OMPExecutableDirective &S) {
  switch (C.getClauseKind()) {
  default:
    llvm_unreachable("Unknown clause kind!");
  case OMPC_num_threads:
  case OMPC_num_teams:
  case OMPC_thread_limit:
  case OMPC_device:
  case OMPC_if:
  case OMPC_copyin:
  case OMPC_copyprivate:
  case OMPC_default:
  case OMPC_proc_bind:
  case OMPC_shared:
  case OMPC_collapse:
  case OMPC_nowait:
  case OMPC_ordered:
  case OMPC_schedule:
  case OMPC_dist_schedule:
  case OMPC_untied:
  case OMPC_final:
  case OMPC_mergeable:
  case OMPC_read:
  case OMPC_write:
  case OMPC_capture:
  case OMPC_update:
  case OMPC_seq_cst:
  case OMPC_depend:
  case OMPC_linear:
  case OMPC_aligned:
  case OMPC_safelen:
  case OMPC_private:
  case OMPC_firstprivate:
  case OMPC_map:
    break;
  case OMPC_lastprivate:
    EmitPostOMPLastPrivateClause(cast<OMPLastPrivateClause>(C), S);
    break;
  case OMPC_reduction:
    EmitPostOMPReductionClause(cast<OMPReductionClause>(C), S);
    break;
  }
}

void CodeGenFunction::EmitCloseOMPClause(const OMPClause &C,
    const OMPExecutableDirective &S) {
  switch (C.getClauseKind()) {
  default:
    llvm_unreachable("Unknown clause kind!");
  case OMPC_num_threads:
  case OMPC_num_teams:
  case OMPC_thread_limit:
  case OMPC_device:
  case OMPC_if:
  case OMPC_copyin:
  case OMPC_copyprivate:
  case OMPC_default:
  case OMPC_proc_bind:
  case OMPC_shared:
  case OMPC_private:
  case OMPC_firstprivate:
  case OMPC_collapse:
  case OMPC_nowait:
  case OMPC_ordered:
  case OMPC_schedule:
  case OMPC_dist_schedule:
  case OMPC_untied:
  case OMPC_final:
  case OMPC_mergeable:
  case OMPC_read:
  case OMPC_write:
  case OMPC_capture:
  case OMPC_update:
  case OMPC_seq_cst:
  case OMPC_depend:
  case OMPC_linear:
  case OMPC_aligned:
  case OMPC_safelen:
  case OMPC_map:
    break;
  case OMPC_lastprivate:
    EmitCloseOMPLastPrivateClause(cast<OMPLastPrivateClause>(C), S);
    break;
  case OMPC_reduction:
    EmitCloseOMPReductionClause(cast<OMPReductionClause>(C), S);
    break;
  }
}

void CodeGenFunction::EmitFinalOMPClause(const OMPClause &C,
    const OMPExecutableDirective &S) {
  switch (C.getClauseKind()) {
  default:
    llvm_unreachable("Unknown clause kind!");
  case OMPC_num_threads:
  case OMPC_num_teams:
  case OMPC_thread_limit:
  case OMPC_device:
  case OMPC_copyin:
  case OMPC_copyprivate:
  case OMPC_default:
  case OMPC_proc_bind:
  case OMPC_shared:
  case OMPC_private:
  case OMPC_firstprivate:
  case OMPC_lastprivate:
  case OMPC_map:
  case OMPC_collapse:
  case OMPC_nowait:
  case OMPC_ordered:
  case OMPC_schedule:
  case OMPC_dist_schedule:
  case OMPC_untied:
  case OMPC_final:
  case OMPC_mergeable:
  case OMPC_read:
  case OMPC_write:
  case OMPC_capture:
  case OMPC_update:
  case OMPC_seq_cst:
  case OMPC_depend:
  case OMPC_linear:
  case OMPC_aligned:
  case OMPC_safelen:
    break;
  case OMPC_if:
    EmitFinalOMPIfClause(cast<OMPIfClause>(C), S);
    break;
  case OMPC_reduction:
    EmitFinalOMPReductionClause(cast<OMPReductionClause>(C), S);
    break;
  }
}

void CodeGenFunction::EmitInitOMPNowaitClause(const OMPNowaitClause &,
                                              const OMPExecutableDirective &) {
  CGM.OpenMPSupport.setNoWait(true);
}

void
CodeGenFunction::EmitInitOMPOrderedClause(const OMPOrderedClause &,
                                          const OMPExecutableDirective &) {
  CGM.OpenMPSupport.setOrdered(true);
}

void CodeGenFunction::EmitInitOMPUntiedClause(const OMPUntiedClause &,
                                              const OMPExecutableDirective &) {
  CGM.OpenMPSupport.setUntied(true);
}

void
CodeGenFunction::EmitInitOMPMergeableClause(const OMPMergeableClause &,
                                            const OMPExecutableDirective &) {
  CGM.OpenMPSupport.setMergeable(true);
}

void CodeGenFunction::EmitInitOMPFinalClause(const OMPFinalClause &C,
                                             const OMPExecutableDirective &) {
  llvm::Value *Flags = CGM.OpenMPSupport.getTaskFlags();
  llvm::BasicBlock *ThenBlock = createBasicBlock("task.final.then");
  llvm::BasicBlock *EndBlock = createBasicBlock("task.final.end");
  EmitBranchOnBoolExpr(C.getCondition(), ThenBlock, EndBlock, 0);
  EmitBlock(ThenBlock);
  llvm::Value *Val = Builder.CreateOr(Builder.CreateLoad(Flags, ".flags."),
      OMP_TASK_FINAL);
  Builder.CreateStore(Val, Flags);
  EmitBranch(EndBlock);
  EmitBlock(EndBlock, true);
}

void
CodeGenFunction::EmitInitOMPNumThreadsClause(const OMPNumThreadsClause &C,
                                             const OMPExecutableDirective &) {
  // __kmpc_push_num_threads(&loc, global_tid, num_threads);
  // ident_t loc = {...};
  llvm::Value *Loc = OPENMPRTL_LOC(C.getLocStart(), *this);
  // global_tid = __kmpc_global_thread_num(...);
  llvm::Value *GTid = OPENMPRTL_THREADNUM(C.getLocStart(), *this);
  // num_threads = num_threads...;
  llvm::Value *NumThreads = EmitScalarExpr(C.getNumThreads(), true);
  llvm::Value *RealArgs[] = {Loc, GTid, NumThreads};
  EmitRuntimeCall(OPENMPRTL_FUNC(push_num_threads), RealArgs);
}

void
CodeGenFunction::EmitInitOMPNumTeamsClause(const OMPNumTeamsClause &C,
                                           const OMPExecutableDirective &) {
  // num_teams = num_teams...;
  llvm::Value *NumTeams = EmitScalarExpr(C.getNumTeams(), true);
  CGM.OpenMPSupport.setNumTeams(NumTeams);
}

void
CodeGenFunction::EmitInitOMPThreadLimitClause(const OMPThreadLimitClause &C,
                                              const OMPExecutableDirective &) {
  // thread_limit = thread_limit...;
  llvm::Value *ThreadLimit = EmitScalarExpr(C.getThreadLimit(), true);
  CGM.OpenMPSupport.setThreadLimit(ThreadLimit);
}

void
CodeGenFunction::EmitInitOMPProcBindClause(const OMPProcBindClause &C,
                                           const OMPExecutableDirective &) {
  // __kmpc_push_proc_bind(&loc, global_tid, proc_bind);
  // ident_t loc = {...};
  llvm::Value *Loc = OPENMPRTL_LOC(C.getLocStart(), *this);
  // global_tid = __kmpc_global_thread_num(...);
  llvm::Value *GTid = OPENMPRTL_THREADNUM(C.getLocStart(), *this);
  // proc_bind = proc_bind...;
  llvm::Value *ProcBind = 0;
  switch (C.getThreadAffinity()) {
  case OMPC_PROC_BIND_master:
    ProcBind = llvm::ConstantInt::get(
        llvm::ProcBindTBuilder::get(CGM.getLLVMContext()),
        KMP_PROC_BIND_MASTER);
    break;
  case OMPC_PROC_BIND_close:
    ProcBind = llvm::ConstantInt::get(
        llvm::ProcBindTBuilder::get(CGM.getLLVMContext()), KMP_PROC_BIND_CLOSE);
    break;
  case OMPC_PROC_BIND_spread:
    ProcBind = llvm::ConstantInt::get(
        llvm::ProcBindTBuilder::get(CGM.getLLVMContext()),
        KMP_PROC_BIND_SPREAD);
    break;
  case OMPC_PROC_BIND_unknown:
  case NUM_OPENMP_PROC_BIND_KINDS:
    llvm_unreachable("Unknown thread affinity");
  }
  llvm::Value *RealArgs[] = {Loc, GTid, ProcBind};
  EmitRuntimeCall(OPENMPRTL_FUNC(push_proc_bind), RealArgs);
}

void
CodeGenFunction::EmitInitOMPDeviceClause(const OMPDeviceClause &C,
                                           const OMPExecutableDirective &) {

  RValue Tmp = EmitAnyExprToTemp(C.getDevice());
  llvm::Value *DeviceID =
      Builder.CreateIntCast(Tmp.getScalarVal(),CGM.Int32Ty,false);

  CGM.OpenMPSupport.setOffloadingDevice(DeviceID);
}

void
CodeGenFunction::EmitInitOMPMapClause(const OMPMapClause &C,
                                           const OMPExecutableDirective &) {

  ArrayRef<const Expr*> RangeBegin = C.getCopyingStartAddresses();
  ArrayRef<const Expr*> RangeEnd = C.getCopyingSizesEndAddresses();


  assert( RangeBegin.size() == RangeEnd.size()
      && "Vars addresses mismatch!");

  for (unsigned i=0; i<RangeBegin.size(); ++i){
    llvm::Value * RB = EmitAnyExprToTemp(RangeBegin[i]).getScalarVal();
    llvm::Value * RE = EmitAnyExprToTemp(RangeEnd[i]).getScalarVal();

    // Subtract the two pointers to obtain the size or
    // use the value directly if it is a constant
    llvm::Value *Size = RE;

    if (!isa<llvm::ConstantInt>(RE)){
      llvm::Type *LongTy = ConvertType(CGM.getContext().LongTy);
      llvm::Value *RBI = Builder.CreatePtrToInt(RB, LongTy);
      llvm::Value *REI = Builder.CreatePtrToInt(RE, LongTy);
      Size = Builder.CreateSub(REI,RBI);
    }

    llvm::Value *VP = Builder.CreateBitCast(RB,CGM.VoidPtrTy);
    llvm::Value *VS =
        Builder.CreateIntCast(Size,CGM.Int32Ty, false);

    //Obtain the map clause type
    int VT;

    switch(C.getKind()){
    default:
      llvm_unreachable("Unknown map clause type!");
      break;
    case OMPC_MAP_unknown:
    case OMPC_MAP_tofrom:
      VT = OMP_TGT_MAPTYPE_TOFROM;
      break;
    case OMPC_MAP_to:
      VT = OMP_TGT_MAPTYPE_TO;
      break;
    case OMPC_MAP_from:
      VT = OMP_TGT_MAPTYPE_FROM;
      break;
    case OMPC_MAP_alloc:
      VT = OMP_TGT_MAPTYPE_ALLOC;
      break;
    }

    // Store the map data into the stack. After all map clauses are codegen,
    // the afterinit emission is going to allocate the arrays in the program
    // stack
    CGM.OpenMPSupport.addMapData(VP,VS,VT);
  }
}

void CodeGenFunction::EmitAfterInitOMPIfClause(const OMPIfClause &C,
    const OMPExecutableDirective &S) {
  if (isa<OMPTaskDirective>(&S)) {
    llvm::BasicBlock *ThenBlock = createBasicBlock("omp.if.then");
    llvm::BasicBlock *ElseBlock = createBasicBlock("omp.if.else");
    EmitBranchOnBoolExpr(C.getCondition(), ThenBlock, ElseBlock, 0);
    EmitBlock(ThenBlock);
    CGM.OpenMPSupport.setIfDest(ElseBlock);
  } else {
    // if (Cond) {
    llvm::BasicBlock *ThenBlock = createBasicBlock("omp.if.then");
    llvm::BasicBlock *ElseBlock = createBasicBlock("omp.if.else");
    llvm::BasicBlock *ContBlock = createBasicBlock("omp.if.end");
    EmitBranchOnBoolExpr(C.getCondition(), ThenBlock, ElseBlock, 0);
    EmitBlock(ElseBlock);
    {
      RunCleanupsScope ElseScope(*this);
      EmitStmt(cast<CapturedStmt>(S.getAssociatedStmt())->getCapturedStmt());
      EnsureInsertPoint();
    }
    EmitBranch(ContBlock);
    EmitBlock(ThenBlock);
    CGM.OpenMPSupport.setIfDest(ContBlock);
  }
}

void CodeGenFunction::EmitFinalOMPIfClause(const OMPIfClause &,
                                           const OMPExecutableDirective &S) {
  if (isa<OMPTaskDirective>(&S)) {
    llvm::BasicBlock *ContBlock = createBasicBlock("omp.if.end");
    EmitBranch(ContBlock);
    EmitBlock(CGM.OpenMPSupport.takeIfDest());
    {
      if (CGM.OpenMPSupport.getWaitDepsArgs()) {
        EmitRuntimeCall(OPENMPRTL_FUNC(omp_wait_deps),
                        makeArrayRef(CGM.OpenMPSupport.getWaitDepsArgs(), 6));
      }
      llvm::Value *PTask;
      llvm::Value *TaskTVal;
      llvm::Type *PrivateTy;
      QualType PrivateQTy;
      llvm::Value *Base;
      CGM.OpenMPSupport.getPTask(PTask, TaskTVal, PrivateTy, PrivateQTy, Base);
      llvm::Value *Loc = OPENMPRTL_LOC(S.getLocStart(), *this);
      llvm::Value *GTid =
          OPENMPRTL_THREADNUM(S.getLocStart(), *this);
      llvm::Value *RealArgs[] = {Loc, GTid, TaskTVal};
      EmitRuntimeCall(OPENMPRTL_FUNC(omp_task_begin_if0),
                      makeArrayRef(RealArgs));
      llvm::Value *RealArgs1[] = {
          GTid, Builder.CreatePointerCast(TaskTVal, VoidPtrTy)};
      EmitCallOrInvoke(PTask, makeArrayRef(RealArgs1));
      EmitRuntimeCall(OPENMPRTL_FUNC(omp_task_complete_if0),
          makeArrayRef(RealArgs));
    }
    EmitBranch(ContBlock);
    EmitBlock(ContBlock, true);
  } else {
    llvm::BasicBlock *ContBlock = CGM.OpenMPSupport.takeIfDest();
    EmitBranch(ContBlock);
    EmitBlock(ContBlock, true);
  }
}

void
CodeGenFunction::EmitPreOMPScheduleClause(const OMPScheduleClause &C,
                                          const OMPExecutableDirective &) {
  int Schedule = KMP_SCH_DEFAULT;
  bool Ordered = CGM.OpenMPSupport.getOrdered();
  bool Merge = CGM.OpenMPSupport.getMergeable();
  int Offset = 0;
  if (Ordered && Merge)
    Offset = SCH_ORD;
  else if (!Ordered && !Merge)
    Offset = SCH_NM;
  else if (Ordered && !Merge)
    Offset = SCH_NM_ORD;
  const Expr *ChunkSize = C.getChunkSize();

  switch (C.getScheduleKind()) {
  case OMPC_SCHEDULE_static:
    Schedule = ChunkSize ? KMP_SCH_STATIC_CHUNKED : KMP_SCH_STATIC;
    break;
  case OMPC_SCHEDULE_dynamic:
    Schedule = KMP_SCH_DYNAMIC_CHUNKED;
    break;
  case OMPC_SCHEDULE_guided:
    Schedule = KMP_SCH_GUIDED_CHUNKED;
    break;
  case OMPC_SCHEDULE_auto:
    Schedule = KMP_SCH_AUTO;
    break;
  case OMPC_SCHEDULE_runtime:
    Schedule = KMP_SCH_RUNTIME;
    break;
  case OMPC_SCHEDULE_unknown:
  case NUM_OPENMP_SCHEDULE_KINDS:
    llvm_unreachable("Unknown schedule kind.");
  }
  Schedule += Offset;
  CGM.OpenMPSupport.setScheduleChunkSize(Schedule, ChunkSize);
}

void
CodeGenFunction::EmitPreOMPDistScheduleClause(const OMPDistScheduleClause &C,
                                              const OMPExecutableDirective &) {
  int Schedule = KMP_SCH_DEFAULT;
  const Expr *ChunkSize = C.getDistChunkSize();

  switch (C.getDistScheduleKind()) {
  case OMPC_DIST_SCHEDULE_static:
    Schedule =
        ChunkSize ?
            KMP_SCH_DISTRIBUTE_STATIC_CHUNKED : KMP_SCH_DISTRIBUTE_STATIC;
    break;
  case OMPC_DIST_SCHEDULE_unknown:
  case NUM_OPENMP_DIST_SCHEDULE_KINDS:
    llvm_unreachable("Unknown dist_schedule kind.");
  }
  CGM.OpenMPSupport.setScheduleChunkSize(Schedule, ChunkSize);
}

void CodeGenFunction::EmitUniversalStore(LValue Dst, llvm::Value *Src,
    QualType ExprTy) {
  switch (getEvaluationKind(ExprTy)) {
  case TEK_Complex: {
    RValue Val = convertTempToRValue(Src, ExprTy, SourceLocation());
    EmitStoreOfComplex(Val.getComplexVal(), Dst, false);
    break;
  }
  case TEK_Aggregate:
    EmitAggregateAssign(Dst.getAddress(), Src, ExprTy);
    break;
  case TEK_Scalar:
    RValue Val = convertTempToRValue(Src, ExprTy, SourceLocation());
    EmitStoreThroughLValue(Val, Dst, false);
    break;
  }
}

void CodeGenFunction::EmitUniversalStore(llvm::Value *Dst, llvm::Value *Src,
    QualType ExprTy) {
  EmitUniversalStore(MakeNaturalAlignAddrLValue(Dst, ExprTy), Src, ExprTy);
}

// This helper is used for emitting copy-assignments for copyin clause and
// for copy_function generated for copyprivate clause.
void CodeGenFunction::EmitCopyAssignment(ArrayRef<const Expr *>::iterator I,
    ArrayRef<const Expr *>::iterator AssignIter,
    ArrayRef<const Expr *>::iterator VarIter1,
    ArrayRef<const Expr *>::iterator VarIter2, llvm::Value *Dst,
    llvm::Value *Src) {
  // This is called at each iteration of the loop through the clauses.
  {
    // Get element type.
    QualType QTy = (*I)->getType();
    const Type *MainTy = QTy.getTypePtr();
    // const Type *Ty = MainTy->getArrayElementTypeNoTypeQual();
    // const Type *PrevTy = MainTy;
    // while (Ty != 0) {
    //  PrevTy = Ty;
    //  Ty = Ty->getArrayElementTypeNoTypeQual();
    //}
    // Ty = PrevTy;

    if (!*AssignIter) {
      // For trivial assignment operator copy by memcpy.
      llvm::Value *VDAddr = Src;
      EmitUniversalStore(Builder.CreatePointerCast(Dst, VDAddr->getType()),
          VDAddr, QTy);
    } else {
      RunCleanupsScope InitBlock(*this);
      // Copy elements one by one.
      if (const ArrayType *ArrayTy = MainTy->getAsArrayTypeUnsafe()) {
        // Copy array.
        QualType ElementTy;
        llvm::Value *SharedVar = Dst;
        llvm::Value *NumElements = emitArrayLength(ArrayTy, ElementTy,
            SharedVar);
        llvm::Value *ArrayEnd = Builder.CreateGEP(SharedVar, NumElements);
        llvm::Value *MasterArray = Src;
        unsigned AddrSpace = MasterArray->getType()->getPointerAddressSpace();
        llvm::Type *BaseType = ConvertType(ElementTy)->getPointerTo(AddrSpace);
        llvm::Value *MasterArrayBegin = Builder.CreatePointerCast(MasterArray,
            BaseType, "master.array.begin");
        llvm::Value *MasterArrayEnd = Builder.CreateGEP(MasterArrayBegin,
            NumElements);
        // The basic structure here is a do-while loop, because we don't
        // need to check for the zero-element case.
        llvm::BasicBlock *BodyBB = createBasicBlock("omp.arraycpy.body");
        llvm::BasicBlock *DoneBB = createBasicBlock("omp.arraycpy.done");
        llvm::Value *IsEmpty = Builder.CreateICmpEQ(SharedVar, ArrayEnd,
            "omp.arraycpy.isempty");
        Builder.CreateCondBr(IsEmpty, DoneBB, BodyBB);

        // Enter the loop body, making that address the current address.
        llvm::BasicBlock *EntryBB = Builder.GetInsertBlock();
        EmitBlock(BodyBB);
        llvm::PHINode *ElementPast = Builder.CreatePHI(SharedVar->getType(), 2,
            "omp.arraycpy.elementPast");
        ElementPast->addIncoming(ArrayEnd, EntryBB);
        llvm::PHINode *MasterElementPast = Builder.CreatePHI(
            MasterArrayBegin->getType(), 2, "omp.arraycpy.masterElementPast");
        MasterElementPast->addIncoming(MasterArrayEnd, EntryBB);

        // Shift the address back by one element.
        llvm::Value *NegativeOne = llvm::ConstantInt::get(SizeTy, -1, true);
        llvm::Value *Element = Builder.CreateGEP(ElementPast, NegativeOne,
            "omp.arraycpy.element");
        llvm::Value *MasterElement = Builder.CreateGEP(MasterElementPast,
            NegativeOne, "omp.arraycpy.master.element");

        const VarDecl *PseudoVar1 = cast<VarDecl>(
            cast<DeclRefExpr>(*VarIter1)->getDecl());
        const VarDecl *PseudoVar2 = cast<VarDecl>(
            cast<DeclRefExpr>(*VarIter2)->getDecl());
        CGM.OpenMPSupport.addOpenMPPrivateVar(PseudoVar1, Element);
        CGM.OpenMPSupport.addOpenMPPrivateVar(PseudoVar2, MasterElement);
        EmitIgnoredExpr(*AssignIter);
        CGM.OpenMPSupport.delOpenMPPrivateVar(PseudoVar1);
        CGM.OpenMPSupport.delOpenMPPrivateVar(PseudoVar2);

        // Check whether we've reached the end.
        llvm::Value *Done = Builder.CreateICmpEQ(Element, SharedVar,
            "omp.arraycpy.done");
        Builder.CreateCondBr(Done, DoneBB, BodyBB);
        ElementPast->addIncoming(Element, Builder.GetInsertBlock());
        MasterElementPast->addIncoming(MasterElement, Builder.GetInsertBlock());

        // Done.
        EmitBlock(DoneBB, true);
      } else {
        // Copy single object.
        const VarDecl *PseudoVar1 = cast<VarDecl>(
            cast<DeclRefExpr>(*VarIter1)->getDecl());
        const VarDecl *PseudoVar2 = cast<VarDecl>(
            cast<DeclRefExpr>(*VarIter2)->getDecl());
        CGM.OpenMPSupport.addOpenMPPrivateVar(PseudoVar1, Dst);
        CGM.OpenMPSupport.addOpenMPPrivateVar(PseudoVar2, Src);
        EmitIgnoredExpr(*AssignIter);
        CGM.OpenMPSupport.delOpenMPPrivateVar(PseudoVar1);
        CGM.OpenMPSupport.delOpenMPPrivateVar(PseudoVar2);
      }
    }
  }
}

void CodeGenFunction::EmitPreOMPCopyinClause(const OMPCopyinClause &C,
                                             const OMPExecutableDirective &) {
  // copy_data(var1);
  // copy_data(var2);
  // ...
  // __kmpc_barrier(&loc, global_tid);
  ArrayRef<const Expr *>::iterator AssignIter = C.getAssignments().begin();
  ArrayRef<const Expr *>::iterator VarIter1 = C.getPseudoVars1().begin();
  ArrayRef<const Expr *>::iterator VarIter2 = C.getPseudoVars2().begin();

  for (OMPCopyinClause::varlist_const_iterator I = C.varlist_begin(), E =
      C.varlist_end(); I != E; ++I, ++AssignIter, ++VarIter1, ++VarIter2) {
    const VarDecl *VD = cast<VarDecl>(cast<DeclRefExpr>(*I)->getDecl());
    EmitCopyAssignment(I, AssignIter, VarIter1, VarIter2,
        OPENMPRTL_THREADPVTCACHED(VD, (*I)->getExprLoc(), *this, true),
        VD->isStaticLocal() ?
            CGM.getStaticLocalDeclAddress(VD) : CGM.GetAddrOfGlobal(VD));
  }
  SetFirstprivateInsertPt(*this);
}

/// \brief Determine whether the given initializer is trivial in the sense
/// that it requires no code to be generated.
static bool isTrivialInitializer(const Expr *Init) {
  if (!Init)
    return true;

  if (const CXXConstructExpr *Construct = dyn_cast<CXXConstructExpr>(Init))
    if (CXXConstructorDecl *Constructor = Construct->getConstructor())
      if (Constructor->isTrivial() && Constructor->isDefaultConstructor()
          && !Construct->requiresZeroInitialization())
        return true;

  return false;
}

void CodeGenFunction::EmitPreOMPPrivateClause(const OMPPrivateClause &C,
                                              const OMPExecutableDirective &) {
  // Type1 tmp1;
  // anon.field1 = &tmp1;
  // Type2 tmp2;
  // anon.field2 = &tmp2;
  // ...
  //
  ArrayRef<const Expr *>::iterator InitIter = C.getDefaultInits().begin();
  for (OMPPrivateClause::varlist_const_iterator I = C.varlist_begin(), E =
      C.varlist_end(); I != E; ++I, ++InitIter) {
    // Get element type.
    const VarDecl *VD = cast<VarDecl>(cast<DeclRefExpr>(*I)->getDecl());
    if (CGM.OpenMPSupport.getTopOpenMPPrivateVar(VD))
      continue;
    // if (VD->hasLocalStorage() &&
    //    (!CapturedStmtInfo ||
    //     !CapturedStmtInfo->lookup(VD))) {
    //  LocalDeclMap[VD] = CreateMemTemp(VD->getType(), CGM.getMangledName(VD));
    //}
    QualType QTy = (*I)->getType();
    const Type *MainTy = QTy.getTypePtr();
    // const Type *Ty = MainTy->getArrayElementTypeNoTypeQual();
    // const Type *PrevTy = MainTy;
    // while (Ty != 0) {
    //  PrevTy = Ty;
    //  Ty = Ty->getArrayElementTypeNoTypeQual();
    //}
    // Ty = PrevTy;
    llvm::Value *Private;
    llvm::Value *PTask;
    llvm::Value *TaskTVal;
    llvm::Type *PrivateTy;
    QualType PrivateQTy;
    llvm::Value *Base;
    CGM.OpenMPSupport.getPTask(PTask, TaskTVal, PrivateTy, PrivateQTy, Base);
    if (PTask) {
      Base = Builder.CreatePointerCast(Base, PrivateTy->getPointerTo());
      Private = EmitLValueForField(MakeNaturalAlignAddrLValue(Base, PrivateQTy),
          CGM.OpenMPSupport.getTaskFields()[VD]).getAddress();
    } else {
      LocalVarsDeclGuard Grd(*this, true);
      AutoVarEmission Emission = EmitAutoVarAlloca(*VD);
      Private = Emission.getAllocatedAddress();
      EmitAutoVarCleanups(Emission);
    }
    // CodeGen for classes with the default constructor.
    if (((!PTask || CurFn != PTask) && !isTrivialInitializer(*InitIter))
        || (MainTy->isVariablyModifiedType() && !MainTy->isPointerType())) {
      RunCleanupsScope InitBlock(*this);
      if (const ArrayType *ArrayTy = MainTy->getAsArrayTypeUnsafe()) {
        // Create array.
        QualType ElementTy;
        llvm::Value *ArrayBeg = Private;
        llvm::Value *NumElements = emitArrayLength(ArrayTy, ElementTy,
            ArrayBeg);
        llvm::Value *ArrayEnd = Builder.CreateGEP(ArrayBeg, NumElements,
            "omp.arrayctor.end");
        // The basic structure here is a do-while loop, because we don't
        // need to check for the zero-element case.
        llvm::BasicBlock *BodyBB = createBasicBlock("omp.arrayctor.body");
        llvm::BasicBlock *DoneBB = createBasicBlock("omp.arrayctor.done");
        llvm::Value *IsEmpty = Builder.CreateICmpEQ(ArrayBeg, ArrayEnd,
            "omp.arrayctor.isempty");
        Builder.CreateCondBr(IsEmpty, DoneBB, BodyBB);

        // Enter the loop body, making that address the current address.
        llvm::BasicBlock *EntryBB = Builder.GetInsertBlock();
        EmitBlock(BodyBB);
        llvm::PHINode *ElementPast = Builder.CreatePHI(ArrayBeg->getType(), 2,
            "omp.arrayctor.elementPast");
        ElementPast->addIncoming(ArrayEnd, EntryBB);

        // Shift the address back by one element.
        llvm::Value *NegativeOne = llvm::ConstantInt::get(SizeTy, -1, true);
        llvm::Value *Element = Builder.CreateGEP(ElementPast, NegativeOne,
            "omp.arrayctor.element");
        EmitAnyExprToMem(*InitIter, Element,
            (*InitIter)->getType().getQualifiers(), false);
        //// Check whether we've reached the end.
        llvm::Value *Done = Builder.CreateICmpEQ(Element, ArrayBeg,
            "omp.arrayctor.done");
        Builder.CreateCondBr(Done, DoneBB, BodyBB);
        ElementPast->addIncoming(Element, Builder.GetInsertBlock());

        // Done.
        EmitBlock(DoneBB, true);
      } else {
        EmitAnyExprToMem(*InitIter, Private,
            (*InitIter)->getType().getQualifiers(), false);
      }
    }
    CGM.OpenMPSupport.addOpenMPPrivateVar(VD, Private);
  }
}

void
CodeGenFunction::EmitPreOMPFirstPrivateClause(const OMPFirstPrivateClause &C,
                                              const OMPExecutableDirective &) {
  // Type1 tmp1(var1);
  // anon.field1 = &tmp1;
  // Type2 tmp2(var2);
  // anon.field2 = &tmp2;
  // ...
  //
  llvm::Value *PTask;
  llvm::Value *TaskTVal;
  llvm::Type *PrivateTy;
  QualType PrivateQTy;
  llvm::Value *Base;
  CGM.OpenMPSupport.getPTask(PTask, TaskTVal, PrivateTy, PrivateQTy, Base);

  ArrayRef<const Expr *>::iterator InitIter = C.getInits().begin();
  ArrayRef<const Expr *>::iterator VarIter = C.getPseudoVars().begin();
  for (OMPFirstPrivateClause::varlist_const_iterator I = C.varlist_begin(), E =
      C.varlist_end(); I != E; ++I, ++InitIter, ++VarIter) {
    // Get element type.
    const VarDecl *VD = cast<VarDecl>(cast<DeclRefExpr>(*I)->getDecl());
    if (CGM.OpenMPSupport.getTopOpenMPPrivateVar(VD))
      continue;
    // if (VD->hasLocalStorage() &&
    //    (!CapturedStmtInfo ||
    //     !CapturedStmtInfo->lookup(VD))) {
    //  LocalDeclMap[VD] = CreateMemTemp(VD->getType(), CGM.getMangledName(VD));
    //}
    QualType QTy = (*I)->getType();
    const Type *MainTy = QTy.getTypePtr();
    // const Type *Ty = MainTy->getArrayElementTypeNoTypeQual();
    // const Type *PrevTy = MainTy;
    // while (Ty != 0) {
    //  PrevTy = Ty;
    //  Ty = Ty->getArrayElementTypeNoTypeQual();
    //}
    llvm::Value *Private = 0;
    if (!CGM.OpenMPSupport.isNewTask() && !PTask) {
      if (llvm::AllocaInst *Val = dyn_cast_or_null<llvm::AllocaInst>(
          CGM.OpenMPSupport.getPrevOpenMPPrivateVar(VD))) {
        Private = Val;
        CGM.OpenMPSupport.delPrevOpenMPPrivateVar(VD);
        CGM.OpenMPSupport.addOpenMPPrivateVar(VD, Private);
        continue;
      }
    }
    if (PTask) {
      Base = Builder.CreatePointerCast(Base, PrivateTy->getPointerTo());
      Private = EmitLValueForField(MakeNaturalAlignAddrLValue(Base, PrivateQTy),
          CGM.OpenMPSupport.getTaskFields()[VD]).getAddress();
    } else {
      LocalVarsDeclGuard Grd(*this, true);
      AutoVarEmission Emission = EmitAutoVarAlloca(*VD);
      Private = Emission.getAllocatedAddress();
      EmitAutoVarCleanups(Emission);
    }
    // CodeGen for classes with the copy constructor.
    RunCleanupsScope InitBlock(*this);
    if (((!PTask || CurFn != PTask) && !isTrivialInitializer(*InitIter))
        || (MainTy->isVariablyModifiedType() && !MainTy->isPointerType())) {
      if (const ArrayType *ArrayTy = MainTy->getAsArrayTypeUnsafe()) {
        // Create array.
        QualType ElementTy;
        llvm::Value *ArrayBeg = Private;
        llvm::Value *NumElements = emitArrayLength(ArrayTy, ElementTy,
            ArrayBeg);
        llvm::Value *ArrayEnd = Builder.CreateGEP(ArrayBeg, NumElements);
        llvm::Value *MasterArray = EmitLValue(*I).getAddress();
        unsigned AddrSpace = MasterArray->getType()->getPointerAddressSpace();
        llvm::Type *BaseType = ConvertType(ElementTy)->getPointerTo(AddrSpace);
        llvm::Value *MasterArrayBegin = Builder.CreatePointerCast(MasterArray,
            BaseType, "master.array.begin");
        llvm::Value *MasterArrayEnd = Builder.CreateGEP(MasterArrayBegin,
            NumElements);
        // The basic structure here is a do-while loop, because we don't
        // need to check for the zero-element case.
        llvm::BasicBlock *BodyBB = createBasicBlock("omp.arraycpy.body");
        llvm::BasicBlock *DoneBB = createBasicBlock("omp.arraycpy.done");
        llvm::Value *IsEmpty = Builder.CreateICmpEQ(ArrayBeg, ArrayEnd,
            "omp.arraycpy.isempty");
        Builder.CreateCondBr(IsEmpty, DoneBB, BodyBB);

        // Enter the loop body, making that address the current address.
        llvm::BasicBlock *EntryBB = Builder.GetInsertBlock();
        EmitBlock(BodyBB);
        llvm::PHINode *MasterElementPast = Builder.CreatePHI(
            MasterArrayBegin->getType(), 2, "omp.arraycpy.masterElementPast");
        MasterElementPast->addIncoming(MasterArrayEnd, EntryBB);
        llvm::PHINode *ElementPast = Builder.CreatePHI(ArrayBeg->getType(), 2,
            "omp.arraycpy.elementPast");
        ElementPast->addIncoming(ArrayEnd, EntryBB);

        // Shift the address back by one element.
        llvm::Value *NegativeOne = llvm::ConstantInt::get(SizeTy, -1, true);
        llvm::Value *Element = Builder.CreateGEP(ElementPast, NegativeOne,
            "omp.arraycpy.element");
        llvm::Value *MasterElement = Builder.CreateGEP(MasterElementPast,
            NegativeOne, "omp.arraycpy.master.element");

        const VarDecl *PseudoVar = cast<VarDecl>(
            cast<DeclRefExpr>(*VarIter)->getDecl());
        CGM.OpenMPSupport.addOpenMPPrivateVar(PseudoVar, MasterElement);
        EmitAnyExprToMem(*InitIter, Element,
            (*InitIter)->getType().getQualifiers(), false);
        CGM.OpenMPSupport.delOpenMPPrivateVar(PseudoVar);

        // Check whether we've reached the end.
        llvm::Value *Done = Builder.CreateICmpEQ(Element, ArrayBeg,
            "omp.arraycpy.done");
        Builder.CreateCondBr(Done, DoneBB, BodyBB);
        ElementPast->addIncoming(Element, Builder.GetInsertBlock());
        MasterElementPast->addIncoming(MasterElement, Builder.GetInsertBlock());

        // Done.
        EmitBlock(DoneBB, true);
      } else {
        // Create single object.
        llvm::Value *RealAddr = EmitLValue(*I).getAddress();
        const VarDecl *PseudoVar = cast<VarDecl>(
            cast<DeclRefExpr>(*VarIter)->getDecl());
        CGM.OpenMPSupport.addOpenMPPrivateVar(PseudoVar, RealAddr);
        EmitAnyExprToMem(*InitIter, Private,
            (*InitIter)->getType().getQualifiers(), false);
        CGM.OpenMPSupport.delOpenMPPrivateVar(PseudoVar);
      }
    } else if (!PTask || CurFn != PTask) {
      EmitAnyExprToMem(*I, Private, QTy.getQualifiers(), false);
    }
    CGM.OpenMPSupport.addOpenMPPrivateVar(VD, Private);
  }
  // Disable marking for tasks.
  if (!PTask || PTask == CurFn)
    SetFirstprivateInsertPt(*this);
}

void CodeGenFunction::EmitPreOMPLastPrivateClause(const OMPLastPrivateClause &C,
    const OMPExecutableDirective &S) {
  // Type1 tmp1;
  // Type2 tmp2;
  // ...
  //
  CGM.OpenMPSupport.setHasLastPrivate(true);
  ArrayRef<const Expr *>::iterator InitIter = C.getDefaultInits().begin();
  for (OMPLastPrivateClause::varlist_const_iterator I = C.varlist_begin(), E =
      C.varlist_end(); I != E; ++I, ++InitIter) {
    // Get element type.
    const VarDecl *VD = cast<VarDecl>(cast<DeclRefExpr>(*I)->getDecl());
    bool FirstPrivateFound = false;
    for (ArrayRef<OMPClause *>::iterator FI = S.clauses().begin(), FE =
        S.clauses().end(); FI != FE; ++FI) {
      if (const OMPFirstPrivateClause *FC = dyn_cast<OMPFirstPrivateClause>(
          *FI)) {
        for (OMPFirstPrivateClause::varlist_const_iterator VI =
            FC->varlist_begin(), VE = FC->varlist_end(); VI != VE; ++VI) {
          if (VD == cast<DeclRefExpr>(*VI)->getDecl()) {
            FirstPrivateFound = true;
            break;
          }
        }
      }
      if (FirstPrivateFound)
        break;
    }
    // Lastprivate init is processed by firstprivate clause.
    if (FirstPrivateFound || CGM.OpenMPSupport.getTopOpenMPPrivateVar(VD))
      continue;
    // if (VD->hasLocalStorage() &&
    //    (!CapturedStmtInfo ||
    //     !CapturedStmtInfo->lookup(VD))) {
    //  LocalDeclMap[VD] = CreateMemTemp(VD->getType(), CGM.getMangledName(VD));
    //}
    QualType QTy = (*I)->getType();
    const Type *MainTy = QTy.getTypePtr();
    // const Type *Ty = MainTy->getArrayElementTypeNoTypeQual();
    // const Type *PrevTy = MainTy;
    // while (Ty != 0) {
    //  PrevTy = Ty;
    //  Ty = Ty->getArrayElementTypeNoTypeQual();
    //}
    // Ty = PrevTy;
    llvm::Value *Private = 0;
    {
      LocalVarsDeclGuard Grd(*this, true);
      AutoVarEmission Emission = EmitAutoVarAlloca(*VD);
      Private = Emission.getAllocatedAddress();
      EmitAutoVarCleanups(Emission);
    }
    // CodeGen for classes with the default constructor.
    if (!isTrivialInitializer(*InitIter)
        || (MainTy->isVariablyModifiedType() && !MainTy->isPointerType())) {
      RunCleanupsScope InitBlock(*this);
      if (const ArrayType *ArrayTy = MainTy->getAsArrayTypeUnsafe()) {
        // Create array.
        QualType ElementTy;
        llvm::Value *ArrayBeg = Private;
        llvm::Value *NumElements = emitArrayLength(ArrayTy, ElementTy,
            ArrayBeg);
        llvm::Value *ArrayEnd = Builder.CreateGEP(ArrayBeg, NumElements,
            "omp.arrayctor.end");
        // The basic structure here is a do-while loop, because we don't
        // need to check for the zero-element case.
        llvm::BasicBlock *BodyBB = createBasicBlock("omp.arrayctor.body");
        llvm::BasicBlock *DoneBB = createBasicBlock("omp.arrayctor.done");
        llvm::Value *IsEmpty = Builder.CreateICmpEQ(ArrayBeg, ArrayEnd,
            "omp.arrayctor.isempty");
        Builder.CreateCondBr(IsEmpty, DoneBB, BodyBB);

        // Enter the loop body, making that address the current address.
        llvm::BasicBlock *EntryBB = Builder.GetInsertBlock();
        EmitBlock(BodyBB);
        llvm::PHINode *ElementPast = Builder.CreatePHI(ArrayBeg->getType(), 2,
            "omp.arrayctor.elementPast");
        ElementPast->addIncoming(ArrayEnd, EntryBB);

        // Shift the address back by one element.
        llvm::Value *NegativeOne = llvm::ConstantInt::get(SizeTy, -1, true);
        llvm::Value *Element = Builder.CreateGEP(ElementPast, NegativeOne,
            "omp.arrayctor.element");
        EmitAnyExprToMem(*InitIter, Element,
            (*InitIter)->getType().getQualifiers(), false);
        //// Check whether we've reached the end.
        llvm::Value *Done = Builder.CreateICmpEQ(Element, ArrayBeg,
            "omp.arrayctor.done");
        Builder.CreateCondBr(Done, DoneBB, BodyBB);
        ElementPast->addIncoming(Element, Builder.GetInsertBlock());

        // Done.
        EmitBlock(DoneBB, true);
      } else {
        EmitAnyExprToMem(*InitIter, Private,
            (*InitIter)->getType().getQualifiers(), false);
      }
    }
    CGM.OpenMPSupport.addOpenMPPrivateVar(VD, Private);
  }
}

void CodeGenFunction::EmitPostOMPLastPrivateClause(
    const OMPLastPrivateClause &C, const OMPExecutableDirective &S) {
  // ~Type1(tmp1);
  // ~Type2(tmp2);
  // ...
  //

  llvm::BasicBlock *LPBB, *LPEndBB;
  llvm::Instruction *LPIP;
  CGM.OpenMPSupport.getLastprivateIP(LPBB, LPIP, LPEndBB);
  if (!LPBB && !LPIP && !LPEndBB) {
    LPBB = createBasicBlock("omp.if.liter.start", CurFn);
    LPEndBB = createBasicBlock("omp.if.liter.end", CurFn);
    llvm::Value *LiterVal = Builder.CreateLoad(
        CGM.OpenMPSupport.getLastIterVar(), "liter");
    Builder.CreateCondBr(Builder.CreateIsNull(LiterVal), LPEndBB, LPBB);
    LPIP = LPBB->end();
    if (isLoopDirective(&S)) {
      Builder.SetInsertPoint(LPBB);
      EmitStmt(getFinalFromLoopDirective(&S));
      EnsureInsertPoint();
      LPBB = Builder.GetInsertBlock();
      LPIP = Builder.GetInsertPoint();
    }
    Builder.SetInsertPoint(LPEndBB);
    if (!CGM.OpenMPSupport.getNoWait())
      EmitOMPCancelBarrier(S.getLocEnd(), KMP_IDENT_BARRIER_IMPL);
  }
  ArrayRef<const Expr *>::iterator AssignIter = C.getAssignments().begin();
  ArrayRef<const Expr *>::iterator VarIter1 = C.getPseudoVars1().begin();
  ArrayRef<const Expr *>::iterator VarIter2 = C.getPseudoVars2().begin();
  for (OMPLastPrivateClause::varlist_const_iterator I = C.varlist_begin(), E =
      C.varlist_end(); I != E; ++I, ++AssignIter, ++VarIter1, ++VarIter2) {
    // Get element type.
    const VarDecl *VD = cast<VarDecl>(cast<DeclRefExpr>(*I)->getDecl());
    llvm::Value *Private = CGM.OpenMPSupport.getTopOpenMPPrivateVar(VD);
    if (!Private)
      continue;
    QualType QTy = (*I)->getType();
    const Type *MainTy = QTy.getTypePtr();
    const Type *Ty = MainTy->getArrayElementTypeNoTypeQual();
    const Type *PrevTy = MainTy;
    while (Ty != 0) {
      PrevTy = Ty;
      Ty = Ty->getArrayElementTypeNoTypeQual();
    }
    Ty = PrevTy;
    CGM.OpenMPSupport.delOpenMPPrivateVar(VD);
    CGBuilderTy::InsertPoint SavedIP = Builder.saveIP();
    Builder.SetInsertPoint(LPBB, LPIP);
    // CodeGen for classes with the copy assignment operator.
    if (!*AssignIter) {
      // For trivial assignment operator copy by memcpy.
      // EmitAnyExprToMem(*I, Private, QTy.getQualifiers(), false);
      // EmitAggregateAssign(EmitLValue(*I).getAddress(), Private,
      // VD->getType());
      EmitUniversalStore(EmitLValue(*I), Private, QTy);
    } else {
      RunCleanupsScope InitBlock(*this);
      // Copy elements one by one.
      if (const ArrayType *ArrayTy = MainTy->getAsArrayTypeUnsafe()) {
        // Copy array.
        QualType ElementTy;
        llvm::Value *SharedVar = EmitLValue(*I).getAddress();
        llvm::Value *NumElements = emitArrayLength(ArrayTy, ElementTy,
            SharedVar);
        llvm::Value *ArrayEnd = Builder.CreateGEP(SharedVar, NumElements);
        llvm::Value *MasterArray = Private;
        unsigned AddrSpace = MasterArray->getType()->getPointerAddressSpace();
        llvm::Type *BaseType = ConvertType(ElementTy)->getPointerTo(AddrSpace);
        llvm::Value *MasterArrayBegin = Builder.CreatePointerCast(MasterArray,
            BaseType, "master.array.begin");
        llvm::Value *MasterArrayEnd = Builder.CreateGEP(MasterArrayBegin,
            NumElements);
        // The basic structure here is a do-while loop, because we don't
        // need to check for the zero-element case.
        llvm::BasicBlock *BodyBB = createBasicBlock("omp.arraycpy.body");
        llvm::BasicBlock *DoneBB = createBasicBlock("omp.arraycpy.done");
        llvm::Value *IsEmpty = Builder.CreateICmpEQ(SharedVar, ArrayEnd,
            "omp.arraycpy.isempty");
        Builder.CreateCondBr(IsEmpty, DoneBB, BodyBB);

        // Enter the loop body, making that address the current address.
        llvm::BasicBlock *EntryBB = Builder.GetInsertBlock();
        EmitBlock(BodyBB);
        llvm::PHINode *ElementPast = Builder.CreatePHI(SharedVar->getType(), 2,
            "omp.arraycpy.elementPast");
        ElementPast->addIncoming(ArrayEnd, EntryBB);
        llvm::PHINode *MasterElementPast = Builder.CreatePHI(
            MasterArrayBegin->getType(), 2, "omp.arraycpy.masterElementPast");
        MasterElementPast->addIncoming(MasterArrayEnd, EntryBB);

        // Shift the address back by one element.
        llvm::Value *NegativeOne = llvm::ConstantInt::get(SizeTy, -1, true);
        llvm::Value *Element = Builder.CreateGEP(ElementPast, NegativeOne,
            "omp.arraycpy.element");
        llvm::Value *MasterElement = Builder.CreateGEP(MasterElementPast,
            NegativeOne, "omp.arraycpy.master.element");

        const VarDecl *PseudoVar1 = cast<VarDecl>(
            cast<DeclRefExpr>(*VarIter1)->getDecl());
        const VarDecl *PseudoVar2 = cast<VarDecl>(
            cast<DeclRefExpr>(*VarIter2)->getDecl());
        CGM.OpenMPSupport.addOpenMPPrivateVar(PseudoVar1, MasterElement);
        CGM.OpenMPSupport.addOpenMPPrivateVar(PseudoVar2, Element);
        EmitIgnoredExpr(*AssignIter);
        CGM.OpenMPSupport.delOpenMPPrivateVar(PseudoVar1);
        CGM.OpenMPSupport.delOpenMPPrivateVar(PseudoVar2);

        // Check whether we've reached the end.
        llvm::Value *Done = Builder.CreateICmpEQ(Element, SharedVar,
            "omp.arraycpy.done");
        Builder.CreateCondBr(Done, DoneBB, BodyBB);
        ElementPast->addIncoming(Element, Builder.GetInsertBlock());
        MasterElementPast->addIncoming(MasterElement, Builder.GetInsertBlock());

        // Done.
        EmitBlock(DoneBB, true);
      } else {
        // Copy single object.
        const VarDecl *PseudoVar1 = cast<VarDecl>(
            cast<DeclRefExpr>(*VarIter1)->getDecl());
        const VarDecl *PseudoVar2 = cast<VarDecl>(
            cast<DeclRefExpr>(*VarIter2)->getDecl());
        CGM.OpenMPSupport.addOpenMPPrivateVar(PseudoVar1,
            EmitLValue(*I).getAddress());
        CGM.OpenMPSupport.addOpenMPPrivateVar(PseudoVar2, Private);
        EmitIgnoredExpr(*AssignIter);
        CGM.OpenMPSupport.delOpenMPPrivateVar(PseudoVar1);
        CGM.OpenMPSupport.delOpenMPPrivateVar(PseudoVar2);
      }
    }
    LPBB = Builder.GetInsertBlock();
    LPIP = Builder.GetInsertPoint();
    Builder.restoreIP(SavedIP);
  }
  CGM.OpenMPSupport.setLastprivateIP(LPBB, LPIP, LPEndBB);
}

void CodeGenFunction::EmitCloseOMPLastPrivateClause(
    const OMPLastPrivateClause &, const OMPExecutableDirective &) {
  // ~Type1(tmp1);
  // ~Type2(tmp2);
  // ...
  //

  llvm::BasicBlock *LPBB, *LPEndBB;
  llvm::Instruction *LPIP;
  CGM.OpenMPSupport.getLastprivateIP(LPBB, LPIP, LPEndBB);
  if (LPBB || LPIP || LPEndBB) {
    CGBuilderTy::InsertPoint SavedIP = Builder.saveIP();
    Builder.SetInsertPoint(LPBB, LPIP);
    EmitBranch(LPEndBB);
    Builder.restoreIP(SavedIP);
    CGM.OpenMPSupport.setLastprivateIP(0, 0, 0);
  }
}

void
CodeGenFunction::EmitInitOMPReductionClause(const OMPReductionClause &C,
                                            const OMPExecutableDirective &S) {
  (void)S;
  assert(!isa<OMPSimdDirective>(S)); // Not yet supported
  // Type1 tmp1(var1);
  // anon.field1 = &tmp1;
  // Type2 tmp2(var2);
  // anon.field2 = &tmp2;
  // ...
  //
  // CodeGen for reduction clause.
  CodeGenFunction &CGF = CGM.OpenMPSupport.getCGFForReductionFunction();
  llvm::Function *ReductionFunc = CGF.CurFn;
  if (!ReductionFunc) {
    FunctionArgList Args;
    ImplicitParamDecl Arg1(getContext(), 0, SourceLocation(), 0,
                           getContext().VoidPtrTy);
    ImplicitParamDecl Arg2(getContext(), 0, SourceLocation(), 0,
                           getContext().VoidPtrTy);
    Args.push_back(&Arg1);
    Args.push_back(&Arg2);
    const CGFunctionInfo &FI = CGF.getTypes().arrangeFreeFunctionDeclaration(
        getContext().VoidTy, Args, FunctionType::ExtInfo(), false);
    llvm::FunctionType *FTy = CGF.getTypes().GetFunctionType(FI);
    llvm::Function *Fn = llvm::Function::Create(FTy,
        llvm::GlobalValue::InternalLinkage, StringRef(".omp_reduction_op."),
        &CGM.getModule());
    CGM.SetInternalFunctionAttributes(CurFuncDecl, Fn, FI);
    CGF.StartFunction(GlobalDecl(), getContext().VoidTy, Fn, FI, Args,
        SourceLocation());
    ReductionFunc = CGF.CurFn;
  }

  for (OMPReductionClause::varlist_const_iterator I = C.varlist_begin(), E =
      C.varlist_end(); I != E; ++I) {
    // Get element type.
    const VarDecl *VD = cast<VarDecl>(cast<DeclRefExpr>(*I)->getDecl());
    QualType QTy = (*I)->getType();
    // if (!QTy->isScalarType())
    //  llvm_unreachable("Reduction variables with aggregate"
    //                   "types are not supported yet!");
    llvm::Type *PtrType = ConvertType(getContext().getPointerType(QTy));
    CGM.OpenMPSupport.registerReductionVar(VD, PtrType);
  }
}

void
CodeGenFunction::EmitPreOMPReductionClause(const OMPReductionClause &C,
                                           const OMPExecutableDirective &S) {
  (void)S;
  assert(!isa<OMPSimdDirective>(S)); // Not yet supported
  // Type1 tmp1(var1);
  // anon.field1 = &tmp1;
  // Type2 tmp2(var2);
  // anon.field2 = &tmp2;
  // ...
  //
  llvm::Value *ReductionRecVar = CGM.OpenMPSupport.getReductionRecVar(*this);
  ArrayRef<const Expr *>::iterator InitIter = C.getDefaultInits().begin();
  for (OMPReductionClause::varlist_const_iterator I = C.varlist_begin(), E =
      C.varlist_end(); I != E; ++I, ++InitIter) {
    // Get element type.
    const VarDecl *VD = cast<VarDecl>(cast<DeclRefExpr>(*I)->getDecl());
    // if (VD->hasLocalStorage() &&
    //    (!CapturedStmtInfo ||
    //     !CapturedStmtInfo->lookup(VD))) {
    //  LocalDeclMap[VD] = CreateMemTemp(VD->getType(), CGM.getMangledName(VD));
    //}
    QualType QTy = (*I)->getType();
    llvm::AllocaInst *Private = 0;
    {
      LocalVarsDeclGuard Grd(*this, true);
      AutoVarEmission Emission = EmitAutoVarAlloca(*VD);
      Private = cast<llvm::AllocaInst>(Emission.getAllocatedAddress());
      EmitAutoVarCleanups(Emission);
    }
    //         CreateMemTemp(QTy, CGM.getMangledName(VD) + ".reduction.");

    // CodeGen for classes with the constructor.
    // const Type *Ty = QTy.getTypePtr();
    if (!isTrivialInitializer(*InitIter)) {
      RunCleanupsScope InitBlock(*this);
      const FunctionDecl *FD = 0;
      if (const DeclRefExpr *DRE = dyn_cast_or_null<DeclRefExpr>(*InitIter)) {
        if (const FunctionDecl *D = dyn_cast_or_null<FunctionDecl>(
            DRE->getDecl()))
          FD = D;
      }
      if (FD && isa<OMPDeclareReductionDecl>(FD->getDeclContext())) {
        llvm::Value *RegularAddr = EmitLValue(*I).getAddress();
        llvm::Value *Args[] = {Private, RegularAddr};
        EmitCallOrInvoke(CGM.GetAddrOfGlobal(FD), Args);
        SetFirstprivateInsertPt(*this);
      } else {
        EmitAnyExprToMem(*InitIter, Private,
            (*InitIter)->getType().getQualifiers(), false);
      }
    } else if (*InitIter) {
      switch (C.getOperator()) {
      case OMPC_REDUCTION_or:
      case OMPC_REDUCTION_bitxor:
      case OMPC_REDUCTION_bitor:
      case OMPC_REDUCTION_sub:
      case OMPC_REDUCTION_add: {
        llvm::Value *Zero = llvm::Constant::getNullValue(
            Private->getAllocatedType());
        InitTempAlloca(Private, Zero);
        break;
      }
      case OMPC_REDUCTION_and:
      case OMPC_REDUCTION_mult:
      case OMPC_REDUCTION_bitand: {
        llvm::Value *AllOnes = llvm::Constant::getAllOnesValue(
            Private->getAllocatedType());
        InitTempAlloca(Private, AllOnes);
        break;
      }
      case OMPC_REDUCTION_min:
      case OMPC_REDUCTION_max:
      case OMPC_REDUCTION_custom:
        llvm_unreachable("Operator kind not allowed.");
      case OMPC_REDUCTION_unknown:
      case NUM_OPENMP_REDUCTION_OPERATORS:
        llvm_unreachable("Unknown operator kind.");
      }
    } else {
      llvm::Type *Ty = ConvertTypeForMem(QTy);
      switch (C.getOperator()) {
      case OMPC_REDUCTION_or:
      case OMPC_REDUCTION_bitxor:
      case OMPC_REDUCTION_bitor:
      case OMPC_REDUCTION_sub:
      case OMPC_REDUCTION_add: {
        if (QTy->isIntegralOrEnumerationType()) {
          llvm::APInt InitVal = llvm::APInt::getNullValue(
              CGM.getDataLayout().getTypeStoreSizeInBits(Ty));
          llvm::Value *Init = llvm::ConstantInt::get(CGM.getLLVMContext(),
              InitVal);
          InitTempAlloca(Private, Init);
        } else if (QTy->isRealFloatingType()) {
          const llvm::fltSemantics &FS = Ty->getFltSemantics();
          llvm::APFloat InitVal = llvm::APFloat::getZero(FS);
          llvm::Value *Init = llvm::ConstantFP::get(CGM.getLLVMContext(),
              InitVal);
          InitTempAlloca(Private, Init);
        } else if (QTy->isPointerType()) {
          InitTempAlloca(Private,
              llvm::ConstantPointerNull::get(cast<llvm::PointerType>(Ty)));
        } else if (QTy->isAnyComplexType()) {
          const ComplexType *CmplxTy = QTy->castAs<ComplexType>();
          QualType ElTy = CmplxTy->getElementType();
          Ty = ConvertTypeForMem(ElTy);
          llvm::Value *Init;
          if (ElTy->isIntegralOrEnumerationType()) {
            llvm::APInt InitVal = llvm::APInt::getNullValue(
                CGM.getDataLayout().getTypeStoreSizeInBits(Ty));
            Init = llvm::ConstantInt::get(CGM.getLLVMContext(), InitVal);
          } else {
            const llvm::fltSemantics &FS = Ty->getFltSemantics();
            llvm::APFloat InitVal = llvm::APFloat::getZero(FS);
            Init = llvm::ConstantFP::get(CGM.getLLVMContext(), InitVal);
          }
          ComplexPairTy Value(Init, Init);
          LValue Dst = MakeNaturalAlignAddrLValue(Private, QTy);
          EmitStoreOfComplex(Value, Dst, true);
        }
        break;
      }
      case OMPC_REDUCTION_and:
      case OMPC_REDUCTION_mult: {
        if (QTy->isIntegralOrEnumerationType()) {
          llvm::APInt InitVal(CGM.getDataLayout().getTypeStoreSizeInBits(Ty),
              1);
          llvm::Value *Init = llvm::ConstantInt::get(CGM.getLLVMContext(),
              InitVal);
          InitTempAlloca(Private, Init);
        } else if (QTy->isRealFloatingType()) {
          const llvm::fltSemantics &FS = Ty->getFltSemantics();
          llvm::APFloat InitVal(FS, 1);
          llvm::Value *Init = llvm::ConstantFP::get(CGM.getLLVMContext(),
              InitVal);
          InitTempAlloca(Private, Init);
        } else if (QTy->isPointerType()) {
          llvm::APInt InitVal(CGM.getDataLayout().getTypeStoreSizeInBits(Ty),
              1);
          llvm::Constant *Init = llvm::ConstantInt::get(CGM.getLLVMContext(),
              InitVal);
          Init = llvm::ConstantExpr::getCast(llvm::Instruction::IntToPtr, Init,
              Ty);
          InitTempAlloca(Private, Init);
        } else if (QTy->isAnyComplexType()) {
          const ComplexType *CmplxTy = QTy->castAs<ComplexType>();
          QualType ElTy = CmplxTy->getElementType();
          Ty = ConvertTypeForMem(ElTy);
          llvm::Value *Init;
          if (ElTy->isIntegralOrEnumerationType()) {
            llvm::APInt InitVal(CGM.getDataLayout().getTypeStoreSizeInBits(Ty),
                1);
            Init = llvm::ConstantInt::get(CGM.getLLVMContext(), InitVal);
          } else {
            const llvm::fltSemantics &FS = Ty->getFltSemantics();
            llvm::APFloat InitVal(FS, 1);
            Init = llvm::ConstantFP::get(CGM.getLLVMContext(), InitVal);
          }
          ComplexPairTy Value(Init, Init);
          LValue Dst = MakeNaturalAlignAddrLValue(Private, QTy);
          EmitStoreOfComplex(Value, Dst, true);
        }
        break;
      }
      case OMPC_REDUCTION_bitand: {
        if (QTy->isIntegralOrEnumerationType()) {
          llvm::APInt InitVal = llvm::APInt::getAllOnesValue(
              CGM.getDataLayout().getTypeStoreSizeInBits(Ty));
          llvm::Value *Init = llvm::ConstantInt::get(CGM.getLLVMContext(),
              InitVal);
          InitTempAlloca(Private, Init);
        } else if (QTy->isRealFloatingType()) {
          llvm::APFloat InitVal = llvm::APFloat::getAllOnesValue(
              CGM.getDataLayout().getTypeStoreSizeInBits(Ty));
          llvm::Value *Init = llvm::ConstantFP::get(CGM.getLLVMContext(),
              InitVal);
          InitTempAlloca(Private, Init);
        } else if (QTy->isPointerType()) {
          llvm::Value *Init = llvm::Constant::getAllOnesValue(Ty);
          InitTempAlloca(Private, Init);
        } else if (QTy->isAnyComplexType()) {
          const ComplexType *CmplxTy = QTy->castAs<ComplexType>();
          QualType ElTy = CmplxTy->getElementType();
          Ty = ConvertTypeForMem(ElTy);
          llvm::Value *Init;
          if (ElTy->isIntegralOrEnumerationType()) {
            llvm::APInt InitVal = llvm::APInt::getAllOnesValue(
                CGM.getDataLayout().getTypeStoreSizeInBits(Ty));
            Init = llvm::ConstantInt::get(CGM.getLLVMContext(), InitVal);
          } else {
            llvm::APFloat InitVal = llvm::APFloat::getAllOnesValue(
                CGM.getDataLayout().getTypeStoreSizeInBits(Ty));
            Init = llvm::ConstantFP::get(CGM.getLLVMContext(), InitVal);
          }
          ComplexPairTy Value(Init, Init);
          LValue Dst = MakeNaturalAlignAddrLValue(Private, QTy);
          EmitStoreOfComplex(Value, Dst, true);
        }
        break;
      }
      case OMPC_REDUCTION_min: {
        if (QTy->isSignedIntegerOrEnumerationType()) {
          llvm::APInt InitVal = llvm::APInt::getSignedMaxValue(
              CGM.getDataLayout().getTypeStoreSizeInBits(Ty));
          llvm::Value *Init = llvm::ConstantInt::get(CGM.getLLVMContext(),
              InitVal);
          InitTempAlloca(Private, Init);
        } else if (QTy->isUnsignedIntegerOrEnumerationType()) {
          llvm::APInt InitVal = llvm::APInt::getMaxValue(
              CGM.getDataLayout().getTypeStoreSizeInBits(Ty));
          llvm::Value *Init = llvm::ConstantInt::get(CGM.getLLVMContext(),
              InitVal);
          InitTempAlloca(Private, Init);
        } else if (QTy->isRealFloatingType()) {
          const llvm::fltSemantics &FS = Ty->getFltSemantics();
          llvm::APFloat InitVal = llvm::APFloat::getLargest(FS);
          llvm::Value *Init = llvm::ConstantFP::get(CGM.getLLVMContext(),
              InitVal);
          InitTempAlloca(Private, Init);
        } else if (QTy->isPointerType()) {
          llvm::APInt InitVal = llvm::APInt::getMaxValue(
              CGM.getDataLayout().getTypeStoreSizeInBits(Ty));
          llvm::Constant *Init = llvm::ConstantInt::get(CGM.getLLVMContext(),
              InitVal);
          Init = llvm::ConstantExpr::getCast(llvm::Instruction::IntToPtr, Init,
              Ty);
          InitTempAlloca(Private, Init);
        }
        break;
      }
      case OMPC_REDUCTION_max: {
        if (QTy->isSignedIntegerOrEnumerationType()) {
          llvm::APInt InitVal = llvm::APInt::getSignedMinValue(
              CGM.getDataLayout().getTypeStoreSizeInBits(Ty));
          llvm::Value *Init = llvm::ConstantInt::get(CGM.getLLVMContext(),
              InitVal);
          InitTempAlloca(Private, Init);
        } else if (QTy->isUnsignedIntegerOrEnumerationType()) {
          llvm::APInt InitVal = llvm::APInt::getMinValue(
              CGM.getDataLayout().getTypeStoreSizeInBits(Ty));
          llvm::Value *Init = llvm::ConstantInt::get(CGM.getLLVMContext(),
              InitVal);
          InitTempAlloca(Private, Init);
        } else if (QTy->isRealFloatingType()) {
          const llvm::fltSemantics &FS = Ty->getFltSemantics();
          llvm::APFloat InitVal = llvm::APFloat::getLargest(FS, true);
          llvm::Value *Init = llvm::ConstantFP::get(CGM.getLLVMContext(),
              InitVal);
          InitTempAlloca(Private, Init);
        } else if (QTy->isPointerType()) {
          llvm::APInt InitVal = llvm::APInt::getMinValue(
              CGM.getDataLayout().getTypeStoreSizeInBits(Ty));
          llvm::Constant *Init = llvm::ConstantInt::get(CGM.getLLVMContext(),
              InitVal);
          Init = llvm::ConstantExpr::getCast(llvm::Instruction::IntToPtr, Init,
              Ty);
          InitTempAlloca(Private, Init);
        }
        break;
      }
      case OMPC_REDUCTION_custom:
        llvm_unreachable("Custom initialization cannot be NULLed.");
      case OMPC_REDUCTION_unknown:
      case NUM_OPENMP_REDUCTION_OPERATORS:
        llvm_unreachable("Unkonwn operator kind.");
      }
    }
    llvm::Value *Addr = Builder.CreateConstGEP2_32(ReductionRecVar, 0,
        CGM.OpenMPSupport.getReductionVarIdx(VD),
        CGM.getMangledName(VD) + ".addr");
    Builder.CreateStore(Private, Addr);
    // llvm::Value *Var = Builder.CreateLoad(Addr, CGM.getMangledName(VD));
    CGM.OpenMPSupport.addOpenMPPrivateVar(VD, Private);
  }
}

void
CodeGenFunction::EmitPostOMPReductionClause(const OMPReductionClause &C,
                                            const OMPExecutableDirective &S) {
  (void)S;
  assert(!isa<OMPSimdDirective>(S)); // Not yet supported
  CodeGenFunction &CGF = CGM.OpenMPSupport.getCGFForReductionFunction();
  llvm::Function *ReduceFunc = CGF.CurFn;
  llvm::SwitchInst *Switch = dyn_cast_or_null<llvm::SwitchInst>(
      CGM.OpenMPSupport.getReductionSwitch());
  llvm::BasicBlock *RedBB1;
  llvm::BasicBlock *RedBB2;
  llvm::Instruction *IP1;
  llvm::Instruction *IP2;
  if (!Switch) {
    // __kmpc_reduce[_nowait](ident_t *loc, int32_t global_tid, int32_t
    // num_vars,
    //                      size_t reduce_size, void *reduce_data,
    //                     kmp_reduce_func reduce_func, kmp_critical_name *lck);
    // ident_t loc = {...};
    llvm::Value *Loc = OPENMPRTL_LOCFLAGS(C.getLocStart(), *this,
        KMP_IDENT_ATOMIC_REDUCE);
    // global_tid = __kmpc_global_thread_num(...);
    llvm::Value *GTid = OPENMPRTL_THREADNUM(C.getLocStart(), *this);
    // int num_vars = c;
    unsigned NumVars = CGM.OpenMPSupport.getNumberOfReductionVars();
    llvm::Value *NumVarsVal = llvm::ConstantInt::get(Int32Ty, NumVars);
    // size_t reduce_size = sizeof(rec);
    uint64_t ReduceSize = CGM.getDataLayout().getTypeAllocSize(
        CGM.OpenMPSupport.getReductionRec());
    llvm::Value *ReduceSizeVal = llvm::ConstantInt::get(SizeTy, ReduceSize);
    // void *reduce_data = (void *)rec;
    llvm::Value *ReduceData = Builder.CreatePointerCast(
        CGM.OpenMPSupport.getReductionRecVar(*this), VoidPtrTy,
        "(void*)reductionrec");
    // kmpc_reduce_func reduce_func = reduce_func;
    // kmp_critical_name lck;
    llvm::Type *LckTy = llvm::TypeBuilder<kmp_critical_name, false>::get(
        CGM.getLLVMContext());

    llvm::GlobalVariable *Lck = CreateRuntimeVariable(CGM, ".lck.", LckTy);
    CGM.OpenMPSupport.setReductionLockVar(Lck);
    llvm::Value *RealArgs[] = {
        Loc, GTid, NumVarsVal, ReduceSizeVal, ReduceData, ReduceFunc, Lck};
    llvm::CallInst *Res = EmitRuntimeCall(CGM.OpenMPSupport.getNoWait()
                                              ? OPENMPRTL_FUNC(reduce_nowait)
                                              : OPENMPRTL_FUNC(reduce),
                                          RealArgs);
    RedBB1 = createBasicBlock("reduction.case1", CurFn);
    RedBB2 = createBasicBlock("reduction.case2", CurFn);
    llvm::BasicBlock *DefaultBlock = createBasicBlock("reduction.continue",
        CurFn);
    Switch = Builder.CreateSwitch(Res, DefaultBlock, 2);
    Switch->addCase(llvm::ConstantInt::get(Int32Ty, 1), RedBB1);
    Switch->addCase(llvm::ConstantInt::get(Int32Ty, 2), RedBB2);
    IP1 = RedBB1->end();
    IP2 = RedBB2->end();
    Builder.SetInsertPoint(DefaultBlock);
    CGM.OpenMPSupport.setReductionSwitch(Switch);
  } else {
    CGM.OpenMPSupport.getReductionIPs(RedBB1, IP1, RedBB2, IP2);
  }
  llvm::Value *ReductionRecVar = CGM.OpenMPSupport.getReductionRecVar(*this);
  ArrayRef<const Expr *>::iterator Par1I = C.getHelperParameters1st().begin();
  ArrayRef<const Expr *>::iterator Par2I = C.getHelperParameters2nd().begin();
  ArrayRef<const Expr *>::iterator OpI = C.getOpExprs().begin();
  for (OMPReductionClause::varlist_const_iterator I = C.varlist_begin(), E =
      C.varlist_end(); I != E; ++I, ++Par1I, ++Par2I, ++OpI) {
    // Get element type.
    const VarDecl *VD = cast<VarDecl>(cast<DeclRefExpr>(*I)->getDecl());
    QualType QTy = (*I)->getType();
    llvm::Value *Private = CGM.OpenMPSupport.getTopOpenMPPrivateVar(VD);
    if (!Private)
      continue;
    CGM.OpenMPSupport.delOpenMPPrivateVar(VD);

    CGBuilderTy::InsertPoint SavedIP = Builder.saveIP();
    Builder.SetInsertPoint(RedBB1, IP1);
    const VarDecl *Par1 = cast<VarDecl>(cast<DeclRefExpr>(*Par1I)->getDecl());
    const VarDecl *Par2 = cast<VarDecl>(cast<DeclRefExpr>(*Par2I)->getDecl());
    QualType PtrQTy = getContext().getPointerType(QTy);
    llvm::AllocaInst *AI = CreateMemTemp(PtrQTy,
        CGM.getMangledName(VD) + ".addr.lhs.");
    LValue LVal = MakeNaturalAlignAddrLValue(AI, PtrQTy);
    UnaryOperator UOp(const_cast<Expr *>(*I), UO_AddrOf, PtrQTy, VK_LValue,
        OK_Ordinary, SourceLocation());
    // EmitExprAsInit(&UOp, VD, LVal, false);
    EmitAnyExprToMem(&UOp, AI, UOp.getType().getQualifiers(), false);
    llvm::Value *Addr2 = Builder.CreateConstGEP2_32(ReductionRecVar, 0,
        CGM.OpenMPSupport.getReductionVarIdx(VD),
        CGM.getMangledName(VD) + ".addr.rhs");
    CGM.OpenMPSupport.addOpenMPPrivateVar(Par1, AI);
    CGM.OpenMPSupport.addOpenMPPrivateVar(Par2, Addr2);
    EmitIgnoredExpr(*OpI);
    CGM.OpenMPSupport.delOpenMPPrivateVar(Par1);
    CGM.OpenMPSupport.delOpenMPPrivateVar(Par2);
    IP1 = Builder.GetInsertPoint();
    RedBB1 = Builder.GetInsertBlock();
    Builder.SetInsertPoint(RedBB2, IP2);
    llvm::Value *AtomicFunc = OPENMPRTL_ATOMIC_FUNC(QTy, C.getOperator());
    if (isa<BinaryOperator>((*OpI)->IgnoreImpCasts()) && AtomicFunc) {
      // __kmpc_atomic_...(&loc, global_tid, &glob, &reduction);
      // ident_t loc = {...};
      llvm::Value *Loc = OPENMPRTL_LOC(C.getLocStart(), *this);
      // global_tid = __kmpc_global_thread_num(...);
      llvm::Value *GTid = OPENMPRTL_THREADNUM(C.getLocStart(), *this);
      Addr2 = Builder.CreateConstGEP2_32(ReductionRecVar, 0,
          CGM.OpenMPSupport.getReductionVarIdx(VD),
          CGM.getMangledName(VD) + ".addr.rhs");
      llvm::Type *ArgTy = ConvertTypeForMem(OPENMPRTL_ATOMICTYPE(*this, QTy));
      llvm::Type *PtrArgTy = ArgTy->getPointerTo();
      llvm::Value *RealArgs[] = {
          Loc, GTid, Builder.CreatePointerCast(EmitScalarExpr(&UOp), PtrArgTy),
          Builder.CreateLoad(Builder.CreatePointerCast(
              Builder.CreateLoad(Addr2, CGM.getMangledName(VD) + ".rhs"),
              PtrArgTy))};
      EmitRuntimeCall(AtomicFunc, RealArgs);
    } else {
      // __kmpc_atomic_start();
      EmitRuntimeCall(OPENMPRTL_FUNC(atomic_start));
      AI = CreateMemTemp(PtrQTy, CGM.getMangledName(VD) + ".addr.lhs.");
      LVal = MakeNaturalAlignAddrLValue(AI, PtrQTy);
      EmitAnyExprToMem(&UOp, AI, UOp.getType().getQualifiers(), false);
      // EmitExprAsInit(&UOp, VD, LVal, false);
      Addr2 = Builder.CreateConstGEP2_32(ReductionRecVar, 0,
          CGM.OpenMPSupport.getReductionVarIdx(VD),
          CGM.getMangledName(VD) + "addr.rhs");
      CGM.OpenMPSupport.addOpenMPPrivateVar(Par1, AI);
      CGM.OpenMPSupport.addOpenMPPrivateVar(Par2, Addr2);
      EmitIgnoredExpr(*OpI);
      CGM.OpenMPSupport.delOpenMPPrivateVar(Par1);
      CGM.OpenMPSupport.delOpenMPPrivateVar(Par2);
      // __kmpc_atomic_end();
      EmitRuntimeCall(OPENMPRTL_FUNC(atomic_end));
    }
    IP2 = Builder.GetInsertPoint();
    RedBB2 = Builder.GetInsertBlock();
    Builder.restoreIP(SavedIP);
  }
  CGM.OpenMPSupport.setReductionIPs(RedBB1, IP1, RedBB2, IP2);
}

llvm::CallInst *CodeGenFunction::EmitOMPCallWithLocAndTidHelper(llvm::Value *F,
    SourceLocation L, unsigned Flags) {
  llvm::Value *Loc = OPENMPRTL_LOCFLAGS(L, *this, Flags);
  llvm::Value *GTid = OPENMPRTL_THREADNUM(L, *this);
  llvm::Value *RealArgs[] = {Loc, GTid};
  return EmitRuntimeCall(F, RealArgs);
}

void CodeGenFunction::EmitOMPCapturedBodyHelper(
    const OMPExecutableDirective &S) {
  // TODO: We may inline instead of calling it...
  RunCleanupsScope MyScope(*this);
  EmitStmt(cast<CapturedStmt>(S.getAssociatedStmt())->getCapturedStmt());
  EnsureInsertPoint();
}

void CodeGenFunction::EmitOMPConditionalIfHelper(
    const OMPExecutableDirective &S, llvm::Value *Func, SourceLocation Loc,
    llvm::Value *EndFunc, SourceLocation EndLoc, bool HasClauses,
    llvm::AllocaInst *DidIt, const std::string &NameStr) {

  // This is for master and single directives:
  // if (__kmpc_Call()) {
  //   <captured_body>
  //   __kmpc_EndCall();
  // }
  //
  RunCleanupsScope ExecutedScope(*this);
  if (HasClauses) {
    // Pre-process private and firstprivate clauses
    for (ArrayRef<OMPClause *>::iterator I = S.clauses().begin(), E =
        S.clauses().end(); I != E; ++I) {
      if (*I)
        EmitPreOMPClause(*(*I), S);
    }
  }

  if (DidIt) {
    // Store 0 into .did_it. flag
    llvm::Value *Zero = llvm::Constant::getNullValue(
        ConvertTypeForMem(getContext().IntTy));
    EmitStoreOfScalar(Zero, DidIt, false,
        CGM.getDataLayout().getPrefTypeAlignment(
            ConvertTypeForMem(getContext().IntTy)), getContext().IntTy);
  }

  // Start with emission of __kmpc_Call()
  llvm::CallInst *Call = EmitOMPCallWithLocAndTidHelper(Func, Loc);
  // Convert Call's result to bool, to use in IF-stmt
  llvm::Value *CallBool = EmitScalarConversion(Call, getContext().IntTy,
      getContext().BoolTy);
  // Generate the basic blocks
  llvm::BasicBlock *ThenBlock = createBasicBlock((NameStr + ".then").c_str());
  llvm::BasicBlock *ContBlock = createBasicBlock((NameStr + ".end").c_str());
  // Generate the branch (If-stmt)
  Builder.CreateCondBr(CallBool, ThenBlock, ContBlock);
  EmitBlock(ThenBlock);
  // Here we are on Then-branch -- emit captured body and __kmpc_EndCall()
  EmitOMPCapturedBodyHelper(S);
  if (DidIt) {
    // Store 1 into .did_it. flag
    llvm::Value *One = llvm::ConstantInt::get(CGM.getLLVMContext(),
        llvm::APInt::getLowBitsSet(
            CGM.getDataLayout().getTypeStoreSizeInBits(
                ConvertTypeForMem(getContext().IntTy)), 1));
    EmitStoreOfScalar(One, DidIt, false,
        CGM.getDataLayout().getPrefTypeAlignment(
            DidIt->getType()->getSequentialElementType()), getContext().IntTy);
  }
  EmitOMPCallWithLocAndTidHelper(EndFunc, EndLoc);
  // Emit the rest of bblocks/branches
  EmitBranch(ContBlock);
  EmitBlock(ContBlock, true);

  if (HasClauses) {
    // Post-process private and firstprivate clauses
    for (ArrayRef<OMPClause *>::iterator I = S.clauses().begin(), E =
        S.clauses().end(); I != E; ++I) {
      if (*I)
        EmitPostOMPClause(*(*I), S);
    }
  }
}

/// "One-call" OMP Directives (barrier, taskyield, taskwait, flush).
/// '#pragma omp barrier' directive.
void CodeGenFunction::EmitOMPBarrierDirective(const OMPBarrierDirective &S) {
  // EmitUntiedPartIdInc(*this);
  EmitOMPCancelBarrier(S.getLocStart(), KMP_IDENT_BARRIER_EXPL);
  // EmitUntiedBranchEnd(*this);
  // EmitUntiedTaskSwitch(*this, false);
}

/// '#pragma omp taskyield' directive.
void CodeGenFunction::EmitOMPTaskyieldDirective(
    const OMPTaskyieldDirective &S) {
  // EmitUntiedPartIdInc(*this);
  llvm::Value *Loc = OPENMPRTL_LOC(S.getLocStart(), *this);
  llvm::Value *GTid = OPENMPRTL_THREADNUM(S.getLocStart(), *this);
  llvm::Value *RealArgs[] = {Loc, GTid, Builder.getInt32(0)};
  EmitRuntimeCall(OPENMPRTL_FUNC(omp_taskyield), RealArgs);
  // EmitUntiedBranchEnd(*this);
  // EmitUntiedTaskSwitch(*this, false);
}

/// '#pragma omp taskwait' directive.
void CodeGenFunction::EmitOMPTaskwaitDirective(const OMPTaskwaitDirective &S) {
  // If the task is untied, we may want to generate IF-stmt here:
  // if (__kmpc_omp_taskwait(loc_task_wait, gtid) == CURRENT_TASK_QUEUED) {
  //      T-return; // Exit t1 if it was suspended or queued
  // }
  // But currently RTL always returns TASK_CURRENT_NOT_QUEUED,
  // so probably that make no sence.
  //
  EmitUntiedPartIdInc(*this);
  llvm::Value *Res = EmitOMPCallWithLocAndTidHelper(
      OPENMPRTL_FUNC(omp_taskwait), S.getLocStart());
  if (CGM.OpenMPSupport.getUntied()) {
    llvm::BasicBlock *ThenBB = createBasicBlock("taskwait.then");
    llvm::BasicBlock *EndBB = createBasicBlock("taskwait.end");
    llvm::Value *Cond = Builder.CreateICmpEQ(Res,
        Builder.getInt32(OMP_TASK_CURRENT_QUEUED));
    Builder.CreateCondBr(Cond, ThenBB, EndBB);
    EmitBlock(ThenBB);
    EmitUntiedBranchEnd(*this);
    EmitBlock(EndBB);
    EmitUntiedTaskSwitch(*this, true);
  }
}

/// '#pragma omp flush' directive.
void CodeGenFunction::EmitOMPFlushDirective(const OMPFlushDirective &S) {
  SmallVector<llvm::Value *, 4> Args;
  Args.push_back(OPENMPRTL_LOC(S.getLocStart(), *this));
  for (ArrayRef<OMPClause *>::iterator I = S.clauses().begin(), E =
      S.clauses().end(); I != E; ++I) {
    const OMPFlushClause *C = cast<OMPFlushClause>(*I);
    for (ArrayRef<const Expr *>::iterator J = C->varlist_begin(), F =
        C->varlist_end(); J != F; ++J) {
      QualType QTy = (*J)->getType();
      QualType PtrQTy = getContext().getPointerType(QTy);
      UnaryOperator UOp(const_cast<Expr *>(*J), UO_AddrOf, PtrQTy, VK_LValue,
          OK_Ordinary, S.getLocStart());
      llvm::Value *Val = EmitScalarExpr(&UOp);
      Args.push_back(Val);
    }
  }
  EmitRuntimeCall(OPENMPRTL_FUNC(flush), Args);
}

/// '#pragma omp cancel' directive.
void CodeGenFunction::EmitOMPCancelDirective(const OMPCancelDirective &S) {
  llvm::Value *Loc;
  llvm::Value *GTid;
  llvm::Value *Kind;
  EmitCancelArgs(*this, S.getConstructType(), S.getLocStart(), Loc, GTid, Kind);

  llvm::Value *RealArgs[] = {Loc, GTid, Kind};

  llvm::BasicBlock *ContBB = createBasicBlock("omp.cancel.continue");
  llvm::BasicBlock *ExitBB = createBasicBlock("omp.cancel.exit");
  if (!S.clauses().empty()) {
    assert(
        S.clauses().size() == 1 && isa<OMPIfClause>(S.clauses().front())
            && "Wrong number or type of clause in omp cancel directive");
    const OMPIfClause *Clause = cast<OMPIfClause>(S.clauses().front());
    llvm::BasicBlock *ThenBB = createBasicBlock("omp.cancel.then");
    llvm::BasicBlock *ElseBB = createBasicBlock("omp.cancel.else");
    EmitBranchOnBoolExpr(Clause->getCondition(), ThenBB, ElseBB, 0);
    EmitBlock(ElseBB);
    EmitCancellationPoint(*this, S.getLocStart(), RealArgs, ExitBB, ContBB);
    EmitBlock(ThenBB);
  }

  llvm::Value *CallRes = Builder.CreateIsNotNull(
      EmitRuntimeCall(OPENMPRTL_FUNC(cancel), RealArgs));
  Builder.CreateCondBr(CallRes, ExitBB, ContBB);
  EmitBlock(ExitBB);
  assert(
      OMPCancelMap.count(S.getConstructType()) && "No exit point for cancel");
  EmitOMPCancelBarrier(S.getLocStart(), KMP_IDENT_BARRIER_IMPL, true);
  EmitBranchThroughCleanup(OMPCancelMap[S.getConstructType()]);
  EmitBlock(ContBB);
}

/// '#pragma omp cancellation point' directive.
void CodeGenFunction::EmitOMPCancellationPointDirective(
    const OMPCancellationPointDirective &S) {
  llvm::Value *Loc;
  llvm::Value *GTid;
  llvm::Value *Kind;
  EmitCancelArgs(*this, S.getConstructType(), S.getLocStart(), Loc, GTid, Kind);

  llvm::Value *RealArgs[] = {Loc, GTid, Kind};

  llvm::BasicBlock *ExitBB = createBasicBlock("omp.cancellationpoint.exit");
  llvm::BasicBlock *ContBB = createBasicBlock("omp.cancellationpoint.continue");
  assert(
      OMPCancelMap.count(S.getConstructType())
          && "No exit point for cancellation point");
  EmitCancellationPoint(*this, S.getLocStart(), RealArgs, ExitBB, ContBB,
      OMPCancelMap[S.getConstructType()]);
}

/// Atomic OMP Directive -- pattern match and emit one RTL call.
/// In the future, we may want to generate some atomic llvm instruction
/// instead of RTL call here for some atomic directives.
void CodeGenFunction::EmitOMPAtomicDirective(const OMPAtomicDirective &S) {
  CGM.OpenMPSupport.startOpenMPRegion(false);
  bool IsSeqCst = false;
  bool AtLeastOneLoopTaken = false;
  OpenMPClauseKind Kind = OMPC_update;
  for (ArrayRef<OMPClause *>::iterator I = S.clauses().begin(), E =
      S.clauses().end(); I != E || !AtLeastOneLoopTaken; ++I) {
    if (I != S.clauses().end()) {
      if ((*I)->getClauseKind() == OMPC_seq_cst) {
        IsSeqCst = true;
        continue;
      }
      Kind = (*I)->getClauseKind();
    }
    LValue X = EmitLValue(S.getX()->IgnoreParenLValueCasts());
    switch (Kind) {
    case OMPC_read: {
      QualType QTy = S.getX()->getType();
      QualType AQTy = OPENMPRTL_ATOMICTYPE(*this, QTy);
      llvm::Value *AtomicFunc =
          AQTy.isNull() ?
              0 :
              OPENMPRTL_ATOMIC_FUNC_GENERAL(AQTy, AQTy,
                  CGOpenMPRuntime::OMP_Atomic_rd, false, false);
      if (X.isSimple() && AtomicFunc) {
        llvm::Type *ATy = ConvertTypeForMem(AQTy);
        llvm::SmallVector<llvm::Value *, 5> Args;
        // __kmpc_atomic_..._rd(&loc, global_tid, &x);
        // ident_t loc = {...};
        llvm::Value *Loc = OPENMPRTL_LOC(S.getLocStart(), *this);
        // global_tid = __kmpc_global_thread_num(...);
        llvm::Value *GTid = OPENMPRTL_THREADNUM(S.getLocStart(), *this);
        Args.push_back(Loc);
        Args.push_back(GTid);
        Args.push_back(
            Builder.CreatePointerCast(X.getAddress(), ATy->getPointerTo()));
        llvm::Value *Res = EmitRuntimeCall(AtomicFunc, Args);
        // v = x;
        Res = EmitScalarConversion(Res, AQTy, S.getV()->getType());
        EmitStoreOfScalar(Res, EmitLValue(S.getV()));
      } else {
        EmitRuntimeCall(OPENMPRTL_FUNC(atomic_start));
        RValue Val = EmitLoadOfLValue(X, S.getX()->getExprLoc());
        EmitRuntimeCall(OPENMPRTL_FUNC(atomic_end));
        EmitStoreThroughLValue(Val, EmitLValue(S.getV()));
      }
    }
      break;
    case OMPC_write: {
      QualType QTy = S.getX()->getType();
      QualType AQTy = OPENMPRTL_ATOMICTYPE(*this, QTy);
      QualType QTyIn = S.getExpr()->getType();
      llvm::Value *AtomicFunc =
          AQTy.isNull() ?
              0 :
              OPENMPRTL_ATOMIC_FUNC_GENERAL(AQTy, AQTy,
                  CGOpenMPRuntime::OMP_Atomic_wr, false, false);
      if (X.isSimple() && AtomicFunc && QTyIn->isScalarType()
          && !QTyIn->isAnyComplexType()) {
        llvm::Type *ATy = ConvertTypeForMem(AQTy);
        llvm::SmallVector<llvm::Value *, 5> Args;
        // __kmpc_atomic_..._wr(&loc, global_tid, &x, expr);
        // ident_t loc = {...};
        llvm::Value *Loc = OPENMPRTL_LOC(S.getLocStart(), *this);
        // global_tid = __kmpc_global_thread_num(...);
        llvm::Value *GTid = OPENMPRTL_THREADNUM(S.getLocStart(), *this);
        Args.push_back(Loc);
        Args.push_back(GTid);
        Args.push_back(
            Builder.CreatePointerCast(X.getAddress(), ATy->getPointerTo()));
        Args.push_back(
            EmitScalarConversion(EmitAnyExpr(S.getExpr()).getScalarVal(),
                S.getExpr()->getType(), AQTy));
        EmitRuntimeCall(AtomicFunc, Args);
      } else {
        RValue Val = EmitAnyExpr(S.getExpr());
        EmitRuntimeCall(OPENMPRTL_FUNC(atomic_start));
        EmitStoreThroughLValue(Val, X);
        EmitRuntimeCall(OPENMPRTL_FUNC(atomic_end));
      }
    }
      break;
    case OMPC_update: {
      QualType QTyRes = S.getX()->getType();
      QualType AQTyRes = OPENMPRTL_ATOMICTYPE(*this, QTyRes);
      QualType QTyIn = S.getExpr()->getType();
      QualType AQTyIn = OPENMPRTL_ATOMICTYPE(*this, QTyIn);
      CGOpenMPRuntime::EAtomicOperation Aop;
      switch (S.getOperator()) {
      case BO_Add:
        Aop = CGOpenMPRuntime::OMP_Atomic_add;
        break;
      case BO_Sub:
        Aop = CGOpenMPRuntime::OMP_Atomic_sub;
        break;
      case BO_Mul:
        Aop = CGOpenMPRuntime::OMP_Atomic_mul;
        break;
      case BO_Div:
        Aop = CGOpenMPRuntime::OMP_Atomic_div;
        break;
      case BO_And:
        Aop = CGOpenMPRuntime::OMP_Atomic_andb;
        break;
      case BO_Or:
        Aop = CGOpenMPRuntime::OMP_Atomic_orb;
        break;
      case BO_Xor:
        Aop = CGOpenMPRuntime::OMP_Atomic_xor;
        break;
      case BO_Shl:
        Aop = CGOpenMPRuntime::OMP_Atomic_shl;
        break;
      case BO_Shr:
        Aop = CGOpenMPRuntime::OMP_Atomic_shr;
        break;
      default:
        Aop = CGOpenMPRuntime::OMP_Atomic_invalid;
        break;
      }
      llvm::Value *AtomicFunc =
          (AQTyRes.isNull() || AQTyIn.isNull()) ?
              0 :
              OPENMPRTL_ATOMIC_FUNC_GENERAL(AQTyRes, AQTyIn, Aop, false,
                  S.isReversed());
      if (X.isSimple() && AtomicFunc && QTyIn->isScalarType()
          && !QTyIn->isAnyComplexType()) {
        llvm::Type *ATyRes = ConvertTypeForMem(AQTyRes);
        llvm::SmallVector<llvm::Value *, 5> Args;
        // __kmpc_atomic_..._op(&loc, global_tid, &x, expr);
        // ident_t loc = {...};
        llvm::Value *Loc = OPENMPRTL_LOC(S.getLocStart(), *this);
        // global_tid = __kmpc_global_thread_num(...);
        llvm::Value *GTid = OPENMPRTL_THREADNUM(S.getLocStart(), *this);
        Args.push_back(Loc);
        Args.push_back(GTid);
        Args.push_back(
            Builder.CreatePointerCast(X.getAddress(), ATyRes->getPointerTo()));
        Args.push_back(EmitAnyExpr(S.getExpr()).getScalarVal());
        EmitRuntimeCall(AtomicFunc, Args);
      } else {
        EmitRuntimeCall(OPENMPRTL_FUNC(atomic_start));
        EmitStmt(cast<CapturedStmt>(S.getAssociatedStmt())->getCapturedStmt());
        EmitRuntimeCall(OPENMPRTL_FUNC(atomic_end));
      }
    }
      break;
    case OMPC_capture: {
      QualType QTyRes = S.getX()->getType();
      QualType AQTyRes = OPENMPRTL_ATOMICTYPE(*this, QTyRes);
      QualType QTyIn = S.getExpr()->getType();
      QualType AQTyIn = OPENMPRTL_ATOMICTYPE(*this, QTyIn);
      CGOpenMPRuntime::EAtomicOperation Aop;
      switch (S.getOperator()) {
      case BO_Add:
        Aop = CGOpenMPRuntime::OMP_Atomic_add;
        break;
      case BO_Sub:
        Aop = CGOpenMPRuntime::OMP_Atomic_sub;
        break;
      case BO_Mul:
        Aop = CGOpenMPRuntime::OMP_Atomic_mul;
        break;
      case BO_Div:
        Aop = CGOpenMPRuntime::OMP_Atomic_div;
        break;
      case BO_And:
        Aop = CGOpenMPRuntime::OMP_Atomic_andb;
        break;
      case BO_Or:
        Aop = CGOpenMPRuntime::OMP_Atomic_orb;
        break;
      case BO_Xor:
        Aop = CGOpenMPRuntime::OMP_Atomic_xor;
        break;
      case BO_Shl:
        Aop = CGOpenMPRuntime::OMP_Atomic_shl;
        break;
      case BO_Shr:
        Aop = CGOpenMPRuntime::OMP_Atomic_shr;
        break;
      case BO_Assign:
        Aop = CGOpenMPRuntime::OMP_Atomic_assign;
        break;
      default:
        Aop = CGOpenMPRuntime::OMP_Atomic_invalid;
        break;
      }
      llvm::Value *AtomicFunc =
          (AQTyRes.isNull() || AQTyIn.isNull()) ?
              0 :
              OPENMPRTL_ATOMIC_FUNC_GENERAL(AQTyRes, AQTyIn, Aop, true,
                  S.isReversed());
      if (X.isSimple() && AtomicFunc && QTyIn->isScalarType()
          && !QTyIn->isAnyComplexType()) {
        llvm::Type *ATy = ConvertTypeForMem(AQTyRes);
        llvm::SmallVector<llvm::Value *, 5> Args;
        // __kmpc_atomic_..._op(&loc, global_tid, &x, expr);
        // ident_t loc = {...};
        llvm::Value *Loc = OPENMPRTL_LOC(S.getLocStart(), *this);
        // global_tid = __kmpc_global_thread_num(...);
        llvm::Value *GTid = OPENMPRTL_THREADNUM(S.getLocStart(), *this);
        Args.push_back(Loc);
        Args.push_back(GTid);
        Args.push_back(
            Builder.CreatePointerCast(X.getAddress(), ATy->getPointerTo()));
        Args.push_back(EmitAnyExpr(S.getExpr()).getScalarVal());
        Args.push_back(Builder.getInt32(S.isCaptureAfter() ? 1 : 0));
        llvm::Value *Res = EmitRuntimeCall(AtomicFunc, Args);
        // v = x;
        Res = EmitScalarConversion(Res, AQTyRes, S.getV()->getType());
        EmitStoreOfScalar(Res, EmitLValue(S.getV()));
      } else {
        EmitRuntimeCall(OPENMPRTL_FUNC(atomic_start));
        EmitStmt(cast<CapturedStmt>(S.getAssociatedStmt())->getCapturedStmt());
        EmitRuntimeCall(OPENMPRTL_FUNC(atomic_end));
      }
    }
      break;
    case OMPC_seq_cst:
      llvm_unreachable("SEQ_CST should be processed already.");
      break;
    default:
      llvm_unreachable("Not allowed operation in atomic directive.");
    }
    if (I == E && !AtLeastOneLoopTaken)
      break;
    AtLeastOneLoopTaken = true;
  }
  if (IsSeqCst) {
    SmallVector<llvm::Value *, 1> Args;
    Args.push_back(OPENMPRTL_LOC(S.getLocStart(), *this));
    EmitRuntimeCall(OPENMPRTL_FUNC(flush), Args);
  }
  CGM.OpenMPSupport.endOpenMPRegion();
}

/// "Two-calls" OMP Directives (master, single, critical, ordered).
/// '#pragma omp master' directive.
void CodeGenFunction::EmitOMPMasterDirective(const OMPMasterDirective &S) {
  // if (__kmpc_master()) {
  //   <captured_body>
  //   __kmpc_end_master();
  // }
  EmitOMPConditionalIfHelper(S, OPENMPRTL_FUNC(master), S.getLocStart(),
      OPENMPRTL_FUNC(end_master), S.getLocStart(), false, // pragma has no clauses
      0,     // has no need for "didit"
      "omp.master");
}

/// '#pragma omp single' directive.
void CodeGenFunction::EmitOMPSingleDirective(const OMPSingleDirective &S) {

  // Init list of private globals in the stack.
  CGM.OpenMPSupport.startOpenMPRegion(false);
  CGM.OpenMPSupport.setNoWait(false);
  bool HasClauses = S.getNumClauses();
  if (HasClauses) {
    // Set NoWait flag if the clause nowait is there
    for (ArrayRef<OMPClause *>::iterator I = S.clauses().begin(), E =
        S.clauses().end(); I != E; ++I) {
      if (*I)
        EmitInitOMPClause(*(*I), S);
    }
  }

  // did_it = 0;
  // if (__kmpc_single()) {
  //   <captured_body>
  //   did_it = 1;
  //   __kmpc_end_single();
  // }
  // ... if there is copyprivate clause, call to __kmpc_copyprivate()
  // ... if there is no nowait, call to __kmpc_barrier()
  //

  // Create a "did_it" temp for passing into copyprivate routine.
  llvm::AllocaInst *DidIt = CreateMemTemp(getContext().IntTy, ".did_it.");
  InitTempAlloca(DidIt,
      llvm::Constant::getNullValue(ConvertTypeForMem(getContext().IntTy)));

  EmitOMPConditionalIfHelper(S, OPENMPRTL_FUNC(single), S.getLocStart(),
      OPENMPRTL_FUNC(end_single), S.getLocStart(), HasClauses, // pragma has clauses (private and
                                                               // firstprivate will be processed)
      DidIt,                       // address to store 1 for "the single" thread
      "omp.single");

  // Copyprivate clause.
  // Restrictions to copyprivate (from standard):
  // The items that appear in copyprivate must be either threadprivate or
  // private in the enclosing context.
  // A list item that appears in copyprivate clause may not appear in a private
  // or firstprivate clause on the single construct.
  //
  bool HasCopyPrivate = false;
  for (ArrayRef<OMPClause *>::iterator ICL = S.clauses().begin(), ECL =
      S.clauses().end(); ICL != ECL; ++ICL) {
    if (*ICL) {
      if (const OMPCopyPrivateClause *C = dyn_cast<OMPCopyPrivateClause>(
          *ICL)) {
        // Begin copyprivate clause processing
        HasCopyPrivate = true;
        // Start a copy-function.
        CodeGenFunction CGF(CGM, true);
        CGF.CurFn = 0;
        FunctionArgList Args;
        ImplicitParamDecl Arg1(getContext(), 0, SourceLocation(), 0,
                               getContext().VoidPtrTy);
        ImplicitParamDecl Arg2(getContext(), 0, SourceLocation(), 0,
                               getContext().VoidPtrTy);
        Args.push_back(&Arg1);
        Args.push_back(&Arg2);
        const CGFunctionInfo &FI =
            CGF.getTypes().arrangeFreeFunctionDeclaration(
                getContext().VoidTy, Args, FunctionType::ExtInfo(), false);
        llvm::FunctionType *FTy = CGF.getTypes().GetFunctionType(FI);
        llvm::Function *Fn = llvm::Function::Create(FTy,
            llvm::GlobalValue::InternalLinkage, StringRef(".omp_copy_func."),
            &CGM.getModule());
        CGM.SetInternalFunctionAttributes(CurFuncDecl, Fn, FI);
        CGF.StartFunction(GlobalDecl(), getContext().VoidTy, Fn, FI, Args,
            SourceLocation());

        // Generate the record of pointers - cpy.var
        llvm::SmallVector<llvm::Type *, 16> CpyFieldTypes;
        for (OMPCopyPrivateClause::varlist_const_iterator I =
            C->varlist_begin(), E = C->varlist_end(); I != E; ++I) {
          // const VarDecl *VD =
          // cast<VarDecl>(cast<DeclRefExpr>(*I)->getDecl());
          QualType QTy = (*I)->getType();
          llvm::Type *PtrType = ConvertType(getContext().getPointerType(QTy));
          CpyFieldTypes.push_back(PtrType);
        }
        llvm::StructType *CpyType = llvm::StructType::get(CGM.getLLVMContext(),
            CpyFieldTypes);
        llvm::AllocaInst *CpyVar = CreateTempAlloca(CpyType, "cpy.var");
        CpyVar->setAlignment(CGM.PointerAlignInBytes);

        // Generate initializaion of our local record with addresses.
        int32_t FieldNum = 0;
        for (OMPCopyPrivateClause::varlist_const_iterator I =
            C->varlist_begin(), E = C->varlist_end(); I != E; ++I, ++FieldNum) {
          // Store the address into our record.
          Builder.CreateStore(EmitLValue(*I).getAddress(),
              Builder.CreateConstGEP2_32(CpyVar, 0, FieldNum));
        }

        // Generate field copying in the copy-function.
        {
          llvm::Function::arg_iterator ArgIt = CGF.CurFn->arg_begin();
          llvm::Value *DstPtr = ArgIt;
          llvm::Value *SrcPtr = ++ArgIt;
          llvm::Value *DstBase = CGF.Builder.CreatePointerCast(DstPtr,
              CpyType->getPointerTo(), "cpy.dst");
          llvm::Value *SrcBase = CGF.Builder.CreatePointerCast(SrcPtr,
              CpyType->getPointerTo(), "cpy.src");

          ArrayRef<const Expr *>::iterator AssignIter =
              C->getAssignments().begin();
          ArrayRef<const Expr *>::iterator VarIter1 =
              C->getPseudoVars1().begin();
          ArrayRef<const Expr *>::iterator VarIter2 =
              C->getPseudoVars2().begin();
          FieldNum = 0;
          for (OMPCopyPrivateClause::varlist_const_iterator I =
              C->varlist_begin(), E = C->varlist_end(); I != E;
              ++I, ++AssignIter, ++VarIter1, ++VarIter2, ++FieldNum) {
            // const VarDecl *VD =
            // cast<VarDecl>(cast<DeclRefExpr>(*I)->getDecl());
            QualType QTy = (*I)->getType();
            llvm::Value *Dst = CGF.Builder.CreateConstGEP2_32(DstBase, 0,
                FieldNum);
            llvm::Value *Src = CGF.Builder.CreateConstGEP2_32(SrcBase, 0,
                FieldNum);
            llvm::Type *PtrType = ConvertType(getContext().getPointerType(QTy));
            llvm::Value *LoadDst = CGF.EmitLoadOfScalar(Dst, false,
                CGM.getDataLayout().getPrefTypeAlignment(PtrType),
                getContext().getPointerType(QTy), SourceLocation());
            llvm::Value *LoadSrc = CGF.EmitLoadOfScalar(Src, false,
                CGM.getDataLayout().getPrefTypeAlignment(PtrType),
                getContext().getPointerType(QTy), SourceLocation());
            CGF.EmitCopyAssignment(I, AssignIter, VarIter1, VarIter2, LoadDst,
                LoadSrc);
          }
        }

        // Generate a call to __kmpc_copyprivate.
        {
          // __kmpc_copyprivate(ident_t *loc, int32_t global_tid,
          //                    size_t cpy_size, void *cpy_data,
          //                    kmp_copy_func cpy_func, int32_t didit);
          llvm::Value *Loc = OPENMPRTL_LOC(C->getLocStart(), *this);
          llvm::Value *GTid = OPENMPRTL_THREADNUM(C->getLocStart(), *this);
          int32_t CpySizeInt = CGM.getDataLayout().getTypeAllocSize(CpyType);
          llvm::Value *CpySize = llvm::ConstantInt::get(SizeTy, CpySizeInt);
          llvm::Value *LoadDidIt = EmitLoadOfScalar(DidIt, false,
              CGM.getDataLayout().getPrefTypeAlignment(
                  DidIt->getType()->getSequentialElementType()),
              getContext().IntTy, SourceLocation());
          llvm::Value *RealArgs[] = {
              Loc,
              GTid,
              CpySize,
              Builder.CreateBitCast(CpyVar, VoidPtrTy, "(void*)cpyrec"),
              CGF.CurFn,
              LoadDidIt};
          EmitRuntimeCall(OPENMPRTL_FUNC(copyprivate), RealArgs);
        }

        // Stop the copy-function.
        CGF.FinishFunction();
        // End copyprivate clause processing
      }
    }
  }

  if (!HasCopyPrivate && !CGM.OpenMPSupport.getNoWait()) {
    // Note: __kmpc_copyprivate already has a couple of barriers internally.
    EmitOMPCancelBarrier(S.getLocEnd(), KMP_IDENT_BARRIER_IMPL_SINGLE);
  }

  // Remove list of private globals from the stack.
  CGM.OpenMPSupport.endOpenMPRegion();
}

/// '#pragma omp critical' directive.
void CodeGenFunction::EmitOMPCriticalDirective(const OMPCriticalDirective &S) {
  // __kmpc_critical();
  // <captured_body>
  // __kmpc_end_critical();
  //

  // Prepare kmp_critical_name -- the name of our critical section.
  std::string directive_name = S.getDirectiveName().getAsString();
  std::string name = ".gomp_critical_user_" + directive_name + ".var";
  llvm::Type *LckTy = llvm::TypeBuilder<kmp_critical_name, false>::get(
      CGM.getLLVMContext());
  llvm::GlobalVariable *Lck = cast<llvm::GlobalVariable>(
      CGM.CreateRuntimeVariable(LckTy, name.c_str()));
  Lck->setLinkage(llvm::GlobalValue::CommonLinkage);
  Lck->setInitializer(llvm::Constant::getNullValue(LckTy));

  // Prepare other arguments and build a call to __kmpc_critical
  llvm::Value *Loc = OPENMPRTL_LOC(S.getLocStart(), *this);
  llvm::Value *GTid = OPENMPRTL_THREADNUM(S.getLocStart(), *this);
  llvm::Value *RealArgs[] = {Loc, GTid, Lck};
  EmitRuntimeCall(OPENMPRTL_FUNC(critical), RealArgs);
  EmitOMPCapturedBodyHelper(S);
  EmitRuntimeCall(OPENMPRTL_FUNC(end_critical), RealArgs);
}

/// '#pragma omp ordered' directive.
void CodeGenFunction::EmitOMPOrderedDirective(const OMPOrderedDirective &S) {
  // __kmpc_ordered();
  //   <captured_body>
  // __kmpc_enc_ordered();
  //
  EmitOMPCallWithLocAndTidHelper(OPENMPRTL_FUNC(ordered), S.getLocStart());
  EmitOMPCapturedBodyHelper(S);
  EmitOMPCallWithLocAndTidHelper(OPENMPRTL_FUNC(end_ordered), S.getLocStart());
}

/// '#pragma omp taskgroup' directive.
void CodeGenFunction::EmitOMPTaskgroupDirective(
    const OMPTaskgroupDirective &S) {
  // __kmpc_taskgroup();
  //   <captured_body>
  // __kmpc_enc_taskgroup();
  //
  EmitOMPCallWithLocAndTidHelper(OPENMPRTL_FUNC(taskgroup), S.getLocStart());
  EmitOMPCapturedBodyHelper(S);
  EmitOMPCallWithLocAndTidHelper(OPENMPRTL_FUNC(end_taskgroup), S.getLocEnd());

  // EmitUntiedPartIdInc(*this);
  // EmitUntiedBranchEnd(*this);
  // EmitUntiedTaskSwitch(*this, false);
}

void
CodeGenFunction::EmitCloseOMPReductionClause(const OMPReductionClause &C,
                                             const OMPExecutableDirective &S) {
  (void)S;
  assert(!isa<OMPSimdDirective>(S)); // Not yet supported
  llvm::BasicBlock *RedBB1;
  llvm::BasicBlock *RedBB2;
  llvm::Instruction *IP1;
  llvm::Instruction *IP2;
  CGM.OpenMPSupport.getReductionIPs(RedBB1, IP1, RedBB2, IP2);
  llvm::SwitchInst *Switch = dyn_cast_or_null<llvm::SwitchInst>(
      CGM.OpenMPSupport.getReductionSwitch());
  if (Switch && (IP1 || IP2 || RedBB1 || RedBB2)) {
    CGBuilderTy::InsertPoint SavedIP = Builder.saveIP();
    Builder.SetInsertPoint(RedBB1, IP1);
    // __kmpc_end_reduce[_nowait](ident_t *loc, int32_t global_tid, *lck);
    // ident_t loc = {...};
    llvm::Value *Loc = OPENMPRTL_LOC(C.getLocStart(), *this);
    // global_tid = __kmpc_global_thread_num(...);
    llvm::Value *GTid = OPENMPRTL_THREADNUM(C.getLocStart(), *this);
    // kmp_critical_name lck;
    llvm::Value *RealArgs[] = {Loc, GTid,
                               CGM.OpenMPSupport.getReductionLockVar()};
    EmitRuntimeCall(CGM.OpenMPSupport.getNoWait()
                        ? OPENMPRTL_FUNC(end_reduce_nowait)
                        : OPENMPRTL_FUNC(end_reduce),
                    RealArgs);
    Builder.CreateBr(Switch->getDefaultDest());
    // Switch->addCase(llvm::ConstantInt::get(Int32Ty, 1), RedBB1);
    Builder.SetInsertPoint(RedBB2, IP2);
    // __kmpc_end_reduce[_nowait](ident_t *loc, int32_t global_tid, *lck);
    // ident_t loc = {...};
    Loc = OPENMPRTL_LOC(C.getLocStart(), *this);
    // global_tid = __kmpc_global_thread_num(...);
    GTid = OPENMPRTL_THREADNUM(C.getLocStart(), *this);
    // kmp_critical_name lck;
    RealArgs[0] = Loc;
    RealArgs[1] = GTid;
    RealArgs[2] = CGM.OpenMPSupport.getReductionLockVar();
    EmitRuntimeCall(CGM.OpenMPSupport.getNoWait()
                        ? OPENMPRTL_FUNC(end_reduce_nowait)
                        : OPENMPRTL_FUNC(end_reduce),
                    RealArgs);
    Builder.CreateBr(Switch->getDefaultDest());
    // Switch->addCase(llvm::ConstantInt::get(Int32Ty, 2), RedBB2);
    Builder.restoreIP(SavedIP);
    CGM.OpenMPSupport.setReductionIPs(0, 0, 0, 0);
  }

  CodeGenFunction &CGF = CGM.OpenMPSupport.getCGFForReductionFunction();
  llvm::Value *Arg1;
  llvm::Value *Arg2;
  CGM.OpenMPSupport.getReductionFunctionArgs(Arg1, Arg2);
  ArrayRef<const Expr *>::iterator Par1I = C.getHelperParameters1st().begin();
  ArrayRef<const Expr *>::iterator Par2I = C.getHelperParameters2nd().begin();
  ArrayRef<const Expr *>::iterator OpI = C.getOpExprs().begin();
  for (OMPReductionClause::varlist_const_iterator I = C.varlist_begin(), E =
      C.varlist_end(); I != E; ++I, ++Par1I, ++Par2I, ++OpI) {
    // Get element type.
    const VarDecl *VD = cast<VarDecl>(cast<DeclRefExpr>(*I)->getDecl());
    if (VD->hasLocalStorage()
        && (!CapturedStmtInfo || !CapturedStmtInfo->lookup(VD)))
      continue;
    const VarDecl *Par1 = cast<VarDecl>(cast<DeclRefExpr>(*Par1I)->getDecl());
    const VarDecl *Par2 = cast<VarDecl>(cast<DeclRefExpr>(*Par2I)->getDecl());
    llvm::Value *Addr1 = CGF.Builder.CreateConstGEP2_32(Arg1, 0,
        CGM.OpenMPSupport.getReductionVarIdx(VD),
        CGM.getMangledName(VD) + ".addr.lhs");
    llvm::Value *Addr2 = CGF.Builder.CreateConstGEP2_32(Arg2, 0,
        CGM.OpenMPSupport.getReductionVarIdx(VD),
        CGM.getMangledName(VD) + ".addr.rhs");
    CGM.OpenMPSupport.addOpenMPPrivateVar(Par1, Addr1);
    CGM.OpenMPSupport.addOpenMPPrivateVar(Par2, Addr2);
    CGF.EmitIgnoredExpr(*OpI);
    CGM.OpenMPSupport.delOpenMPPrivateVar(Par1);
    CGM.OpenMPSupport.delOpenMPPrivateVar(Par2);
  }
}

void
CodeGenFunction::EmitFinalOMPReductionClause(const OMPReductionClause &,
                                             const OMPExecutableDirective &S) {
  (void)S;
  assert(!isa<OMPSimdDirective>(S)); // Not yet supported
  CodeGenFunction &CGF = CGM.OpenMPSupport.getCGFForReductionFunction();
  if (CGF.CurFn) {
    CGF.FinishFunction();
    CGF.CurFn = 0;
  }
}

// Implementation of '#pragma omp simd'.
//

SourceLocation CodeGenFunction::CGPragmaOmpSimd::getForLoc() const {
  const CapturedStmt *Cap = cast<CapturedStmt>(SimdOmp->getAssociatedStmt());
  const ForStmt *For = dyn_cast<ForStmt>(Cap->getCapturedStmt());
  if (For) {
    return For->getSourceRange().getBegin();
  }
  return SimdOmp->getSourceRange().getBegin();
}

SourceRange CodeGenFunction::CGPragmaOmpSimd::getSourceRange() const {
  return SimdOmp->getSourceRange();
}

const Stmt *CodeGenFunction::CGPragmaOmpSimd::getInit() const {
  return getInitFromLoopDirective(SimdOmp);
}

const Expr *CodeGenFunction::CGPragmaOmpSimd::getCond() const {
  const CapturedStmt *Cap = dyn_cast_or_null<CapturedStmt>(getAssociatedStmt());
  if (!Cap)
    return 0;
  const ForStmt *For = dyn_cast_or_null<ForStmt>(Cap->getCapturedStmt());
  if (!For)
    return 0;
  return For->getCond();
}

const CapturedStmt *
CodeGenFunction::CGPragmaOmpSimd::getAssociatedStmt() const {
  return dyn_cast_or_null<CapturedStmt>(SimdOmp->getAssociatedStmt());
}

const Expr *CodeGenFunction::CGPragmaOmpSimd::getLoopCount() const {
  const Expr *Op = getNewIterEndFromLoopDirective(SimdOmp);
  if (const BinaryOperator *Bop = dyn_cast<BinaryOperator>(Op)) {
    // Expected "N-1" here, so why not eat "-1" to get "N".
    if (Bop->getOpcode() == BO_Sub) {
      const Expr *Op = Bop->getRHS();
      if (const ImplicitCastExpr *Cast = dyn_cast<ImplicitCastExpr>(Op)) {
        Op = Cast->getSubExpr();
      }
      if (const IntegerLiteral *One = dyn_cast<IntegerLiteral>(Op)) {
        if (One->getValue() == 1) {
          return Bop->getLHS();
        }
      }
    }
  }
  assert(0 && "Unexpected loop count expression");
  return Op;
}

Stmt *CodeGenFunction::CGPragmaOmpSimd::extractLoopBody(Stmt *S) const {
  // '#pragma omp simd' stores the full loop nest, and now we are
  // going to extract the loop body.
  unsigned CollapseNum = getCollapsedNumberFromLoopDirective(SimdOmp);
  if (CollapseNum == 0) {
    CollapseNum = 1;
  }
  Stmt *Body = S;
  while (CollapseNum > 0) {
    if (ForStmt *For = dyn_cast<ForStmt>(Body)) {
      Body = For->getBody();
      --CollapseNum;
    } else if (AttributedStmt *AS = dyn_cast<AttributedStmt>(Body)) {
      Body = AS->getSubStmt();
    } else if (CompoundStmt *CS = dyn_cast<CompoundStmt>(Body)) {
      if (CS->size() == 1) {
        Body = CS->body_back();
      } else {
        assert(0 && "Unexpected compound stmt in the loop nest");
      }
    } else {
      assert(0 && "Unexpected stmt in the loop nest");
    }
  }
  assert(Body && "Failed to extract the loop body for 'omp simd'");
  return Body;
}

// Simd wrappers implementation for '#pragma omp simd'.
bool CodeGenFunction::CGPragmaOmpSimd::emitSafelen(CodeGenFunction *CGF) const {
  bool SeparateLastIter = false;
  CGF->LoopStack.SetParallel();
  CGF->LoopStack.SetVectorizerEnable(true);
  for (ArrayRef<OMPClause *>::iterator I = SimdOmp->clauses().begin(), E =
      SimdOmp->clauses().end(); I != E; ++I) {
    OMPClause *C = dyn_cast<OMPClause>(*I);
    switch (C->getClauseKind()) {
    case OMPC_safelen: {
      RValue Len = CGF->EmitAnyExpr(cast<OMPSafelenClause>(C)->getSafelen(),
          AggValueSlot::ignored(), true);
      llvm::ConstantInt *Val = dyn_cast<llvm::ConstantInt>(Len.getScalarVal());
      assert(Val);
      CGF->LoopStack.SetVectorizerWidth(Val->getZExtValue());
      // In presence of finite 'safelen', it may be unsafe to mark all
      // the memory instructions parallel, because loop-carried
      // dependences of 'safelen' iterations are possible.
      CGF->LoopStack.SetParallel(false);
      break;
    }
    case OMPC_lastprivate: {
      SeparateLastIter = true;
      break;
    }
    default:
      // Not handled yet
      ;
    }
  }
  return SeparateLastIter;
}

llvm::ConstantInt *
CodeGenFunction::CGPragmaOmpSimd::emitClauseTail(CodeGenFunction *CGF,
    Expr *E) const {
  // Emit a constant integer for clause's tail expression.
  // E can be an integer or NULL.
  llvm::ConstantInt *Val = 0;
  if (E != 0) {
    RValue RVal = CGF->EmitAnyExpr(E, AggValueSlot::ignored(), true);
    Val = dyn_cast<llvm::ConstantInt>(RVal.getScalarVal());
  } else {
    Val = cast<llvm::ConstantInt>(
        llvm::ConstantInt::getNullValue(CGF->CGM.IntTy));
  }
  assert(Val);
  return Val;
}

// Walker for '#pragma omp simd'
bool CodeGenFunction::CGPragmaOmpSimd::walkLocalVariablesToEmit(
    CodeGenFunction *CGF, CGSIMDForStmtInfo *) const {

  // Init the OpenMP local vars stack.
  CGF->CGM.OpenMPSupport.startOpenMPRegion(true);
  CGF->CGM.OpenMPSupport.setMergeable(false);
  CGF->CGM.OpenMPSupport.setOrdered(false);

  // Make sure we have local vars for all the loop counters.
  ArrayRef<Expr *> Counters = getCountersFromLoopDirective(SimdOmp);
  for (unsigned I = 0; I < getCollapsedNumberFromLoopDirective(SimdOmp); ++I) {
    const VarDecl *VD = cast<VarDecl>(
        cast<DeclRefExpr>(Counters[I])->getDecl());
    if (CGF->CGM.OpenMPSupport.getTopOpenMPPrivateVar(VD))
      continue;
    QualType QTy = Counters[I]->getType();
    llvm::AllocaInst *Private = CGF->CreateMemTemp(QTy,
        CGF->CGM.getMangledName(VD) + ".counter.");
    CGF->CGM.OpenMPSupport.addOpenMPPrivateVar(VD, Private);
  }

  // Here we push index parameter into openmp map.
  // It is useful for loop counters calculation.
  const CapturedDecl *CD =
      cast<CapturedStmt>(getAssociatedStmt())->getCapturedDecl();
  llvm::Value *LoopIndex = CGF->LocalDeclMap.lookup(CD->getParam(1));
  const VarDecl *IndexVD = cast<VarDecl>(
      cast<DeclRefExpr>(getNewIterVarFromLoopDirective(SimdOmp))->getDecl());
  CGF->CGM.OpenMPSupport.addOpenMPPrivateVar(IndexVD, LoopIndex);

  for (ArrayRef<OMPClause *>::iterator I = SimdOmp->clauses().begin(), E =
      SimdOmp->clauses().end(); I != E; ++I) {
    OMPClause *C = dyn_cast<OMPClause>(*I);
    switch (C->getClauseKind()) {
    case OMPC_private: {
      CGF->EmitPreOMPClause(*(*I), *SimdOmp);
      break;
    }
    case OMPC_lastprivate: {
      CGF->EmitPreOMPClause(*(*I), *SimdOmp);
      break;
    }
    case OMPC_linear: {
      // Linear vars are calculated from index, similar to loop indices.
      OMPLinearClause *L = cast<OMPLinearClause>(C);
      for (OMPLinearClause::varlist_const_iterator J = L->varlist_begin(), F =
          L->varlist_end(); J != F; ++J) {
        const VarDecl *VD = cast<VarDecl>(cast<DeclRefExpr>(*J)->getDecl());
        if (CGF->CGM.OpenMPSupport.getTopOpenMPPrivateVar(VD)) {
          continue;
        }
        QualType QTy = (*J)->getType();
        llvm::Value *Private = CGF->CreateMemTemp(QTy,
            CGF->CGM.getMangledName(VD) + ".linear.");

        // Generate "Private = Index * Step + Start"
        llvm::Value *Start = CGF->EmitAnyExprToTemp(*J).getScalarVal();
        llvm::Value *Index = CGF->Builder.CreateLoad(LoopIndex);
        llvm::Value *Result = 0;
        if (const Expr *StepExpr = L->getStep()) {
          Result = CGF->EmitAnyExpr(StepExpr).getScalarVal();
          QualType IndexTy = CD->getParam(1)->getType();
          Result = CGF->Builder.CreateIntCast(Result, Index->getType(),
              IndexTy->hasSignedIntegerRepresentation());
        } else
          Result = llvm::ConstantInt::get(Index->getType(), 1);
        Result = CGF->Builder.CreateMul(Index, Result);
        if (Start->getType()->isPointerTy()) {
          Result = CGF->Builder.CreateGEP(Start, Result);
        } else {
          Result = CGF->Builder.CreateIntCast(Result, Start->getType(), false);
          Result = CGF->Builder.CreateAdd(Start, Result, "add", false,
              QTy->isSignedIntegerOrEnumerationType());
        }
        CGF->Builder.CreateStore(Result, Private);

        CGF->CGM.OpenMPSupport.addOpenMPPrivateVar(VD, Private);
      }
      break;
    }
    default:
      break;
    }
  }

  // Mark 'aligned' variables -- do this after all private variables are
  // made 'omp-private' in CGM.OpenMPSupport.
  for (ArrayRef<OMPClause *>::iterator I = SimdOmp->clauses().begin(), E =
      SimdOmp->clauses().end(); I != E; ++I) {
    OMPClause *C = dyn_cast<OMPClause>(*I);
    switch (C->getClauseKind()) {
    case OMPC_aligned: {
      OMPAlignedClause *A = cast<OMPAlignedClause>(C);
      // Prepare alignment expression for using it below.
      llvm::ConstantInt *AVal = emitClauseTail(CGF, A->getAlignment());
      // Walk the list and push each var's alignment into metadata.
      for (OMPAlignedClause::varlist_iterator J = A->varlist_begin(), F =
          A->varlist_end(); J != F; ++J) {
        LValue LVal = CGF->EmitLValue(*J);
        CGF->LoopStack.AddAligned(LVal.getAddress(),
            (int) (AVal->getZExtValue()));
      }
      break;
    }
    default:
      break;
    }
  }

  // Emit initializations of loop indices.
  CGF->EmitStmt(getInitFromLoopDirective(SimdOmp));
  return false;
}

void CodeGenFunction::CGPragmaOmpSimd::emitInit(CodeGenFunction &CGF,
    llvm::Value *&LoopIndex, llvm::Value *&LoopCount) {
  // Emit loop index
  const Expr *IterVar = getNewIterVarFromLoopDirective(SimdOmp);
  LoopIndex = CGF.CreateMemTemp(IterVar->getType(), ".idx.");
  const VarDecl *VD = cast<VarDecl>(cast<DeclRefExpr>(IterVar)->getDecl());
  CGF.CGM.OpenMPSupport.addOpenMPPrivateVar(VD, LoopIndex);

  // Emit loop count.
  LoopCount = CGF.EmitAnyExpr(getLoopCount()).getScalarVal();
}

// Emit the final values of the loop counters and linear vars.
void CodeGenFunction::CGPragmaOmpSimd::emitLinearFinal(
    CodeGenFunction &CGF) const {

  // Check if we need to update the loop counters.
  bool NeedUpdateLC = true;
  ArrayRef<Expr *> Counters = getCountersFromLoopDirective(SimdOmp);
  for (unsigned I = 0; I < getCollapsedNumberFromLoopDirective(SimdOmp); ++I) {
    const DeclRefExpr *DRE = cast<DeclRefExpr>(Counters[I]);
    if (!CGF.LocalDeclMap.lookup(DRE->getDecl())) {
      NeedUpdateLC = false;
    }
  }

  // Emit final values of the loop-counters.
  if (NeedUpdateLC)
    CGF.EmitStmt(getFinalFromLoopDirective(SimdOmp));

  // Emit final values of the linear vars.
  for (ArrayRef<OMPClause *>::iterator I = SimdOmp->clauses().begin(), E =
      SimdOmp->clauses().end(); I != E; ++I) {
    OMPClause *C = dyn_cast<OMPClause>(*I);
    switch (C->getClauseKind()) {
    case OMPC_linear: {
      OMPLinearClause *L = cast<OMPLinearClause>(C);
      for (OMPLinearClause::varlist_const_iterator J = L->varlist_begin(), F =
          L->varlist_end(); J != F; ++J) {

        // Generate "L = LoopCount * Step + L"
        const Expr *CountExpr = getLoopCount();
        llvm::Value *Index = CGF.EmitAnyExpr(CountExpr).getScalarVal();
        llvm::Value *Result = 0;
        if (const Expr *StepExpr = L->getStep()) {
          Result = CGF.EmitAnyExpr(StepExpr).getScalarVal();
          QualType IndexTy = CountExpr->getType();
          Result = CGF.Builder.CreateIntCast(Result, Index->getType(),
              IndexTy->hasSignedIntegerRepresentation());
        } else
          Result = llvm::ConstantInt::get(Index->getType(), 1);
        Result = CGF.Builder.CreateMul(Index, Result);

        // Prepare destination lvalue to store result into.
        LValue LV = CGF.EmitLValue(*J);
        llvm::Value *Start =
            CGF.EmitLoadOfLValue(LV, (*J)->getExprLoc()).getScalarVal();

        if (Start->getType()->isPointerTy()) {
          Result = CGF.Builder.CreateGEP(Start, Result);
        } else {
          Result = CGF.Builder.CreateIntCast(Result, Start->getType(), false);
          Result = CGF.Builder.CreateAdd(Start, Result, "add", false,
              (*J)->getType()->isSignedIntegerOrEnumerationType());
        }
        CGF.EmitStoreOfScalar(Result, LV, false);
      }
      break;
    }
    default:
      break;
    }
  }
}

/// Generate an instructions for '#pragma omp teams' directive.
void CodeGenFunction::EmitOMPTeamsDirective(const OMPTeamsDirective &S) {
  RunCleanupsScope ExecutedScope(*this);
  EmitOMPDirectiveWithTeams(OMPD_teams, OMPD_unknown, S);
}

// Generate the instructions for '#pragma omp simd' directive.
void CodeGenFunction::EmitOMPSimdDirective(const OMPSimdDirective &S) {
  RunCleanupsScope ExecutedScope(*this);
  CGPragmaOmpSimd Wrapper(&S);
  EmitPragmaSimd(Wrapper);
}

// Generate the instructions for '#pragma omp for simd' directive.
void CodeGenFunction::EmitOMPForSimdDirective(const OMPForSimdDirective &S) {
  RunCleanupsScope ExecutedScope(*this);
  EmitOMPDirectiveWithLoop(OMPD_for_simd, OMPD_for_simd, S);
}

// Generate the instructions for '#pragma omp distribute simd' directive.
void CodeGenFunction::EmitOMPDistributeSimdDirective(
    const OMPDistributeSimdDirective &S) {
  RunCleanupsScope ExecutedScope(*this);
  EmitOMPDirectiveWithLoop(OMPD_distribute_simd, OMPD_distribute_simd, S);
}

// Generate the instructions for '#pragma omp distribute parallel for'
// directive.
void CodeGenFunction::EmitOMPDistributeParallelForDirective(
    const OMPDistributeParallelForDirective &S) {
  RunCleanupsScope ExecutedScope(*this);
  assert(S.getLowerBound() && "No lower bound");
  assert(S.getUpperBound() && "No upper bound");
  EmitAutoVarDecl(
      *cast<VarDecl>(cast<DeclRefExpr>(S.getLowerBound())->getDecl()));
  EmitAutoVarDecl(
      *cast<VarDecl>(cast<DeclRefExpr>(S.getUpperBound())->getDecl()));
  EmitOMPDirectiveWithLoop(OMPD_distribute_parallel_for, OMPD_distribute, S);
}

// Generate the instructions for '#pragma omp distribute parallel for simd'
// directive.
void CodeGenFunction::EmitOMPDistributeParallelForSimdDirective(
    const OMPDistributeParallelForSimdDirective &S) {
  RunCleanupsScope ExecutedScope(*this);
  assert(S.getLowerBound() && "No lower bound");
  assert(S.getUpperBound() && "No upper bound");
  EmitAutoVarDecl(
      *cast<VarDecl>(cast<DeclRefExpr>(S.getLowerBound())->getDecl()));
  EmitAutoVarDecl(
      *cast<VarDecl>(cast<DeclRefExpr>(S.getUpperBound())->getDecl()));
  EmitOMPDirectiveWithLoop(OMPD_distribute_parallel_for_simd, OMPD_distribute,
                           S);
}

// Generate the instructions for '#pragma omp teams distribute parallel for'
// directive.
void CodeGenFunction::EmitOMPTeamsDistributeParallelForDirective(
    const OMPTeamsDistributeParallelForDirective &S) {
  RunCleanupsScope ExecutedScope(*this);
  EmitOMPDirectiveWithTeams(OMPD_teams_distribute_parallel_for,
                            OMPD_distribute_parallel_for, S);
}

// Generate the instructions for '#pragma omp teams distribute parallel for simd'
// directive.
void CodeGenFunction::EmitOMPTeamsDistributeParallelForSimdDirective(
    const OMPTeamsDistributeParallelForSimdDirective &S) {
  RunCleanupsScope ExecutedScope(*this);
  EmitOMPDirectiveWithTeams(OMPD_teams_distribute_parallel_for_simd,
                            OMPD_distribute_parallel_for_simd, S);
}

// Generate the instructions for '#pragma omp target teams distribute parallel
// for' directive.
void CodeGenFunction::EmitOMPTargetTeamsDistributeParallelForDirective(
    const OMPTargetTeamsDistributeParallelForDirective &S) {
  RunCleanupsScope ExecutedScope(*this);
  EmitOMPDirectiveWithTeams(OMPD_target_teams_distribute_parallel_for,
                            OMPD_distribute_parallel_for, S);
}

// Generate the instructions for '#pragma omp target teams distribute parallel
// for simd' directive.
void CodeGenFunction::EmitOMPTargetTeamsDistributeParallelForSimdDirective(
    const OMPTargetTeamsDistributeParallelForSimdDirective &S) {
  RunCleanupsScope ExecutedScope(*this);
  EmitOMPDirectiveWithTeams(OMPD_target_teams_distribute_parallel_for_simd,
                            OMPD_distribute_parallel_for_simd, S);
}

//
// Emit RuntimeCalls to sync host and device at the end of MPRegion
//
void CodeGenFunction::EmitSyncMapClauses(const int VType) {
  ArrayRef<llvm::Value*> MapClausePointerValues;
  ArrayRef<llvm::Value*> MapClauseSizeValues;
  ArrayRef<unsigned> MapClauseTypeValues;
  ArrayRef<unsigned> MapClausePositionValues;

  CGM.OpenMPSupport.getMapPos(MapClausePointerValues,
			      MapClauseSizeValues,
			      MapClauseTypeValues,
			      MapClausePositionValues);

  llvm::Value *Status = nullptr;
  for(unsigned i=0; i<MapClausePointerValues.size(); ++i) {
    if (VType == OMP_TGT_MAPTYPE_TO &&
	MapClauseTypeValues[i] == OMP_TGT_MAPTYPE_TO) {
      llvm::Value *Args[] = {MapClauseSizeValues[i],
			     (llvm::Value*)Builder.getInt32(MapClausePositionValues[i]),
			     MapClausePointerValues[i]};
      Status = EmitRuntimeCall(CGM.getMPtoGPURuntime().cl_write_buffer(),Args);

      llvm::errs() << ">>> (VLoc) ";
      MapClausePointerValues[i]->print(llvm::errs());
      llvm::errs() << "; (VSize) ";
      MapClauseSizeValues[i]->print(llvm::errs());
      llvm::errs() << "\n";
      llvm::errs() << ">>> (target [[data] map]) Emit cl_write_buffer\n";
      
    }
    else if (VType == OMP_TGT_MAPTYPE_FROM &&
	     (MapClauseTypeValues[i] == OMP_TGT_MAPTYPE_TOFROM ||
	      MapClauseTypeValues[i] == OMP_TGT_MAPTYPE_FROM)) {
      llvm::Value *Args[] = {MapClauseSizeValues[i],
			     (llvm::Value*)Builder.getInt32(MapClausePositionValues[i]),
			     MapClausePointerValues[i]};
      Status = EmitRuntimeCall(CGM.getMPtoGPURuntime().cl_read_buffer(),Args);

      llvm::errs() << ">>> (VLoc) ";
      MapClausePointerValues[i]->print(llvm::errs());
      llvm::errs() << "; (VSize) ";
      MapClauseSizeValues[i]->print(llvm::errs());
      llvm::errs() << "\n";
      llvm::errs() << ">>> (target [[data] map]) Emit cl_read_buffer\n";
      
    }
  }
}

//
// Emit RuntimeCalls for Map Clauses in omp target map directive
//
void CodeGenFunction::EmitMapClausetoGPU(const bool DataDirective,
					 const OMPMapClause &C,
					 const OMPExecutableDirective &) {

  ArrayRef<const Expr*> RangeBegin = C.getCopyingStartAddresses();
  ArrayRef<const Expr*> RangeEnd = C.getCopyingSizesEndAddresses();

  for (unsigned i=0; i<RangeBegin.size(); ++i) {
    llvm::Value * RB = EmitAnyExprToTemp(RangeBegin[i]).getScalarVal();
    llvm::Value * RE = EmitAnyExprToTemp(RangeEnd[i]).getScalarVal();

    // Subtract the two pointers to obtain the size
    llvm::Value *Size = RE;
    if (!isa<llvm::ConstantInt>(RE)) {
      llvm::Type *LongTy = ConvertType(CGM.getContext().LongTy);
      llvm::Value *RBI = Builder.CreatePtrToInt(RB, LongTy);
      llvm::Value *REI = Builder.CreatePtrToInt(RE, LongTy);
      Size = Builder.CreateSub(REI,RBI);
    }

    llvm::Value *VLoc = Builder.CreateBitCast(RB,CGM.VoidPtrTy);
    llvm::Value *VSize = Builder.CreateIntCast(Size,CGM.Int64Ty, false);
    llvm::Value *Args[] = {VSize, VLoc};
    llvm::Value *SizeOnly[] = {VSize};
 
    llvm::errs() << ">>> (VLoc) ";
    VLoc->print(llvm::errs());
    llvm::errs() << "; (VSize) ";
    VSize->print(llvm::errs());
    llvm::errs() << "\n";

    llvm::Value *Status = nullptr;
    int VType;
    switch(C.getKind()){
    default:
      llvm_unreachable("(target [data] map) Unknown clause type!");
      break;
    case OMPC_MAP_unknown:
    case OMPC_MAP_tofrom:
      if (DataDirective) {
	Status = EmitRuntimeCall(CGM.getMPtoGPURuntime().cl_create_read_write(), SizeOnly);
	llvm::errs() << ">>> (target data map) Emit cl_create_read_write\n";
      }
      else {
	Status = EmitRuntimeCall(CGM.getMPtoGPURuntime().cl_offloading_read_write(), Args);
	llvm::errs() << ">>> (target map) Emit cl_offloading_read_write\n";
      }
      VType = OMP_TGT_MAPTYPE_TOFROM;
      break;
    case OMPC_MAP_to:
      if (DataDirective) {
	Status = EmitRuntimeCall(CGM.getMPtoGPURuntime().cl_create_read_only(), SizeOnly);
	llvm::errs() << ">>> (target data map) Emit cl_create_read_only\n";
      }
      else {
	Status = EmitRuntimeCall(CGM.getMPtoGPURuntime().cl_offloading_read_only(), Args);
	llvm::errs() << ">>> (target map) Emit cl_offloading_read_only\n";
      }
      VType = OMP_TGT_MAPTYPE_TO;
      break;
    case OMPC_MAP_from:
      Status = EmitRuntimeCall(CGM.getMPtoGPURuntime().cl_create_write_only(), SizeOnly);
      VType =  OMP_TGT_MAPTYPE_FROM;
      llvm::errs() << ">>> (target [data] map) Emit cl_create_write_only\n";
      break;
    case OMPC_MAP_alloc:
      //todo: check the type of memory used by alloc clause
      Status = EmitRuntimeCall(CGM.getMPtoGPURuntime().cl_create_read_write(), SizeOnly);
      VType = OMP_TGT_MAPTYPE_ALLOC;
      llvm::errs() << ">>> (target [data] map) Emit cl_create_read_write\n";
      break;
    }
   
    //Save the position of location in the [data] map clause
    //This also define the buffer index (used to offloading)   
    CGM.OpenMPSupport.addMapPos(VLoc, VSize, VType, i);
  }
}

//
// Generate the instructions for '#pragma omp target' directive.
//
void CodeGenFunction::EmitOMPTargetDirective(const OMPTargetDirective &S) {

  int regionStarted = 0;
  int emptyTarget = 0;
  CapturedStmt *CS = cast<CapturedStmt>(S.getAssociatedStmt());

  // **************************************************
  // Are we generating code for GPU (via OpenCL/SPIR)?
  // **************************************************

  if (CGM.getLangOpts().MPtoGPU) {
    //First, check if the target directive is empty.
    //In this case, Offload the data map locations are needed
    if (cast<OMPExecutableDirective>(S).getNumClauses() == 0) {
      emptyTarget = 1;
      EmitSyncMapClauses (OMP_TGT_MAPTYPE_TO);
    }
    else {
      //Otherwise, look for device clause in the target directive
      //The device must be set before create the buffers    
      for (ArrayRef<OMPClause *>::iterator I  = S.clauses().begin(),
	                                   E  = S.clauses().end();
	                                   I != E; ++I) {
	OpenMPClauseKind ckind = ((*I)->getClauseKind());
	if (ckind == OMPC_device) {
	  RValue Tmp = EmitAnyExprToTemp(cast<OMPDeviceClause>(*I)->getDevice());
	  llvm::Value* clid = Builder.CreateIntCast(Tmp.getScalarVal(),CGM.Int32Ty,false);
	  llvm::Value* func = CGM.getMPtoGPURuntime().Set_default_device(); 
	  EmitRuntimeCall(func, makeArrayRef(clid));
	  llvm::errs() << ">>> (target map) Emit set_default_device\n";
	}
      }
      //Now, start again, looking for map clauses
      for (ArrayRef<OMPClause *>::iterator I  = S.clauses().begin(),
	                                   E  = S.clauses().end();
	                                   I != E; ++I) {
	OpenMPClauseKind ckind = ((*I)->getClauseKind());    
	if (ckind == OMPC_map) {
	  if (!regionStarted) {
	    regionStarted = 1;
	    CGM.OpenMPSupport.startOpenMPRegion(true);
	  }
	  EmitMapClausetoGPU(false, cast<OMPMapClause>(*(*I)), S);
	}
      }
    }
    EmitStmt(CS->getCapturedStmt());

    if (regionStarted || emptyTarget) {
      EmitSyncMapClauses(OMP_TGT_MAPTYPE_FROM);
    }
    if (regionStarted) {
     CGM.OpenMPSupport.endOpenMPRegion();
    }
    return;
  }
  // ************************************************
  // Finish generating code for GPU (via OpenCL/SPIR)
  // ************************************************

  // Are we generating code for a target?
  bool isTargetMode = CGM.getLangOpts().OpenMPTargetMode;

  assert( !(isTargetMode && CGM.getLangOpts().OMPTargetTriples.empty())
	  && "Are we in target mode and no targets were specified??" );

  // If there are no devices specified we ignore the target directive and just
  // produce regular host code
  if (CGM.getLangOpts().OMPTargetTriples.empty()){
    EmitStmt(CS->getCapturedStmt());
    return;
  }

  CGM.OpenMPSupport.startOpenMPRegion(true);

  const RecordDecl *RD = CS->getCapturedRecordDecl();

  // Create the target function
  IdentifierInfo *Id = &getContext().Idents.get(
		       CGM.getOpenMPRuntime().GetOffloadEntryMangledName(
		       (isTargetMode) ? CGM.getTarget().getTriple() : llvm::Triple()));

  SmallVector<QualType, 4> FnArgTypes;
  FunctionArgList FnArgs;

  // Get function type
  for (RecordDecl::field_iterator fb = RD->field_begin(), fe = RD->field_end();
       fb != fe; ++fb) {

    QualType QTy = (*fb)->getType();
    if (QTy->isVariablyModifiedType()) {
      EmitVariablyModifiedType(QTy);
    }

    FnArgTypes.push_back(QTy);
  }

  FunctionProtoType::ExtProtoInfo EPI;
  EPI.ExceptionSpecType = EST_BasicNoexcept;
  QualType FnTy = getContext().getFunctionType(getContext().VoidTy, FnArgTypes,
					       EPI);

  // Create function declaration
  TypeSourceInfo *TI = getContext().getTrivialTypeSourceInfo(FnTy,
							     SourceLocation());
  FunctionDecl *FD = FunctionDecl::Create(getContext(),
					  getContext().getTranslationUnitDecl(), CS->getLocStart(),
					  SourceLocation(), Id, FnTy, TI, SC_Static, false, false, false);

  // Create function arguments
  for (RecordDecl::field_iterator fb = RD->field_begin(), fe = RD->field_end();
       fb != fe; ++fb) {
    QualType QTy = (*fb)->getType();
    TypeSourceInfo *TI = getContext().getTrivialTypeSourceInfo(QTy,
							       SourceLocation());
    ParmVarDecl *Arg = ParmVarDecl::Create(getContext(), FD, SourceLocation(),
					   SourceLocation(), 0, QTy, TI, SC_Auto, 0);
    FnArgs.push_back(Arg);
  }

  CodeGenFunction CGF(CGM, true);
  const CGFunctionInfo &FI = getTypes().arrangeFunctionDeclaration(FD);
  // The linkage here is going to be overwritten when the attributes are set
  llvm::Function *Fn = llvm::Function::Create(getTypes().GetFunctionType(FI),
					      llvm::GlobalValue::PrivateLinkage,
					      FD->getName(), &CGM.getModule());

  // PostProcess the function definition for the target and set the function
  // attributes based on the enclosing function
  // but force target functions to external linkage
  CGM.getOpenMPRuntime().PostProcessTargetFunction(CurFuncDecl, Fn, FI);

  if (isTargetMode)
    Fn->setLinkage(llvm::GlobalValue::ExternalLinkage);
  CGF.OpenMPRoot = OpenMPRoot ? OpenMPRoot : this;
  CGF.StartFunction(FD, getContext().VoidTy, Fn, FI, FnArgs, SourceLocation());

  OpenMPRegionRAII OMPRegion(CGF, *CS);

  CGF.EmitStmt(CS->getCapturedStmt());
  CGF.FinishFunction();

  // If we are generating code for the host, we need to emit the runtime calls
  if (!isTargetMode) {


    // If no target region registration was emitted before for the current
    // function we have to do it now
    if ( !CGM.getOpenMPRuntime().getFunctionRegisterTarget(CurFn) ){

      llvm::Constant *TgtDesc =
	CGM.getOpenMPRuntime().GetTargetRegionsDescriptor();

      SmallVector<llvm::Value*,1> Args; Args.push_back(TgtDesc);

      // Create tgt_register
      llvm::CallInst::Create(OPENMPRTL_FUNC(register_lib),Args, "",
			     CurFn->begin()->begin());

      // Register this function in the runtime as containing a target
      // registration call
      CGM.getOpenMPRuntime().setFunctionRegisterTarget(CurFn);
    }

    // Codegen target clauses init
    // For now, only device and map clause is implemented
    for (ArrayRef<OMPClause *>::iterator I = S.clauses().begin(), E =
	   S.clauses().end(); I != E; ++I)
      if (*I && isAllowedClauseForDirective(S.getDirectiveKind(), (*I)->getClauseKind()))
	EmitInitOMPClause(*(*I), S);

    // Get or create value with the deviceID (default is zero)
    llvm::Value *DeviceID = (CGM.OpenMPSupport.getOffloadingDevice())
      ? CGM.OpenMPSupport.getOffloadingDevice()
      : (llvm::Value*)Builder.getInt32(0);

    // Create data begin with the results of the map clause

    ArrayRef<llvm::Value*> MapClausePointerValues;
    ArrayRef<llvm::Value*> MapClauseSizeValues;
    ArrayRef<unsigned> MapClauseTypeValues;

    CGM.OpenMPSupport.getMapData(MapClausePointerValues,
				 MapClauseSizeValues,
				 MapClauseTypeValues);
    // Allocate arrays in the stack or internal constants to keep the map data
    // information
    // - Pointers (addresses)
    // - Sizes
    // - Types (to, from, to/from)

    assert( MapClausePointerValues.size() == MapClauseSizeValues.size()
	    && MapClausePointerValues.size() == MapClauseTypeValues.size()
	    && "Map data arrays size mismatch!");

    llvm::Value *MapClausePointers = 0;
    llvm::Value *MapClauseSizes = 0;
    llvm::Value *MapClauseTypes = 0;
    llvm::Value *MapClauseNumElems =
      Builder.getInt32(MapClausePointerValues.size());

    // If we have pointers, lets create an array in the stack
    if( !MapClausePointerValues.empty() ){
      MapClausePointers = Builder.CreateAlloca(CGM.VoidPtrTy,
					       MapClauseNumElems,".mapped_ptrs");
      MapClauseSizes = Builder.CreateAlloca(CGM.Int32Ty,
					    MapClauseNumElems,".mapped_sizes");

      llvm::Constant *MapClauseTypesInit = llvm::ConstantDataArray::get(
									Builder.getContext(),
									MapClauseTypeValues);
      llvm::GlobalVariable *MapClauseTypesTmp = new llvm::GlobalVariable(
									 CGM.getModule(),
									 MapClauseTypesInit->getType(),
									 true, llvm::GlobalValue::PrivateLinkage,
									 MapClauseTypesInit, ".mapped_types");

      MapClauseTypes =
	Builder.CreateConstInBoundsGEP2_32(MapClauseTypesTmp,0,0);

      for(unsigned i=0; i<MapClausePointerValues.size(); ++i){

	llvm::Value *P = Builder.CreateConstInBoundsGEP1_32(MapClausePointers,i);
	llvm::Value *S = Builder.CreateConstInBoundsGEP1_32(MapClauseSizes,i);

	Builder.CreateStore(MapClausePointerValues[i],P);
	Builder.CreateStore(MapClauseSizeValues[i],S);
      }

      llvm::Value *Args[] = {DeviceID, MapClauseNumElems, MapClausePointers,
			     MapClauseSizes, MapClauseTypes};
      EmitRuntimeCall(OPENMPRTL_FUNC(target_data_begin), Args);
    }

    // Obtain region arguments' references and fill the arguments ptr and size array
    //
    llvm::SmallVector<llvm::Value*, 8> RealArgPointerValues;

    llvm::Value *RealArgNumElems = Builder.getInt32(FnArgs.size());
    llvm::Value *RealArgPointers = 0;
    llvm::Value *RealArgSizes = 0;
    llvm::Value *RealArgTypes = 0;

    if( !FnArgs.empty() ){

      llvm::SmallVector<unsigned, 8> RealArgSizeValues;
      llvm::SmallVector<unsigned, 8> RealArgTypeValues;

      RealArgPointers = Builder.CreateAlloca(CGM.VoidPtrTy,
					     RealArgNumElems, ".tgt_ptrs");

      // Add the variables captured in the target region to the map clause ones

      // This is the default type
      unsigned VT = OMP_TGT_MAPTYPE_TOFROM;

      RecordDecl::field_iterator fb = RD->field_begin();
      unsigned idx = 0;

      for (CapturedStmt::capture_init_iterator ci = CS->capture_init_begin(), ce =
	     CS->capture_init_end(); ci != ce; ++ci, ++fb, ++idx) {

	QualType QTy = (*fb)->getType();
	LValue LV = MakeNaturalAlignAddrLValue(CreateMemTemp(QTy, ".tgt_arg"),
					       QTy);
	EmitInitializerForField(*fb, LV, *ci, ArrayRef<VarDecl *>());

	llvm::Value *Arg = Builder.CreateLoad(LV.getAddress());
	llvm::PointerType *ArgTy = cast<llvm::PointerType>(Arg->getType());
	RealArgPointerValues.push_back(Arg);

	llvm::Value *VP = Builder.CreateBitCast(Arg,CGM.VoidPtrTy);
	unsigned VS =
	  CGM.getDataLayout().getTypeSizeInBits(ArgTy->getElementType()) / 8;

	llvm::Value *P = Builder.CreateConstInBoundsGEP1_32(RealArgPointers,idx);

	Builder.CreateStore(VP,P);
	RealArgSizeValues.push_back(VS);
	RealArgTypeValues.push_back(VT);
      }

      llvm::Constant *RealArgSizesInit = llvm::ConstantDataArray::get(
								      Builder.getContext(),
								      RealArgSizeValues);
      llvm::Constant *RealArgTypesInit = llvm::ConstantDataArray::get(
								      Builder.getContext(),
								      RealArgTypeValues);
      llvm::GlobalVariable *RealArgSizesTmp = new llvm::GlobalVariable(
								       CGM.getModule(),
								       RealArgSizesInit->getType(),
								       true, llvm::GlobalValue::PrivateLinkage,
								       RealArgSizesInit, ".tgt_sizes");
      llvm::GlobalVariable *RealArgTypesTmp = new llvm::GlobalVariable(
								       CGM.getModule(),
								       RealArgTypesInit->getType(),
								       true, llvm::GlobalValue::PrivateLinkage,
								       RealArgTypesInit, ".tgt_types");

      RealArgSizes =
	Builder.CreateConstInBoundsGEP2_32(RealArgSizesTmp,0,0);
      RealArgTypes =
	Builder.CreateConstInBoundsGEP2_32(RealArgTypesTmp,0,0);

    } else {
      RealArgPointers = llvm::Constant::getNullValue(CGM.VoidPtrPtrTy);
      RealArgSizes = llvm::Constant::getNullValue(CGM.Int32Ty->getPointerTo());
      RealArgTypes = llvm::Constant::getNullValue(CGM.Int32Ty->getPointerTo());
    }

    // Create call to tgt_target
    llvm::SmallVector<llvm::Value*, 8> TgtArgs;
    TgtArgs.push_back(DeviceID);
    TgtArgs.push_back(CGM.getOpenMPRuntime().GetHostPtrForCurrentTargetRegion());
    TgtArgs.push_back(RealArgNumElems);
    TgtArgs.push_back(RealArgPointers);
    TgtArgs.push_back(RealArgSizes);
    TgtArgs.push_back(RealArgTypes);

    llvm::Value *TgtTargetFn = OPENMPRTL_FUNC(target);
    llvm::Value *Offload = Builder.CreateCall(TgtTargetFn,TgtArgs,"offloadret");

    // Create call to host if offloading failed
    llvm::Value *OffloadSuccess = Builder.CreateICmpEQ(Offload,
						       Builder.getInt32(0));

    llvm::BasicBlock *OffloadFailedBB = this->createBasicBlock("offload_fail",
							       this->CurFn);
    llvm::BasicBlock *AfterOffloadBB = this->createBasicBlock("after_offload",
							      this->CurFn);

    Builder.CreateCondBr(OffloadSuccess, AfterOffloadBB, OffloadFailedBB);
    Builder.SetInsertPoint(OffloadFailedBB);
    Builder.CreateCall(Fn, RealArgPointerValues);
    Builder.CreateBr(AfterOffloadBB);
    Builder.SetInsertPoint(AfterOffloadBB);

    // Emit data_end if required
    if (MapClausePointers){
      llvm::Value *Args[] = {DeviceID, MapClauseNumElems, MapClausePointers,
			     MapClauseSizes, MapClauseTypes};
      EmitRuntimeCall(OPENMPRTL_FUNC(target_data_end), Args);
    }
  }

  //Increment the counter of target regions
  CGM.getOpenMPRuntime().incNumOfProcessedTargetRegions();

  // Remove list of private globals from the stack.
  CGM.OpenMPSupport.endOpenMPRegion();
}

//
// Generate the instructions for '#pragma omp target data' directive.
//
void CodeGenFunction::EmitOMPTargetDataDirective(const OMPTargetDataDirective &S) {

  CapturedStmt *CS = cast<CapturedStmt>(S.getAssociatedStmt());

  // Are we generating code for GPU (via OpenCL/SPIR)?
  if (CGM.getLangOpts().MPtoGPU) {

    CGM.OpenMPSupport.startOpenMPRegion(true);

    //First, look for device clause in the target directive
    //The device must be set before create the buffers
    for (ArrayRef<OMPClause *>::iterator I  = S.clauses().begin(),
	                                 E  = S.clauses().end();
                                 	 I != E; ++I) {
      OpenMPClauseKind ckind = ((*I)->getClauseKind());
      if (ckind == OMPC_device) {
	RValue Tmp = EmitAnyExprToTemp(cast<OMPDeviceClause>(*I)->getDevice());
	llvm::Value* clid = Builder.CreateIntCast(Tmp.getScalarVal(),CGM.Int32Ty,false);
	llvm::Value* func = CGM.getMPtoGPURuntime().Set_default_device(); 
	EmitRuntimeCall(func, makeArrayRef(clid));
	llvm::errs() << ">>> (target data map) Emit set_default_device\n";
      }
    }
    //Now start again, looking for map clauses
    for (ArrayRef<OMPClause *>::iterator I  = S.clauses().begin(),
	                                 E  = S.clauses().end();
                                 	 I != E; ++I) {
      OpenMPClauseKind ckind = ((*I)->getClauseKind());
      if (ckind == OMPC_map) {
	EmitMapClausetoGPU(true, cast<OMPMapClause>(*(*I)), S);
      }
    }
  }
  
  EmitStmt(CS->getCapturedStmt());

  if (CGM.getLangOpts().MPtoGPU) {
    EmitSyncMapClauses(OMP_TGT_MAPTYPE_FROM);
    CGM.OpenMPSupport.endOpenMPRegion();
  }
}

//
// GetMapPosition compares the current operand (e.g., target update) with the
// operands that are maped in <target [data] map> to find the offloading buffer
//
unsigned int CodeGenFunction::GetMapPosition(const llvm::Value *CurOperand,
					     const llvm::Value *CurSize) {
	
  ArrayRef<llvm::Value*> MapClausePointerValues;
  ArrayRef<llvm::Value*> MapClauseSizeValues;
  ArrayRef<unsigned> MapClauseTypeValues;
  ArrayRef<unsigned> MapClausePositionValues;

  CGM.OpenMPSupport.getMapPos(MapClausePointerValues,
			      MapClauseSizeValues,
			      MapClauseTypeValues,
			      MapClausePositionValues);

  llvm::errs() << "CurOperand = ";
  CurOperand->print(llvm::errs());
  llvm::errs() << " size = ";
  CurSize->print(llvm::errs());
  
  for(unsigned i=0; i<MapClausePointerValues.size(); ++i) {
    
    llvm::Value *MapOperand = (cast<llvm::CastInst>(MapClausePointerValues[i]))->getOperand(0);
    llvm::errs () << "\nMapOperand = ";
    MapOperand->print(llvm::errs());
    
    if (MapOperand == CurOperand) {
      return i;
    }
  }
  
  llvm_unreachable("[data] map position for the clause not found or size don't match!");
  return 0;
  
}

static void GetToAddressAndSize (const OMPToClause &C,
				 ArrayRef<const Expr*> &Start,
				 ArrayRef<const Expr*> &End) {
  Start = C.getCopyingStartAddresses();
  End = C.getCopyingSizesEndAddresses();
}

static void GetFromAddressAndSize (const OMPFromClause &C,
				 ArrayRef<const Expr*> &Start,
				 ArrayRef<const Expr*> &End) {  
  Start = C.getCopyingStartAddresses();
  End = C.getCopyingSizesEndAddresses();
}

//
// Generate the instructions for '#pragma omp target update' directive.
//
void CodeGenFunction::EmitOMPTargetUpdateDirective(
    const OMPTargetUpdateDirective &S) {

  // Are we generating code for GPU (via OpenCL/SPIR)?
  if (CGM.getLangOpts().MPtoGPU) {
    
    llvm::errs() << ">>> Emit omp target update directive\n";
    
    for (ArrayRef<OMPClause *>::iterator I  = S.clauses().begin(),
	                                 E  = S.clauses().end();
                                 	 I != E; ++I) {
      
      OpenMPClauseKind Ckind = (*I)->getClauseKind();
      if (Ckind == OMPC_to  || Ckind == OMPC_from) {
	ArrayRef<const Expr*> RangeBegin;
	ArrayRef<const Expr*> RangeEnd;
	if (Ckind == OMPC_to) {
	  GetToAddressAndSize(cast<OMPToClause>(*(*I)), RangeBegin, RangeEnd);
	}
	else {
	  GetFromAddressAndSize(cast<OMPFromClause>(*(*I)), RangeBegin, RangeEnd);
	}
	for (unsigned j=0; j<RangeBegin.size(); ++j) {
	  llvm::Value * RB = EmitAnyExprToTemp(RangeBegin[j]).getScalarVal();
	  llvm::Value * RE = EmitAnyExprToTemp(RangeEnd[j]).getScalarVal();
	  // Subtract the two pointers to obtain the size
	  llvm::Value *Size = RE;
	  if (!isa<llvm::ConstantInt>(RE)) {
	    llvm::Type *LongTy = ConvertType(CGM.getContext().LongTy);
	    llvm::Value *RBI = Builder.CreatePtrToInt(RB, LongTy);
	    llvm::Value *REI = Builder.CreatePtrToInt(RE, LongTy);
	    Size = Builder.CreateSub(REI,RBI);
	  }

	  llvm::Value *VLoc = Builder.CreateBitCast(RB,CGM.VoidPtrTy);
	  llvm::Value *VSize = Builder.CreateIntCast(Size,CGM.Int64Ty, false);
	  llvm::Value *operand = (cast<llvm::CastInst>(VLoc))->getOperand(0);
	  
	  //get the position of location in target [data] map
	  llvm::Value *VMapPos = Builder.getInt32(GetMapPosition(operand, VSize));
	  
	  llvm::errs() << "(target update) Buffer index of current Location: ";
	  VMapPos->print(llvm::errs());
	  llvm::errs() << "\n";
	  
	  llvm::errs() << ">>> (VLoc) ";
	  VLoc->print(llvm::errs());
	  llvm::errs() << "; (VSize) ";
	  VSize->print(llvm::errs());
	  llvm::errs() << "\n";

	  llvm::Value *Args[] = {VSize, VMapPos, VLoc};
	  llvm::Value *Status = nullptr;
	  if (Ckind == OMPC_from) {
	    Status = EmitRuntimeCall(CGM.getMPtoGPURuntime().cl_read_buffer(), Args);
	    llvm::errs() << ">>> (target update) Emit cl_read_buffer\n";
	  }
	  else {
	    Status = EmitRuntimeCall(CGM.getMPtoGPURuntime().cl_write_buffer(), Args);
	    llvm::errs() << ">>> (target update) Emit cl_write_buffer\n";
	  }	    
	}
      }
      else
	llvm_unreachable("(target update) Unknown clause type!");      
    }
  }
}

// Generate the instructions for '#pragma omp target teams' directive.
void
CodeGenFunction::EmitOMPTargetTeamsDirective(const OMPTargetTeamsDirective &S) {
  RunCleanupsScope ExecutedScope(*this);
  EmitOMPDirectiveWithTeams(OMPD_target_teams, OMPD_target, S);
}

/// Generate an instructions for '#pragma omp teams distribute' directive.
void CodeGenFunction::EmitOMPTeamsDistributeDirective(
    const OMPTeamsDistributeDirective &S) {
  RunCleanupsScope ExecutedScope(*this);
  EmitOMPDirectiveWithTeams(OMPD_teams_distribute, OMPD_distribute, S);
}

/// Generate an instructions for '#pragma omp teams distribute simd' directive.
void CodeGenFunction::EmitOMPTeamsDistributeSimdDirective(
    const OMPTeamsDistributeSimdDirective &S) {
  RunCleanupsScope ExecutedScope(*this);
  EmitOMPDirectiveWithTeams(OMPD_teams_distribute_simd, OMPD_distribute_simd,
                            S);
}

/// Generate an instructions for '#pragma omp target teams distribute'
/// directive.
void CodeGenFunction::EmitOMPTargetTeamsDistributeDirective(
    const OMPTargetTeamsDistributeDirective &S) {
  RunCleanupsScope ExecutedScope(*this);
  OpenMPDirectiveKind Directives[] = { OMPD_target, OMPD_distribute };
  EmitOMPDirectiveWithTeams(OMPD_target_teams_distribute, Directives,
                            S);
}

/// Generate an instructions for '#pragma omp target teams distribute simd'
/// directive.
void CodeGenFunction::EmitOMPTargetTeamsDistributeSimdDirective(
    const OMPTargetTeamsDistributeSimdDirective &S) {
  RunCleanupsScope ExecutedScope(*this);
  OpenMPDirectiveKind Directives[] = { OMPD_target, OMPD_distribute_simd };
  EmitOMPDirectiveWithTeams(OMPD_target_teams_distribute_simd,
                            Directives, S);
}
<|MERGE_RESOLUTION|>--- conflicted
+++ resolved
@@ -931,7 +931,6 @@
     
     // Can we assume that the associated Stmt is always a For Stmt?
     CapturedStmt *CS = cast<CapturedStmt>(S.getAssociatedStmt());
-<<<<<<< HEAD
     if (CS->getCapturedStmt()->getStmtClass() == Stmt::ForStmtClass) {
       ForStmt *FS = cast<ForStmt>(CS->getCapturedStmt());
       
@@ -965,12 +964,11 @@
       
       Stmt *Body = FS->getBody();
       llvm::errs() << ">>>Skip (for now) the BodyStmt\n";	  
-      // TODO: Traverse the Body looking for all scalr variables delared out of scope
-      // and generate value reference to pass to kernel function
+      // TODO: Traverse the Body looking for all scalr variables declared out of
+      // for scope and generate value reference to pass to kernel function
     }
     
-=======
-
+/*
 	// Sinalize the For loop body start
 	llvm::BasicBlock * CheckBeginBB = createBasicBlock("for.body.begin");
 	EmitBranch(CheckBeginBB);
@@ -985,8 +983,8 @@
 	const Expr *incr = For->getInc();
 	const Stmt *init = For->getInit();
 
-    // I call EmitStmt here, only to see the code generated to for
-    //EmitStmt(CS->getCapturedStmt());
+        // I call EmitStmt here, only to see the code generated to for
+        //EmitStmt(CS->getCapturedStmt());
 	EmitStmt(Body);
 
 	// Sinalize the For loop body end
@@ -994,7 +992,7 @@
 	EmitBranch(CheckEndBB);
 	EmitBlock(CheckEndBB);
 				       
->>>>>>> 4bcefbe6
+*/
     // Finally, Emit call to execute the kernel
     // Assume that WorkSize is determined by Condition Variable?
     llvm::Value *WS = Builder.getInt64(1000); // Fix-me
