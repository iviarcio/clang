--- conflicted
+++ resolved
@@ -996,12 +996,7 @@
 	                       E = list->child_end();
 	                       I != E; ++I) {
 	if(isa<DeclRefExpr>(*I)) {
-<<<<<<< HEAD
 	  llvm::Value *TVal = EmitLValue(dyn_cast<Expr>(*I)).getAddress();
-=======
-		Expr *v = dyn_cast<Expr>(*I);
-		llvm::Value *TVal = EmitLValue(v).getAddress();
->>>>>>> 22a66aab
 	  CGM.OpenMPSupport.addLocalVar(TVal);
 	  llvm::errs() << ">>>Adding induction var " << *TVal << " in LocalVars\n";
 	}
@@ -5458,15 +5453,7 @@
   for (unsigned i=0; i<RangeBegin.size(); ++i) {
     llvm::Value * RB = EmitAnyExprToTemp(RangeBegin[i]).getScalarVal();
     llvm::Value * RE = EmitAnyExprToTemp(RangeEnd[i]).getScalarVal();
-<<<<<<< HEAD
     llvm::errs() << "RB: " << *RB << "\nRE: " << *RE << "\n";
-=======
-
-	// Get the pointer to the alloca instruction instead the bitcast emitted
-	llvm::Value *BC = RB->stripPointerCasts();
-
-	llvm::errs() << "RB: " << *RB << "\nRE: " << *RE << "\n";
->>>>>>> 22a66aab
 
     // Subtract the two pointers to obtain the size
     llvm::Value *Size = RE;
@@ -5477,16 +5464,16 @@
       Size = Builder.CreateSub(REI,RBI);
     }
 
-	ArrayRef<llvm::Value *> Idxs = {Builder.getInt32(0), Builder.getInt32(0)};
-
-	// Check if the stripped pointer is already a load instruction, otherwise must
-	llvm::Value *VLd;
-	if(!isa<llvm::LoadInst>(BC) && !isa<llvm::GetElementPtrInst>(BC))
-		VLd = Builder.CreateInBoundsGEP(BC, Idxs);
-	else
-		VLd = BC;
-
-	llvm::errs() << "BC: " << *BC << "\nVLD: " << *VLd << "\n";
+    // Get the pointer to the alloca instruction instead of the bitcast emitted
+    llvm::Value *BC = RB->stripPointerCasts();
+    ArrayRef<llvm::Value *> Idxs = {Builder.getInt32(0), Builder.getInt32(0)};
+    // Check if the stripped pointer is already a load instruction, otherwise must
+    llvm::Value *VLd;
+    if(!isa<llvm::LoadInst>(BC) && !isa<llvm::GetElementPtrInst>(BC))
+      VLd = Builder.CreateInBoundsGEP(BC, Idxs);
+    else
+      VLd = BC;
+    llvm::errs() << "BC: " << *BC << "\nVLD: " << *VLd << "\n";
 
     llvm::Value *VLoc = Builder.CreateBitCast(VLd,CGM.VoidPtrTy);
     llvm::Value *VSize = Builder.CreateIntCast(Size,CGM.Int64Ty, false);
@@ -5494,10 +5481,6 @@
     llvm::Value *SizeOnly[] = {VSize};
     llvm::errs() << ">>> (VLoc) " << *VLoc << "; (VSize) " << *VSize << "\n";
 	
-<<<<<<< HEAD
-=======
-
->>>>>>> 22a66aab
     llvm::Value *Status = nullptr;
     int VType;
     switch(C.getKind()){
