//===--- CGStmtOpenMP.cpp - Emit LLVM Code for declarations ---------------===//
//
//                     The LLVM Compiler Infrastructure
//
// This file is distributed under the University of Illinois Open Source
// License. See LICENSE.TXT for details.
//
//===----------------------------------------------------------------------===//
//
// This contains code to emit Decl nodes as LLVM code.
//
//===----------------------------------------------------------------------===//

#include "CodeGenFunction.h"
#include "CGDebugInfo.h"
#include "CGOpenCLRuntime.h"
#include "CGOpenMPRuntimeTypes.h"
#include "CGOpenMPRuntime.h"
#include "CGMPtoGPURuntime.h"
#include "CodeGenModule.h"
#include "TargetInfo.h"
#include "clang/AST/ASTContext.h"
#include "clang/AST/Decl.h"
#include "clang/AST/DeclObjC.h"
#include "clang/AST/DeclOpenMP.h"
#include "clang/Basic/OpenMPKinds.h"
#include "clang/Basic/SourceManager.h"
#include "clang/Basic/TargetInfo.h"
#include "clang/Frontend/CodeGenOptions.h"
#include "llvm/ADT/StringExtras.h"
#include "llvm/IR/DataLayout.h"
#include "llvm/IR/GlobalVariable.h"
#include "llvm/IR/Intrinsics.h"
#include "llvm/IR/Type.h"
#include "llvm/IR/TypeBuilder.h"
#include "llvm/IR/CallSite.h"
#include "llvm/Support/Format.h"
#include "llvm/Support/raw_ostream.h"
#include <string>
using namespace clang;
using namespace CodeGen;

namespace {
// Getters for fields of the loop-like directives. We may want to add a
// common parent to all the loop-like directives to get rid of these.
//

static bool isLoopDirective(const OMPExecutableDirective *ED) {
  return isa<OMPForDirective>(ED) || isa<OMPParallelForDirective>(ED) ||
         isa<OMPParallelForSimdDirective>(ED) || isa<OMPSimdDirective>(ED) ||
         isa<OMPForSimdDirective>(ED) || isa<OMPDistributeDirective>(ED) ||
         isa<OMPDistributeSimdDirective>(ED) ||
         isa<OMPDistributeParallelForDirective>(ED) ||
         isa<OMPDistributeParallelForSimdDirective>(ED) ||
         isa<OMPTeamsDistributeParallelForDirective>(ED) ||
         isa<OMPTeamsDistributeParallelForSimdDirective>(ED) ||
         isa<OMPTargetTeamsDistributeParallelForDirective>(ED) ||
         isa<OMPTargetTeamsDistributeParallelForSimdDirective>(ED) ||
         isa<OMPTeamsDistributeDirective>(ED) ||
         isa<OMPTeamsDistributeSimdDirective>(ED) ||
         isa<OMPTargetTeamsDistributeDirective>(ED) ||
         isa<OMPTargetTeamsDistributeSimdDirective>(ED);
}

static const Expr *getInitFromLoopDirective(const OMPExecutableDirective *ED) {
  if (const OMPForDirective *D = dyn_cast<OMPForDirective>(ED)) {
    return D->getInit();
  }
  if (const OMPParallelForDirective *D = dyn_cast<OMPParallelForDirective>(
      ED)) {
    return D->getInit();
  }
  if (const OMPParallelForSimdDirective *D = dyn_cast<
      OMPParallelForSimdDirective>(ED)) {
    return D->getInit();
  }
  if (const OMPSimdDirective *D = dyn_cast<OMPSimdDirective>(ED)) {
    return D->getInit();
  }
  if (const OMPForSimdDirective *D = dyn_cast<OMPForSimdDirective>(ED)) {
    return D->getInit();
  }
  if (const OMPDistributeDirective *D = dyn_cast<OMPDistributeDirective>(ED)) {
    return D->getInit();
  }
  if (const OMPDistributeSimdDirective *D =
      dyn_cast<OMPDistributeSimdDirective>(ED)) {
    return D->getInit();
  }
  if (const OMPDistributeParallelForDirective *D = dyn_cast<
      OMPDistributeParallelForDirective>(ED)) {
    return D->getInit();
  }
  if (const OMPDistributeParallelForSimdDirective *D =
          dyn_cast<OMPDistributeParallelForSimdDirective>(ED)) {
    return D->getInit();
  }
  if (const OMPTeamsDistributeParallelForDirective *D =
          dyn_cast<OMPTeamsDistributeParallelForDirective>(ED)) {
    return D->getInit();
  }
  if (const OMPTeamsDistributeParallelForSimdDirective *D =
          dyn_cast<OMPTeamsDistributeParallelForSimdDirective>(ED)) {
    return D->getInit();
  }
  if (const OMPTargetTeamsDistributeParallelForDirective *D =
          dyn_cast<OMPTargetTeamsDistributeParallelForDirective>(ED)) {
    return D->getInit();
  }
  if (const OMPTargetTeamsDistributeParallelForSimdDirective *D =
          dyn_cast<OMPTargetTeamsDistributeParallelForSimdDirective>(ED)) {
    return D->getInit();
  }
  if (const OMPTeamsDistributeDirective *D =
          dyn_cast<OMPTeamsDistributeDirective>(ED)) {
    return D->getInit();
  }
  if (const OMPTeamsDistributeSimdDirective *D =
          dyn_cast<OMPTeamsDistributeSimdDirective>(ED)) {
    return D->getInit();
  }
  if (const OMPTargetTeamsDistributeDirective *D =
          dyn_cast<OMPTargetTeamsDistributeDirective>(ED)) {
    return D->getInit();
  }
  if (const OMPTargetTeamsDistributeSimdDirective *D =
          dyn_cast<OMPTargetTeamsDistributeSimdDirective>(ED)) {
    return D->getInit();
  }
  assert(0 && "bad loop directive");
  return 0;
}

static const Expr *getFinalFromLoopDirective(const OMPExecutableDirective *ED) {
  if (const OMPForDirective *D = dyn_cast<OMPForDirective>(ED)) {
    return D->getFinal();
  }
  if (const OMPParallelForDirective *D = dyn_cast<OMPParallelForDirective>(
      ED)) {
    return D->getFinal();
  }
  if (const OMPParallelForSimdDirective *D = dyn_cast<
      OMPParallelForSimdDirective>(ED)) {
    return D->getFinal();
  }
  if (const OMPSimdDirective *D = dyn_cast<OMPSimdDirective>(ED)) {
    return D->getFinal();
  }
  if (const OMPForSimdDirective *D = dyn_cast<OMPForSimdDirective>(ED)) {
    return D->getFinal();
  }
  if (const OMPDistributeDirective *D = dyn_cast<OMPDistributeDirective>(ED)) {
    return D->getFinal();
  }
  if (const OMPDistributeSimdDirective *D =
      dyn_cast<OMPDistributeSimdDirective>(ED)) {
    return D->getFinal();
  }
  if (const OMPDistributeParallelForDirective *D = dyn_cast<
      OMPDistributeParallelForDirective>(ED)) {
    return D->getFinal();
  }
  if (const OMPDistributeParallelForSimdDirective *D =
          dyn_cast<OMPDistributeParallelForSimdDirective>(ED)) {
    return D->getFinal();
  }
  if (const OMPTeamsDistributeParallelForDirective *D =
          dyn_cast<OMPTeamsDistributeParallelForDirective>(ED)) {
    return D->getFinal();
  }
  if (const OMPTeamsDistributeParallelForSimdDirective *D =
          dyn_cast<OMPTeamsDistributeParallelForSimdDirective>(ED)) {
    return D->getFinal();
  }
  if (const OMPTargetTeamsDistributeParallelForDirective *D =
          dyn_cast<OMPTargetTeamsDistributeParallelForDirective>(ED)) {
    return D->getFinal();
  }
  if (const OMPTargetTeamsDistributeParallelForSimdDirective *D =
          dyn_cast<OMPTargetTeamsDistributeParallelForSimdDirective>(ED)) {
    return D->getFinal();
  }
  if (const OMPTeamsDistributeDirective *D =
          dyn_cast<OMPTeamsDistributeDirective>(ED)) {
    return D->getFinal();
  }
  if (const OMPTeamsDistributeSimdDirective *D =
          dyn_cast<OMPTeamsDistributeSimdDirective>(ED)) {
    return D->getFinal();
  }
  if (const OMPTargetTeamsDistributeDirective *D =
          dyn_cast<OMPTargetTeamsDistributeDirective>(ED)) {
    return D->getFinal();
  }
  if (const OMPTargetTeamsDistributeSimdDirective *D =
          dyn_cast<OMPTargetTeamsDistributeSimdDirective>(ED)) {
    return D->getFinal();
  }
  assert(0 && "bad loop directive");
  return 0;
}

static const Expr *
getNewIterVarFromLoopDirective(const OMPExecutableDirective *ED) {
  if (const OMPForDirective *D = dyn_cast<OMPForDirective>(ED)) {
    return D->getNewIterVar();
  }
  if (const OMPParallelForDirective *D = dyn_cast<OMPParallelForDirective>(
      ED)) {
    return D->getNewIterVar();
  }
  if (const OMPParallelForSimdDirective *D = dyn_cast<
      OMPParallelForSimdDirective>(ED)) {
    return D->getNewIterVar();
  }
  if (const OMPSimdDirective *D = dyn_cast<OMPSimdDirective>(ED)) {
    return D->getNewIterVar();
  }
  if (const OMPForSimdDirective *D = dyn_cast<OMPForSimdDirective>(ED)) {
    return D->getNewIterVar();
  }
  if (const OMPDistributeDirective *D = dyn_cast<OMPDistributeDirective>(ED)) {
    return D->getNewIterVar();
  }
  if (const OMPDistributeSimdDirective *D =
      dyn_cast<OMPDistributeSimdDirective>(ED)) {
    return D->getNewIterVar();
  }
  if (const OMPDistributeParallelForDirective *D = dyn_cast<
      OMPDistributeParallelForDirective>(ED)) {
    return D->getNewIterVar();
  }
  if (const OMPDistributeParallelForSimdDirective *D = dyn_cast<
      OMPDistributeParallelForSimdDirective>(ED)) {
    return D->getNewIterVar();
  }
  if (const OMPTeamsDistributeParallelForDirective *D =
          dyn_cast<OMPTeamsDistributeParallelForDirective>(ED)) {
    return D->getNewIterVar();
  }
  if (const OMPTeamsDistributeParallelForSimdDirective *D =
          dyn_cast<OMPTeamsDistributeParallelForSimdDirective>(ED)) {
    return D->getNewIterVar();
  }
  if (const OMPTargetTeamsDistributeParallelForDirective *D =
          dyn_cast<OMPTargetTeamsDistributeParallelForDirective>(ED)) {
    return D->getNewIterVar();
  }
  if (const OMPTargetTeamsDistributeParallelForSimdDirective *D =
          dyn_cast<OMPTargetTeamsDistributeParallelForSimdDirective>(ED)) {
    return D->getNewIterVar();
  }
  if (const OMPTeamsDistributeDirective *D =
          dyn_cast<OMPTeamsDistributeDirective>(ED)) {
    return D->getNewIterVar();
  }
  if (const OMPTeamsDistributeSimdDirective *D =
          dyn_cast<OMPTeamsDistributeSimdDirective>(ED)) {
    return D->getNewIterVar();
  }
  if (const OMPTargetTeamsDistributeDirective *D =
          dyn_cast<OMPTargetTeamsDistributeDirective>(ED)) {
    return D->getNewIterVar();
  }
  if (const OMPTargetTeamsDistributeSimdDirective *D =
          dyn_cast<OMPTargetTeamsDistributeSimdDirective>(ED)) {
    return D->getNewIterVar();
  }
  assert(0 && "bad loop directive");
  return 0;
}

static const Expr *
getNewIterEndFromLoopDirective(const OMPExecutableDirective *ED) {
  if (const OMPForDirective *D = dyn_cast<OMPForDirective>(ED)) {
    return D->getNewIterEnd();
  }
  if (const OMPParallelForDirective *D = dyn_cast<OMPParallelForDirective>(
      ED)) {
    return D->getNewIterEnd();
  }
  if (const OMPParallelForSimdDirective *D = dyn_cast<
      OMPParallelForSimdDirective>(ED)) {
    return D->getNewIterEnd();
  }
  if (const OMPSimdDirective *D = dyn_cast<OMPSimdDirective>(ED)) {
    return D->getNewIterEnd();
  }
  if (const OMPForSimdDirective *D = dyn_cast<OMPForSimdDirective>(ED)) {
    return D->getNewIterEnd();
  }
  if (const OMPDistributeDirective *D = dyn_cast<OMPDistributeDirective>(ED)) {
    return D->getNewIterEnd();
  }
  if (const OMPDistributeSimdDirective *D =
      dyn_cast<OMPDistributeSimdDirective>(ED)) {
    return D->getNewIterEnd();
  }
  if (const OMPDistributeParallelForDirective *D = dyn_cast<
      OMPDistributeParallelForDirective>(ED)) {
    return D->getNewIterEnd();
  }
  if (const OMPDistributeParallelForSimdDirective *D = dyn_cast<
      OMPDistributeParallelForSimdDirective>(ED)) {
    return D->getNewIterEnd();
  }
  if (const OMPTeamsDistributeParallelForDirective *D =
          dyn_cast<OMPTeamsDistributeParallelForDirective>(ED)) {
    return D->getNewIterEnd();
  }
  if (const OMPTeamsDistributeParallelForSimdDirective *D =
          dyn_cast<OMPTeamsDistributeParallelForSimdDirective>(ED)) {
    return D->getNewIterEnd();
  }
  if (const OMPTargetTeamsDistributeParallelForDirective *D =
          dyn_cast<OMPTargetTeamsDistributeParallelForDirective>(ED)) {
    return D->getNewIterEnd();
  }
  if (const OMPTargetTeamsDistributeParallelForSimdDirective *D =
          dyn_cast<OMPTargetTeamsDistributeParallelForSimdDirective>(ED)) {
    return D->getNewIterEnd();
  }
  if (const OMPTeamsDistributeDirective *D =
          dyn_cast<OMPTeamsDistributeDirective>(ED)) {
    return D->getNewIterEnd();
  }
  if (const OMPTeamsDistributeSimdDirective *D =
          dyn_cast<OMPTeamsDistributeSimdDirective>(ED)) {
    return D->getNewIterEnd();
  }
  if (const OMPTargetTeamsDistributeDirective *D =
          dyn_cast<OMPTargetTeamsDistributeDirective>(ED)) {
    return D->getNewIterEnd();
  }
  if (const OMPTargetTeamsDistributeSimdDirective *D =
          dyn_cast<OMPTargetTeamsDistributeSimdDirective>(ED)) {
    return D->getNewIterEnd();
  }
  assert(0 && "bad loop directive");
  return 0;
}

static const Expr *
getLowerBoundFromLoopDirective(const OMPExecutableDirective *ED) {
  if (const OMPDistributeParallelForDirective *D = dyn_cast<
      OMPDistributeParallelForDirective>(ED)) {
    return D->getLowerBound();
  }
  if (const OMPDistributeParallelForSimdDirective *D = dyn_cast<
      OMPDistributeParallelForSimdDirective>(ED)) {
    return D->getLowerBound();
  }
  if (const OMPTeamsDistributeParallelForDirective *D =
          dyn_cast<OMPTeamsDistributeParallelForDirective>(ED)) {
    return D->getLowerBound();
  }
  if (const OMPTeamsDistributeParallelForSimdDirective *D =
          dyn_cast<OMPTeamsDistributeParallelForSimdDirective>(ED)) {
    return D->getLowerBound();
  }
  if (const OMPTargetTeamsDistributeParallelForDirective *D =
          dyn_cast<OMPTargetTeamsDistributeParallelForDirective>(ED)) {
    return D->getLowerBound();
  }
  if (const OMPTargetTeamsDistributeParallelForSimdDirective *D =
          dyn_cast<OMPTargetTeamsDistributeParallelForSimdDirective>(ED)) {
    return D->getLowerBound();
  }
  assert(0 && "bad loop directive");
  return 0;
}

static const Expr *
getUpperBoundFromLoopDirective(const OMPExecutableDirective *ED) {
  if (const OMPDistributeParallelForDirective *D = dyn_cast<
      OMPDistributeParallelForDirective>(ED)) {
    return D->getUpperBound();
  }
  if (const OMPDistributeParallelForSimdDirective *D =
          dyn_cast<OMPDistributeParallelForSimdDirective>(ED)) {
    return D->getUpperBound();
  }
  if (const OMPTeamsDistributeParallelForDirective *D =
          dyn_cast<OMPTeamsDistributeParallelForDirective>(ED)) {
    return D->getUpperBound();
  }
  if (const OMPTeamsDistributeParallelForSimdDirective *D =
          dyn_cast<OMPTeamsDistributeParallelForSimdDirective>(ED)) {
    return D->getUpperBound();
  }
  if (const OMPTargetTeamsDistributeParallelForDirective *D =
          dyn_cast<OMPTargetTeamsDistributeParallelForDirective>(ED)) {
    return D->getUpperBound();
  }
  if (const OMPTargetTeamsDistributeParallelForSimdDirective *D =
          dyn_cast<OMPTargetTeamsDistributeParallelForSimdDirective>(ED)) {
    return D->getUpperBound();
  }
  assert(0 && "bad loop directive");
  return 0;
}

static const ArrayRef<Expr *> getCountersFromLoopDirective(
    const OMPExecutableDirective *ED) {
  if (const OMPForDirective *D = dyn_cast<OMPForDirective>(ED)) {
    return D->getCounters();
  }
  if (const OMPParallelForDirective *D = dyn_cast<OMPParallelForDirective>(
      ED)) {
    return D->getCounters();
  }
  if (const OMPParallelForSimdDirective *D = dyn_cast<
      OMPParallelForSimdDirective>(ED)) {
    return D->getCounters();
  }
  if (const OMPSimdDirective *D = dyn_cast<OMPSimdDirective>(ED)) {
    return D->getCounters();
  }
  if (const OMPForSimdDirective *D = dyn_cast<OMPForSimdDirective>(ED)) {
    return D->getCounters();
  }
  if (const OMPDistributeDirective *D = dyn_cast<OMPDistributeDirective>(ED)) {
    return D->getCounters();
  }
  if (const OMPDistributeSimdDirective *D =
      dyn_cast<OMPDistributeSimdDirective>(ED)) {
    return D->getCounters();
  }
  if (const OMPDistributeParallelForDirective *D = dyn_cast<
      OMPDistributeParallelForDirective>(ED)) {
    return D->getCounters();
  }
  if (const OMPDistributeParallelForSimdDirective *D = dyn_cast<
      OMPDistributeParallelForSimdDirective>(ED)) {
    return D->getCounters();
  }
  if (const OMPTeamsDistributeParallelForDirective *D =
          dyn_cast<OMPTeamsDistributeParallelForDirective>(ED)) {
    return D->getCounters();
  }
  if (const OMPTeamsDistributeParallelForSimdDirective *D =
          dyn_cast<OMPTeamsDistributeParallelForSimdDirective>(ED)) {
    return D->getCounters();
  }
  if (const OMPTargetTeamsDistributeParallelForDirective *D =
          dyn_cast<OMPTargetTeamsDistributeParallelForDirective>(ED)) {
    return D->getCounters();
  }
  if (const OMPTargetTeamsDistributeParallelForSimdDirective *D =
          dyn_cast<OMPTargetTeamsDistributeParallelForSimdDirective>(ED)) {
    return D->getCounters();
  }
  if (const OMPTeamsDistributeDirective *D =
          dyn_cast<OMPTeamsDistributeDirective>(ED)) {
    return D->getCounters();
  }
  if (const OMPTeamsDistributeSimdDirective *D =
          dyn_cast<OMPTeamsDistributeSimdDirective>(ED)) {
    return D->getCounters();
  }
  if (const OMPTargetTeamsDistributeDirective *D =
          dyn_cast<OMPTargetTeamsDistributeDirective>(ED)) {
    return D->getCounters();
  }
  if (const OMPTargetTeamsDistributeSimdDirective *D =
          dyn_cast<OMPTargetTeamsDistributeSimdDirective>(ED)) {
    return D->getCounters();
  }
  assert(0 && "bad loop directive");
  return 0;
}

static unsigned getCollapsedNumberFromLoopDirective(
    const OMPExecutableDirective *ED) {
  if (const OMPForDirective *D = dyn_cast<OMPForDirective>(ED)) {
    return D->getCollapsedNumber();
  }
  if (const OMPParallelForDirective *D = dyn_cast<OMPParallelForDirective>(
      ED)) {
    return D->getCollapsedNumber();
  }
  if (const OMPParallelForSimdDirective *D = dyn_cast<
      OMPParallelForSimdDirective>(ED)) {
    return D->getCollapsedNumber();
  }
  if (const OMPSimdDirective *D = dyn_cast<OMPSimdDirective>(ED)) {
    return D->getCollapsedNumber();
  }
  if (const OMPForSimdDirective *D = dyn_cast<OMPForSimdDirective>(ED)) {
    return D->getCollapsedNumber();
  }
  if (const OMPDistributeDirective *D = dyn_cast<OMPDistributeDirective>(ED)) {
    return D->getCollapsedNumber();
  }
  if (const OMPDistributeSimdDirective *D =
      dyn_cast<OMPDistributeSimdDirective>(ED)) {
    return D->getCollapsedNumber();
  }
  if (const OMPDistributeParallelForDirective *D = dyn_cast<
      OMPDistributeParallelForDirective>(ED)) {
    return D->getCollapsedNumber();
  }
  if (const OMPDistributeParallelForSimdDirective *D = dyn_cast<
      OMPDistributeParallelForSimdDirective>(ED)) {
    return D->getCollapsedNumber();
  }
  if (const OMPTeamsDistributeParallelForDirective *D =
          dyn_cast<OMPTeamsDistributeParallelForDirective>(ED)) {
    return D->getCollapsedNumber();
  }
  if (const OMPTeamsDistributeParallelForSimdDirective *D =
          dyn_cast<OMPTeamsDistributeParallelForSimdDirective>(ED)) {
    return D->getCollapsedNumber();
  }
  if (const OMPTargetTeamsDistributeParallelForDirective *D =
          dyn_cast<OMPTargetTeamsDistributeParallelForDirective>(ED)) {
    return D->getCollapsedNumber();
  }
  if (const OMPTargetTeamsDistributeParallelForSimdDirective *D =
          dyn_cast<OMPTargetTeamsDistributeParallelForSimdDirective>(ED)) {
    return D->getCollapsedNumber();
  }
  if (const OMPTeamsDistributeDirective *D =
          dyn_cast<OMPTeamsDistributeDirective>(ED)) {
    return D->getCollapsedNumber();
  }
  if (const OMPTeamsDistributeSimdDirective *D =
          dyn_cast<OMPTeamsDistributeSimdDirective>(ED)) {
    return D->getCollapsedNumber();
  }
  if (const OMPTargetTeamsDistributeDirective *D =
          dyn_cast<OMPTargetTeamsDistributeDirective>(ED)) {
    return D->getCollapsedNumber();
  }
  if (const OMPTargetTeamsDistributeSimdDirective *D =
          dyn_cast<OMPTargetTeamsDistributeSimdDirective>(ED)) {
    return D->getCollapsedNumber();
  }
  assert(0 && "bad loop directive");
  return 0;
}

static bool IsAllowedClause(OpenMPClauseKind CKind,
                            ArrayRef<OpenMPDirectiveKind> DKinds) {
  for (ArrayRef<OpenMPDirectiveKind>::const_iterator I = DKinds.begin(),
                                                     E = DKinds.end();
       I != E; ++I) {
    if (isAllowedClauseForDirective(*I, CKind))
      return true;
  }
  return false;
}
}

#define OPENMPRTL_FUNC(name) CGM.getOpenMPRuntime().Get_##name()
#define OPENMPRTL_ATOMIC_FUNC(QTy, Op) CGM.getOpenMPRuntime().GetAtomicFunc(*this, QTy, Op)
#define OPENMPRTL_ATOMIC_FUNC_GENERAL(QTyRes, QTyIn, Aop, Capture, Reverse)    \
    CGM.getOpenMPRuntime().GetAtomicFuncGeneral(*this, QTyRes, QTyIn, Aop, Capture, Reverse)
#define OPENMPRTL_ATOMICTYPE(CGF, QTy) \
    CGM.getOpenMPRuntime().GetAtomicType(CGF, QTy)
#define OPENMPRTL_LOC(SLoc, CGF)    \
    CGM.getOpenMPRuntime().CreateIntelOpenMPRTLLoc(SLoc, CGF)
#define OPENMPRTL_LOCFLAGS(SLoc, CGF, Flags)    \
    CGM.getOpenMPRuntime().CreateIntelOpenMPRTLLoc(SLoc, CGF, Flags)
#define OPENMPRTL_THREADNUM(SLoc, CGF)    \
    CGM.getOpenMPRuntime().CreateOpenMPGlobalThreadNum(SLoc, CGF)
#define OPENMPRTL_THREADPVTCACHED(VD, Loc, CGF, NoCast) \
    CGM.getOpenMPRuntime().CreateOpenMPThreadPrivateCached(VD,Loc,CGF,NoCast)
#define OPENMPRTL_DINFOTY \
    CGM.getOpenMPRuntime().getKMPDependInfoType()

static void EmitCancelArgs(CodeGenFunction &CGF,
    OpenMPDirectiveKind ConstructType, SourceLocation SLoc, llvm::Value *&Loc,
    llvm::Value *&GTid, llvm::Value *&Kind) {
  Loc = CGF.OPENMPRTL_LOC(SLoc, CGF);
  GTid = CGF.OPENMPRTL_THREADNUM(SLoc, CGF);
  int CKind = KMP_CANCEL_NOREQ;
  switch (ConstructType) {
  case OMPD_parallel:
    CKind = KMP_CANCEL_PARALLEL;
    break;
  case OMPD_for:
    CKind = KMP_CANCEL_LOOP;
    break;
  case OMPD_sections:
    CKind = KMP_CANCEL_SECTIONS;
    break;
  case OMPD_taskgroup:
    CKind = KMP_CANCEL_TASKGROUP;
    break;
  default:
    llvm_unreachable("Unknown construct type in cancel directive");
    break;
  }
  Kind = CGF.Builder.getInt32(CKind);
}

static void EmitCancellationPoint(
    CodeGenFunction &CGF, SourceLocation Loc, ArrayRef<llvm::Value *> Args,
    llvm::BasicBlock *ExitBB, llvm::BasicBlock *ContBB,
    CodeGenFunction::JumpDest FinalBB = CodeGenFunction::JumpDest()) {
  CodeGenModule &CGM = CGF.CGM;
  llvm::Value *CallRes = CGF.Builder.CreateIsNotNull(
      CGF.EmitRuntimeCall(OPENMPRTL_FUNC(cancellationpoint), Args));
  CGF.Builder.CreateCondBr(CallRes, ExitBB, ContBB);
  if (FinalBB.isValid()) {
    CGF.EmitBlock(ExitBB);
    CGF.EmitOMPCancelBarrier(Loc, KMP_IDENT_BARRIER_IMPL, true);
    CGF.EmitBranchThroughCleanup(FinalBB);
    CGF.EmitBlock(ContBB);
  }
}

namespace {
/// \brief RAII object that save current insert position and then restores it.
class BuilderInsertPositionRAII {
  CGBuilderTy &Builder;
  CGBuilderTy::InsertPoint SavedIP;

public:
  BuilderInsertPositionRAII(CGBuilderTy &Builder,
      llvm::Instruction *NewInsertPoint) :
      Builder(Builder), SavedIP(Builder.saveIP()) {
    assert(SavedIP.isSet() && "No insertion point is set!");
    Builder.SetInsertPoint(NewInsertPoint);
  }
  ~BuilderInsertPositionRAII() {
    Builder.restoreIP(SavedIP);
  }
};

/// \brief RAII object for OpenMP region.
class OpenMPRegionRAII {
  CodeGenFunction &CGF;

public:
  OpenMPRegionRAII(CodeGenFunction &CGF, llvm::Value *Context,
      const CapturedStmt &CS) :
      CGF(CGF) {
    CGF.InitOpenMPFunction(Context, CS);
  }
  // Version without context to be used for target region, which take the input data
  // directly from the function arguments
  OpenMPRegionRAII(CodeGenFunction &CGF, const CapturedStmt &CS) :
      CGF(CGF) {
    CGF.InitOpenMPTargetFunction(CS);
  }
  ~OpenMPRegionRAII() {
    delete CGF.CapturedStmtInfo;
  }
};

static void SetFirstprivateInsertPt(CodeGenFunction &CGF) {
  if (CGF.FirstprivateInsertPt) {
    llvm::Instruction *Ptr = CGF.FirstprivateInsertPt;
    CGF.FirstprivateInsertPt = 0;
    Ptr->eraseFromParent();
  }
  llvm::Value *Undef = llvm::UndefValue::get(CGF.Int32Ty);
  CGF.FirstprivateInsertPt = new llvm::BitCastInst(Undef, CGF.Int32Ty, "",
      CGF.Builder.GetInsertBlock());

}

static void EmitFirstprivateInsert(CodeGenFunction &CGF, SourceLocation Loc) {
  if (CGF.FirstprivateInsertPt) {
    BuilderInsertPositionRAII PosRAII(CGF.Builder, CGF.FirstprivateInsertPt);
    CGF.EmitOMPBarrier(Loc, KMP_IDENT_BARRIER_IMPL);
  }
}
}

static llvm::GlobalVariable *CreateRuntimeVariable(CodeGenModule &CGM,
    StringRef MangledName, llvm::Type *Ty) {
  llvm::PointerType *PtrTy = llvm::PointerType::getUnqual(Ty);
  unsigned AddrSpace = PtrTy->getAddressSpace();
  return new llvm::GlobalVariable(CGM.getModule(), Ty, false,
      llvm::GlobalValue::PrivateLinkage, llvm::Constant::getNullValue(Ty),
      MangledName, 0, llvm::GlobalVariable::NotThreadLocal, AddrSpace);
}

void CodeGenFunction::EmitOMPBarrier(SourceLocation L, unsigned Flags) {
  EmitOMPCallWithLocAndTidHelper(OPENMPRTL_FUNC(barrier), L, Flags);
}

void CodeGenFunction::EmitOMPCancelBarrier(SourceLocation L, unsigned Flags,
    bool IgnoreResult) {
  if (OMPCancelMap.empty()) {
    EmitOMPBarrier(L, Flags);
  } else {
    llvm::Value *CallRes = EmitOMPCallWithLocAndTidHelper(
        OPENMPRTL_FUNC(cancel_barrier), L, Flags);
    if (!IgnoreResult) {
      JumpDest FinalBB;
      if (OMPCancelMap.count(OMPD_for))
        FinalBB = OMPCancelMap[OMPD_for];
      else if (OMPCancelMap.count(OMPD_sections))
        FinalBB = OMPCancelMap[OMPD_sections];
      else if (OMPCancelMap.count(OMPD_parallel))
        FinalBB = OMPCancelMap[OMPD_parallel];
      else
        FinalBB = OMPCancelMap[OMPD_taskgroup];

      llvm::BasicBlock *ExitBB = createBasicBlock("omp.cancel_barrier.exit");
      llvm::BasicBlock *ContBB = createBasicBlock(
          "omp.cancel_barrier.continue");
      llvm::Value *Cond = Builder.CreateIsNotNull(CallRes);
      Builder.CreateCondBr(Cond, ExitBB, ContBB);
      EmitBlock(ExitBB);
      EmitBranchThroughCleanup(FinalBB);
      EmitBlock(ContBB);
    }
  }
}

void CodeGenFunction::EmitOMPDirectiveWithParallel(
    OpenMPDirectiveKind DKind, ArrayRef<OpenMPDirectiveKind> SKinds,
    const OMPExecutableDirective &S) {
  // Generate shared args for captured stmt.
  CapturedStmt *CS = cast<CapturedStmt>(S.getAssociatedStmt());
  llvm::Value *Arg = GenerateCapturedStmtArgument(*CS);

  // Init list of private globals in the stack.
  CGM.OpenMPSupport.startOpenMPRegion(true);
  CGM.OpenMPSupport.setMergeable(false);
  CGM.OpenMPSupport.setOrdered(false);
  CGM.OpenMPSupport.setScheduleChunkSize(KMP_SCH_DEFAULT, 0);

  // CodeGen for clauses (task init).
  for (ArrayRef<OMPClause *>::iterator I = S.clauses().begin(),
                                       E = S.clauses().end();
       I != E; ++I)
    if (*I && !IsAllowedClause((*I)->getClauseKind(), SKinds))
      EmitInitOMPClause(*(*I), S);

  // CodeGen for clauses (task init).
  for (ArrayRef<OMPClause *>::iterator I = S.clauses().begin(),
                                       E = S.clauses().end();
       I != E; ++I)
    if (*I && !IsAllowedClause((*I)->getClauseKind(), SKinds))
      EmitAfterInitOMPClause(*(*I), S);

  // Generate microtask.
  // void .omp_microtask.(int32_t *, int32_t *, void */*AutoGenRecord **/arg3) {
  //  captured_stmt(arg3);
  // }
  IdentifierInfo *Id = &getContext().Idents.get(".omp_microtask.");
  QualType PtrIntTy = getContext().getPointerType(getContext().IntTy);
  SmallVector<QualType, 4> FnArgTypes;
  FnArgTypes.push_back(PtrIntTy);
  FnArgTypes.push_back(PtrIntTy);
  FnArgTypes.push_back(getContext().VoidPtrTy);
  FunctionProtoType::ExtProtoInfo EPI;
  EPI.ExceptionSpecType = EST_BasicNoexcept;
  QualType FnTy = getContext().getFunctionType(getContext().VoidTy, FnArgTypes,
      EPI);
  TypeSourceInfo *TI = getContext().getTrivialTypeSourceInfo(FnTy,
      SourceLocation());
  FunctionDecl *FD = FunctionDecl::Create(getContext(),
      getContext().getTranslationUnitDecl(), CS->getLocStart(),
      SourceLocation(), Id, FnTy, TI, SC_Static, false, false, false);
  TypeSourceInfo *PtrIntTI = getContext().getTrivialTypeSourceInfo(PtrIntTy,
      SourceLocation());
  TypeSourceInfo *PtrVoidTI = getContext().getTrivialTypeSourceInfo(
      getContext().VoidPtrTy, SourceLocation());
  ParmVarDecl *Arg1 = ParmVarDecl::Create(getContext(), FD, SourceLocation(),
      SourceLocation(), 0, PtrIntTy, PtrIntTI, SC_Auto, 0);
  ParmVarDecl *Arg2 = ParmVarDecl::Create(getContext(), FD, SourceLocation(),
      SourceLocation(), 0, PtrIntTy, PtrIntTI, SC_Auto, 0);
  ParmVarDecl *Arg3 = ParmVarDecl::Create(getContext(), FD, SourceLocation(),
      SourceLocation(), 0, getContext().VoidPtrTy, PtrVoidTI, SC_Auto, 0);
  CodeGenFunction CGF(CGM, true);
  const CGFunctionInfo &FI = getTypes().arrangeFunctionDeclaration(FD);
  llvm::Function *Fn = llvm::Function::Create(getTypes().GetFunctionType(FI),
      llvm::GlobalValue::PrivateLinkage, FD->getName(), &CGM.getModule());
  CGM.SetInternalFunctionAttributes(CurFuncDecl, Fn, FI);
  FunctionArgList FnArgs;
  FnArgs.push_back(Arg1);
  FnArgs.push_back(Arg2);
  FnArgs.push_back(Arg3);
  CGF.OpenMPRoot = OpenMPRoot ? OpenMPRoot : this;
  CGF.StartFunction(FD, getContext().VoidTy, Fn, FI, FnArgs, SourceLocation());

  CGF.OMPCancelMap[OMPD_parallel] = CGF.ReturnBlock;

  CGF.Builder.CreateLoad(CGF.GetAddrOfLocalVar(Arg1),
      ".__kmpc_global_thread_num.");

  // Emit call to the helper function.
  llvm::Value *Arg3Val = CGF.Builder.CreateLoad(CGF.GetAddrOfLocalVar(Arg3),
      "arg3");
  QualType QTy = getContext().getRecordType(CS->getCapturedRecordDecl());
  llvm::Type *ConvertedType =
      CGF.getTypes().ConvertTypeForMem(QTy)->getPointerTo();
  llvm::Value *RecArg = CGF.Builder.CreatePointerCast(Arg3Val, ConvertedType,
      "(anon)arg3");

  // CodeGen for clauses (call start).
  {
    OpenMPRegionRAII OMPRegion(CGF, RecArg, *CS);
    for (ArrayRef<OMPClause *>::iterator I = S.clauses().begin(),
                                         E = S.clauses().end();
         I != E; ++I)
      if (*I && (!IsAllowedClause((*I)->getClauseKind(), SKinds) ||
                 (*I)->getClauseKind() == OMPC_firstprivate))
        CGF.EmitPreOMPClause(*(*I), S);

    switch (DKind) {
    case OMPD_parallel:
      CGF.EmitStmt(CS->getCapturedStmt());
      break;
    case OMPD_parallel_sections:
      CGF.EmitOMPSectionsDirective(DKind, OMPD_sections, S);
      break;
    case OMPD_parallel_for:
      CGF.EmitOMPDirectiveWithLoop(DKind, OMPD_for, S);
      break;
    case OMPD_parallel_for_simd:
      CGF.EmitOMPDirectiveWithLoop(DKind, OMPD_for_simd, S);
      break;
    default:
      break;
    }
    CGF.EnsureInsertPoint();

    // CodeGen for clauses (call end).
    for (ArrayRef<OMPClause *>::iterator I = S.clauses().begin(),
                                         E = S.clauses().end();
         I != E; ++I)
      if (*I && !IsAllowedClause((*I)->getClauseKind(), SKinds))
        CGF.EmitPostOMPClause(*(*I), S);

    // CodeGen for clauses (closing steps).
    for (ArrayRef<OMPClause *>::iterator I = S.clauses().begin(),
                                         E = S.clauses().end();
         I != E; ++I)
      if (*I && !IsAllowedClause((*I)->getClauseKind(), SKinds))
        CGF.EmitCloseOMPClause(*(*I), S);
  }

  CGF.EnsureInsertPoint();
  // Implicit barrier for simple parallel region only.
  // Others (combined) directives already has implicit barriers.
  if (DKind == OMPD_parallel) {
    CGF.EmitOMPCancelBarrier(S.getLocEnd(), KMP_IDENT_BARRIER_IMPL);
  }

  EmitFirstprivateInsert(CGF, S.getLocStart());

  CGF.FinishFunction();

  // CodeGen for "omp parallel {Associated statement}".
  {
    RunCleanupsScope MainBlock(*this);

    llvm::Value *Loc = OPENMPRTL_LOC(S.getLocStart(), *this);
    llvm::Type *KmpcMicroTy =
        llvm::TypeBuilder<kmpc_micro, false>::get(getLLVMContext());
    llvm::Value *RealArgs[] = {
        Loc, Builder.getInt32(2),
        CGF.Builder.CreateBitCast(Fn, KmpcMicroTy, "(kmpc_micro_ty)helper"),
        Builder.CreateBitCast(Arg, CGM.VoidPtrTy)};
    // __kmpc_fork_call(&loc, argc/*2*/, microtask, arg);
    EmitRuntimeCall(OPENMPRTL_FUNC(fork_call), makeArrayRef(RealArgs));
  }

  // CodeGen for clauses (task finalize).
  for (ArrayRef<OMPClause *>::iterator I = S.clauses().begin(),
                                       E = S.clauses().end();
       I != E; ++I)
    if (*I && !IsAllowedClause((*I)->getClauseKind(), SKinds))
      EmitFinalOMPClause(*(*I), S);

  // Remove list of private globals from the stack.
  CGM.OpenMPSupport.endOpenMPRegion();
}

/// Generate an instructions for '#pragma omp parallel' directive.
void CodeGenFunction::EmitOMPParallelDirective(const OMPParallelDirective &S) {
  EmitOMPDirectiveWithParallel(OMPD_parallel, OMPD_unknown, S);
}


<<<<<<< HEAD
///
/// Visit all subExpres looking for DeclRefExpr
///
static void VisitDeclRefExpr (Stmt *S){
  switch (S->getStmtClass()) {

  default:
  case Stmt::NullStmtClass:
    break;

  case Stmt::ArraySubscriptExprClass: {
    llvm::errs() << ">>>Array Subscript Expression\n";
    VisitDeclRefExpr(dyn_cast<Stmt>(dyn_cast<ArraySubscriptExpr>(S)->getLHS()));
    VisitDeclRefExpr(dyn_cast<Stmt>(dyn_cast<ArraySubscriptExpr>(S)->getRHS()));
  }
    break;

  case Stmt::BinaryOperatorClass: {
    llvm::errs() << ">>>Binary Operator\n";
    BinaryOperator *B = dyn_cast<BinaryOperator>(S);
    VisitDeclRefExpr(dyn_cast<Stmt>(B->getLHS()));
    VisitDeclRefExpr(dyn_cast<Stmt>(B->getRHS()));
  }
    break;

//case Stmt::CastExprClass:
//case Stmt::ExplicityCastExprClass:
  case Stmt::ImplicitCastExprClass: {
    llvm::errs() << ">>>Cast Expression\n";
    VisitDeclRefExpr(dyn_cast<Stmt>(dyn_cast<CastExpr>(S)->getSubExpr()));
  }
    break;

  case Stmt::DeclRefExprClass: {
    DeclRefExpr *E = dyn_cast<DeclRefExpr>(S);
    llvm::errs() << ">>>DeclRef Expression\n";
    if (E->getDecl()->getType()->isScalarType()) {
      llvm::errs() << ">>>Found scalar variable:\n";
      llvm::errs() << (cast<NamedDecl>(E->getDecl())->getNameAsString()) << "\n";
    }
  }
    break;
    
  }
=======
// Recursively transverse the body of the for loop looking for uses or assigns.
// TODO check if the variable is read or written
void CodeGenFunction::HandleStmts(Stmt *ST) {

	// Body
	if(isa<CompoundStmt>(ST)) {
		llvm::errs() << "COMPOUNDSTMT\n";
	}
	else if(isa<CompoundAssignOperator>(ST)) {
		llvm::errs() << "COMPOUNDASSIGN\n";
	}
	// Variables used or assigned
	else if(isa<DeclRefExpr>(ST)) {
		// Just testing, D is unnecessary
		DeclRefExpr *D = dyn_cast<DeclRefExpr>(ST);
		Expr *v = dyn_cast<Expr>(ST);
		// TVar contains the load to the used/assigned variable
		llvm::Value *TVar = EmitAnyExprToTemp(v).getScalarVal();
		llvm::errs() << "VARIABLE FOUND :" << *(D->getDecl()) << " | " << *TVar << "\n";
	}
	else if(isa<BinaryOperator>(ST)) {
		llvm::errs() << "BINARYOPERATOR\n";
	}
	else if(isa<CallExpr>(ST)) {
		llvm::errs() << "CALLEXPR\n";
		return;
	}

	// Get the childs of the current node in the AST and call the function recursively
	for(Stmt::child_iterator I=ST->child_begin(), E=ST->child_end(); I != E; ++I) {
		HandleStmts(*I);
	}	
>>>>>>> 9bf2fbfe
}

///
/// Generate an instructions for '#pragma omp parallel for' directive.
///
void CodeGenFunction::EmitOMPParallelForDirective(
    const OMPParallelForDirective &S) {

  // **************************************************
  // Are we generating code for GPU (via OpenCL/SPIR)?
  // **************************************************

  if (CGM.getLangOpts().MPtoGPU) {

    //Assume for now, that the loop will be translated to "kernel_saxpy.cl" kernel_function
    std::string VName =  "_cl_kernel_name";
    std::string VLoc = "_cl_kernel";
    llvm::Value *VStr = Builder.CreateGlobalStringPtr("kernel_saxpy.cl", VName);
    llvm::Value *VFunc = Builder.CreateGlobalStringPtr("kernel_saxpy", VLoc);

    ArrayRef<llvm::Value*> MapClausePointerValues;
    ArrayRef<llvm::Value*> MapClauseSizeValues;
    ArrayRef<unsigned> MapClauseTypeValues;

    CGM.OpenMPSupport.getMapData(MapClausePointerValues,
				 MapClauseSizeValues,
				 MapClauseTypeValues);

    // Get the number of cl_mem args that will be passed first to kernel_function
    int num_args =  MapClausePointerValues.size();
    llvm::Value *Args[] = {Builder.getInt32(num_args)};

    llvm::errs() << ">>> (parallel for) \n>>> Source kernel name = ";
    VStr->print(llvm::errs());
    llvm::errs() << "\n>>> kernel function name = ";
    VFunc->print(llvm::errs());
    llvm::errs() << "\n>>> Number of cl_mem args = ";
    Args[0]->print(llvm::errs());
    llvm::errs() << "\n";
    
    llvm::Value *Status = nullptr;
    Status = EmitRuntimeCall(CGM.getMPtoGPURuntime().cl_create_program(), VStr);
    llvm::errs() << ">>> (parallel for) Emit cl_create_program\n";
    Status = EmitRuntimeCall(CGM.getMPtoGPURuntime().cl_create_kernel(), VFunc);
    llvm::errs() << ">>> (parallel for) Emit cl_create_kernel\n";
    Status = EmitRuntimeCall(CGM.getMPtoGPURuntime().cl_set_kernel_args(), Args);
    llvm::errs() << ">>> (parallel for) Emit cl_set_kernel_args\n";

    // Now, we need here to get all scalar variables, except induction variables
    // (in our example, alpha and n) to fill out the kernel args
    
    // Can we assume that the associated Stmt is always a For Stmt?
    CapturedStmt *CS = cast<CapturedStmt>(S.getAssociatedStmt());
    assert(CS->getCapturedStmt()->getStmtClass() == Stmt::ForStmtClass);

    ForStmt *FS = cast<ForStmt>(CS->getCapturedStmt());  
    if (FS->getInit()) {
      llvm::errs() << ">>>Skiping getInitStmt\n";
      // contains list of initializations, like i=0;
    }
      
    assert (FS->getCond()); // contains only one expression, like i<n;
    Expr *rhs = dyn_cast<BinaryOperator>(FS->getCond())->getRHS();
    llvm::errs() << ">>>Get the RValue in getCond Expr\n";

    llvm::Value *TVar = EmitAnyExprToTemp(rhs).getScalarVal();
    llvm::errs() << ">>> Condition Variable= ";
    TVar->print(llvm::errs());
    llvm::errs() << "\n";
	
    llvm::Value *CV = Builder.CreateIntToPtr(TVar,CGM.VoidPtrTy);
    llvm::errs() << ">>> Pointer to Condition Variable= ";
    CV->print(llvm::errs());
    llvm::errs() << "\n";
	
    // Create hostArg to represent Condition Variable (i.e., pos and *Loc)
    llvm::Value *CArg[] = {Builder.getInt32(num_args), CV};
    num_args++;
	
    Status = EmitRuntimeCall(CGM.getMPtoGPURuntime().cl_set_kernel_hostArg(), CArg);
    llvm::errs() << ">>> (parallel for) Emit cl_set_kernel_hostArg\n";

    Stmt *Body = FS->getBody();
    assert(Body && "Null statement?");
    // TODO: Traverse the Body looking for all scalar variables declared out of
    // "for" scope and generate value reference to pass to kernel function

<<<<<<< HEAD
    if (Body->getStmtClass() == Stmt::CompoundStmtClass) {
      CompoundStmt *BS = cast<CompoundStmt>(Body);
      for (CompoundStmt::body_iterator I = BS->body_begin(),
	                               E = BS->body_end();
	                               I != E; ++I) {
	VisitDeclRefExpr (*I);
      }
    }
    else {
      VisitDeclRefExpr (Body);
    }
        
=======
//	Body->dump();

	CompoundStmt *temp = cast<CompoundStmt>(Body);

	HandleStmts(temp);

>>>>>>> 9bf2fbfe
    // Finally, Emit call to execute the kernel
    // Can we assume that WorkSize is determined by Condition Variable?
    llvm::Value *WorkSize[] = {Builder.CreateIntCast(TVar, CGM.Int64Ty, false)};
    Status = EmitRuntimeCall(CGM.getMPtoGPURuntime().cl_execute_kernel(), WorkSize);
    llvm::errs() << ">>> (parallel for) Emit cl_execute_kernel\n";
    
  }
  else
    EmitOMPDirectiveWithParallel(OMPD_parallel_for, OMPD_for, S);
}

/// Generate an instructions for '#pragma omp parallel for simd' directive.
void CodeGenFunction::EmitOMPParallelForSimdDirective(
    const OMPParallelForSimdDirective &S) {
  EmitOMPDirectiveWithParallel(OMPD_parallel_for_simd, OMPD_for_simd, S);
}

/// Generate an instructions for '#pragma omp parallel sections' directive.
void CodeGenFunction::EmitOMPParallelSectionsDirective(
    const OMPParallelSectionsDirective &S) {
  EmitOMPDirectiveWithParallel(OMPD_parallel_sections, OMPD_sections, S);
}

/// Generate instruction for OpenMP loop-like directives.
void CodeGenFunction::EmitOMPDirectiveWithLoop(OpenMPDirectiveKind DKind,
    OpenMPDirectiveKind SKind, const OMPExecutableDirective &S) {

  // Several Simd-specific vars are declared here.
  // OMPD_distribute_parallel_for_simd is not included because it separates to
  // OMPD_distribute and OMPD_parallel_for_simd directives intentionally and
  // HasSimd is processed for OMPD_parallel_for_simd part.
  bool HasSimd = DKind == OMPD_parallel_for_simd || DKind == OMPD_for_simd ||
                 DKind == OMPD_distribute_simd ||
                 DKind == OMPD_teams_distribute_simd ||
                 DKind == OMPD_target_teams_distribute_simd;
  CGPragmaOmpSimd SimdWrapper(&S);
  llvm::Function *BodyFunction = 0;
  bool SeparateLastIter = false;
  LValue CapStruct;

  // Init list of private globals in the stack.
  CGM.OpenMPSupport.startOpenMPRegion(false);
  CGM.OpenMPSupport.setNoWait(false);
  CGM.OpenMPSupport.setMergeable(true);
  CGM.OpenMPSupport.setOrdered(false);

  // CodeGen for clauses (task init).
  for (ArrayRef<OMPClause *>::iterator I = S.clauses().begin(), E =
      S.clauses().end(); I != E; ++I)
    if (*I && isAllowedClauseForDirective(SKind, (*I)->getClauseKind()))
      EmitInitOMPClause(*(*I), S);

  // CodeGen for clauses (task init).
  for (ArrayRef<OMPClause *>::iterator I = S.clauses().begin(), E =
      S.clauses().end(); I != E; ++I)
    if (*I && isAllowedClauseForDirective(SKind, (*I)->getClauseKind()))
      EmitAfterInitOMPClause(*(*I), S);

  bool IsDistributeLoop = DKind == OMPD_distribute ||
                          DKind == OMPD_distribute_simd ||
                          DKind == OMPD_distribute_parallel_for ||
                          DKind == OMPD_distribute_parallel_for_simd ||
                          DKind == OMPD_teams_distribute_parallel_for ||
                          DKind == OMPD_teams_distribute_parallel_for_simd ||
                          DKind == OMPD_target_teams_distribute_parallel_for ||
                          DKind == OMPD_target_teams_distribute_parallel_for_simd ||
                          DKind == OMPD_teams_distribute ||
                          DKind == OMPD_teams_distribute_simd ||
                          DKind == OMPD_target_teams_distribute ||
                          DKind == OMPD_target_teams_distribute_simd;
  int Schedule = KMP_SCH_DEFAULT;
  if (!IsDistributeLoop) {
    bool Ordered = CGM.OpenMPSupport.getOrdered();
    bool Merge = CGM.OpenMPSupport.getMergeable();
    int Offset = 0;
    if (Ordered && Merge)
      Offset = SCH_ORD;
    else if (!Ordered && !Merge)
      Offset = SCH_NM;
    else if (Ordered && !Merge)
      Offset = SCH_NM_ORD;
    Schedule += Offset;
  } else {
    Schedule = KMP_SCH_DISTRIBUTE_STATIC;
  }
  CGM.OpenMPSupport.setScheduleChunkSize(Schedule, 0);

  llvm::BasicBlock *PrecondEndBB = createBasicBlock("omp.loop.precond_end");
  {
    RunCleanupsScope ExecutedScope(*this);
    // CodeGen for clauses (call start).
    for (ArrayRef<OMPClause *>::iterator I = S.clauses().begin(),
                                         E = S.clauses().end();
         I != E; ++I)
      if (*I && isAllowedClauseForDirective(SKind, (*I)->getClauseKind()))
        EmitPreOMPClause(*(*I), S);

    const Expr *ChunkSize;
    CGM.OpenMPSupport.getScheduleChunkSize(Schedule, ChunkSize);
    OpenMPDirectiveKind Kind = S.getDirectiveKind();
    bool IsComplexParallelLoop =
        Kind == OMPD_distribute_parallel_for ||
        Kind == OMPD_distribute_parallel_for_simd ||
        Kind == OMPD_teams_distribute_parallel_for ||
        Kind == OMPD_teams_distribute_parallel_for_simd ||
        Kind == OMPD_target_teams_distribute_parallel_for ||
        Kind == OMPD_target_teams_distribute_parallel_for_simd;
    bool IsInnerLoopGen = IsComplexParallelLoop && DKind != Kind;
    bool IsStaticSchedule = Schedule == KMP_SCH_STATIC_CHUNKED ||
                            Schedule == KMP_SCH_STATIC ||
                            Schedule == KMP_SCH_DISTRIBUTE_STATIC_CHUNKED ||
                            Schedule == KMP_SCH_DISTRIBUTE_STATIC;
    // CodeGen for "omp for {Associated statement}".
    {
      llvm::Value *Loc = OPENMPRTL_LOC(S.getLocStart(), *this);
      llvm::Value *GTid =
          OPENMPRTL_THREADNUM(S.getLocStart(), *this);
      const Expr *IterVar = getNewIterVarFromLoopDirective(&S);
      QualType QTy = IterVar->getType();
      uint64_t TypeSize = 32;
      if (getContext().getTypeSize(QTy) > TypeSize)
        TypeSize = 64;
      bool isSigned = true;
      if (QTy->hasUnsignedIntegerRepresentation())
        isSigned = false;
      llvm::Type *VarTy = TypeSize == 32 ? Int32Ty : Int64Ty;
      llvm::Value *LB = 0;
      llvm::Value *UB = 0;
      llvm::Value *GlobalUB = 0;
      // Generate loop for inner 'for' directive
      if (IsInnerLoopGen) {
        LB = EmitScalarExpr(getLowerBoundFromLoopDirective(&S));
        UB = EmitScalarExpr(getUpperBoundFromLoopDirective(&S));
      } else {
        LB = llvm::Constant::getNullValue(VarTy);
        UB = EmitScalarExpr(getNewIterEndFromLoopDirective(&S));
      }
      GlobalUB = UB;
#ifdef DEBUG
      llvm::AllocaInst *DebugUB = CreateMemTemp(
          getNewIterEndFromLoopDirective(&S)->getType(), "debug.ub");
      Builder.CreateStore(UB, DebugUB);
#endif
      UB = Builder.CreateIntCast(UB, VarTy, isSigned);
      llvm::Value *Chunk;
      if (ChunkSize) {
        Chunk = EmitScalarExpr(ChunkSize);
        Chunk = Builder.CreateIntCast(Chunk, VarTy, true);
      } else {
        Chunk = llvm::Constant::getNullValue(VarTy);
      }
      llvm::BasicBlock *EndBB = createBasicBlock("omp.loop.end");
      llvm::BasicBlock *OMPLoopBB = 0; // createBasicBlock("omp.loop.begin");
      llvm::AllocaInst *PLast = CreateTempAlloca(Int32Ty, "last");
      PLast->setAlignment(CGM.getDataLayout().getPrefTypeAlignment(Int32Ty));
      InitTempAlloca(PLast, IsStaticSchedule ? Builder.getInt32(1)
                                             : Builder.getInt32(0));
      llvm::AllocaInst *PLB = CreateTempAlloca(VarTy, "lb");
      PLB->setAlignment(CGM.getDataLayout().getPrefTypeAlignment(VarTy));
      Builder.CreateStore(LB, PLB);
      llvm::AllocaInst *PUB = CreateTempAlloca(VarTy, "ub");
      PUB->setAlignment(CGM.getDataLayout().getPrefTypeAlignment(VarTy));
      Builder.CreateStore(UB, PUB);
      llvm::AllocaInst *PSt = CreateTempAlloca(VarTy, "st");
      PSt->setAlignment(CGM.getDataLayout().getPrefTypeAlignment(VarTy));
      InitTempAlloca(PSt, TypeSize == 32 ? Builder.getInt32(1)
                                         : Builder.getInt64(1));
      llvm::AllocaInst *Private = CreateMemTemp(QTy, ".idx.");
      llvm::Type *IdxTy =
          cast<llvm::PointerType>(Private->getType())->getElementType();
      llvm::BasicBlock *MainBB;
      llvm::BasicBlock *FiniBB = 0;

      const Stmt *Body = S.getAssociatedStmt();
      ArrayRef<Expr *> Arr = getCountersFromLoopDirective(&S);
      if (const CapturedStmt *CS = dyn_cast_or_null<CapturedStmt>(Body))
        Body = CS->getCapturedStmt();
      const VarDecl *VD = cast<VarDecl>(cast<DeclRefExpr>(IterVar)->getDecl());
      CGM.OpenMPSupport.addOpenMPPrivateVar(VD, Private);
      for (unsigned I = 0; I < getCollapsedNumberFromLoopDirective(&S); ++I) {
        RunCleanupsScope InitScope(*this);
        const VarDecl *VD = cast<VarDecl>(cast<DeclRefExpr>(Arr[I])->getDecl());
        bool SkippedContainers = false;
        while (!SkippedContainers) {
          if (const AttributedStmt *AS = dyn_cast_or_null<AttributedStmt>(Body))
            Body = AS->getSubStmt();
          else if (const CompoundStmt *CS =
                       dyn_cast_or_null<CompoundStmt>(Body)) {
            if (CS->size() != 1) {
              SkippedContainers = true;
            } else {
              Body = CS->body_back();
            }
          } else
            SkippedContainers = true;
        }
        const ForStmt *For = dyn_cast_or_null<ForStmt>(Body);
        Body = For->getBody();
        if (CGM.OpenMPSupport.getTopOpenMPPrivateVar(VD))
          continue;
        QualType QTy = Arr[I]->getType();
        llvm::AllocaInst *Private =
            CreateMemTemp(QTy, CGM.getMangledName(VD) + ".private.");
        CGM.OpenMPSupport.addOpenMPPrivateVar(VD, Private);
        llvm::BasicBlock *PrecondBB = createBasicBlock("omp.loop.precond");
        if (isa<DeclStmt>(For->getInit()))
          EmitAnyExprToMem(VD->getAnyInitializer(), Private,
                           VD->getType().getQualifiers(),
                           /*IsInitializer=*/true);
        else
          EmitStmt(For->getInit());
        EmitBranchOnBoolExpr(For->getCond(), PrecondBB, PrecondEndBB, 0);
        EmitBlock(PrecondBB);
      }

      if (IsStaticSchedule) {
        llvm::Value *RealArgs[] = {
            Loc,
            GTid,
            Builder.getInt32(Schedule),
            PLast,
            PLB,
            PUB,
            PSt,
            TypeSize == 32 ? Builder.getInt32(1) : Builder.getInt64(1),
            Chunk};
        if (TypeSize == 32 && isSigned)
          EmitRuntimeCall(OPENMPRTL_FUNC(for_static_init_4), RealArgs);
        else if (TypeSize == 32 && !isSigned)
          EmitRuntimeCall(OPENMPRTL_FUNC(for_static_init_4u), RealArgs);
        else if (TypeSize == 64 && isSigned)
          EmitRuntimeCall(OPENMPRTL_FUNC(for_static_init_8), RealArgs);
        else
          EmitRuntimeCall(OPENMPRTL_FUNC(for_static_init_8u), RealArgs);
        OMPLoopBB = createBasicBlock("omp.loop.begin");
        EmitBlock(OMPLoopBB);
        LB = Builder.CreateLoad(PLB);
        Builder.CreateStore(LB, Private);
        UB = Builder.CreateLoad(PUB);
        llvm::Value *Cond = Builder.CreateICmp(
            isSigned ? llvm::CmpInst::ICMP_SLT : llvm::CmpInst::ICMP_ULT, UB,
            GlobalUB);
        UB = Builder.CreateSelect(Cond, UB, GlobalUB);
        Builder.CreateStore(UB, PUB);
        MainBB = createBasicBlock("omp.loop.main");
        FiniBB = createBasicBlock("omp.loop.fini");
      } else {
        llvm::IntegerType *SchedTy =
            llvm::TypeBuilder<sched_type, false>::get(getLLVMContext());
        llvm::Value *RealArgs[] = {
            Loc,
            GTid,
            llvm::ConstantInt::get(SchedTy, Schedule),
            LB,
            UB,
            TypeSize == 32 ? Builder.getInt32(1) : Builder.getInt64(1),
            Chunk};
        // __kmpc_dispatch_init{4, 8}(&loc, gtid, sched_type, lb, ub, st,
        // chunk);
        if (TypeSize == 32 && isSigned)
          EmitRuntimeCall(OPENMPRTL_FUNC(dispatch_init_4), RealArgs);
        else if (TypeSize == 32 && !isSigned)
          EmitRuntimeCall(OPENMPRTL_FUNC(dispatch_init_4u), RealArgs);
        else if (TypeSize == 64 && isSigned)
          EmitRuntimeCall(OPENMPRTL_FUNC(dispatch_init_8), RealArgs);
        else
          EmitRuntimeCall(OPENMPRTL_FUNC(dispatch_init_8u), RealArgs);
        llvm::Value *RealArgsNext[] = {Loc, GTid, PLast, PLB, PUB, PSt};
        OMPLoopBB = createBasicBlock("omp.loop.begin");
        EmitBlock(OMPLoopBB);
        llvm::Value *CallRes;
        if (TypeSize == 32 && isSigned)
          CallRes =
              EmitRuntimeCall(OPENMPRTL_FUNC(dispatch_next_4), RealArgsNext);
        else if (TypeSize == 32 && !isSigned)
          CallRes =
              EmitRuntimeCall(OPENMPRTL_FUNC(dispatch_next_4u), RealArgsNext);
        else if (TypeSize == 64 && isSigned)
          CallRes =
              EmitRuntimeCall(OPENMPRTL_FUNC(dispatch_next_8), RealArgsNext);
        else
          CallRes =
              EmitRuntimeCall(OPENMPRTL_FUNC(dispatch_next_8u), RealArgsNext);
        llvm::BasicBlock *OMPInitBB = createBasicBlock("omp.loop.init");
        llvm::SwitchInst *Switch = Builder.CreateSwitch(
            Builder.CreateIntCast(CallRes, Int32Ty, false), EndBB, 1);
        Switch->addCase(llvm::ConstantInt::get(Int32Ty, 1), OMPInitBB);
        EmitBranch(OMPInitBB);
        EmitBlock(OMPInitBB);
        LB = Builder.CreateLoad(PLB);
        UB = Builder.CreateLoad(PUB);
        Builder.CreateStore(LB, Private);
        MainBB = createBasicBlock("omp.loop.main");
        FiniBB = createBasicBlock("omp.loop.fini");
      }
      if (HasSimd) {
        // Update vectorizer width on the loop stack.
        SeparateLastIter = SimdWrapper.emitSafelen(this);

        if (SeparateLastIter) {
          // Emit the following for the lastprivate vars update:
          //   --UB;
          // It is unclear if putting it under "if (*PLast)" will be
          // more or less efficient, this needs to be investigated.
          UB = Builder.CreateSub(UB, llvm::ConstantInt::get(UB->getType(), 1));
          Builder.CreateStore(UB, PUB);
        }

        // Initialize the captured struct.
        CapStruct = InitCapturedStruct(*SimdWrapper.getAssociatedStmt());
      }

      EmitBranch(MainBB);
      EmitBlock(MainBB);

      if (IsStaticSchedule) {
        llvm::Value *Cond = Builder.CreateICmp(
            isSigned ? llvm::CmpInst::ICMP_SLE : llvm::CmpInst::ICMP_ULE, LB,
            GlobalUB);
        llvm::BasicBlock *ContBB = createBasicBlock("omp.lb.le.global_ub.");
        Builder.CreateCondBr(Cond, ContBB, EndBB);
        EmitBlock(ContBB);
      }

      if (HasSimd) {
        // Push current LoopInfo onto the LoopStack.
        LoopStack.Push(MainBB);
      }

      {
        RunCleanupsScope ThenScope(*this);
        EmitStmt(getInitFromLoopDirective(&S));
#ifdef DEBUG
        // CodeGen for clauses (call start).
        for (ArrayRef<OMPClause *>::iterator I = S.clauses().begin(),
                                             E = S.clauses().end();
             I != E; ++I)
          if (const OMPLastPrivateClause *Clause =
                  dyn_cast_or_null<OMPLastPrivateClause>(*I)) {
            for (OMPLastPrivateClause::varlist_const_iterator
                     I1 = Clause->varlist_begin(),
                     E1 = Clause->varlist_end();
                 I1 != E1; ++I1) {
              const VarDecl *VD =
                  cast<VarDecl>(cast<DeclRefExpr>(*I1)->getDecl());
              if (VD->getName() == "IDX")
                CGM.OpenMPSupport.addOpenMPPrivateVar(VD, Private);
              else if (VD->getName() == "UB")
                CGM.OpenMPSupport.addOpenMPPrivateVar(VD, DebugUB);
              else if (VD->getName() == "LUB")
                CGM.OpenMPSupport.addOpenMPPrivateVar(VD, PUB);
              else if (VD->getName() == "LLB")
                CGM.OpenMPSupport.addOpenMPPrivateVar(VD, PLB);
            }
          }
#endif
        llvm::Value *Idx = Builder.CreateLoad(Private, ".idx.");
        llvm::BasicBlock *UBLBCheckBB =
            createBasicBlock("omp.lb_ub.check_pass");
        UB = Builder.CreateLoad(PUB);
        llvm::Value *UBLBCheck =
            isSigned ? Builder.CreateICmpSLE(Idx, UB, "omp.idx.le.ub")
                     : Builder.CreateICmpULE(Idx, UB, "omp.idx.le.ub");
        // llvm::BasicBlock *PrevBB = Builder.GetInsertBlock();
        Builder.CreateCondBr(UBLBCheck, UBLBCheckBB, FiniBB);
        EmitBlock(UBLBCheckBB);
        llvm::BasicBlock *ContBlock = createBasicBlock("omp.cont.block");

        BreakContinueStack.push_back(
            BreakContinue(getJumpDestInCurrentScope(EndBB),
                          getJumpDestInCurrentScope(ContBlock)));
        if (HasSimd) {
          RunCleanupsScope Scope(*this);
          BodyFunction = EmitSimdFunction(SimdWrapper);
          EmitSIMDForHelperCall(BodyFunction, CapStruct, Private, false);
        } else {
          RunCleanupsScope Scope(*this);
          if (IsInnerLoopGen || !IsComplexParallelLoop) {
            if (SKind == OMPD_for)
              OMPCancelMap[OMPD_for] = getJumpDestInCurrentScope(EndBB);
            EmitStmt(Body);
            OMPCancelMap.erase(OMPD_for);
          } else {
            const Expr *LowerBound = getLowerBoundFromLoopDirective(&S);
            const Expr *UpperBound = getUpperBoundFromLoopDirective(&S);
            EmitStoreOfScalar(Builder.CreateLoad(PLB), EmitLValue(LowerBound));
            EmitStoreOfScalar(Builder.CreateLoad(PUB), EmitLValue(UpperBound));
            // Special codegen for distribute parallel for [simd] constructs
            if (Kind == OMPD_distribute_parallel_for ||
                Kind == OMPD_teams_distribute_parallel_for ||
                Kind == OMPD_target_teams_distribute_parallel_for)
              EmitOMPDirectiveWithParallel(OMPD_parallel_for, OMPD_for, S);
            else if (Kind == OMPD_distribute_parallel_for_simd ||
                     Kind == OMPD_teams_distribute_parallel_for_simd ||
                     Kind == OMPD_target_teams_distribute_parallel_for_simd)
              EmitOMPDirectiveWithParallel(OMPD_parallel_for_simd,
                                           OMPD_for_simd, S);
          }
        }
        BreakContinueStack.pop_back();
        EnsureInsertPoint();
        EmitBranch(ContBlock);
        EmitBlock(ContBlock);
        Idx = Builder.CreateLoad(Private, ".idx.");
        llvm::Value *NextIdx = Builder.CreateAdd(
            Idx, llvm::ConstantInt::get(IdxTy, 1), ".next.idx.", false,
            QTy->isSignedIntegerOrEnumerationType());
        Builder.CreateStore(NextIdx, Private);
        if (!IsStaticSchedule && CGM.OpenMPSupport.getOrdered()) {
          // Emit _dispatch_fini for ordered loops
          llvm::Value *RealArgsFini[] = {Loc, GTid};
          if (TypeSize == 32 && isSigned)
            EmitRuntimeCall(OPENMPRTL_FUNC(dispatch_fini_4), RealArgsFini);
          else if (TypeSize == 32 && !isSigned)
            EmitRuntimeCall(OPENMPRTL_FUNC(dispatch_fini_4u), RealArgsFini);
          else if (TypeSize == 64 && isSigned)
            EmitRuntimeCall(OPENMPRTL_FUNC(dispatch_fini_8), RealArgsFini);
          else
            EmitRuntimeCall(OPENMPRTL_FUNC(dispatch_fini_8u), RealArgsFini);
        }

        //      for(llvm::SmallVector<const Expr *, 16>::const_iterator II =
        // Incs.begin(),
        //                                                              EE =
        // Incs.end();
        //          II != EE; ++II) {
        //        EmitIgnoredExpr(*II);
        //        EnsureInsertPoint();
        //      }
        EmitBranch(MainBB);
        if (HasSimd) {
          LoopStack.Pop();
        }
        EmitBlock(FiniBB);
        if (IsStaticSchedule && ChunkSize != 0) {
          llvm::Value *St = Builder.CreateLoad(PSt);
          LB = Builder.CreateLoad(PLB);
          LB = Builder.CreateAdd(LB, St);
          Builder.CreateStore(LB, PLB);
          UB = Builder.CreateLoad(PUB);
          UB = Builder.CreateAdd(UB, St);
          Builder.CreateStore(UB, PUB);
        }
        if (SeparateLastIter) {
          // Emit the following for the lastprivate vars update:
          //   call __simd_helper(cs, idx, 1)
          //
          EmitSIMDForHelperCall(BodyFunction, CapStruct, Private, true);
        }
        EmitBranch(!IsStaticSchedule || ChunkSize != 0 ? OMPLoopBB : EndBB);
        // EmitStmt(getInitFromLoopDirective(&S));
        // EnsureInsertPoint();
        // UBLBCheck = isSigned ?
        //                     Builder.CreateICmpSLE(NextIdx, UB,
        // "omp.idx.le.ub")
        // :
        //                     Builder.CreateICmpULE(NextIdx, UB,
        // "omp.idx.le.ub");
        // PrevBB = Builder.GetInsertBlock();
        // Builder.CreateCondBr(UBLBCheck, UBLBCheckBB, OMPLoopBB);
      }
      EmitBlock(EndBB, true);
      if (IsStaticSchedule) {
        llvm::Value *RealArgsFini[] = {Loc, GTid};
        EmitRuntimeCall(OPENMPRTL_FUNC(for_static_fini), RealArgsFini);
      }
      CGM.OpenMPSupport.setLastIterVar(PLast);
    }

    if (!IsDistributeLoop &&
        (CGM.OpenMPSupport.hasLastPrivate() || !CGM.OpenMPSupport.getNoWait()))
      EmitOMPCancelBarrier(S.getLocEnd(), KMP_IDENT_BARRIER_IMPL_FOR);
    // CodeGen for clauses (call end).
    for (ArrayRef<OMPClause *>::iterator I = S.clauses().begin(),
                                         E = S.clauses().end();
         I != E; ++I)
      if (*I && isAllowedClauseForDirective(SKind, (*I)->getClauseKind()))
        EmitPostOMPClause(*(*I), S);
  }

  // CodeGen for clauses (closing steps).
  for (ArrayRef<OMPClause *>::iterator I = S.clauses().begin(), E =
      S.clauses().end(); I != E; ++I)
    if (*I && isAllowedClauseForDirective(SKind, (*I)->getClauseKind()))
      EmitCloseOMPClause(*(*I), S);

  // CodeGen for clauses (task finalize).
  for (ArrayRef<OMPClause *>::iterator I = S.clauses().begin(), E =
      S.clauses().end(); I != E; ++I)
    if (*I && isAllowedClauseForDirective(SKind, (*I)->getClauseKind()))
      EmitFinalOMPClause(*(*I), S);

  EnsureInsertPoint();

  // Remove list of private globals from the stack.
  CGM.OpenMPSupport.endOpenMPRegion();

  if (HasSimd) {
    // Emit the final values of 'linear' variables.
    SimdWrapper.emitLinearFinal(*this);
  }
  EmitBlock(PrecondEndBB);
}

/// Generate an instructions for '#pragma omp for' directive.
void CodeGenFunction::EmitOMPForDirective(const OMPForDirective &S) {
  EmitOMPDirectiveWithLoop(OMPD_for, OMPD_for, S);
}

/// Generate an instructions for '#pragma omp distribute' directive.
void CodeGenFunction::EmitOMPDistributeDirective(
    const OMPDistributeDirective &S) {
  CGM.OpenMPSupport.setDistribute(true);
  EmitOMPDirectiveWithLoop(OMPD_distribute, OMPD_distribute, S);
}

/// Generate an instructions for directive with 'teams' region.
void
CodeGenFunction::EmitOMPDirectiveWithTeams(OpenMPDirectiveKind DKind,
                                           ArrayRef<OpenMPDirectiveKind> SKinds,
                                           const OMPExecutableDirective &S) {

  // Generate shared args for captured stmt.
  CapturedStmt *CS = cast<CapturedStmt>(S.getAssociatedStmt());
  llvm::Value *Arg = GenerateCapturedStmtArgument(*CS);

  // Init list of private globals in the stack.
  CGM.OpenMPSupport.startOpenMPRegion(true);
  CGM.OpenMPSupport.setMergeable(false);
  CGM.OpenMPSupport.setOrdered(false);
  CGM.OpenMPSupport.setNoWait(true);
  CGM.OpenMPSupport.setScheduleChunkSize(KMP_SCH_DEFAULT, 0);

  // CodeGen for clauses (task init).
  for (ArrayRef<OMPClause *>::iterator I = S.clauses().begin(),
                                       E = S.clauses().end();
       I != E; ++I)
    if (*I && !IsAllowedClause((*I)->getClauseKind(), SKinds))
      EmitInitOMPClause(*(*I), S);
  llvm::Value *NumTeams = CGM.OpenMPSupport.getNumTeams();
  llvm::Value *ThreadLimit = CGM.OpenMPSupport.getThreadLimit();
  if (NumTeams && ThreadLimit) {
    // __kmpc_push_num_teams(&loc, global_tid, num_threads, thread_limit);
    // ident_t loc = {...};
    llvm::Value *Loc = OPENMPRTL_LOC(S.getLocStart(), *this);
    // global_tid = __kmpc_global_thread_num(...);
    llvm::Value *GTid = OPENMPRTL_THREADNUM(S.getLocStart(), *this);
    llvm::Value *RealArgs[] = {Loc, GTid,
                               NumTeams ? NumTeams : Builder.getInt32(0),
                               ThreadLimit ? ThreadLimit : Builder.getInt32(0)};
    EmitRuntimeCall(OPENMPRTL_FUNC(push_num_teams), RealArgs);
  }

  // CodeGen for clauses (task init).
  for (ArrayRef<OMPClause *>::iterator I = S.clauses().begin(),
                                       E = S.clauses().end();
       I != E; ++I)
    if (*I && !IsAllowedClause((*I)->getClauseKind(), SKinds))
      EmitAfterInitOMPClause(*(*I), S);

  // Generate microtask.
  // void .omp_microtask.(int32_t *, int32_t *, void */*AutoGenRecord **/arg3) {
  //  captured_stmt(arg3);
  // }
  IdentifierInfo *Id = &getContext().Idents.get(".omp_microtask.");
  QualType PtrIntTy = getContext().getPointerType(getContext().IntTy);
  SmallVector<QualType, 4> FnArgTypes;
  FnArgTypes.push_back(PtrIntTy);
  FnArgTypes.push_back(PtrIntTy);
  FnArgTypes.push_back(getContext().VoidPtrTy);
  FunctionProtoType::ExtProtoInfo EPI;
  EPI.ExceptionSpecType = EST_BasicNoexcept;
  QualType FnTy =
      getContext().getFunctionType(getContext().VoidTy, FnArgTypes, EPI);
  TypeSourceInfo *TI =
      getContext().getTrivialTypeSourceInfo(FnTy, SourceLocation());
  FunctionDecl *FD = FunctionDecl::Create(
      getContext(), getContext().getTranslationUnitDecl(), CS->getLocStart(),
      SourceLocation(), Id, FnTy, TI, SC_Static, false, false, false);
  TypeSourceInfo *PtrIntTI =
      getContext().getTrivialTypeSourceInfo(PtrIntTy, SourceLocation());
  TypeSourceInfo *PtrVoidTI = getContext().getTrivialTypeSourceInfo(
      getContext().VoidPtrTy, SourceLocation());
  ParmVarDecl *Arg1 =
      ParmVarDecl::Create(getContext(), FD, SourceLocation(), SourceLocation(),
                          0, PtrIntTy, PtrIntTI, SC_Auto, 0);
  ParmVarDecl *Arg2 =
      ParmVarDecl::Create(getContext(), FD, SourceLocation(), SourceLocation(),
                          0, PtrIntTy, PtrIntTI, SC_Auto, 0);
  ParmVarDecl *Arg3 =
      ParmVarDecl::Create(getContext(), FD, SourceLocation(), SourceLocation(),
                          0, getContext().VoidPtrTy, PtrVoidTI, SC_Auto, 0);
  CodeGenFunction CGF(CGM, true);
  const CGFunctionInfo &FI = getTypes().arrangeFunctionDeclaration(FD);
  llvm::Function *Fn = llvm::Function::Create(getTypes().GetFunctionType(FI),
                                              llvm::GlobalValue::PrivateLinkage,
                                              FD->getName(), &CGM.getModule());
  CGM.SetInternalFunctionAttributes(CurFuncDecl, Fn, FI);
  llvm::AttributeSet Set = CurFn->getAttributes();
  for (unsigned i = 0; i < Set.getNumSlots(); ++i) {
    if (Set.getSlotIndex(i) == llvm::AttributeSet::FunctionIndex) {
      for (llvm::AttributeSet::iterator I = Set.begin(i), E = Set.end(i);
           I != E; ++I) {
        if (I->isStringAttribute() && I->getKindAsString().startswith("INTEL:"))
          Fn->addFnAttr(I->getKindAsString());
      }
    }
  }
 FunctionArgList FnArgs;
  FnArgs.push_back(Arg1);
  FnArgs.push_back(Arg2);
  FnArgs.push_back(Arg3);
  CGF.OpenMPRoot = OpenMPRoot ? OpenMPRoot : this;
  CGF.StartFunction(FD, getContext().VoidTy, Fn, FI, FnArgs, SourceLocation());
  CGF.Builder.CreateLoad(CGF.GetAddrOfLocalVar(Arg1),
                         ".__kmpc_global_thread_num.");

  // Emit call to the helper function.
  llvm::Value *Arg3Val =
      CGF.Builder.CreateLoad(CGF.GetAddrOfLocalVar(Arg3), "arg3");
  QualType QTy = getContext().getRecordType(CS->getCapturedRecordDecl());
  llvm::Type *ConvertedType =
      CGF.getTypes().ConvertTypeForMem(QTy)->getPointerTo();
  llvm::Value *RecArg =
      CGF.Builder.CreatePointerCast(Arg3Val, ConvertedType, "(anon)arg3");

  // CodeGen for clauses (call start).
  {
    OpenMPRegionRAII OMPRegion(CGF, RecArg, *CS);
    for (ArrayRef<OMPClause *>::iterator I = S.clauses().begin(),
                                         E = S.clauses().end();
         I != E; ++I)
      if (*I && !IsAllowedClause((*I)->getClauseKind(), SKinds))
        CGF.EmitPreOMPClause(*(*I), S);

    switch (DKind) {
    case OMPD_target_teams:
    case OMPD_teams:
      CGF.EmitStmt(CS->getCapturedStmt());
      break;
    case OMPD_teams_distribute:
    case OMPD_target_teams_distribute:
      EmitOMPDirectiveWithLoop(OMPD_teams_distribute, OMPD_distribute, S);
      break;
    case OMPD_teams_distribute_simd:
    case OMPD_target_teams_distribute_simd:
      EmitOMPDirectiveWithLoop(OMPD_teams_distribute_simd, OMPD_distribute_simd,
                               S);
      break;
    case OMPD_teams_distribute_parallel_for: {
      const OMPTeamsDistributeParallelForDirective &D =
          cast<OMPTeamsDistributeParallelForDirective>(S);
      assert(D.getLowerBound() && "No lower bound");
      assert(D.getUpperBound() && "No upper bound");
      EmitAutoVarDecl(
          *cast<VarDecl>(cast<DeclRefExpr>(D.getLowerBound())->getDecl()));
      EmitAutoVarDecl(
          *cast<VarDecl>(cast<DeclRefExpr>(D.getUpperBound())->getDecl()));
      EmitOMPDirectiveWithLoop(OMPD_teams_distribute_parallel_for,
                               OMPD_distribute, S);
      break;
    }
    case OMPD_teams_distribute_parallel_for_simd: {
      const OMPTeamsDistributeParallelForSimdDirective &D =
          cast<OMPTeamsDistributeParallelForSimdDirective>(S);
      assert(D.getLowerBound() && "No lower bound");
      assert(D.getUpperBound() && "No upper bound");
      EmitAutoVarDecl(
          *cast<VarDecl>(cast<DeclRefExpr>(D.getLowerBound())->getDecl()));
      EmitAutoVarDecl(
          *cast<VarDecl>(cast<DeclRefExpr>(D.getUpperBound())->getDecl()));
      EmitOMPDirectiveWithLoop(OMPD_teams_distribute_parallel_for_simd,
                               OMPD_distribute, S);
      break;
    }
    case OMPD_target_teams_distribute_parallel_for: {
      const OMPTargetTeamsDistributeParallelForDirective &D =
          cast<OMPTargetTeamsDistributeParallelForDirective>(S);
      assert(D.getLowerBound() && "No lower bound");
      assert(D.getUpperBound() && "No upper bound");
      EmitAutoVarDecl(
          *cast<VarDecl>(cast<DeclRefExpr>(D.getLowerBound())->getDecl()));
      EmitAutoVarDecl(
          *cast<VarDecl>(cast<DeclRefExpr>(D.getUpperBound())->getDecl()));
      EmitOMPDirectiveWithLoop(OMPD_target_teams_distribute_parallel_for,
                               OMPD_distribute, S);
      break;
    }
    case OMPD_target_teams_distribute_parallel_for_simd: {
      const OMPTargetTeamsDistributeParallelForSimdDirective &D =
          cast<OMPTargetTeamsDistributeParallelForSimdDirective>(S);
      assert(D.getLowerBound() && "No lower bound");
      assert(D.getUpperBound() && "No upper bound");
      EmitAutoVarDecl(
          *cast<VarDecl>(cast<DeclRefExpr>(D.getLowerBound())->getDecl()));
      EmitAutoVarDecl(
          *cast<VarDecl>(cast<DeclRefExpr>(D.getUpperBound())->getDecl()));
      EmitOMPDirectiveWithLoop(OMPD_target_teams_distribute_parallel_for_simd,
                               OMPD_distribute, S);
      break;
    }
    default:
      break;
    }
    CGF.EnsureInsertPoint();

    // CodeGen for clauses (call end).
    for (ArrayRef<OMPClause *>::iterator I = S.clauses().begin(),
                                         E = S.clauses().end();
         I != E; ++I)
      if (*I && !IsAllowedClause((*I)->getClauseKind(), SKinds))
        CGF.EmitPostOMPClause(*(*I), S);

    // CodeGen for clauses (closing steps).
    for (ArrayRef<OMPClause *>::iterator I = S.clauses().begin(),
                                         E = S.clauses().end();
         I != E; ++I)
      if (*I && !IsAllowedClause((*I)->getClauseKind(), SKinds))
        CGF.EmitCloseOMPClause(*(*I), S);
  }

  CGF.FinishFunction();

  // CodeGen for "omp parallel {Associated statement}".
  {
    RunCleanupsScope MainBlock(*this);

    llvm::Value *Loc = OPENMPRTL_LOC(S.getLocStart(), *this);
    llvm::Type *KmpcMicroTy =
        llvm::TypeBuilder<kmpc_micro, false>::get(getLLVMContext());
    llvm::Value *RealArgs[] = {
        Loc, Builder.getInt32(2),
        CGF.Builder.CreateBitCast(Fn, KmpcMicroTy, "(kmpc_micro_ty)helper"),
        Arg};
    // __kmpc_fork_teams(&loc, argc/*2*/, microtask, arg);
    EmitRuntimeCall(OPENMPRTL_FUNC(fork_teams), makeArrayRef(RealArgs));
  }

  // CodeGen for clauses (task finalize).
  for (ArrayRef<OMPClause *>::iterator I = S.clauses().begin(),
                                       E = S.clauses().end();
       I != E; ++I)
    if (*I && !IsAllowedClause((*I)->getClauseKind(), SKinds))
      EmitFinalOMPClause(*(*I), S);

  // Remove list of private globals from the stack.
  CGM.OpenMPSupport.endOpenMPRegion();
}



static void EmitUntiedPartIdInc(CodeGenFunction &CGF) {
  if (CGF.CGM.OpenMPSupport.getUntied()) {
    llvm::Value *PartIdAddr;
    llvm::Value *UntiedSwitch;
    llvm::BasicBlock *UntiedEnd;
    unsigned UntiedCounter;
    CGF.CGM.OpenMPSupport.getUntiedData(PartIdAddr, UntiedSwitch, UntiedEnd,
        UntiedCounter);
    ++UntiedCounter;
    CGF.Builder.CreateStore(CGF.Builder.getInt32(UntiedCounter), PartIdAddr);
    CGF.CGM.OpenMPSupport.setUntiedData(PartIdAddr, UntiedSwitch, UntiedEnd,
        UntiedCounter, &CGF);
  }
}

static void EmitUntiedBranchEnd(CodeGenFunction &CGF) {
  if (CGF.CGM.OpenMPSupport.getUntied()) {
    llvm::Value *PartIdAddr;
    llvm::Value *UntiedSwitch;
    llvm::BasicBlock *UntiedEnd;
    unsigned UntiedCounter;
    CGF.CGM.OpenMPSupport.getUntiedData(PartIdAddr, UntiedSwitch, UntiedEnd,
        UntiedCounter);
    CGF.EmitBranch(UntiedEnd);
  }
}

static void EmitUntiedTaskSwitch(CodeGenFunction &CGF, bool EmitBranch) {
  if (CGF.CGM.OpenMPSupport.getUntied()) {
    llvm::Value *PartIdAddr;
    llvm::Value *UntiedSwitch;
    llvm::BasicBlock *UntiedEnd;
    unsigned UntiedCounter;
    CGF.CGM.OpenMPSupport.getUntiedData(PartIdAddr, UntiedSwitch, UntiedEnd,
        UntiedCounter);
    llvm::BasicBlock *NextBlock = CGF.createBasicBlock("untied.sw.next");
    cast<llvm::SwitchInst>(UntiedSwitch)->addCase(
        CGF.Builder.getInt32(UntiedCounter), NextBlock);
    if (EmitBranch)
      CGF.EmitBranch(NextBlock);
    CGF.EmitBlock(NextBlock);
  }
}

static std::pair<llvm::Value *, unsigned> ProcessDependAddresses(
    CodeGenFunction &CGF, const OMPTaskDirective &S) {
  CodeGenModule &CGM = CGF.CGM;

  llvm::Value *DependenceAddresses = 0;
  unsigned ArraySize = 0;

  SmallVector<const OMPDependClause *, 16> DependClauses;
  for (ArrayRef<OMPClause *>::iterator I = S.clauses().begin(), E =
      S.clauses().end(); I != E; ++I) {
    if (OMPDependClause *ODC = dyn_cast_or_null<OMPDependClause>(*I)) {
      ArraySize += ODC->varlist_size();
      DependClauses.push_back(ODC);
    }
  }
  if (ArraySize > 0) {
    llvm::Type *IntPtrTy = CGF.ConvertTypeForMem(
        CGF.getContext().getIntPtrType());
    llvm::Type *BoolTy = CGF.ConvertTypeForMem(CGF.getContext().BoolTy);
    llvm::Type *DepTy = OPENMPRTL_DINFOTY;
    llvm::ArrayType *DepListTy = llvm::ArrayType::get(DepTy, ArraySize);

    llvm::AllocaInst *Addresses = CGF.CreateTempAlloca(DepListTy, ".dep.list.");
    Addresses->setAlignment(CGM.OpenMPSupport.getKMPDependInfoTypeAlign());
    DependenceAddresses = CGF.Builder.CreateConstInBoundsGEP2_32(Addresses, 0,
        0);

    unsigned FieldCounter = 0;
    for (SmallVectorImpl<const OMPDependClause *>::iterator I =
        DependClauses.begin(), E = DependClauses.end(); I != E; ++I) {
      unsigned DepType = IN;
      switch ((*I)->getType()) {
      case OMPC_DEPEND_in:
        DepType = IN;
        break;
      case OMPC_DEPEND_out:
        DepType = OUT;
        break;
      case OMPC_DEPEND_inout:
        DepType = INOUT;
        break;
      case OMPC_DEPEND_unknown:
      case NUM_OPENMP_DEPENDENCE_TYPE:
        llvm_unreachable("Unknown kind of dependency");
        break;
      }
      for (unsigned i = 0, e = (*I)->varlist_size(); i < e;
          ++i, ++FieldCounter) {
        llvm::Value *DepElPtr = CGF.Builder.CreateConstInBoundsGEP2_32(
            Addresses, 0, FieldCounter);
        // [CounterVal].base_addr = &expr;
        llvm::Value *DepBaseAddr = CGF.Builder.CreateConstGEP2_32(DepElPtr, 0,
            0);
        llvm::Value *BaseAddr =
            CGF.EmitAnyExpr((*I)->getBegins(i)).getScalarVal();
        BaseAddr = CGF.Builder.CreatePointerCast(BaseAddr, IntPtrTy);
        CGF.Builder.CreateStore(BaseAddr, DepBaseAddr);
        // [CounterVal].len = size;
        llvm::Value *DepLen = CGF.Builder.CreateConstGEP2_32(DepElPtr, 0, 1);
        const Expr *Size = (*I)->getSizeInBytes(i);
        if (Size->getType()->isAnyPointerType()) {
          // Size is not a size, but the ending pointer
          // Calculate the real size
          llvm::Value *EndAddr = CGF.EmitScalarExpr(Size);
          llvm::Value *BaseVal = CGF.Builder.CreatePtrToInt(BaseAddr,
              CGF.SizeTy);
          llvm::Value *EndVal = CGF.Builder.CreatePtrToInt(EndAddr, CGF.SizeTy);
          llvm::Value *Cond = CGF.Builder.CreateICmpUGT(EndVal, BaseVal);
          llvm::Value *Res = CGF.Builder.CreateSelect(Cond,
              CGF.Builder.CreateSub(EndVal, BaseVal),
              llvm::Constant::getNullValue(CGF.SizeTy));
          CGF.Builder.CreateStore(Res, DepLen);
        } else {
          CGF.Builder.CreateStore(CGF.EmitScalarExpr(Size), DepLen);
        }
        // [CounterVal].flags = size;
        llvm::Value *DepFlags = CGF.Builder.CreateConstGEP2_32(DepElPtr, 0, 2);
        CGF.Builder.CreateStore(llvm::ConstantInt::get(BoolTy, DepType),
            DepFlags);
      }
    }
  } else {
    llvm::Type *DepTy = OPENMPRTL_DINFOTY;
    DependenceAddresses = llvm::Constant::getNullValue(DepTy->getPointerTo());
  }
  return std::make_pair(DependenceAddresses, ArraySize);
}

/// Generate an instructions for '#pragma omp task' directive.
void CodeGenFunction::EmitOMPTaskDirective(const OMPTaskDirective &S) {
  // Generate shared args for captured stmt.
  CapturedStmt *CS = cast<CapturedStmt>(S.getAssociatedStmt());
  llvm::Value *Arg = GenerateCapturedStmtArgument(*CS);

  // Init list of private globals in the stack.
  CGM.OpenMPSupport.startOpenMPRegion(true);
  CGM.OpenMPSupport.setMergeable(false);
  CGM.OpenMPSupport.setOrdered(false);
  CGM.OpenMPSupport.setUntied(false);
  CGM.OpenMPSupport.setScheduleChunkSize(KMP_SCH_DEFAULT, 0);

  RecordDecl *RD;
  if (!getContext().getLangOpts().CPlusPlus)
    RD = RecordDecl::Create(getContext(), TTK_Struct,
        getContext().getTranslationUnitDecl(), SourceLocation(),
        SourceLocation(), &getContext().Idents.get(".omp.task.priv."));
  else
    RD = CXXRecordDecl::Create(getContext(), TTK_Struct,
        getContext().getTranslationUnitDecl(), SourceLocation(),
        SourceLocation(), &getContext().Idents.get(".omp.task.priv."));
  RD->startDefinition();
  SmallVector<FieldDecl *, 16> FieldsWithDestructors;
  for (ArrayRef<OMPClause *>::iterator I = S.clauses().begin(),
                                       E = S.clauses().end();
       I != E; ++I) {
    if (OMPPrivateClause *C = dyn_cast_or_null<OMPPrivateClause>(*I)) {
      for (OMPPrivateClause::varlist_const_iterator II = C->varlist_begin(),
          EE = C->varlist_end(); II != EE; ++II) {
        const ValueDecl *D = cast<DeclRefExpr>(*II)->getDecl();
        FieldDecl *FD = FieldDecl::Create(getContext(), RD, SourceLocation(),
            SourceLocation(), D->getIdentifier(), (*II)->getType(), 0, 0, false,
            ICIS_NoInit);
        FD->setAccess(AS_public);
        RD->addDecl(FD);
        CGM.OpenMPSupport.getTaskFields()[D] = FD;
        QualType ASTType = D->getType();
        if (CXXRecordDecl *RD =
                ASTType->getBaseElementTypeUnsafe()->getAsCXXRecordDecl()) {
          if (!RD->hasTrivialDestructor())
            FieldsWithDestructors.push_back(FD);
        }
      }
    } else if (OMPFirstPrivateClause *C =
        dyn_cast_or_null<OMPFirstPrivateClause>(*I)) {
      for (OMPFirstPrivateClause::varlist_const_iterator II =
          C->varlist_begin(), EE = C->varlist_end(); II != EE; ++II) {
        const ValueDecl *D = cast<DeclRefExpr>(*II)->getDecl();
        FieldDecl *FD = FieldDecl::Create(getContext(), RD, SourceLocation(),
            SourceLocation(), D->getIdentifier(), (*II)->getType(), 0, 0, false,
            ICIS_NoInit);
        FD->setAccess(AS_public);
        RD->addDecl(FD);
        CGM.OpenMPSupport.getTaskFields()[D] = FD;
        QualType ASTType = D->getType();
        if (CXXRecordDecl *RD =
                ASTType->getBaseElementTypeUnsafe()->getAsCXXRecordDecl()) {
          if (!RD->hasTrivialDestructor())
            FieldsWithDestructors.push_back(FD);
        }
      }
    }
  }
  RD->completeDefinition();
  QualType PrivateRecord = getContext().getRecordType(RD);
  llvm::Type *LPrivateTy = getTypes().ConvertTypeForMem(PrivateRecord);

  llvm::Function *Destructors = 0;
  if (!FieldsWithDestructors.empty()) {
    IdentifierInfo *Id = &getContext().Idents.get(".omp_ptask_destructors.");
    SmallVector<QualType, 2> FnArgTypes;
    FnArgTypes.push_back(getContext().getIntTypeForBitwidth(32, 1));
    FnArgTypes.push_back(getContext().VoidPtrTy);
    FunctionProtoType::ExtProtoInfo EPI;
    EPI.ExceptionSpecType = EST_BasicNoexcept;
    QualType FnTy = getContext().getFunctionType(
        getContext().getIntTypeForBitwidth(32, 1), FnArgTypes, EPI);
    TypeSourceInfo *TI =
        getContext().getTrivialTypeSourceInfo(FnTy, SourceLocation());
    FunctionDecl *FD = FunctionDecl::Create(
        getContext(), getContext().getTranslationUnitDecl(), CS->getLocStart(),
        SourceLocation(), Id, FnTy, TI, SC_Static, false, false, false);
    TypeSourceInfo *IntTI = getContext().getTrivialTypeSourceInfo(
        getContext().getIntTypeForBitwidth(32, 1), SourceLocation());
    TypeSourceInfo *PtrVoidTI = getContext().getTrivialTypeSourceInfo(
        getContext().VoidPtrTy, SourceLocation());
    ParmVarDecl *Arg1 = ParmVarDecl::Create(
        getContext(), FD, SourceLocation(), SourceLocation(), 0,
        getContext().getIntTypeForBitwidth(32, 1), IntTI, SC_Auto, 0);
    ParmVarDecl *Arg2 = ParmVarDecl::Create(
        getContext(), FD, SourceLocation(), SourceLocation(), 0,
        getContext().VoidPtrTy, PtrVoidTI, SC_Auto, 0);
    CodeGenFunction CGF(CGM);
    const CGFunctionInfo &FI = getTypes().arrangeFunctionDeclaration(FD);
    Destructors = llvm::Function::Create(getTypes().GetFunctionType(FI),
                                         llvm::GlobalValue::PrivateLinkage,
                                         FD->getName(), &CGM.getModule());
    FunctionArgList FnArgs;
    FnArgs.push_back(Arg1);
    FnArgs.push_back(Arg2);
    CGF.StartFunction(FD, getContext().getIntTypeForBitwidth(32, 1),
                      Destructors, FI, FnArgs, SourceLocation());
    llvm::Type *TaskTTy = llvm::TaskTBuilder::get(getLLVMContext());
    llvm::Value *TaskTPtr = CGF.Builder.CreatePointerCast(
        CGF.GetAddrOfLocalVar(Arg2), TaskTTy->getPointerTo()->getPointerTo());
    // Emit call to the helper function.
    llvm::Value *Locker =
        CGF.Builder.CreateConstGEP1_32(CGF.Builder.CreateLoad(TaskTPtr), 1);
    Locker = CGF.Builder.CreatePointerCast(Locker, LPrivateTy->getPointerTo());
    for (ArrayRef<FieldDecl *>::iterator I = FieldsWithDestructors.begin(),
                                         E = FieldsWithDestructors.end();
         I != E; ++I) {
      QualType ASTType = (*I)->getType();
      if (CXXRecordDecl *RD =
              ASTType->getBaseElementTypeUnsafe()->getAsCXXRecordDecl()) {
        if (!RD->hasTrivialDestructor()) {
          llvm::Value *Private =
              CGF.EmitLValueForField(
                      CGF.MakeNaturalAlignAddrLValue(Locker, PrivateRecord), *I)
                  .getAddress();
          QualType::DestructionKind DtorKind = ASTType.isDestructedType();
          CGF.emitDestroy(Private, ASTType, CGF.getDestroyer(DtorKind),
                          CGF.needsEHCleanup(DtorKind));
        }
      }
    }
    CGF.FinishFunction(SourceLocation());
  }

  //  llvm::Type *PTaskFnTy = llvm::TypeBuilder<kmp_routine_entry_t,
  // false>::get(getLLVMContext());
  //  llvm::AllocaInst *FnPtr = CreateTempAlloca(PTaskFnTy);
  //  FnPtr->setAlignment(llvm::ConstantExpr::getAlignOf(PTaskFnTy));

  // CodeGen for clauses (task init).
  llvm::AllocaInst *Flags =
      CreateMemTemp(getContext().getIntTypeForBitwidth(32, 1), ".flags.addr");
  CGM.OpenMPSupport.setTaskFlags(Flags);

  for (ArrayRef<OMPClause *>::iterator I = S.clauses().begin(), E =
      S.clauses().end(); I != E; ++I)
    if (*I)
      EmitInitOMPClause(*(*I), S);

  uint64_t InitFlags =
      CGM.OpenMPSupport.getUntied() ? OMP_TASK_UNTIED : OMP_TASK_TIED;
  if (Destructors) {
    InitFlags |= OMP_TASK_DESTRUCTORS_THUNK;
  }
  InitTempAlloca(Flags, Builder.getInt32(InitFlags));

  // Generate microtask.
  // int32 .omp_ptask.(int32_t arg1, void */*kmp_task_t **/arg2) {
  //  captured_stmt(arg2->shareds);
  // }
  IdentifierInfo *Id = &getContext().Idents.get(".omp_ptask.");
  SmallVector<QualType, 2> FnArgTypes;
  FnArgTypes.push_back(getContext().getIntTypeForBitwidth(32, 1));
  FnArgTypes.push_back(getContext().VoidPtrTy);
  FunctionProtoType::ExtProtoInfo EPI;
  EPI.ExceptionSpecType = EST_BasicNoexcept;
  QualType FnTy = getContext().getFunctionType(
      getContext().getIntTypeForBitwidth(32, 1), FnArgTypes, EPI);
  TypeSourceInfo *TI =
      getContext().getTrivialTypeSourceInfo(FnTy, SourceLocation());
  FunctionDecl *FD = FunctionDecl::Create(
      getContext(), getContext().getTranslationUnitDecl(), CS->getLocStart(),
      SourceLocation(), Id, FnTy, TI, SC_Static, false, false, false);
  TypeSourceInfo *IntTI = getContext().getTrivialTypeSourceInfo(
      getContext().getIntTypeForBitwidth(32, 1), SourceLocation());
  TypeSourceInfo *PtrVoidTI = getContext().getTrivialTypeSourceInfo(
      getContext().VoidPtrTy, SourceLocation());
  ParmVarDecl *Arg1 = ParmVarDecl::Create(
      getContext(), FD, SourceLocation(), SourceLocation(), 0,
      getContext().getIntTypeForBitwidth(32, 1), IntTI, SC_Auto, 0);
  ParmVarDecl *Arg2 =
      ParmVarDecl::Create(getContext(), FD, SourceLocation(), SourceLocation(),
                          0, getContext().VoidPtrTy, PtrVoidTI, SC_Auto, 0);
  CodeGenFunction CGF(CGM, true);
  const CGFunctionInfo &FI = getTypes().arrangeFunctionDeclaration(FD);
  llvm::Function *Fn = llvm::Function::Create(getTypes().GetFunctionType(FI),
      llvm::GlobalValue::PrivateLinkage, FD->getName(), &CGM.getModule());
  CGM.SetInternalFunctionAttributes(CurFuncDecl, Fn, FI);
  FunctionArgList FnArgs;
  FnArgs.push_back(Arg1);
  FnArgs.push_back(Arg2);
  CGF.OpenMPRoot = OpenMPRoot ? OpenMPRoot : this;
  CGF.StartFunction(FD, getContext().getIntTypeForBitwidth(32, 1), Fn, FI,
                    FnArgs, SourceLocation());

  CGF.OMPCancelMap[OMPD_taskgroup] = CGF.ReturnBlock;

  llvm::AllocaInst *GTid = CGF.CreateMemTemp(
      getContext().getIntTypeForBitwidth(32, 1), ".__kmpc_global_thread_num.");
  CGF.EmitStoreOfScalar(CGF.Builder.CreateLoad(CGF.GetAddrOfLocalVar(Arg1)),
                        MakeNaturalAlignAddrLValue(
                            GTid, getContext().getIntTypeForBitwidth(32, 1)),
                        false);
  llvm::Type *TaskTTy = llvm::TaskTBuilder::get(getLLVMContext());
  llvm::Value *TaskTPtr = CGF.Builder.CreatePointerCast(
      CGF.GetAddrOfLocalVar(Arg2), TaskTTy->getPointerTo()->getPointerTo());

  // Emit call to the helper function.
  llvm::Value *Addr = CGF.Builder.CreateConstInBoundsGEP2_32(
      CGF.Builder.CreateLoad(TaskTPtr, ".arg2.shareds"), 0,
      llvm::TaskTBuilder::shareds, ".arg2.shareds.addr");
  llvm::Value *Arg2Val = CGF.Builder.CreateLoad(Addr, ".arg2.shareds.");
  QualType QTy = getContext().getRecordType(CS->getCapturedRecordDecl());
  llvm::Type *ConvertedType =
      CGF.getTypes().ConvertTypeForMem(QTy)->getPointerTo();
  llvm::Value *RecArg = CGF.Builder.CreatePointerCast(Arg2Val, ConvertedType,
      "(anon)shared");

  llvm::Value *Locker = CGF.Builder.CreateConstGEP1_32(
      CGF.Builder.CreateLoad(TaskTPtr), 1);
  CGM.OpenMPSupport.setPTask(Fn, Arg2Val, LPrivateTy, PrivateRecord, Locker);

  // CodeGen for clauses (call start).
  {
    OpenMPRegionRAII OMPRegion(CGF, RecArg, *CS);
    for (ArrayRef<OMPClause *>::iterator I = S.clauses().begin(), E =
        S.clauses().end(); I != E; ++I)
      if (*I)
        CGF.EmitPreOMPClause(*(*I), S);

    llvm::BasicBlock *UntiedEnd = 0;
    if (CGM.OpenMPSupport.getUntied()) {
      llvm::Value *Addr = CGF.Builder.CreateConstInBoundsGEP2_32(
          CGF.Builder.CreateLoad(TaskTPtr, ".arg2.part_id."), 0,
          llvm::TaskTBuilder::part_id, ".part_id.addr");
      llvm::Value *PartId = CGF.Builder.CreateLoad(Addr, ".part_id.");
      UntiedEnd = CGF.createBasicBlock("untied.sw.end");
      llvm::SwitchInst *UntiedSwitch = CGF.Builder.CreateSwitch(PartId,
          UntiedEnd);
      llvm::BasicBlock *InitBlock = CGF.createBasicBlock("untied.sw.init");
      CGF.EmitBlock(InitBlock);
      UntiedSwitch->addCase(CGF.Builder.getInt32(0), InitBlock);
      CGM.OpenMPSupport.setUntiedData(Addr, UntiedSwitch, UntiedEnd, 0, &CGF);
    }
    CGF.EmitStmt(CS->getCapturedStmt());
    CGF.EnsureInsertPoint();
    if (UntiedEnd)
      CGF.EmitBlock(UntiedEnd);

    // CodeGen for clauses (call end).
    for (ArrayRef<OMPClause *>::iterator I = S.clauses().begin(), E =
        S.clauses().end(); I != E; ++I)
      if (*I)
        CGF.EmitPostOMPClause(*(*I), S);

    // CodeGen for clauses (closing steps).
    for (ArrayRef<OMPClause *>::iterator I = S.clauses().begin(), E =
        S.clauses().end(); I != E; ++I)
      if (*I)
        CGF.EmitCloseOMPClause(*(*I), S);
  }

  CGF.FinishFunction();

  llvm::DenseMap<const ValueDecl *, FieldDecl *> SavedFields =
      CGM.OpenMPSupport.getTaskFields();
  CGM.OpenMPSupport.endOpenMPRegion();

  // CodeGen for 'depend' clause.
  llvm::Value *DependenceAddresses = 0;
  unsigned ArraySize = 0;
  if (!CGM.OpenMPSupport.getUntied()) {
    std::tie(DependenceAddresses, ArraySize) =
        ProcessDependAddresses(*this, S);
  }
  // CodeGen for "omp task {Associated statement}".
  CGM.OpenMPSupport.startOpenMPRegion(false);
  CGM.OpenMPSupport.getTaskFields() = SavedFields;
  {
    RunCleanupsScope MainBlock(*this);

    EmitUntiedPartIdInc(*this);

    llvm::Value *Loc = OPENMPRTL_LOC(S.getLocStart(), *this);
    llvm::Value *GTid = OPENMPRTL_THREADNUM(S.getLocStart(), *this);
    llvm::Value *RealArgs[] = {
        Loc, GTid, Builder.CreateLoad(Flags, ".flags."),
        Builder.CreateAdd(
            Builder.CreateIntCast(llvm::ConstantExpr::getSizeOf(TaskTTy),
                                  SizeTy, false),
            llvm::ConstantInt::get(
                SizeTy,
                getContext().getTypeSizeInChars(PrivateRecord).getQuantity())),
        llvm::ConstantInt::get(
            SizeTy, getContext().getTypeSizeInChars(QTy).getQuantity()),
        Fn};
    // kmpc_task_t val = __kmpc_omp_task_alloc(&loc, gtid, flags,
    // sizeof(kmpc_task_t), sizeof(shareds), task_entry);
    llvm::Value *TaskTVal = EmitRuntimeCall(OPENMPRTL_FUNC(omp_task_alloc),
        makeArrayRef(RealArgs), ".task_t.val.addr");
    llvm::Value *SharedAddr = Builder.CreateConstInBoundsGEP2_32(TaskTVal, 0,
        llvm::TaskTBuilder::shareds, ".shared.addr");
    EmitAggregateAssign(Builder.CreateLoad(SharedAddr), Arg, QTy);
    if (Destructors) {
      llvm::Value *DestructorsAddr = Builder.CreateConstInBoundsGEP2_32(
          TaskTVal, 0, llvm::TaskTBuilder::destructors, ".destructors.addr");
      Builder.CreateStore(Destructors, DestructorsAddr);
    }
    llvm::Value *Locker = Builder.CreateConstGEP1_32(TaskTVal, 1);
    CGM.OpenMPSupport.setPTask(Fn, TaskTVal, LPrivateTy, PrivateRecord, Locker);
    {
      RunCleanupsScope ExecutedScope(*this);
      // Skip firstprivate sync for tasks.
      for (ArrayRef<OMPClause *>::iterator I = S.clauses().begin(),
                                           E = S.clauses().end();
           I != E; ++I)
        if (*I && (isa<OMPPrivateClause>(*I) || isa<OMPFirstPrivateClause>(*I)))
          EmitPreOMPClause(*(*I), S);

      for (ArrayRef<OMPClause *>::iterator I = S.clauses().begin(),
                                           E = S.clauses().end();
           I != E; ++I)
        if (*I)
          EmitAfterInitOMPClause(*(*I), S);

      if (CGM.OpenMPSupport.getUntied()) {
        llvm::Value *RealArgs1[] = {Loc, GTid, TaskTVal};
        llvm::Value *Res = EmitRuntimeCall(OPENMPRTL_FUNC(omp_task_parts),
                                           RealArgs1, ".task.res.");
        llvm::Value *Cond = Builder.CreateICmpEQ(
            Res, Builder.getInt32(OMP_TASK_CURRENT_QUEUED));
        llvm::BasicBlock *ThenBB = createBasicBlock("task.parts.then");
        llvm::BasicBlock *EndBB = createBasicBlock("task.parts.end");
        Builder.CreateCondBr(Cond, ThenBB, EndBB);
        EmitBlock(ThenBB);
        EmitUntiedBranchEnd(*this);
        EmitBlock(EndBB, true);
      } else {
        llvm::Type *PtrDepTy = OPENMPRTL_DINFOTY->getPointerTo();
        llvm::Value *RealArgs1[] = {Loc,
                                    GTid,
                                    TaskTVal,
                                    llvm::ConstantInt::get(Int32Ty, ArraySize),
                                    DependenceAddresses,
                                    llvm::ConstantInt::get(Int32Ty, 0),
                                    llvm::Constant::getNullValue(PtrDepTy)};
        EmitRuntimeCall(OPENMPRTL_FUNC(omp_task_with_deps), RealArgs1,
                        ".task.res.");
        llvm::Value *WaitDepsArgs[] = {
            Loc,
            GTid,
            llvm::ConstantInt::get(Int32Ty, ArraySize),
            DependenceAddresses,
            llvm::ConstantInt::get(Int32Ty, 0),
            llvm::Constant::getNullValue(PtrDepTy)};
        CGM.OpenMPSupport.setWaitDepsArgs(WaitDepsArgs);
      }
      EmitUntiedTaskSwitch(*this, true);
    }
  }

  // CodeGen for clauses (task finalize).
  for (ArrayRef<OMPClause *>::iterator I = S.clauses().begin(), E =
      S.clauses().end(); I != E; ++I)
    if (*I)
      EmitFinalOMPClause(*(*I), S);

  // Remove list of private globals from the stack.
  CGM.OpenMPSupport.endOpenMPRegion();
}

/// Generate an instructions for '#pragma omp sections' directive.
void
CodeGenFunction::EmitOMPSectionsDirective(OpenMPDirectiveKind,
                                          OpenMPDirectiveKind SKind,
                                          const OMPExecutableDirective &S) {
  // Init list of private globals in the stack.
  CGM.OpenMPSupport.startOpenMPRegion(false);
  CGM.OpenMPSupport.setNoWait(false);
  CGM.OpenMPSupport.setMergeable(true);
  CGM.OpenMPSupport.setOrdered(false);

  // Generate shared args for captured stmt.
  // CapturedStmt *CS = cast<CapturedStmt>(S.getAssociatedStmt());
  // llvm::Value *Arg = GenerateCapturedStmtArgument(*CS);

  // CodeGen for clauses (task init).
  for (ArrayRef<OMPClause *>::iterator I = S.clauses().begin(), E =
      S.clauses().end(); I != E; ++I)
    if (*I && isAllowedClauseForDirective(SKind, (*I)->getClauseKind()))
      EmitInitOMPClause(*(*I), S);

  // CodeGen for clauses (task init).
  for (ArrayRef<OMPClause *>::iterator I = S.clauses().begin(), E =
      S.clauses().end(); I != E; ++I)
    if (*I && isAllowedClauseForDirective(SKind, (*I)->getClauseKind()))
      EmitAfterInitOMPClause(*(*I), S);

  int Schedule = KMP_SCH_DEFAULT;
  bool Ordered = CGM.OpenMPSupport.getOrdered();
  bool Merge = CGM.OpenMPSupport.getMergeable();
  int Offset = 0;
  if (Ordered && Merge)
    Offset = SCH_ORD;
  else if (!Ordered && !Merge)
    Offset = SCH_NM;
  else if (Ordered && !Merge)
    Offset = SCH_NM_ORD;
  Schedule += Offset;
  CGM.OpenMPSupport.setScheduleChunkSize(Schedule, 0);

  {
    RunCleanupsScope ExecutedScope(*this);
    // CodeGen for clauses (call start).
    for (ArrayRef<OMPClause *>::iterator I = S.clauses().begin(),
                                         E = S.clauses().end();
         I != E; ++I)
      if (*I && isAllowedClauseForDirective(SKind, (*I)->getClauseKind()))
        EmitPreOMPClause(*(*I), S);

    // CodeGen for "omp sections {Associated statement}".
    // Calculate number of sections.
    CompoundStmt *AStmt = cast<CompoundStmt>(
        cast<CapturedStmt>(S.getAssociatedStmt())->getCapturedStmt());
    unsigned NumberOfSections = AStmt->size() - 1;
    llvm::Value *Loc = OPENMPRTL_LOC(S.getLocStart(), *this);
    llvm::Value *GTid = OPENMPRTL_THREADNUM(S.getLocStart(), *this);
    uint64_t TypeSize = getContext().getTypeSize(getContext().UnsignedIntTy);
    llvm::IntegerType *UnsignedTy =
        cast<llvm::IntegerType>(ConvertTypeForMem(getContext().UnsignedIntTy));
    llvm::AllocaInst *IterVar =
        CreateMemTemp(getContext().UnsignedIntTy, ".idx.addr");
    InitTempAlloca(IterVar, llvm::Constant::getNullValue(UnsignedTy));
    const Expr *ChunkSize;
    CGM.OpenMPSupport.getScheduleChunkSize(Schedule, ChunkSize);
    llvm::Value *Chunk;
    if (ChunkSize) {
      Chunk = EmitScalarExpr(ChunkSize);
      Chunk = Builder.CreateIntCast(
          Chunk, TypeSize == 32 ? Builder.getInt32Ty() : Builder.getInt64Ty(),
          true);
    } else {
      Chunk = (TypeSize == 32) ? Builder.getInt32(0) : Builder.getInt64(0);
    }
    llvm::Value *UBVal = llvm::ConstantInt::get(UnsignedTy, NumberOfSections);
    llvm::AllocaInst *PLast = CreateTempAlloca(Int32Ty, "last");
    PLast->setAlignment(CGM.getDataLayout().getPrefTypeAlignment(Int32Ty));
    InitTempAlloca(PLast, Builder.getInt32(0));
    llvm::AllocaInst *PLB = CreateMemTemp(getContext().UnsignedIntTy, "lb");
    InitTempAlloca(PLB, llvm::ConstantInt::get(UnsignedTy, 0));
    llvm::AllocaInst *PUB = CreateMemTemp(getContext().UnsignedIntTy, "ub");
    InitTempAlloca(PUB, UBVal);
    llvm::AllocaInst *PSt = CreateMemTemp(getContext().UnsignedIntTy, "st");
    InitTempAlloca(PSt, llvm::ConstantInt::get(UnsignedTy, 1));

    llvm::Value *RealArgs[] = {
        Loc,
        GTid,
        Builder.getInt32(Schedule),
        PLast,
        PLB,
        PUB,
        PSt,
        TypeSize == 32 ? Builder.getInt32(1) : Builder.getInt64(1),
        Chunk};
    if (TypeSize == 32)
      EmitRuntimeCall(OPENMPRTL_FUNC(for_static_init_4u), RealArgs);
    else
      EmitRuntimeCall(OPENMPRTL_FUNC(for_static_init_8u), RealArgs);

    llvm::BasicBlock *OMPSectionsBB = createBasicBlock("omp.sections.begin");
    EmitBranch(OMPSectionsBB);
    EmitBlock(OMPSectionsBB);
    llvm::Value *UB = Builder.CreateLoad(PUB);
    llvm::Value *Cond = Builder.CreateICmpULT(UB, UBVal);
    UB = Builder.CreateSelect(Cond, UB, UBVal);
    Builder.CreateStore(UB, PUB);

    llvm::BasicBlock *EndBB = createBasicBlock("omp.sections.end");
    llvm::Value *LB = Builder.CreateLoad(PLB);
    Builder.CreateStore(LB, IterVar);
    llvm::BasicBlock *UBLBCheckBB = createBasicBlock("omp.lb_ub.check_pass");
    llvm::Value *UBLBCheck = Builder.CreateICmpULE(LB, UB, "omp.lb.le.ub");
    Builder.CreateCondBr(UBLBCheck, UBLBCheckBB, EndBB);
    EmitBlock(UBLBCheckBB);

    llvm::Value *Idx = Builder.CreateLoad(IterVar, ".idx.");
    llvm::BasicBlock *SectionEndBB = createBasicBlock("omp.section.fini");
    llvm::SwitchInst *SectionSwitch =
        Builder.CreateSwitch(Idx, SectionEndBB, NumberOfSections + 1);
    if (SKind == OMPD_sections)
      OMPCancelMap[OMPD_sections] = getJumpDestInCurrentScope(EndBB);
    CompoundStmt::const_body_iterator I = AStmt->body_begin();
    for (unsigned i = 0; i <= NumberOfSections; ++i, ++I) {
      RunCleanupsScope ThenScope(*this);
      llvm::BasicBlock *SectionBB = createBasicBlock("omp.section");
      SectionSwitch->addCase(llvm::ConstantInt::get(UnsignedTy, i), SectionBB);
      EmitBlock(SectionBB);
      EmitStmt(*I);
      EnsureInsertPoint();
      EmitBranch(SectionEndBB);
    }
    EmitBlock(SectionEndBB, true);
    OMPCancelMap.erase(SKind);

    llvm::Value *NextIdx = Builder.CreateAdd(
        Idx, llvm::ConstantInt::get(UnsignedTy, 1), ".next.idx.");
    Builder.CreateStore(NextIdx, IterVar);
    UBLBCheck = Builder.CreateICmpULE(NextIdx, UB, "omp.idx.le.ub");
    if (ChunkSize != 0) {
      llvm::BasicBlock *OMPSectionsNB = createBasicBlock("omp.sections.next");
      Builder.CreateCondBr(UBLBCheck, UBLBCheckBB, OMPSectionsNB);
      EmitBlock(OMPSectionsNB);
      llvm::Value *St = Builder.CreateLoad(PSt);
      LB = Builder.CreateAdd(LB, St);
      Builder.CreateStore(LB, PLB);
      UB = Builder.CreateAdd(UB, St);
      Builder.CreateStore(UB, PUB);
      EmitBranch(OMPSectionsBB);
    } else {
      Builder.CreateCondBr(UBLBCheck, UBLBCheckBB, EndBB);
    }
    EmitBlock(EndBB);
    llvm::Value *RealArgsFini[] = {Loc, GTid};
    EmitRuntimeCall(OPENMPRTL_FUNC(for_static_fini), RealArgsFini);
    CGM.OpenMPSupport.setLastIterVar(PLast);

    if (CGM.OpenMPSupport.hasLastPrivate() || !CGM.OpenMPSupport.getNoWait())
      EmitOMPCancelBarrier(S.getLocEnd(), KMP_IDENT_BARRIER_IMPL_SECTIONS);

    // CodeGen for clauses (call end).
    for (ArrayRef<OMPClause *>::iterator I = S.clauses().begin(),
                                         E = S.clauses().end();
         I != E; ++I)
      if (*I && isAllowedClauseForDirective(SKind, (*I)->getClauseKind()))
        EmitPostOMPClause(*(*I), S);
  }

  // CodeGen for clauses (closing steps).
  for (ArrayRef<OMPClause *>::iterator I = S.clauses().begin(), E =
      S.clauses().end(); I != E; ++I)
    if (*I && isAllowedClauseForDirective(SKind, (*I)->getClauseKind()))
      EmitCloseOMPClause(*(*I), S);

  // CodeGen for clauses (task finalize).
  for (ArrayRef<OMPClause *>::iterator I = S.clauses().begin(), E =
      S.clauses().end(); I != E; ++I)
    if (*I && isAllowedClauseForDirective(SKind, (*I)->getClauseKind()))
      EmitFinalOMPClause(*(*I), S);

  EnsureInsertPoint();

  // Remove list of private globals from the stack.
  CGM.OpenMPSupport.endOpenMPRegion();
}

/// Generate an instructions for '#pragma omp sections' directive.
void CodeGenFunction::EmitOMPSectionsDirective(const OMPSectionsDirective &S) {
  EmitOMPSectionsDirective(OMPD_sections, OMPD_sections, S);
}

/// Generate an instructions for '#pragma omp section' directive.
void CodeGenFunction::EmitOMPSectionDirective(const OMPSectionDirective &S) {
  EmitStmt(cast<CapturedStmt>(S.getAssociatedStmt())->getCapturedStmt());
}

void CodeGenFunction::EmitInitOMPClause(const OMPClause &C,
    const OMPExecutableDirective &S) {
  switch (C.getClauseKind()) {
  default:
    llvm_unreachable("Unknown clause kind!");
  case OMPC_num_threads:
    EmitInitOMPNumThreadsClause(cast<OMPNumThreadsClause>(C), S);
    break;
  case OMPC_num_teams:
    EmitInitOMPNumTeamsClause(cast<OMPNumTeamsClause>(C), S);
    break;
  case OMPC_thread_limit:
    EmitInitOMPThreadLimitClause(cast<OMPThreadLimitClause>(C), S);
    break;
  case OMPC_proc_bind:
    EmitInitOMPProcBindClause(cast<OMPProcBindClause>(C), S);
    break;
  case OMPC_reduction:
    EmitInitOMPReductionClause(cast<OMPReductionClause>(C), S);
    break;
  case OMPC_nowait:
    EmitInitOMPNowaitClause(cast<OMPNowaitClause>(C), S);
    break;
  case OMPC_ordered:
    EmitInitOMPOrderedClause(cast<OMPOrderedClause>(C), S);
    break;
  case OMPC_untied:
    EmitInitOMPUntiedClause(cast<OMPUntiedClause>(C), S);
    break;
  case OMPC_final:
    EmitInitOMPFinalClause(cast<OMPFinalClause>(C), S);
    break;
  case OMPC_mergeable:
    EmitInitOMPMergeableClause(cast<OMPMergeableClause>(C), S);
    break;
  case OMPC_map:
    EmitInitOMPMapClause(cast<OMPMapClause>(C), S);
    break;
  case OMPC_device:
    EmitInitOMPDeviceClause(cast<OMPDeviceClause>(C), S);
    break;
  case OMPC_default:
  case OMPC_schedule:
  case OMPC_dist_schedule:
  case OMPC_copyin:
  case OMPC_copyprivate:
  case OMPC_shared:
  case OMPC_private:
  case OMPC_firstprivate:
  case OMPC_lastprivate:
  case OMPC_collapse:
  case OMPC_if:
  case OMPC_read:
  case OMPC_write:
  case OMPC_capture:
  case OMPC_update:
  case OMPC_seq_cst:
  case OMPC_depend:
  case OMPC_linear:
  case OMPC_aligned:
  case OMPC_safelen:
    break;
  }
}

void CodeGenFunction::EmitAfterInitOMPClause(const OMPClause &C,
    const OMPExecutableDirective &S) {
  switch (C.getClauseKind()) {
  default:
    llvm_unreachable("Unknown clause kind!");
  case OMPC_if:
    EmitAfterInitOMPIfClause(cast<OMPIfClause>(C), S);
    break;
  case OMPC_map:
  case OMPC_reduction:
  case OMPC_nowait:
  case OMPC_ordered:
  case OMPC_untied:
  case OMPC_final:
  case OMPC_mergeable:
  case OMPC_default:
  case OMPC_proc_bind:
  case OMPC_num_threads:
  case OMPC_num_teams:
  case OMPC_thread_limit:
  case OMPC_schedule:
  case OMPC_dist_schedule:
  case OMPC_device:
  case OMPC_copyin:
  case OMPC_shared:
  case OMPC_private:
  case OMPC_firstprivate:
  case OMPC_lastprivate:
  case OMPC_collapse:
  case OMPC_read:
  case OMPC_write:
  case OMPC_capture:
  case OMPC_update:
  case OMPC_seq_cst:
  case OMPC_depend:
  case OMPC_linear:
  case OMPC_aligned:
  case OMPC_safelen:
    break;
  }
}

void CodeGenFunction::EmitPreOMPClause(const OMPClause &C,
    const OMPExecutableDirective &S) {
  switch (C.getClauseKind()) {
  default:
    llvm_unreachable("Unknown clause kind!");
  case OMPC_num_threads:
  case OMPC_num_teams:
  case OMPC_thread_limit:
  case OMPC_device:
  case OMPC_if:
  case OMPC_default:
  case OMPC_proc_bind:
  case OMPC_shared:
  case OMPC_collapse:
  case OMPC_nowait:
  case OMPC_ordered:
  case OMPC_copyprivate:
  case OMPC_untied:
  case OMPC_final:
  case OMPC_mergeable:
  case OMPC_read:
  case OMPC_write:
  case OMPC_capture:
  case OMPC_update:
  case OMPC_seq_cst:
  case OMPC_depend:
  case OMPC_linear:
  case OMPC_aligned:
  case OMPC_safelen:
  case OMPC_map:
    break;
  case OMPC_copyin:
    EmitPreOMPCopyinClause(cast<OMPCopyinClause>(C), S);
    break;
  case OMPC_private:
    EmitPreOMPPrivateClause(cast<OMPPrivateClause>(C), S);
    break;
  case OMPC_firstprivate:
    EmitPreOMPFirstPrivateClause(cast<OMPFirstPrivateClause>(C), S);
    break;
  case OMPC_lastprivate:
    EmitPreOMPLastPrivateClause(cast<OMPLastPrivateClause>(C), S);
    break;
  case OMPC_reduction:
    EmitPreOMPReductionClause(cast<OMPReductionClause>(C), S);
    break;
  case OMPC_schedule:
    EmitPreOMPScheduleClause(cast<OMPScheduleClause>(C), S);
    break;
  case OMPC_dist_schedule:
    EmitPreOMPDistScheduleClause(cast<OMPDistScheduleClause>(C), S);
    break;
  }
}

void CodeGenFunction::EmitPostOMPClause(const OMPClause &C,
    const OMPExecutableDirective &S) {
  switch (C.getClauseKind()) {
  default:
    llvm_unreachable("Unknown clause kind!");
  case OMPC_num_threads:
  case OMPC_num_teams:
  case OMPC_thread_limit:
  case OMPC_device:
  case OMPC_if:
  case OMPC_copyin:
  case OMPC_copyprivate:
  case OMPC_default:
  case OMPC_proc_bind:
  case OMPC_shared:
  case OMPC_collapse:
  case OMPC_nowait:
  case OMPC_ordered:
  case OMPC_schedule:
  case OMPC_dist_schedule:
  case OMPC_untied:
  case OMPC_final:
  case OMPC_mergeable:
  case OMPC_read:
  case OMPC_write:
  case OMPC_capture:
  case OMPC_update:
  case OMPC_seq_cst:
  case OMPC_depend:
  case OMPC_linear:
  case OMPC_aligned:
  case OMPC_safelen:
  case OMPC_private:
  case OMPC_firstprivate:
  case OMPC_map:
    break;
  case OMPC_lastprivate:
    EmitPostOMPLastPrivateClause(cast<OMPLastPrivateClause>(C), S);
    break;
  case OMPC_reduction:
    EmitPostOMPReductionClause(cast<OMPReductionClause>(C), S);
    break;
  }
}

void CodeGenFunction::EmitCloseOMPClause(const OMPClause &C,
    const OMPExecutableDirective &S) {
  switch (C.getClauseKind()) {
  default:
    llvm_unreachable("Unknown clause kind!");
  case OMPC_num_threads:
  case OMPC_num_teams:
  case OMPC_thread_limit:
  case OMPC_device:
  case OMPC_if:
  case OMPC_copyin:
  case OMPC_copyprivate:
  case OMPC_default:
  case OMPC_proc_bind:
  case OMPC_shared:
  case OMPC_private:
  case OMPC_firstprivate:
  case OMPC_collapse:
  case OMPC_nowait:
  case OMPC_ordered:
  case OMPC_schedule:
  case OMPC_dist_schedule:
  case OMPC_untied:
  case OMPC_final:
  case OMPC_mergeable:
  case OMPC_read:
  case OMPC_write:
  case OMPC_capture:
  case OMPC_update:
  case OMPC_seq_cst:
  case OMPC_depend:
  case OMPC_linear:
  case OMPC_aligned:
  case OMPC_safelen:
  case OMPC_map:
    break;
  case OMPC_lastprivate:
    EmitCloseOMPLastPrivateClause(cast<OMPLastPrivateClause>(C), S);
    break;
  case OMPC_reduction:
    EmitCloseOMPReductionClause(cast<OMPReductionClause>(C), S);
    break;
  }
}

void CodeGenFunction::EmitFinalOMPClause(const OMPClause &C,
    const OMPExecutableDirective &S) {
  switch (C.getClauseKind()) {
  default:
    llvm_unreachable("Unknown clause kind!");
  case OMPC_num_threads:
  case OMPC_num_teams:
  case OMPC_thread_limit:
  case OMPC_device:
  case OMPC_copyin:
  case OMPC_copyprivate:
  case OMPC_default:
  case OMPC_proc_bind:
  case OMPC_shared:
  case OMPC_private:
  case OMPC_firstprivate:
  case OMPC_lastprivate:
  case OMPC_map:
  case OMPC_collapse:
  case OMPC_nowait:
  case OMPC_ordered:
  case OMPC_schedule:
  case OMPC_dist_schedule:
  case OMPC_untied:
  case OMPC_final:
  case OMPC_mergeable:
  case OMPC_read:
  case OMPC_write:
  case OMPC_capture:
  case OMPC_update:
  case OMPC_seq_cst:
  case OMPC_depend:
  case OMPC_linear:
  case OMPC_aligned:
  case OMPC_safelen:
    break;
  case OMPC_if:
    EmitFinalOMPIfClause(cast<OMPIfClause>(C), S);
    break;
  case OMPC_reduction:
    EmitFinalOMPReductionClause(cast<OMPReductionClause>(C), S);
    break;
  }
}

void CodeGenFunction::EmitInitOMPNowaitClause(const OMPNowaitClause &,
                                              const OMPExecutableDirective &) {
  CGM.OpenMPSupport.setNoWait(true);
}

void
CodeGenFunction::EmitInitOMPOrderedClause(const OMPOrderedClause &,
                                          const OMPExecutableDirective &) {
  CGM.OpenMPSupport.setOrdered(true);
}

void CodeGenFunction::EmitInitOMPUntiedClause(const OMPUntiedClause &,
                                              const OMPExecutableDirective &) {
  CGM.OpenMPSupport.setUntied(true);
}

void
CodeGenFunction::EmitInitOMPMergeableClause(const OMPMergeableClause &,
                                            const OMPExecutableDirective &) {
  CGM.OpenMPSupport.setMergeable(true);
}

void CodeGenFunction::EmitInitOMPFinalClause(const OMPFinalClause &C,
                                             const OMPExecutableDirective &) {
  llvm::Value *Flags = CGM.OpenMPSupport.getTaskFlags();
  llvm::BasicBlock *ThenBlock = createBasicBlock("task.final.then");
  llvm::BasicBlock *EndBlock = createBasicBlock("task.final.end");
  EmitBranchOnBoolExpr(C.getCondition(), ThenBlock, EndBlock, 0);
  EmitBlock(ThenBlock);
  llvm::Value *Val = Builder.CreateOr(Builder.CreateLoad(Flags, ".flags."),
      OMP_TASK_FINAL);
  Builder.CreateStore(Val, Flags);
  EmitBranch(EndBlock);
  EmitBlock(EndBlock, true);
}

void
CodeGenFunction::EmitInitOMPNumThreadsClause(const OMPNumThreadsClause &C,
                                             const OMPExecutableDirective &) {
  // __kmpc_push_num_threads(&loc, global_tid, num_threads);
  // ident_t loc = {...};
  llvm::Value *Loc = OPENMPRTL_LOC(C.getLocStart(), *this);
  // global_tid = __kmpc_global_thread_num(...);
  llvm::Value *GTid = OPENMPRTL_THREADNUM(C.getLocStart(), *this);
  // num_threads = num_threads...;
  llvm::Value *NumThreads = EmitScalarExpr(C.getNumThreads(), true);
  llvm::Value *RealArgs[] = {Loc, GTid, NumThreads};
  EmitRuntimeCall(OPENMPRTL_FUNC(push_num_threads), RealArgs);
}

void
CodeGenFunction::EmitInitOMPNumTeamsClause(const OMPNumTeamsClause &C,
                                           const OMPExecutableDirective &) {
  // num_teams = num_teams...;
  llvm::Value *NumTeams = EmitScalarExpr(C.getNumTeams(), true);
  CGM.OpenMPSupport.setNumTeams(NumTeams);
}

void
CodeGenFunction::EmitInitOMPThreadLimitClause(const OMPThreadLimitClause &C,
                                              const OMPExecutableDirective &) {
  // thread_limit = thread_limit...;
  llvm::Value *ThreadLimit = EmitScalarExpr(C.getThreadLimit(), true);
  CGM.OpenMPSupport.setThreadLimit(ThreadLimit);
}

void
CodeGenFunction::EmitInitOMPProcBindClause(const OMPProcBindClause &C,
                                           const OMPExecutableDirective &) {
  // __kmpc_push_proc_bind(&loc, global_tid, proc_bind);
  // ident_t loc = {...};
  llvm::Value *Loc = OPENMPRTL_LOC(C.getLocStart(), *this);
  // global_tid = __kmpc_global_thread_num(...);
  llvm::Value *GTid = OPENMPRTL_THREADNUM(C.getLocStart(), *this);
  // proc_bind = proc_bind...;
  llvm::Value *ProcBind = 0;
  switch (C.getThreadAffinity()) {
  case OMPC_PROC_BIND_master:
    ProcBind = llvm::ConstantInt::get(
        llvm::ProcBindTBuilder::get(CGM.getLLVMContext()),
        KMP_PROC_BIND_MASTER);
    break;
  case OMPC_PROC_BIND_close:
    ProcBind = llvm::ConstantInt::get(
        llvm::ProcBindTBuilder::get(CGM.getLLVMContext()), KMP_PROC_BIND_CLOSE);
    break;
  case OMPC_PROC_BIND_spread:
    ProcBind = llvm::ConstantInt::get(
        llvm::ProcBindTBuilder::get(CGM.getLLVMContext()),
        KMP_PROC_BIND_SPREAD);
    break;
  case OMPC_PROC_BIND_unknown:
  case NUM_OPENMP_PROC_BIND_KINDS:
    llvm_unreachable("Unknown thread affinity");
  }
  llvm::Value *RealArgs[] = {Loc, GTid, ProcBind};
  EmitRuntimeCall(OPENMPRTL_FUNC(push_proc_bind), RealArgs);
}

void
CodeGenFunction::EmitInitOMPDeviceClause(const OMPDeviceClause &C,
                                           const OMPExecutableDirective &) {

  RValue Tmp = EmitAnyExprToTemp(C.getDevice());
  llvm::Value *DeviceID =
      Builder.CreateIntCast(Tmp.getScalarVal(),CGM.Int32Ty,false);

  CGM.OpenMPSupport.setOffloadingDevice(DeviceID);
}

void
CodeGenFunction::EmitInitOMPMapClause(const OMPMapClause &C,
                                           const OMPExecutableDirective &) {

  ArrayRef<const Expr*> RangeBegin = C.getCopyingStartAddresses();
  ArrayRef<const Expr*> RangeEnd = C.getCopyingSizesEndAddresses();


  assert( RangeBegin.size() == RangeEnd.size()
      && "Vars addresses mismatch!");

  for (unsigned i=0; i<RangeBegin.size(); ++i){
    llvm::Value * RB = EmitAnyExprToTemp(RangeBegin[i]).getScalarVal();
    llvm::Value * RE = EmitAnyExprToTemp(RangeEnd[i]).getScalarVal();

    // Subtract the two pointers to obtain the size or
    // use the value directly if it is a constant
    llvm::Value *Size = RE;

    if (!isa<llvm::ConstantInt>(RE)){
      llvm::Type *LongTy = ConvertType(CGM.getContext().LongTy);
      llvm::Value *RBI = Builder.CreatePtrToInt(RB, LongTy);
      llvm::Value *REI = Builder.CreatePtrToInt(RE, LongTy);
      Size = Builder.CreateSub(REI,RBI);
    }

    llvm::Value *VP = Builder.CreateBitCast(RB,CGM.VoidPtrTy);
    llvm::Value *VS =
        Builder.CreateIntCast(Size,CGM.Int32Ty, false);

    //Obtain the map clause type
    int VT;

    switch(C.getKind()){
    default:
      llvm_unreachable("Unknown map clause type!");
      break;
    case OMPC_MAP_unknown:
    case OMPC_MAP_tofrom:
      VT = OMP_TGT_MAPTYPE_TOFROM;
      break;
    case OMPC_MAP_to:
      VT = OMP_TGT_MAPTYPE_TO;
      break;
    case OMPC_MAP_from:
      VT = OMP_TGT_MAPTYPE_FROM;
      break;
    case OMPC_MAP_alloc:
      VT = OMP_TGT_MAPTYPE_ALLOC;
      break;
    }

    // Store the map data into the stack. After all map clauses are codegen,
    // the afterinit emission is going to allocate the arrays in the program
    // stack
    CGM.OpenMPSupport.addMapData(VP,VS,VT);
  }
}

void CodeGenFunction::EmitAfterInitOMPIfClause(const OMPIfClause &C,
    const OMPExecutableDirective &S) {
  if (isa<OMPTaskDirective>(&S)) {
    llvm::BasicBlock *ThenBlock = createBasicBlock("omp.if.then");
    llvm::BasicBlock *ElseBlock = createBasicBlock("omp.if.else");
    EmitBranchOnBoolExpr(C.getCondition(), ThenBlock, ElseBlock, 0);
    EmitBlock(ThenBlock);
    CGM.OpenMPSupport.setIfDest(ElseBlock);
  } else {
    // if (Cond) {
    llvm::BasicBlock *ThenBlock = createBasicBlock("omp.if.then");
    llvm::BasicBlock *ElseBlock = createBasicBlock("omp.if.else");
    llvm::BasicBlock *ContBlock = createBasicBlock("omp.if.end");
    EmitBranchOnBoolExpr(C.getCondition(), ThenBlock, ElseBlock, 0);
    EmitBlock(ElseBlock);
    {
      RunCleanupsScope ElseScope(*this);
      EmitStmt(cast<CapturedStmt>(S.getAssociatedStmt())->getCapturedStmt());
      EnsureInsertPoint();
    }
    EmitBranch(ContBlock);
    EmitBlock(ThenBlock);
    CGM.OpenMPSupport.setIfDest(ContBlock);
  }
}

void CodeGenFunction::EmitFinalOMPIfClause(const OMPIfClause &,
                                           const OMPExecutableDirective &S) {
  if (isa<OMPTaskDirective>(&S)) {
    llvm::BasicBlock *ContBlock = createBasicBlock("omp.if.end");
    EmitBranch(ContBlock);
    EmitBlock(CGM.OpenMPSupport.takeIfDest());
    {
      if (CGM.OpenMPSupport.getWaitDepsArgs()) {
        EmitRuntimeCall(OPENMPRTL_FUNC(omp_wait_deps),
                        makeArrayRef(CGM.OpenMPSupport.getWaitDepsArgs(), 6));
      }
      llvm::Value *PTask;
      llvm::Value *TaskTVal;
      llvm::Type *PrivateTy;
      QualType PrivateQTy;
      llvm::Value *Base;
      CGM.OpenMPSupport.getPTask(PTask, TaskTVal, PrivateTy, PrivateQTy, Base);
      llvm::Value *Loc = OPENMPRTL_LOC(S.getLocStart(), *this);
      llvm::Value *GTid =
          OPENMPRTL_THREADNUM(S.getLocStart(), *this);
      llvm::Value *RealArgs[] = {Loc, GTid, TaskTVal};
      EmitRuntimeCall(OPENMPRTL_FUNC(omp_task_begin_if0),
                      makeArrayRef(RealArgs));
      llvm::Value *RealArgs1[] = {
          GTid, Builder.CreatePointerCast(TaskTVal, VoidPtrTy)};
      EmitCallOrInvoke(PTask, makeArrayRef(RealArgs1));
      EmitRuntimeCall(OPENMPRTL_FUNC(omp_task_complete_if0),
          makeArrayRef(RealArgs));
    }
    EmitBranch(ContBlock);
    EmitBlock(ContBlock, true);
  } else {
    llvm::BasicBlock *ContBlock = CGM.OpenMPSupport.takeIfDest();
    EmitBranch(ContBlock);
    EmitBlock(ContBlock, true);
  }
}

void
CodeGenFunction::EmitPreOMPScheduleClause(const OMPScheduleClause &C,
                                          const OMPExecutableDirective &) {
  int Schedule = KMP_SCH_DEFAULT;
  bool Ordered = CGM.OpenMPSupport.getOrdered();
  bool Merge = CGM.OpenMPSupport.getMergeable();
  int Offset = 0;
  if (Ordered && Merge)
    Offset = SCH_ORD;
  else if (!Ordered && !Merge)
    Offset = SCH_NM;
  else if (Ordered && !Merge)
    Offset = SCH_NM_ORD;
  const Expr *ChunkSize = C.getChunkSize();

  switch (C.getScheduleKind()) {
  case OMPC_SCHEDULE_static:
    Schedule = ChunkSize ? KMP_SCH_STATIC_CHUNKED : KMP_SCH_STATIC;
    break;
  case OMPC_SCHEDULE_dynamic:
    Schedule = KMP_SCH_DYNAMIC_CHUNKED;
    break;
  case OMPC_SCHEDULE_guided:
    Schedule = KMP_SCH_GUIDED_CHUNKED;
    break;
  case OMPC_SCHEDULE_auto:
    Schedule = KMP_SCH_AUTO;
    break;
  case OMPC_SCHEDULE_runtime:
    Schedule = KMP_SCH_RUNTIME;
    break;
  case OMPC_SCHEDULE_unknown:
  case NUM_OPENMP_SCHEDULE_KINDS:
    llvm_unreachable("Unknown schedule kind.");
  }
  Schedule += Offset;
  CGM.OpenMPSupport.setScheduleChunkSize(Schedule, ChunkSize);
}

void
CodeGenFunction::EmitPreOMPDistScheduleClause(const OMPDistScheduleClause &C,
                                              const OMPExecutableDirective &) {
  int Schedule = KMP_SCH_DEFAULT;
  const Expr *ChunkSize = C.getDistChunkSize();

  switch (C.getDistScheduleKind()) {
  case OMPC_DIST_SCHEDULE_static:
    Schedule =
        ChunkSize ?
            KMP_SCH_DISTRIBUTE_STATIC_CHUNKED : KMP_SCH_DISTRIBUTE_STATIC;
    break;
  case OMPC_DIST_SCHEDULE_unknown:
  case NUM_OPENMP_DIST_SCHEDULE_KINDS:
    llvm_unreachable("Unknown dist_schedule kind.");
  }
  CGM.OpenMPSupport.setScheduleChunkSize(Schedule, ChunkSize);
}

void CodeGenFunction::EmitUniversalStore(LValue Dst, llvm::Value *Src,
    QualType ExprTy) {
  switch (getEvaluationKind(ExprTy)) {
  case TEK_Complex: {
    RValue Val = convertTempToRValue(Src, ExprTy, SourceLocation());
    EmitStoreOfComplex(Val.getComplexVal(), Dst, false);
    break;
  }
  case TEK_Aggregate:
    EmitAggregateAssign(Dst.getAddress(), Src, ExprTy);
    break;
  case TEK_Scalar:
    RValue Val = convertTempToRValue(Src, ExprTy, SourceLocation());
    EmitStoreThroughLValue(Val, Dst, false);
    break;
  }
}

void CodeGenFunction::EmitUniversalStore(llvm::Value *Dst, llvm::Value *Src,
    QualType ExprTy) {
  EmitUniversalStore(MakeNaturalAlignAddrLValue(Dst, ExprTy), Src, ExprTy);
}

// This helper is used for emitting copy-assignments for copyin clause and
// for copy_function generated for copyprivate clause.
void CodeGenFunction::EmitCopyAssignment(ArrayRef<const Expr *>::iterator I,
    ArrayRef<const Expr *>::iterator AssignIter,
    ArrayRef<const Expr *>::iterator VarIter1,
    ArrayRef<const Expr *>::iterator VarIter2, llvm::Value *Dst,
    llvm::Value *Src) {
  // This is called at each iteration of the loop through the clauses.
  {
    // Get element type.
    QualType QTy = (*I)->getType();
    const Type *MainTy = QTy.getTypePtr();
    // const Type *Ty = MainTy->getArrayElementTypeNoTypeQual();
    // const Type *PrevTy = MainTy;
    // while (Ty != 0) {
    //  PrevTy = Ty;
    //  Ty = Ty->getArrayElementTypeNoTypeQual();
    //}
    // Ty = PrevTy;

    if (!*AssignIter) {
      // For trivial assignment operator copy by memcpy.
      llvm::Value *VDAddr = Src;
      EmitUniversalStore(Builder.CreatePointerCast(Dst, VDAddr->getType()),
          VDAddr, QTy);
    } else {
      RunCleanupsScope InitBlock(*this);
      // Copy elements one by one.
      if (const ArrayType *ArrayTy = MainTy->getAsArrayTypeUnsafe()) {
        // Copy array.
        QualType ElementTy;
        llvm::Value *SharedVar = Dst;
        llvm::Value *NumElements = emitArrayLength(ArrayTy, ElementTy,
            SharedVar);
        llvm::Value *ArrayEnd = Builder.CreateGEP(SharedVar, NumElements);
        llvm::Value *MasterArray = Src;
        unsigned AddrSpace = MasterArray->getType()->getPointerAddressSpace();
        llvm::Type *BaseType = ConvertType(ElementTy)->getPointerTo(AddrSpace);
        llvm::Value *MasterArrayBegin = Builder.CreatePointerCast(MasterArray,
            BaseType, "master.array.begin");
        llvm::Value *MasterArrayEnd = Builder.CreateGEP(MasterArrayBegin,
            NumElements);
        // The basic structure here is a do-while loop, because we don't
        // need to check for the zero-element case.
        llvm::BasicBlock *BodyBB = createBasicBlock("omp.arraycpy.body");
        llvm::BasicBlock *DoneBB = createBasicBlock("omp.arraycpy.done");
        llvm::Value *IsEmpty = Builder.CreateICmpEQ(SharedVar, ArrayEnd,
            "omp.arraycpy.isempty");
        Builder.CreateCondBr(IsEmpty, DoneBB, BodyBB);

        // Enter the loop body, making that address the current address.
        llvm::BasicBlock *EntryBB = Builder.GetInsertBlock();
        EmitBlock(BodyBB);
        llvm::PHINode *ElementPast = Builder.CreatePHI(SharedVar->getType(), 2,
            "omp.arraycpy.elementPast");
        ElementPast->addIncoming(ArrayEnd, EntryBB);
        llvm::PHINode *MasterElementPast = Builder.CreatePHI(
            MasterArrayBegin->getType(), 2, "omp.arraycpy.masterElementPast");
        MasterElementPast->addIncoming(MasterArrayEnd, EntryBB);

        // Shift the address back by one element.
        llvm::Value *NegativeOne = llvm::ConstantInt::get(SizeTy, -1, true);
        llvm::Value *Element = Builder.CreateGEP(ElementPast, NegativeOne,
            "omp.arraycpy.element");
        llvm::Value *MasterElement = Builder.CreateGEP(MasterElementPast,
            NegativeOne, "omp.arraycpy.master.element");

        const VarDecl *PseudoVar1 = cast<VarDecl>(
            cast<DeclRefExpr>(*VarIter1)->getDecl());
        const VarDecl *PseudoVar2 = cast<VarDecl>(
            cast<DeclRefExpr>(*VarIter2)->getDecl());
        CGM.OpenMPSupport.addOpenMPPrivateVar(PseudoVar1, Element);
        CGM.OpenMPSupport.addOpenMPPrivateVar(PseudoVar2, MasterElement);
        EmitIgnoredExpr(*AssignIter);
        CGM.OpenMPSupport.delOpenMPPrivateVar(PseudoVar1);
        CGM.OpenMPSupport.delOpenMPPrivateVar(PseudoVar2);

        // Check whether we've reached the end.
        llvm::Value *Done = Builder.CreateICmpEQ(Element, SharedVar,
            "omp.arraycpy.done");
        Builder.CreateCondBr(Done, DoneBB, BodyBB);
        ElementPast->addIncoming(Element, Builder.GetInsertBlock());
        MasterElementPast->addIncoming(MasterElement, Builder.GetInsertBlock());

        // Done.
        EmitBlock(DoneBB, true);
      } else {
        // Copy single object.
        const VarDecl *PseudoVar1 = cast<VarDecl>(
            cast<DeclRefExpr>(*VarIter1)->getDecl());
        const VarDecl *PseudoVar2 = cast<VarDecl>(
            cast<DeclRefExpr>(*VarIter2)->getDecl());
        CGM.OpenMPSupport.addOpenMPPrivateVar(PseudoVar1, Dst);
        CGM.OpenMPSupport.addOpenMPPrivateVar(PseudoVar2, Src);
        EmitIgnoredExpr(*AssignIter);
        CGM.OpenMPSupport.delOpenMPPrivateVar(PseudoVar1);
        CGM.OpenMPSupport.delOpenMPPrivateVar(PseudoVar2);
      }
    }
  }
}

void CodeGenFunction::EmitPreOMPCopyinClause(const OMPCopyinClause &C,
                                             const OMPExecutableDirective &) {
  // copy_data(var1);
  // copy_data(var2);
  // ...
  // __kmpc_barrier(&loc, global_tid);
  ArrayRef<const Expr *>::iterator AssignIter = C.getAssignments().begin();
  ArrayRef<const Expr *>::iterator VarIter1 = C.getPseudoVars1().begin();
  ArrayRef<const Expr *>::iterator VarIter2 = C.getPseudoVars2().begin();

  for (OMPCopyinClause::varlist_const_iterator I = C.varlist_begin(), E =
      C.varlist_end(); I != E; ++I, ++AssignIter, ++VarIter1, ++VarIter2) {
    const VarDecl *VD = cast<VarDecl>(cast<DeclRefExpr>(*I)->getDecl());
    EmitCopyAssignment(I, AssignIter, VarIter1, VarIter2,
        OPENMPRTL_THREADPVTCACHED(VD, (*I)->getExprLoc(), *this, true),
        VD->isStaticLocal() ?
            CGM.getStaticLocalDeclAddress(VD) : CGM.GetAddrOfGlobal(VD));
  }
  SetFirstprivateInsertPt(*this);
}

/// \brief Determine whether the given initializer is trivial in the sense
/// that it requires no code to be generated.
static bool isTrivialInitializer(const Expr *Init) {
  if (!Init)
    return true;

  if (const CXXConstructExpr *Construct = dyn_cast<CXXConstructExpr>(Init))
    if (CXXConstructorDecl *Constructor = Construct->getConstructor())
      if (Constructor->isTrivial() && Constructor->isDefaultConstructor()
          && !Construct->requiresZeroInitialization())
        return true;

  return false;
}

void CodeGenFunction::EmitPreOMPPrivateClause(const OMPPrivateClause &C,
                                              const OMPExecutableDirective &) {
  // Type1 tmp1;
  // anon.field1 = &tmp1;
  // Type2 tmp2;
  // anon.field2 = &tmp2;
  // ...
  //
  ArrayRef<const Expr *>::iterator InitIter = C.getDefaultInits().begin();
  for (OMPPrivateClause::varlist_const_iterator I = C.varlist_begin(), E =
      C.varlist_end(); I != E; ++I, ++InitIter) {
    // Get element type.
    const VarDecl *VD = cast<VarDecl>(cast<DeclRefExpr>(*I)->getDecl());
    if (CGM.OpenMPSupport.getTopOpenMPPrivateVar(VD))
      continue;
    // if (VD->hasLocalStorage() &&
    //    (!CapturedStmtInfo ||
    //     !CapturedStmtInfo->lookup(VD))) {
    //  LocalDeclMap[VD] = CreateMemTemp(VD->getType(), CGM.getMangledName(VD));
    //}
    QualType QTy = (*I)->getType();
    const Type *MainTy = QTy.getTypePtr();
    // const Type *Ty = MainTy->getArrayElementTypeNoTypeQual();
    // const Type *PrevTy = MainTy;
    // while (Ty != 0) {
    //  PrevTy = Ty;
    //  Ty = Ty->getArrayElementTypeNoTypeQual();
    //}
    // Ty = PrevTy;
    llvm::Value *Private;
    llvm::Value *PTask;
    llvm::Value *TaskTVal;
    llvm::Type *PrivateTy;
    QualType PrivateQTy;
    llvm::Value *Base;
    CGM.OpenMPSupport.getPTask(PTask, TaskTVal, PrivateTy, PrivateQTy, Base);
    if (PTask) {
      Base = Builder.CreatePointerCast(Base, PrivateTy->getPointerTo());
      Private = EmitLValueForField(MakeNaturalAlignAddrLValue(Base, PrivateQTy),
          CGM.OpenMPSupport.getTaskFields()[VD]).getAddress();
    } else {
      LocalVarsDeclGuard Grd(*this, true);
      AutoVarEmission Emission = EmitAutoVarAlloca(*VD);
      Private = Emission.getAllocatedAddress();
      EmitAutoVarCleanups(Emission);
    }
    // CodeGen for classes with the default constructor.
    if (((!PTask || CurFn != PTask) && !isTrivialInitializer(*InitIter))
        || (MainTy->isVariablyModifiedType() && !MainTy->isPointerType())) {
      RunCleanupsScope InitBlock(*this);
      if (const ArrayType *ArrayTy = MainTy->getAsArrayTypeUnsafe()) {
        // Create array.
        QualType ElementTy;
        llvm::Value *ArrayBeg = Private;
        llvm::Value *NumElements = emitArrayLength(ArrayTy, ElementTy,
            ArrayBeg);
        llvm::Value *ArrayEnd = Builder.CreateGEP(ArrayBeg, NumElements,
            "omp.arrayctor.end");
        // The basic structure here is a do-while loop, because we don't
        // need to check for the zero-element case.
        llvm::BasicBlock *BodyBB = createBasicBlock("omp.arrayctor.body");
        llvm::BasicBlock *DoneBB = createBasicBlock("omp.arrayctor.done");
        llvm::Value *IsEmpty = Builder.CreateICmpEQ(ArrayBeg, ArrayEnd,
            "omp.arrayctor.isempty");
        Builder.CreateCondBr(IsEmpty, DoneBB, BodyBB);

        // Enter the loop body, making that address the current address.
        llvm::BasicBlock *EntryBB = Builder.GetInsertBlock();
        EmitBlock(BodyBB);
        llvm::PHINode *ElementPast = Builder.CreatePHI(ArrayBeg->getType(), 2,
            "omp.arrayctor.elementPast");
        ElementPast->addIncoming(ArrayEnd, EntryBB);

        // Shift the address back by one element.
        llvm::Value *NegativeOne = llvm::ConstantInt::get(SizeTy, -1, true);
        llvm::Value *Element = Builder.CreateGEP(ElementPast, NegativeOne,
            "omp.arrayctor.element");
        EmitAnyExprToMem(*InitIter, Element,
            (*InitIter)->getType().getQualifiers(), false);
        //// Check whether we've reached the end.
        llvm::Value *Done = Builder.CreateICmpEQ(Element, ArrayBeg,
            "omp.arrayctor.done");
        Builder.CreateCondBr(Done, DoneBB, BodyBB);
        ElementPast->addIncoming(Element, Builder.GetInsertBlock());

        // Done.
        EmitBlock(DoneBB, true);
      } else {
        EmitAnyExprToMem(*InitIter, Private,
            (*InitIter)->getType().getQualifiers(), false);
      }
    }
    CGM.OpenMPSupport.addOpenMPPrivateVar(VD, Private);
  }
}

void
CodeGenFunction::EmitPreOMPFirstPrivateClause(const OMPFirstPrivateClause &C,
                                              const OMPExecutableDirective &) {
  // Type1 tmp1(var1);
  // anon.field1 = &tmp1;
  // Type2 tmp2(var2);
  // anon.field2 = &tmp2;
  // ...
  //
  llvm::Value *PTask;
  llvm::Value *TaskTVal;
  llvm::Type *PrivateTy;
  QualType PrivateQTy;
  llvm::Value *Base;
  CGM.OpenMPSupport.getPTask(PTask, TaskTVal, PrivateTy, PrivateQTy, Base);

  ArrayRef<const Expr *>::iterator InitIter = C.getInits().begin();
  ArrayRef<const Expr *>::iterator VarIter = C.getPseudoVars().begin();
  for (OMPFirstPrivateClause::varlist_const_iterator I = C.varlist_begin(), E =
      C.varlist_end(); I != E; ++I, ++InitIter, ++VarIter) {
    // Get element type.
    const VarDecl *VD = cast<VarDecl>(cast<DeclRefExpr>(*I)->getDecl());
    if (CGM.OpenMPSupport.getTopOpenMPPrivateVar(VD))
      continue;
    // if (VD->hasLocalStorage() &&
    //    (!CapturedStmtInfo ||
    //     !CapturedStmtInfo->lookup(VD))) {
    //  LocalDeclMap[VD] = CreateMemTemp(VD->getType(), CGM.getMangledName(VD));
    //}
    QualType QTy = (*I)->getType();
    const Type *MainTy = QTy.getTypePtr();
    // const Type *Ty = MainTy->getArrayElementTypeNoTypeQual();
    // const Type *PrevTy = MainTy;
    // while (Ty != 0) {
    //  PrevTy = Ty;
    //  Ty = Ty->getArrayElementTypeNoTypeQual();
    //}
    llvm::Value *Private = 0;
    if (!CGM.OpenMPSupport.isNewTask() && !PTask) {
      if (llvm::AllocaInst *Val = dyn_cast_or_null<llvm::AllocaInst>(
          CGM.OpenMPSupport.getPrevOpenMPPrivateVar(VD))) {
        Private = Val;
        CGM.OpenMPSupport.delPrevOpenMPPrivateVar(VD);
        CGM.OpenMPSupport.addOpenMPPrivateVar(VD, Private);
        continue;
      }
    }
    if (PTask) {
      Base = Builder.CreatePointerCast(Base, PrivateTy->getPointerTo());
      Private = EmitLValueForField(MakeNaturalAlignAddrLValue(Base, PrivateQTy),
          CGM.OpenMPSupport.getTaskFields()[VD]).getAddress();
    } else {
      LocalVarsDeclGuard Grd(*this, true);
      AutoVarEmission Emission = EmitAutoVarAlloca(*VD);
      Private = Emission.getAllocatedAddress();
      EmitAutoVarCleanups(Emission);
    }
    // CodeGen for classes with the copy constructor.
    RunCleanupsScope InitBlock(*this);
    if (((!PTask || CurFn != PTask) && !isTrivialInitializer(*InitIter))
        || (MainTy->isVariablyModifiedType() && !MainTy->isPointerType())) {
      if (const ArrayType *ArrayTy = MainTy->getAsArrayTypeUnsafe()) {
        // Create array.
        QualType ElementTy;
        llvm::Value *ArrayBeg = Private;
        llvm::Value *NumElements = emitArrayLength(ArrayTy, ElementTy,
            ArrayBeg);
        llvm::Value *ArrayEnd = Builder.CreateGEP(ArrayBeg, NumElements);
        llvm::Value *MasterArray = EmitLValue(*I).getAddress();
        unsigned AddrSpace = MasterArray->getType()->getPointerAddressSpace();
        llvm::Type *BaseType = ConvertType(ElementTy)->getPointerTo(AddrSpace);
        llvm::Value *MasterArrayBegin = Builder.CreatePointerCast(MasterArray,
            BaseType, "master.array.begin");
        llvm::Value *MasterArrayEnd = Builder.CreateGEP(MasterArrayBegin,
            NumElements);
        // The basic structure here is a do-while loop, because we don't
        // need to check for the zero-element case.
        llvm::BasicBlock *BodyBB = createBasicBlock("omp.arraycpy.body");
        llvm::BasicBlock *DoneBB = createBasicBlock("omp.arraycpy.done");
        llvm::Value *IsEmpty = Builder.CreateICmpEQ(ArrayBeg, ArrayEnd,
            "omp.arraycpy.isempty");
        Builder.CreateCondBr(IsEmpty, DoneBB, BodyBB);

        // Enter the loop body, making that address the current address.
        llvm::BasicBlock *EntryBB = Builder.GetInsertBlock();
        EmitBlock(BodyBB);
        llvm::PHINode *MasterElementPast = Builder.CreatePHI(
            MasterArrayBegin->getType(), 2, "omp.arraycpy.masterElementPast");
        MasterElementPast->addIncoming(MasterArrayEnd, EntryBB);
        llvm::PHINode *ElementPast = Builder.CreatePHI(ArrayBeg->getType(), 2,
            "omp.arraycpy.elementPast");
        ElementPast->addIncoming(ArrayEnd, EntryBB);

        // Shift the address back by one element.
        llvm::Value *NegativeOne = llvm::ConstantInt::get(SizeTy, -1, true);
        llvm::Value *Element = Builder.CreateGEP(ElementPast, NegativeOne,
            "omp.arraycpy.element");
        llvm::Value *MasterElement = Builder.CreateGEP(MasterElementPast,
            NegativeOne, "omp.arraycpy.master.element");

        const VarDecl *PseudoVar = cast<VarDecl>(
            cast<DeclRefExpr>(*VarIter)->getDecl());
        CGM.OpenMPSupport.addOpenMPPrivateVar(PseudoVar, MasterElement);
        EmitAnyExprToMem(*InitIter, Element,
            (*InitIter)->getType().getQualifiers(), false);
        CGM.OpenMPSupport.delOpenMPPrivateVar(PseudoVar);

        // Check whether we've reached the end.
        llvm::Value *Done = Builder.CreateICmpEQ(Element, ArrayBeg,
            "omp.arraycpy.done");
        Builder.CreateCondBr(Done, DoneBB, BodyBB);
        ElementPast->addIncoming(Element, Builder.GetInsertBlock());
        MasterElementPast->addIncoming(MasterElement, Builder.GetInsertBlock());

        // Done.
        EmitBlock(DoneBB, true);
      } else {
        // Create single object.
        llvm::Value *RealAddr = EmitLValue(*I).getAddress();
        const VarDecl *PseudoVar = cast<VarDecl>(
            cast<DeclRefExpr>(*VarIter)->getDecl());
        CGM.OpenMPSupport.addOpenMPPrivateVar(PseudoVar, RealAddr);
        EmitAnyExprToMem(*InitIter, Private,
            (*InitIter)->getType().getQualifiers(), false);
        CGM.OpenMPSupport.delOpenMPPrivateVar(PseudoVar);
      }
    } else if (!PTask || CurFn != PTask) {
      EmitAnyExprToMem(*I, Private, QTy.getQualifiers(), false);
    }
    CGM.OpenMPSupport.addOpenMPPrivateVar(VD, Private);
  }
  // Disable marking for tasks.
  if (!PTask || PTask == CurFn)
    SetFirstprivateInsertPt(*this);
}

void CodeGenFunction::EmitPreOMPLastPrivateClause(const OMPLastPrivateClause &C,
    const OMPExecutableDirective &S) {
  // Type1 tmp1;
  // Type2 tmp2;
  // ...
  //
  CGM.OpenMPSupport.setHasLastPrivate(true);
  ArrayRef<const Expr *>::iterator InitIter = C.getDefaultInits().begin();
  for (OMPLastPrivateClause::varlist_const_iterator I = C.varlist_begin(), E =
      C.varlist_end(); I != E; ++I, ++InitIter) {
    // Get element type.
    const VarDecl *VD = cast<VarDecl>(cast<DeclRefExpr>(*I)->getDecl());
    bool FirstPrivateFound = false;
    for (ArrayRef<OMPClause *>::iterator FI = S.clauses().begin(), FE =
        S.clauses().end(); FI != FE; ++FI) {
      if (const OMPFirstPrivateClause *FC = dyn_cast<OMPFirstPrivateClause>(
          *FI)) {
        for (OMPFirstPrivateClause::varlist_const_iterator VI =
            FC->varlist_begin(), VE = FC->varlist_end(); VI != VE; ++VI) {
          if (VD == cast<DeclRefExpr>(*VI)->getDecl()) {
            FirstPrivateFound = true;
            break;
          }
        }
      }
      if (FirstPrivateFound)
        break;
    }
    // Lastprivate init is processed by firstprivate clause.
    if (FirstPrivateFound || CGM.OpenMPSupport.getTopOpenMPPrivateVar(VD))
      continue;
    // if (VD->hasLocalStorage() &&
    //    (!CapturedStmtInfo ||
    //     !CapturedStmtInfo->lookup(VD))) {
    //  LocalDeclMap[VD] = CreateMemTemp(VD->getType(), CGM.getMangledName(VD));
    //}
    QualType QTy = (*I)->getType();
    const Type *MainTy = QTy.getTypePtr();
    // const Type *Ty = MainTy->getArrayElementTypeNoTypeQual();
    // const Type *PrevTy = MainTy;
    // while (Ty != 0) {
    //  PrevTy = Ty;
    //  Ty = Ty->getArrayElementTypeNoTypeQual();
    //}
    // Ty = PrevTy;
    llvm::Value *Private = 0;
    {
      LocalVarsDeclGuard Grd(*this, true);
      AutoVarEmission Emission = EmitAutoVarAlloca(*VD);
      Private = Emission.getAllocatedAddress();
      EmitAutoVarCleanups(Emission);
    }
    // CodeGen for classes with the default constructor.
    if (!isTrivialInitializer(*InitIter)
        || (MainTy->isVariablyModifiedType() && !MainTy->isPointerType())) {
      RunCleanupsScope InitBlock(*this);
      if (const ArrayType *ArrayTy = MainTy->getAsArrayTypeUnsafe()) {
        // Create array.
        QualType ElementTy;
        llvm::Value *ArrayBeg = Private;
        llvm::Value *NumElements = emitArrayLength(ArrayTy, ElementTy,
            ArrayBeg);
        llvm::Value *ArrayEnd = Builder.CreateGEP(ArrayBeg, NumElements,
            "omp.arrayctor.end");
        // The basic structure here is a do-while loop, because we don't
        // need to check for the zero-element case.
        llvm::BasicBlock *BodyBB = createBasicBlock("omp.arrayctor.body");
        llvm::BasicBlock *DoneBB = createBasicBlock("omp.arrayctor.done");
        llvm::Value *IsEmpty = Builder.CreateICmpEQ(ArrayBeg, ArrayEnd,
            "omp.arrayctor.isempty");
        Builder.CreateCondBr(IsEmpty, DoneBB, BodyBB);

        // Enter the loop body, making that address the current address.
        llvm::BasicBlock *EntryBB = Builder.GetInsertBlock();
        EmitBlock(BodyBB);
        llvm::PHINode *ElementPast = Builder.CreatePHI(ArrayBeg->getType(), 2,
            "omp.arrayctor.elementPast");
        ElementPast->addIncoming(ArrayEnd, EntryBB);

        // Shift the address back by one element.
        llvm::Value *NegativeOne = llvm::ConstantInt::get(SizeTy, -1, true);
        llvm::Value *Element = Builder.CreateGEP(ElementPast, NegativeOne,
            "omp.arrayctor.element");
        EmitAnyExprToMem(*InitIter, Element,
            (*InitIter)->getType().getQualifiers(), false);
        //// Check whether we've reached the end.
        llvm::Value *Done = Builder.CreateICmpEQ(Element, ArrayBeg,
            "omp.arrayctor.done");
        Builder.CreateCondBr(Done, DoneBB, BodyBB);
        ElementPast->addIncoming(Element, Builder.GetInsertBlock());

        // Done.
        EmitBlock(DoneBB, true);
      } else {
        EmitAnyExprToMem(*InitIter, Private,
            (*InitIter)->getType().getQualifiers(), false);
      }
    }
    CGM.OpenMPSupport.addOpenMPPrivateVar(VD, Private);
  }
}

void CodeGenFunction::EmitPostOMPLastPrivateClause(
    const OMPLastPrivateClause &C, const OMPExecutableDirective &S) {
  // ~Type1(tmp1);
  // ~Type2(tmp2);
  // ...
  //

  llvm::BasicBlock *LPBB, *LPEndBB;
  llvm::Instruction *LPIP;
  CGM.OpenMPSupport.getLastprivateIP(LPBB, LPIP, LPEndBB);
  if (!LPBB && !LPIP && !LPEndBB) {
    LPBB = createBasicBlock("omp.if.liter.start", CurFn);
    LPEndBB = createBasicBlock("omp.if.liter.end", CurFn);
    llvm::Value *LiterVal = Builder.CreateLoad(
        CGM.OpenMPSupport.getLastIterVar(), "liter");
    Builder.CreateCondBr(Builder.CreateIsNull(LiterVal), LPEndBB, LPBB);
    LPIP = LPBB->end();
    if (isLoopDirective(&S)) {
      Builder.SetInsertPoint(LPBB);
      EmitStmt(getFinalFromLoopDirective(&S));
      EnsureInsertPoint();
      LPBB = Builder.GetInsertBlock();
      LPIP = Builder.GetInsertPoint();
    }
    Builder.SetInsertPoint(LPEndBB);
    if (!CGM.OpenMPSupport.getNoWait())
      EmitOMPCancelBarrier(S.getLocEnd(), KMP_IDENT_BARRIER_IMPL);
  }
  ArrayRef<const Expr *>::iterator AssignIter = C.getAssignments().begin();
  ArrayRef<const Expr *>::iterator VarIter1 = C.getPseudoVars1().begin();
  ArrayRef<const Expr *>::iterator VarIter2 = C.getPseudoVars2().begin();
  for (OMPLastPrivateClause::varlist_const_iterator I = C.varlist_begin(), E =
      C.varlist_end(); I != E; ++I, ++AssignIter, ++VarIter1, ++VarIter2) {
    // Get element type.
    const VarDecl *VD = cast<VarDecl>(cast<DeclRefExpr>(*I)->getDecl());
    llvm::Value *Private = CGM.OpenMPSupport.getTopOpenMPPrivateVar(VD);
    if (!Private)
      continue;
    QualType QTy = (*I)->getType();
    const Type *MainTy = QTy.getTypePtr();
    const Type *Ty = MainTy->getArrayElementTypeNoTypeQual();
    const Type *PrevTy = MainTy;
    while (Ty != 0) {
      PrevTy = Ty;
      Ty = Ty->getArrayElementTypeNoTypeQual();
    }
    Ty = PrevTy;
    CGM.OpenMPSupport.delOpenMPPrivateVar(VD);
    CGBuilderTy::InsertPoint SavedIP = Builder.saveIP();
    Builder.SetInsertPoint(LPBB, LPIP);
    // CodeGen for classes with the copy assignment operator.
    if (!*AssignIter) {
      // For trivial assignment operator copy by memcpy.
      // EmitAnyExprToMem(*I, Private, QTy.getQualifiers(), false);
      // EmitAggregateAssign(EmitLValue(*I).getAddress(), Private,
      // VD->getType());
      EmitUniversalStore(EmitLValue(*I), Private, QTy);
    } else {
      RunCleanupsScope InitBlock(*this);
      // Copy elements one by one.
      if (const ArrayType *ArrayTy = MainTy->getAsArrayTypeUnsafe()) {
        // Copy array.
        QualType ElementTy;
        llvm::Value *SharedVar = EmitLValue(*I).getAddress();
        llvm::Value *NumElements = emitArrayLength(ArrayTy, ElementTy,
            SharedVar);
        llvm::Value *ArrayEnd = Builder.CreateGEP(SharedVar, NumElements);
        llvm::Value *MasterArray = Private;
        unsigned AddrSpace = MasterArray->getType()->getPointerAddressSpace();
        llvm::Type *BaseType = ConvertType(ElementTy)->getPointerTo(AddrSpace);
        llvm::Value *MasterArrayBegin = Builder.CreatePointerCast(MasterArray,
            BaseType, "master.array.begin");
        llvm::Value *MasterArrayEnd = Builder.CreateGEP(MasterArrayBegin,
            NumElements);
        // The basic structure here is a do-while loop, because we don't
        // need to check for the zero-element case.
        llvm::BasicBlock *BodyBB = createBasicBlock("omp.arraycpy.body");
        llvm::BasicBlock *DoneBB = createBasicBlock("omp.arraycpy.done");
        llvm::Value *IsEmpty = Builder.CreateICmpEQ(SharedVar, ArrayEnd,
            "omp.arraycpy.isempty");
        Builder.CreateCondBr(IsEmpty, DoneBB, BodyBB);

        // Enter the loop body, making that address the current address.
        llvm::BasicBlock *EntryBB = Builder.GetInsertBlock();
        EmitBlock(BodyBB);
        llvm::PHINode *ElementPast = Builder.CreatePHI(SharedVar->getType(), 2,
            "omp.arraycpy.elementPast");
        ElementPast->addIncoming(ArrayEnd, EntryBB);
        llvm::PHINode *MasterElementPast = Builder.CreatePHI(
            MasterArrayBegin->getType(), 2, "omp.arraycpy.masterElementPast");
        MasterElementPast->addIncoming(MasterArrayEnd, EntryBB);

        // Shift the address back by one element.
        llvm::Value *NegativeOne = llvm::ConstantInt::get(SizeTy, -1, true);
        llvm::Value *Element = Builder.CreateGEP(ElementPast, NegativeOne,
            "omp.arraycpy.element");
        llvm::Value *MasterElement = Builder.CreateGEP(MasterElementPast,
            NegativeOne, "omp.arraycpy.master.element");

        const VarDecl *PseudoVar1 = cast<VarDecl>(
            cast<DeclRefExpr>(*VarIter1)->getDecl());
        const VarDecl *PseudoVar2 = cast<VarDecl>(
            cast<DeclRefExpr>(*VarIter2)->getDecl());
        CGM.OpenMPSupport.addOpenMPPrivateVar(PseudoVar1, MasterElement);
        CGM.OpenMPSupport.addOpenMPPrivateVar(PseudoVar2, Element);
        EmitIgnoredExpr(*AssignIter);
        CGM.OpenMPSupport.delOpenMPPrivateVar(PseudoVar1);
        CGM.OpenMPSupport.delOpenMPPrivateVar(PseudoVar2);

        // Check whether we've reached the end.
        llvm::Value *Done = Builder.CreateICmpEQ(Element, SharedVar,
            "omp.arraycpy.done");
        Builder.CreateCondBr(Done, DoneBB, BodyBB);
        ElementPast->addIncoming(Element, Builder.GetInsertBlock());
        MasterElementPast->addIncoming(MasterElement, Builder.GetInsertBlock());

        // Done.
        EmitBlock(DoneBB, true);
      } else {
        // Copy single object.
        const VarDecl *PseudoVar1 = cast<VarDecl>(
            cast<DeclRefExpr>(*VarIter1)->getDecl());
        const VarDecl *PseudoVar2 = cast<VarDecl>(
            cast<DeclRefExpr>(*VarIter2)->getDecl());
        CGM.OpenMPSupport.addOpenMPPrivateVar(PseudoVar1,
            EmitLValue(*I).getAddress());
        CGM.OpenMPSupport.addOpenMPPrivateVar(PseudoVar2, Private);
        EmitIgnoredExpr(*AssignIter);
        CGM.OpenMPSupport.delOpenMPPrivateVar(PseudoVar1);
        CGM.OpenMPSupport.delOpenMPPrivateVar(PseudoVar2);
      }
    }
    LPBB = Builder.GetInsertBlock();
    LPIP = Builder.GetInsertPoint();
    Builder.restoreIP(SavedIP);
  }
  CGM.OpenMPSupport.setLastprivateIP(LPBB, LPIP, LPEndBB);
}

void CodeGenFunction::EmitCloseOMPLastPrivateClause(
    const OMPLastPrivateClause &, const OMPExecutableDirective &) {
  // ~Type1(tmp1);
  // ~Type2(tmp2);
  // ...
  //

  llvm::BasicBlock *LPBB, *LPEndBB;
  llvm::Instruction *LPIP;
  CGM.OpenMPSupport.getLastprivateIP(LPBB, LPIP, LPEndBB);
  if (LPBB || LPIP || LPEndBB) {
    CGBuilderTy::InsertPoint SavedIP = Builder.saveIP();
    Builder.SetInsertPoint(LPBB, LPIP);
    EmitBranch(LPEndBB);
    Builder.restoreIP(SavedIP);
    CGM.OpenMPSupport.setLastprivateIP(0, 0, 0);
  }
}

void
CodeGenFunction::EmitInitOMPReductionClause(const OMPReductionClause &C,
                                            const OMPExecutableDirective &S) {
  (void)S;
  assert(!isa<OMPSimdDirective>(S)); // Not yet supported
  // Type1 tmp1(var1);
  // anon.field1 = &tmp1;
  // Type2 tmp2(var2);
  // anon.field2 = &tmp2;
  // ...
  //
  // CodeGen for reduction clause.
  CodeGenFunction &CGF = CGM.OpenMPSupport.getCGFForReductionFunction();
  llvm::Function *ReductionFunc = CGF.CurFn;
  if (!ReductionFunc) {
    FunctionArgList Args;
    ImplicitParamDecl Arg1(getContext(), 0, SourceLocation(), 0,
                           getContext().VoidPtrTy);
    ImplicitParamDecl Arg2(getContext(), 0, SourceLocation(), 0,
                           getContext().VoidPtrTy);
    Args.push_back(&Arg1);
    Args.push_back(&Arg2);
    const CGFunctionInfo &FI = CGF.getTypes().arrangeFreeFunctionDeclaration(
        getContext().VoidTy, Args, FunctionType::ExtInfo(), false);
    llvm::FunctionType *FTy = CGF.getTypes().GetFunctionType(FI);
    llvm::Function *Fn = llvm::Function::Create(FTy,
        llvm::GlobalValue::InternalLinkage, StringRef(".omp_reduction_op."),
        &CGM.getModule());
    CGM.SetInternalFunctionAttributes(CurFuncDecl, Fn, FI);
    CGF.StartFunction(GlobalDecl(), getContext().VoidTy, Fn, FI, Args,
        SourceLocation());
    ReductionFunc = CGF.CurFn;
  }

  for (OMPReductionClause::varlist_const_iterator I = C.varlist_begin(), E =
      C.varlist_end(); I != E; ++I) {
    // Get element type.
    const VarDecl *VD = cast<VarDecl>(cast<DeclRefExpr>(*I)->getDecl());
    QualType QTy = (*I)->getType();
    // if (!QTy->isScalarType())
    //  llvm_unreachable("Reduction variables with aggregate"
    //                   "types are not supported yet!");
    llvm::Type *PtrType = ConvertType(getContext().getPointerType(QTy));
    CGM.OpenMPSupport.registerReductionVar(VD, PtrType);
  }
}

void
CodeGenFunction::EmitPreOMPReductionClause(const OMPReductionClause &C,
                                           const OMPExecutableDirective &S) {
  (void)S;
  assert(!isa<OMPSimdDirective>(S)); // Not yet supported
  // Type1 tmp1(var1);
  // anon.field1 = &tmp1;
  // Type2 tmp2(var2);
  // anon.field2 = &tmp2;
  // ...
  //
  llvm::Value *ReductionRecVar = CGM.OpenMPSupport.getReductionRecVar(*this);
  ArrayRef<const Expr *>::iterator InitIter = C.getDefaultInits().begin();
  for (OMPReductionClause::varlist_const_iterator I = C.varlist_begin(), E =
      C.varlist_end(); I != E; ++I, ++InitIter) {
    // Get element type.
    const VarDecl *VD = cast<VarDecl>(cast<DeclRefExpr>(*I)->getDecl());
    // if (VD->hasLocalStorage() &&
    //    (!CapturedStmtInfo ||
    //     !CapturedStmtInfo->lookup(VD))) {
    //  LocalDeclMap[VD] = CreateMemTemp(VD->getType(), CGM.getMangledName(VD));
    //}
    QualType QTy = (*I)->getType();
    llvm::AllocaInst *Private = 0;
    {
      LocalVarsDeclGuard Grd(*this, true);
      AutoVarEmission Emission = EmitAutoVarAlloca(*VD);
      Private = cast<llvm::AllocaInst>(Emission.getAllocatedAddress());
      EmitAutoVarCleanups(Emission);
    }
    //         CreateMemTemp(QTy, CGM.getMangledName(VD) + ".reduction.");

    // CodeGen for classes with the constructor.
    // const Type *Ty = QTy.getTypePtr();
    if (!isTrivialInitializer(*InitIter)) {
      RunCleanupsScope InitBlock(*this);
      const FunctionDecl *FD = 0;
      if (const DeclRefExpr *DRE = dyn_cast_or_null<DeclRefExpr>(*InitIter)) {
        if (const FunctionDecl *D = dyn_cast_or_null<FunctionDecl>(
            DRE->getDecl()))
          FD = D;
      }
      if (FD && isa<OMPDeclareReductionDecl>(FD->getDeclContext())) {
        llvm::Value *RegularAddr = EmitLValue(*I).getAddress();
        llvm::Value *Args[] = {Private, RegularAddr};
        EmitCallOrInvoke(CGM.GetAddrOfGlobal(FD), Args);
        SetFirstprivateInsertPt(*this);
      } else {
        EmitAnyExprToMem(*InitIter, Private,
            (*InitIter)->getType().getQualifiers(), false);
      }
    } else if (*InitIter) {
      switch (C.getOperator()) {
      case OMPC_REDUCTION_or:
      case OMPC_REDUCTION_bitxor:
      case OMPC_REDUCTION_bitor:
      case OMPC_REDUCTION_sub:
      case OMPC_REDUCTION_add: {
        llvm::Value *Zero = llvm::Constant::getNullValue(
            Private->getAllocatedType());
        InitTempAlloca(Private, Zero);
        break;
      }
      case OMPC_REDUCTION_and:
      case OMPC_REDUCTION_mult:
      case OMPC_REDUCTION_bitand: {
        llvm::Value *AllOnes = llvm::Constant::getAllOnesValue(
            Private->getAllocatedType());
        InitTempAlloca(Private, AllOnes);
        break;
      }
      case OMPC_REDUCTION_min:
      case OMPC_REDUCTION_max:
      case OMPC_REDUCTION_custom:
        llvm_unreachable("Operator kind not allowed.");
      case OMPC_REDUCTION_unknown:
      case NUM_OPENMP_REDUCTION_OPERATORS:
        llvm_unreachable("Unknown operator kind.");
      }
    } else {
      llvm::Type *Ty = ConvertTypeForMem(QTy);
      switch (C.getOperator()) {
      case OMPC_REDUCTION_or:
      case OMPC_REDUCTION_bitxor:
      case OMPC_REDUCTION_bitor:
      case OMPC_REDUCTION_sub:
      case OMPC_REDUCTION_add: {
        if (QTy->isIntegralOrEnumerationType()) {
          llvm::APInt InitVal = llvm::APInt::getNullValue(
              CGM.getDataLayout().getTypeStoreSizeInBits(Ty));
          llvm::Value *Init = llvm::ConstantInt::get(CGM.getLLVMContext(),
              InitVal);
          InitTempAlloca(Private, Init);
        } else if (QTy->isRealFloatingType()) {
          const llvm::fltSemantics &FS = Ty->getFltSemantics();
          llvm::APFloat InitVal = llvm::APFloat::getZero(FS);
          llvm::Value *Init = llvm::ConstantFP::get(CGM.getLLVMContext(),
              InitVal);
          InitTempAlloca(Private, Init);
        } else if (QTy->isPointerType()) {
          InitTempAlloca(Private,
              llvm::ConstantPointerNull::get(cast<llvm::PointerType>(Ty)));
        } else if (QTy->isAnyComplexType()) {
          const ComplexType *CmplxTy = QTy->castAs<ComplexType>();
          QualType ElTy = CmplxTy->getElementType();
          Ty = ConvertTypeForMem(ElTy);
          llvm::Value *Init;
          if (ElTy->isIntegralOrEnumerationType()) {
            llvm::APInt InitVal = llvm::APInt::getNullValue(
                CGM.getDataLayout().getTypeStoreSizeInBits(Ty));
            Init = llvm::ConstantInt::get(CGM.getLLVMContext(), InitVal);
          } else {
            const llvm::fltSemantics &FS = Ty->getFltSemantics();
            llvm::APFloat InitVal = llvm::APFloat::getZero(FS);
            Init = llvm::ConstantFP::get(CGM.getLLVMContext(), InitVal);
          }
          ComplexPairTy Value(Init, Init);
          LValue Dst = MakeNaturalAlignAddrLValue(Private, QTy);
          EmitStoreOfComplex(Value, Dst, true);
        }
        break;
      }
      case OMPC_REDUCTION_and:
      case OMPC_REDUCTION_mult: {
        if (QTy->isIntegralOrEnumerationType()) {
          llvm::APInt InitVal(CGM.getDataLayout().getTypeStoreSizeInBits(Ty),
              1);
          llvm::Value *Init = llvm::ConstantInt::get(CGM.getLLVMContext(),
              InitVal);
          InitTempAlloca(Private, Init);
        } else if (QTy->isRealFloatingType()) {
          const llvm::fltSemantics &FS = Ty->getFltSemantics();
          llvm::APFloat InitVal(FS, 1);
          llvm::Value *Init = llvm::ConstantFP::get(CGM.getLLVMContext(),
              InitVal);
          InitTempAlloca(Private, Init);
        } else if (QTy->isPointerType()) {
          llvm::APInt InitVal(CGM.getDataLayout().getTypeStoreSizeInBits(Ty),
              1);
          llvm::Constant *Init = llvm::ConstantInt::get(CGM.getLLVMContext(),
              InitVal);
          Init = llvm::ConstantExpr::getCast(llvm::Instruction::IntToPtr, Init,
              Ty);
          InitTempAlloca(Private, Init);
        } else if (QTy->isAnyComplexType()) {
          const ComplexType *CmplxTy = QTy->castAs<ComplexType>();
          QualType ElTy = CmplxTy->getElementType();
          Ty = ConvertTypeForMem(ElTy);
          llvm::Value *Init;
          if (ElTy->isIntegralOrEnumerationType()) {
            llvm::APInt InitVal(CGM.getDataLayout().getTypeStoreSizeInBits(Ty),
                1);
            Init = llvm::ConstantInt::get(CGM.getLLVMContext(), InitVal);
          } else {
            const llvm::fltSemantics &FS = Ty->getFltSemantics();
            llvm::APFloat InitVal(FS, 1);
            Init = llvm::ConstantFP::get(CGM.getLLVMContext(), InitVal);
          }
          ComplexPairTy Value(Init, Init);
          LValue Dst = MakeNaturalAlignAddrLValue(Private, QTy);
          EmitStoreOfComplex(Value, Dst, true);
        }
        break;
      }
      case OMPC_REDUCTION_bitand: {
        if (QTy->isIntegralOrEnumerationType()) {
          llvm::APInt InitVal = llvm::APInt::getAllOnesValue(
              CGM.getDataLayout().getTypeStoreSizeInBits(Ty));
          llvm::Value *Init = llvm::ConstantInt::get(CGM.getLLVMContext(),
              InitVal);
          InitTempAlloca(Private, Init);
        } else if (QTy->isRealFloatingType()) {
          llvm::APFloat InitVal = llvm::APFloat::getAllOnesValue(
              CGM.getDataLayout().getTypeStoreSizeInBits(Ty));
          llvm::Value *Init = llvm::ConstantFP::get(CGM.getLLVMContext(),
              InitVal);
          InitTempAlloca(Private, Init);
        } else if (QTy->isPointerType()) {
          llvm::Value *Init = llvm::Constant::getAllOnesValue(Ty);
          InitTempAlloca(Private, Init);
        } else if (QTy->isAnyComplexType()) {
          const ComplexType *CmplxTy = QTy->castAs<ComplexType>();
          QualType ElTy = CmplxTy->getElementType();
          Ty = ConvertTypeForMem(ElTy);
          llvm::Value *Init;
          if (ElTy->isIntegralOrEnumerationType()) {
            llvm::APInt InitVal = llvm::APInt::getAllOnesValue(
                CGM.getDataLayout().getTypeStoreSizeInBits(Ty));
            Init = llvm::ConstantInt::get(CGM.getLLVMContext(), InitVal);
          } else {
            llvm::APFloat InitVal = llvm::APFloat::getAllOnesValue(
                CGM.getDataLayout().getTypeStoreSizeInBits(Ty));
            Init = llvm::ConstantFP::get(CGM.getLLVMContext(), InitVal);
          }
          ComplexPairTy Value(Init, Init);
          LValue Dst = MakeNaturalAlignAddrLValue(Private, QTy);
          EmitStoreOfComplex(Value, Dst, true);
        }
        break;
      }
      case OMPC_REDUCTION_min: {
        if (QTy->isSignedIntegerOrEnumerationType()) {
          llvm::APInt InitVal = llvm::APInt::getSignedMaxValue(
              CGM.getDataLayout().getTypeStoreSizeInBits(Ty));
          llvm::Value *Init = llvm::ConstantInt::get(CGM.getLLVMContext(),
              InitVal);
          InitTempAlloca(Private, Init);
        } else if (QTy->isUnsignedIntegerOrEnumerationType()) {
          llvm::APInt InitVal = llvm::APInt::getMaxValue(
              CGM.getDataLayout().getTypeStoreSizeInBits(Ty));
          llvm::Value *Init = llvm::ConstantInt::get(CGM.getLLVMContext(),
              InitVal);
          InitTempAlloca(Private, Init);
        } else if (QTy->isRealFloatingType()) {
          const llvm::fltSemantics &FS = Ty->getFltSemantics();
          llvm::APFloat InitVal = llvm::APFloat::getLargest(FS);
          llvm::Value *Init = llvm::ConstantFP::get(CGM.getLLVMContext(),
              InitVal);
          InitTempAlloca(Private, Init);
        } else if (QTy->isPointerType()) {
          llvm::APInt InitVal = llvm::APInt::getMaxValue(
              CGM.getDataLayout().getTypeStoreSizeInBits(Ty));
          llvm::Constant *Init = llvm::ConstantInt::get(CGM.getLLVMContext(),
              InitVal);
          Init = llvm::ConstantExpr::getCast(llvm::Instruction::IntToPtr, Init,
              Ty);
          InitTempAlloca(Private, Init);
        }
        break;
      }
      case OMPC_REDUCTION_max: {
        if (QTy->isSignedIntegerOrEnumerationType()) {
          llvm::APInt InitVal = llvm::APInt::getSignedMinValue(
              CGM.getDataLayout().getTypeStoreSizeInBits(Ty));
          llvm::Value *Init = llvm::ConstantInt::get(CGM.getLLVMContext(),
              InitVal);
          InitTempAlloca(Private, Init);
        } else if (QTy->isUnsignedIntegerOrEnumerationType()) {
          llvm::APInt InitVal = llvm::APInt::getMinValue(
              CGM.getDataLayout().getTypeStoreSizeInBits(Ty));
          llvm::Value *Init = llvm::ConstantInt::get(CGM.getLLVMContext(),
              InitVal);
          InitTempAlloca(Private, Init);
        } else if (QTy->isRealFloatingType()) {
          const llvm::fltSemantics &FS = Ty->getFltSemantics();
          llvm::APFloat InitVal = llvm::APFloat::getLargest(FS, true);
          llvm::Value *Init = llvm::ConstantFP::get(CGM.getLLVMContext(),
              InitVal);
          InitTempAlloca(Private, Init);
        } else if (QTy->isPointerType()) {
          llvm::APInt InitVal = llvm::APInt::getMinValue(
              CGM.getDataLayout().getTypeStoreSizeInBits(Ty));
          llvm::Constant *Init = llvm::ConstantInt::get(CGM.getLLVMContext(),
              InitVal);
          Init = llvm::ConstantExpr::getCast(llvm::Instruction::IntToPtr, Init,
              Ty);
          InitTempAlloca(Private, Init);
        }
        break;
      }
      case OMPC_REDUCTION_custom:
        llvm_unreachable("Custom initialization cannot be NULLed.");
      case OMPC_REDUCTION_unknown:
      case NUM_OPENMP_REDUCTION_OPERATORS:
        llvm_unreachable("Unkonwn operator kind.");
      }
    }
    llvm::Value *Addr = Builder.CreateConstGEP2_32(ReductionRecVar, 0,
        CGM.OpenMPSupport.getReductionVarIdx(VD),
        CGM.getMangledName(VD) + ".addr");
    Builder.CreateStore(Private, Addr);
    // llvm::Value *Var = Builder.CreateLoad(Addr, CGM.getMangledName(VD));
    CGM.OpenMPSupport.addOpenMPPrivateVar(VD, Private);
  }
}

void
CodeGenFunction::EmitPostOMPReductionClause(const OMPReductionClause &C,
                                            const OMPExecutableDirective &S) {
  (void)S;
  assert(!isa<OMPSimdDirective>(S)); // Not yet supported
  CodeGenFunction &CGF = CGM.OpenMPSupport.getCGFForReductionFunction();
  llvm::Function *ReduceFunc = CGF.CurFn;
  llvm::SwitchInst *Switch = dyn_cast_or_null<llvm::SwitchInst>(
      CGM.OpenMPSupport.getReductionSwitch());
  llvm::BasicBlock *RedBB1;
  llvm::BasicBlock *RedBB2;
  llvm::Instruction *IP1;
  llvm::Instruction *IP2;
  if (!Switch) {
    // __kmpc_reduce[_nowait](ident_t *loc, int32_t global_tid, int32_t
    // num_vars,
    //                      size_t reduce_size, void *reduce_data,
    //                     kmp_reduce_func reduce_func, kmp_critical_name *lck);
    // ident_t loc = {...};
    llvm::Value *Loc = OPENMPRTL_LOCFLAGS(C.getLocStart(), *this,
        KMP_IDENT_ATOMIC_REDUCE);
    // global_tid = __kmpc_global_thread_num(...);
    llvm::Value *GTid = OPENMPRTL_THREADNUM(C.getLocStart(), *this);
    // int num_vars = c;
    unsigned NumVars = CGM.OpenMPSupport.getNumberOfReductionVars();
    llvm::Value *NumVarsVal = llvm::ConstantInt::get(Int32Ty, NumVars);
    // size_t reduce_size = sizeof(rec);
    uint64_t ReduceSize = CGM.getDataLayout().getTypeAllocSize(
        CGM.OpenMPSupport.getReductionRec());
    llvm::Value *ReduceSizeVal = llvm::ConstantInt::get(SizeTy, ReduceSize);
    // void *reduce_data = (void *)rec;
    llvm::Value *ReduceData = Builder.CreatePointerCast(
        CGM.OpenMPSupport.getReductionRecVar(*this), VoidPtrTy,
        "(void*)reductionrec");
    // kmpc_reduce_func reduce_func = reduce_func;
    // kmp_critical_name lck;
    llvm::Type *LckTy = llvm::TypeBuilder<kmp_critical_name, false>::get(
        CGM.getLLVMContext());

    llvm::GlobalVariable *Lck = CreateRuntimeVariable(CGM, ".lck.", LckTy);
    CGM.OpenMPSupport.setReductionLockVar(Lck);
    llvm::Value *RealArgs[] = {
        Loc, GTid, NumVarsVal, ReduceSizeVal, ReduceData, ReduceFunc, Lck};
    llvm::CallInst *Res = EmitRuntimeCall(CGM.OpenMPSupport.getNoWait()
                                              ? OPENMPRTL_FUNC(reduce_nowait)
                                              : OPENMPRTL_FUNC(reduce),
                                          RealArgs);
    RedBB1 = createBasicBlock("reduction.case1", CurFn);
    RedBB2 = createBasicBlock("reduction.case2", CurFn);
    llvm::BasicBlock *DefaultBlock = createBasicBlock("reduction.continue",
        CurFn);
    Switch = Builder.CreateSwitch(Res, DefaultBlock, 2);
    Switch->addCase(llvm::ConstantInt::get(Int32Ty, 1), RedBB1);
    Switch->addCase(llvm::ConstantInt::get(Int32Ty, 2), RedBB2);
    IP1 = RedBB1->end();
    IP2 = RedBB2->end();
    Builder.SetInsertPoint(DefaultBlock);
    CGM.OpenMPSupport.setReductionSwitch(Switch);
  } else {
    CGM.OpenMPSupport.getReductionIPs(RedBB1, IP1, RedBB2, IP2);
  }
  llvm::Value *ReductionRecVar = CGM.OpenMPSupport.getReductionRecVar(*this);
  ArrayRef<const Expr *>::iterator Par1I = C.getHelperParameters1st().begin();
  ArrayRef<const Expr *>::iterator Par2I = C.getHelperParameters2nd().begin();
  ArrayRef<const Expr *>::iterator OpI = C.getOpExprs().begin();
  for (OMPReductionClause::varlist_const_iterator I = C.varlist_begin(), E =
      C.varlist_end(); I != E; ++I, ++Par1I, ++Par2I, ++OpI) {
    // Get element type.
    const VarDecl *VD = cast<VarDecl>(cast<DeclRefExpr>(*I)->getDecl());
    QualType QTy = (*I)->getType();
    llvm::Value *Private = CGM.OpenMPSupport.getTopOpenMPPrivateVar(VD);
    if (!Private)
      continue;
    CGM.OpenMPSupport.delOpenMPPrivateVar(VD);

    CGBuilderTy::InsertPoint SavedIP = Builder.saveIP();
    Builder.SetInsertPoint(RedBB1, IP1);
    const VarDecl *Par1 = cast<VarDecl>(cast<DeclRefExpr>(*Par1I)->getDecl());
    const VarDecl *Par2 = cast<VarDecl>(cast<DeclRefExpr>(*Par2I)->getDecl());
    QualType PtrQTy = getContext().getPointerType(QTy);
    llvm::AllocaInst *AI = CreateMemTemp(PtrQTy,
        CGM.getMangledName(VD) + ".addr.lhs.");
    LValue LVal = MakeNaturalAlignAddrLValue(AI, PtrQTy);
    UnaryOperator UOp(const_cast<Expr *>(*I), UO_AddrOf, PtrQTy, VK_LValue,
        OK_Ordinary, SourceLocation());
    // EmitExprAsInit(&UOp, VD, LVal, false);
    EmitAnyExprToMem(&UOp, AI, UOp.getType().getQualifiers(), false);
    llvm::Value *Addr2 = Builder.CreateConstGEP2_32(ReductionRecVar, 0,
        CGM.OpenMPSupport.getReductionVarIdx(VD),
        CGM.getMangledName(VD) + ".addr.rhs");
    CGM.OpenMPSupport.addOpenMPPrivateVar(Par1, AI);
    CGM.OpenMPSupport.addOpenMPPrivateVar(Par2, Addr2);
    EmitIgnoredExpr(*OpI);
    CGM.OpenMPSupport.delOpenMPPrivateVar(Par1);
    CGM.OpenMPSupport.delOpenMPPrivateVar(Par2);
    IP1 = Builder.GetInsertPoint();
    RedBB1 = Builder.GetInsertBlock();
    Builder.SetInsertPoint(RedBB2, IP2);
    llvm::Value *AtomicFunc = OPENMPRTL_ATOMIC_FUNC(QTy, C.getOperator());
    if (isa<BinaryOperator>((*OpI)->IgnoreImpCasts()) && AtomicFunc) {
      // __kmpc_atomic_...(&loc, global_tid, &glob, &reduction);
      // ident_t loc = {...};
      llvm::Value *Loc = OPENMPRTL_LOC(C.getLocStart(), *this);
      // global_tid = __kmpc_global_thread_num(...);
      llvm::Value *GTid = OPENMPRTL_THREADNUM(C.getLocStart(), *this);
      Addr2 = Builder.CreateConstGEP2_32(ReductionRecVar, 0,
          CGM.OpenMPSupport.getReductionVarIdx(VD),
          CGM.getMangledName(VD) + ".addr.rhs");
      llvm::Type *ArgTy = ConvertTypeForMem(OPENMPRTL_ATOMICTYPE(*this, QTy));
      llvm::Type *PtrArgTy = ArgTy->getPointerTo();
      llvm::Value *RealArgs[] = {
          Loc, GTid, Builder.CreatePointerCast(EmitScalarExpr(&UOp), PtrArgTy),
          Builder.CreateLoad(Builder.CreatePointerCast(
              Builder.CreateLoad(Addr2, CGM.getMangledName(VD) + ".rhs"),
              PtrArgTy))};
      EmitRuntimeCall(AtomicFunc, RealArgs);
    } else {
      // __kmpc_atomic_start();
      EmitRuntimeCall(OPENMPRTL_FUNC(atomic_start));
      AI = CreateMemTemp(PtrQTy, CGM.getMangledName(VD) + ".addr.lhs.");
      LVal = MakeNaturalAlignAddrLValue(AI, PtrQTy);
      EmitAnyExprToMem(&UOp, AI, UOp.getType().getQualifiers(), false);
      // EmitExprAsInit(&UOp, VD, LVal, false);
      Addr2 = Builder.CreateConstGEP2_32(ReductionRecVar, 0,
          CGM.OpenMPSupport.getReductionVarIdx(VD),
          CGM.getMangledName(VD) + "addr.rhs");
      CGM.OpenMPSupport.addOpenMPPrivateVar(Par1, AI);
      CGM.OpenMPSupport.addOpenMPPrivateVar(Par2, Addr2);
      EmitIgnoredExpr(*OpI);
      CGM.OpenMPSupport.delOpenMPPrivateVar(Par1);
      CGM.OpenMPSupport.delOpenMPPrivateVar(Par2);
      // __kmpc_atomic_end();
      EmitRuntimeCall(OPENMPRTL_FUNC(atomic_end));
    }
    IP2 = Builder.GetInsertPoint();
    RedBB2 = Builder.GetInsertBlock();
    Builder.restoreIP(SavedIP);
  }
  CGM.OpenMPSupport.setReductionIPs(RedBB1, IP1, RedBB2, IP2);
}

llvm::CallInst *CodeGenFunction::EmitOMPCallWithLocAndTidHelper(llvm::Value *F,
    SourceLocation L, unsigned Flags) {
  llvm::Value *Loc = OPENMPRTL_LOCFLAGS(L, *this, Flags);
  llvm::Value *GTid = OPENMPRTL_THREADNUM(L, *this);
  llvm::Value *RealArgs[] = {Loc, GTid};
  return EmitRuntimeCall(F, RealArgs);
}

void CodeGenFunction::EmitOMPCapturedBodyHelper(
    const OMPExecutableDirective &S) {
  // TODO: We may inline instead of calling it...
  RunCleanupsScope MyScope(*this);
  EmitStmt(cast<CapturedStmt>(S.getAssociatedStmt())->getCapturedStmt());
  EnsureInsertPoint();
}

void CodeGenFunction::EmitOMPConditionalIfHelper(
    const OMPExecutableDirective &S, llvm::Value *Func, SourceLocation Loc,
    llvm::Value *EndFunc, SourceLocation EndLoc, bool HasClauses,
    llvm::AllocaInst *DidIt, const std::string &NameStr) {

  // This is for master and single directives:
  // if (__kmpc_Call()) {
  //   <captured_body>
  //   __kmpc_EndCall();
  // }
  //
  RunCleanupsScope ExecutedScope(*this);
  if (HasClauses) {
    // Pre-process private and firstprivate clauses
    for (ArrayRef<OMPClause *>::iterator I = S.clauses().begin(), E =
        S.clauses().end(); I != E; ++I) {
      if (*I)
        EmitPreOMPClause(*(*I), S);
    }
  }

  if (DidIt) {
    // Store 0 into .did_it. flag
    llvm::Value *Zero = llvm::Constant::getNullValue(
        ConvertTypeForMem(getContext().IntTy));
    EmitStoreOfScalar(Zero, DidIt, false,
        CGM.getDataLayout().getPrefTypeAlignment(
            ConvertTypeForMem(getContext().IntTy)), getContext().IntTy);
  }

  // Start with emission of __kmpc_Call()
  llvm::CallInst *Call = EmitOMPCallWithLocAndTidHelper(Func, Loc);
  // Convert Call's result to bool, to use in IF-stmt
  llvm::Value *CallBool = EmitScalarConversion(Call, getContext().IntTy,
      getContext().BoolTy);
  // Generate the basic blocks
  llvm::BasicBlock *ThenBlock = createBasicBlock((NameStr + ".then").c_str());
  llvm::BasicBlock *ContBlock = createBasicBlock((NameStr + ".end").c_str());
  // Generate the branch (If-stmt)
  Builder.CreateCondBr(CallBool, ThenBlock, ContBlock);
  EmitBlock(ThenBlock);
  // Here we are on Then-branch -- emit captured body and __kmpc_EndCall()
  EmitOMPCapturedBodyHelper(S);
  if (DidIt) {
    // Store 1 into .did_it. flag
    llvm::Value *One = llvm::ConstantInt::get(CGM.getLLVMContext(),
        llvm::APInt::getLowBitsSet(
            CGM.getDataLayout().getTypeStoreSizeInBits(
                ConvertTypeForMem(getContext().IntTy)), 1));
    EmitStoreOfScalar(One, DidIt, false,
        CGM.getDataLayout().getPrefTypeAlignment(
            DidIt->getType()->getSequentialElementType()), getContext().IntTy);
  }
  EmitOMPCallWithLocAndTidHelper(EndFunc, EndLoc);
  // Emit the rest of bblocks/branches
  EmitBranch(ContBlock);
  EmitBlock(ContBlock, true);

  if (HasClauses) {
    // Post-process private and firstprivate clauses
    for (ArrayRef<OMPClause *>::iterator I = S.clauses().begin(), E =
        S.clauses().end(); I != E; ++I) {
      if (*I)
        EmitPostOMPClause(*(*I), S);
    }
  }
}

/// "One-call" OMP Directives (barrier, taskyield, taskwait, flush).
/// '#pragma omp barrier' directive.
void CodeGenFunction::EmitOMPBarrierDirective(const OMPBarrierDirective &S) {
  // EmitUntiedPartIdInc(*this);
  EmitOMPCancelBarrier(S.getLocStart(), KMP_IDENT_BARRIER_EXPL);
  // EmitUntiedBranchEnd(*this);
  // EmitUntiedTaskSwitch(*this, false);
}

/// '#pragma omp taskyield' directive.
void CodeGenFunction::EmitOMPTaskyieldDirective(
    const OMPTaskyieldDirective &S) {
  // EmitUntiedPartIdInc(*this);
  llvm::Value *Loc = OPENMPRTL_LOC(S.getLocStart(), *this);
  llvm::Value *GTid = OPENMPRTL_THREADNUM(S.getLocStart(), *this);
  llvm::Value *RealArgs[] = {Loc, GTid, Builder.getInt32(0)};
  EmitRuntimeCall(OPENMPRTL_FUNC(omp_taskyield), RealArgs);
  // EmitUntiedBranchEnd(*this);
  // EmitUntiedTaskSwitch(*this, false);
}

/// '#pragma omp taskwait' directive.
void CodeGenFunction::EmitOMPTaskwaitDirective(const OMPTaskwaitDirective &S) {
  // If the task is untied, we may want to generate IF-stmt here:
  // if (__kmpc_omp_taskwait(loc_task_wait, gtid) == CURRENT_TASK_QUEUED) {
  //      T-return; // Exit t1 if it was suspended or queued
  // }
  // But currently RTL always returns TASK_CURRENT_NOT_QUEUED,
  // so probably that make no sence.
  //
  EmitUntiedPartIdInc(*this);
  llvm::Value *Res = EmitOMPCallWithLocAndTidHelper(
      OPENMPRTL_FUNC(omp_taskwait), S.getLocStart());
  if (CGM.OpenMPSupport.getUntied()) {
    llvm::BasicBlock *ThenBB = createBasicBlock("taskwait.then");
    llvm::BasicBlock *EndBB = createBasicBlock("taskwait.end");
    llvm::Value *Cond = Builder.CreateICmpEQ(Res,
        Builder.getInt32(OMP_TASK_CURRENT_QUEUED));
    Builder.CreateCondBr(Cond, ThenBB, EndBB);
    EmitBlock(ThenBB);
    EmitUntiedBranchEnd(*this);
    EmitBlock(EndBB);
    EmitUntiedTaskSwitch(*this, true);
  }
}

/// '#pragma omp flush' directive.
void CodeGenFunction::EmitOMPFlushDirective(const OMPFlushDirective &S) {
  SmallVector<llvm::Value *, 4> Args;
  Args.push_back(OPENMPRTL_LOC(S.getLocStart(), *this));
  for (ArrayRef<OMPClause *>::iterator I = S.clauses().begin(), E =
      S.clauses().end(); I != E; ++I) {
    const OMPFlushClause *C = cast<OMPFlushClause>(*I);
    for (ArrayRef<const Expr *>::iterator J = C->varlist_begin(), F =
        C->varlist_end(); J != F; ++J) {
      QualType QTy = (*J)->getType();
      QualType PtrQTy = getContext().getPointerType(QTy);
      UnaryOperator UOp(const_cast<Expr *>(*J), UO_AddrOf, PtrQTy, VK_LValue,
          OK_Ordinary, S.getLocStart());
      llvm::Value *Val = EmitScalarExpr(&UOp);
      Args.push_back(Val);
    }
  }
  EmitRuntimeCall(OPENMPRTL_FUNC(flush), Args);
}

/// '#pragma omp cancel' directive.
void CodeGenFunction::EmitOMPCancelDirective(const OMPCancelDirective &S) {
  llvm::Value *Loc;
  llvm::Value *GTid;
  llvm::Value *Kind;
  EmitCancelArgs(*this, S.getConstructType(), S.getLocStart(), Loc, GTid, Kind);

  llvm::Value *RealArgs[] = {Loc, GTid, Kind};

  llvm::BasicBlock *ContBB = createBasicBlock("omp.cancel.continue");
  llvm::BasicBlock *ExitBB = createBasicBlock("omp.cancel.exit");
  if (!S.clauses().empty()) {
    assert(
        S.clauses().size() == 1 && isa<OMPIfClause>(S.clauses().front())
            && "Wrong number or type of clause in omp cancel directive");
    const OMPIfClause *Clause = cast<OMPIfClause>(S.clauses().front());
    llvm::BasicBlock *ThenBB = createBasicBlock("omp.cancel.then");
    llvm::BasicBlock *ElseBB = createBasicBlock("omp.cancel.else");
    EmitBranchOnBoolExpr(Clause->getCondition(), ThenBB, ElseBB, 0);
    EmitBlock(ElseBB);
    EmitCancellationPoint(*this, S.getLocStart(), RealArgs, ExitBB, ContBB);
    EmitBlock(ThenBB);
  }

  llvm::Value *CallRes = Builder.CreateIsNotNull(
      EmitRuntimeCall(OPENMPRTL_FUNC(cancel), RealArgs));
  Builder.CreateCondBr(CallRes, ExitBB, ContBB);
  EmitBlock(ExitBB);
  assert(
      OMPCancelMap.count(S.getConstructType()) && "No exit point for cancel");
  EmitOMPCancelBarrier(S.getLocStart(), KMP_IDENT_BARRIER_IMPL, true);
  EmitBranchThroughCleanup(OMPCancelMap[S.getConstructType()]);
  EmitBlock(ContBB);
}

/// '#pragma omp cancellation point' directive.
void CodeGenFunction::EmitOMPCancellationPointDirective(
    const OMPCancellationPointDirective &S) {
  llvm::Value *Loc;
  llvm::Value *GTid;
  llvm::Value *Kind;
  EmitCancelArgs(*this, S.getConstructType(), S.getLocStart(), Loc, GTid, Kind);

  llvm::Value *RealArgs[] = {Loc, GTid, Kind};

  llvm::BasicBlock *ExitBB = createBasicBlock("omp.cancellationpoint.exit");
  llvm::BasicBlock *ContBB = createBasicBlock("omp.cancellationpoint.continue");
  assert(
      OMPCancelMap.count(S.getConstructType())
          && "No exit point for cancellation point");
  EmitCancellationPoint(*this, S.getLocStart(), RealArgs, ExitBB, ContBB,
      OMPCancelMap[S.getConstructType()]);
}

/// Atomic OMP Directive -- pattern match and emit one RTL call.
/// In the future, we may want to generate some atomic llvm instruction
/// instead of RTL call here for some atomic directives.
void CodeGenFunction::EmitOMPAtomicDirective(const OMPAtomicDirective &S) {
  CGM.OpenMPSupport.startOpenMPRegion(false);
  bool IsSeqCst = false;
  bool AtLeastOneLoopTaken = false;
  OpenMPClauseKind Kind = OMPC_update;
  for (ArrayRef<OMPClause *>::iterator I = S.clauses().begin(), E =
      S.clauses().end(); I != E || !AtLeastOneLoopTaken; ++I) {
    if (I != S.clauses().end()) {
      if ((*I)->getClauseKind() == OMPC_seq_cst) {
        IsSeqCst = true;
        continue;
      }
      Kind = (*I)->getClauseKind();
    }
    LValue X = EmitLValue(S.getX()->IgnoreParenLValueCasts());
    switch (Kind) {
    case OMPC_read: {
      QualType QTy = S.getX()->getType();
      QualType AQTy = OPENMPRTL_ATOMICTYPE(*this, QTy);
      llvm::Value *AtomicFunc =
          AQTy.isNull() ?
              0 :
              OPENMPRTL_ATOMIC_FUNC_GENERAL(AQTy, AQTy,
                  CGOpenMPRuntime::OMP_Atomic_rd, false, false);
      if (X.isSimple() && AtomicFunc) {
        llvm::Type *ATy = ConvertTypeForMem(AQTy);
        llvm::SmallVector<llvm::Value *, 5> Args;
        // __kmpc_atomic_..._rd(&loc, global_tid, &x);
        // ident_t loc = {...};
        llvm::Value *Loc = OPENMPRTL_LOC(S.getLocStart(), *this);
        // global_tid = __kmpc_global_thread_num(...);
        llvm::Value *GTid = OPENMPRTL_THREADNUM(S.getLocStart(), *this);
        Args.push_back(Loc);
        Args.push_back(GTid);
        Args.push_back(
            Builder.CreatePointerCast(X.getAddress(), ATy->getPointerTo()));
        llvm::Value *Res = EmitRuntimeCall(AtomicFunc, Args);
        // v = x;
        Res = EmitScalarConversion(Res, AQTy, S.getV()->getType());
        EmitStoreOfScalar(Res, EmitLValue(S.getV()));
      } else {
        EmitRuntimeCall(OPENMPRTL_FUNC(atomic_start));
        RValue Val = EmitLoadOfLValue(X, S.getX()->getExprLoc());
        EmitRuntimeCall(OPENMPRTL_FUNC(atomic_end));
        EmitStoreThroughLValue(Val, EmitLValue(S.getV()));
      }
    }
      break;
    case OMPC_write: {
      QualType QTy = S.getX()->getType();
      QualType AQTy = OPENMPRTL_ATOMICTYPE(*this, QTy);
      QualType QTyIn = S.getExpr()->getType();
      llvm::Value *AtomicFunc =
          AQTy.isNull() ?
              0 :
              OPENMPRTL_ATOMIC_FUNC_GENERAL(AQTy, AQTy,
                  CGOpenMPRuntime::OMP_Atomic_wr, false, false);
      if (X.isSimple() && AtomicFunc && QTyIn->isScalarType()
          && !QTyIn->isAnyComplexType()) {
        llvm::Type *ATy = ConvertTypeForMem(AQTy);
        llvm::SmallVector<llvm::Value *, 5> Args;
        // __kmpc_atomic_..._wr(&loc, global_tid, &x, expr);
        // ident_t loc = {...};
        llvm::Value *Loc = OPENMPRTL_LOC(S.getLocStart(), *this);
        // global_tid = __kmpc_global_thread_num(...);
        llvm::Value *GTid = OPENMPRTL_THREADNUM(S.getLocStart(), *this);
        Args.push_back(Loc);
        Args.push_back(GTid);
        Args.push_back(
            Builder.CreatePointerCast(X.getAddress(), ATy->getPointerTo()));
        Args.push_back(
            EmitScalarConversion(EmitAnyExpr(S.getExpr()).getScalarVal(),
                S.getExpr()->getType(), AQTy));
        EmitRuntimeCall(AtomicFunc, Args);
      } else {
        RValue Val = EmitAnyExpr(S.getExpr());
        EmitRuntimeCall(OPENMPRTL_FUNC(atomic_start));
        EmitStoreThroughLValue(Val, X);
        EmitRuntimeCall(OPENMPRTL_FUNC(atomic_end));
      }
    }
      break;
    case OMPC_update: {
      QualType QTyRes = S.getX()->getType();
      QualType AQTyRes = OPENMPRTL_ATOMICTYPE(*this, QTyRes);
      QualType QTyIn = S.getExpr()->getType();
      QualType AQTyIn = OPENMPRTL_ATOMICTYPE(*this, QTyIn);
      CGOpenMPRuntime::EAtomicOperation Aop;
      switch (S.getOperator()) {
      case BO_Add:
        Aop = CGOpenMPRuntime::OMP_Atomic_add;
        break;
      case BO_Sub:
        Aop = CGOpenMPRuntime::OMP_Atomic_sub;
        break;
      case BO_Mul:
        Aop = CGOpenMPRuntime::OMP_Atomic_mul;
        break;
      case BO_Div:
        Aop = CGOpenMPRuntime::OMP_Atomic_div;
        break;
      case BO_And:
        Aop = CGOpenMPRuntime::OMP_Atomic_andb;
        break;
      case BO_Or:
        Aop = CGOpenMPRuntime::OMP_Atomic_orb;
        break;
      case BO_Xor:
        Aop = CGOpenMPRuntime::OMP_Atomic_xor;
        break;
      case BO_Shl:
        Aop = CGOpenMPRuntime::OMP_Atomic_shl;
        break;
      case BO_Shr:
        Aop = CGOpenMPRuntime::OMP_Atomic_shr;
        break;
      default:
        Aop = CGOpenMPRuntime::OMP_Atomic_invalid;
        break;
      }
      llvm::Value *AtomicFunc =
          (AQTyRes.isNull() || AQTyIn.isNull()) ?
              0 :
              OPENMPRTL_ATOMIC_FUNC_GENERAL(AQTyRes, AQTyIn, Aop, false,
                  S.isReversed());
      if (X.isSimple() && AtomicFunc && QTyIn->isScalarType()
          && !QTyIn->isAnyComplexType()) {
        llvm::Type *ATyRes = ConvertTypeForMem(AQTyRes);
        llvm::SmallVector<llvm::Value *, 5> Args;
        // __kmpc_atomic_..._op(&loc, global_tid, &x, expr);
        // ident_t loc = {...};
        llvm::Value *Loc = OPENMPRTL_LOC(S.getLocStart(), *this);
        // global_tid = __kmpc_global_thread_num(...);
        llvm::Value *GTid = OPENMPRTL_THREADNUM(S.getLocStart(), *this);
        Args.push_back(Loc);
        Args.push_back(GTid);
        Args.push_back(
            Builder.CreatePointerCast(X.getAddress(), ATyRes->getPointerTo()));
        Args.push_back(EmitAnyExpr(S.getExpr()).getScalarVal());
        EmitRuntimeCall(AtomicFunc, Args);
      } else {
        EmitRuntimeCall(OPENMPRTL_FUNC(atomic_start));
        EmitStmt(cast<CapturedStmt>(S.getAssociatedStmt())->getCapturedStmt());
        EmitRuntimeCall(OPENMPRTL_FUNC(atomic_end));
      }
    }
      break;
    case OMPC_capture: {
      QualType QTyRes = S.getX()->getType();
      QualType AQTyRes = OPENMPRTL_ATOMICTYPE(*this, QTyRes);
      QualType QTyIn = S.getExpr()->getType();
      QualType AQTyIn = OPENMPRTL_ATOMICTYPE(*this, QTyIn);
      CGOpenMPRuntime::EAtomicOperation Aop;
      switch (S.getOperator()) {
      case BO_Add:
        Aop = CGOpenMPRuntime::OMP_Atomic_add;
        break;
      case BO_Sub:
        Aop = CGOpenMPRuntime::OMP_Atomic_sub;
        break;
      case BO_Mul:
        Aop = CGOpenMPRuntime::OMP_Atomic_mul;
        break;
      case BO_Div:
        Aop = CGOpenMPRuntime::OMP_Atomic_div;
        break;
      case BO_And:
        Aop = CGOpenMPRuntime::OMP_Atomic_andb;
        break;
      case BO_Or:
        Aop = CGOpenMPRuntime::OMP_Atomic_orb;
        break;
      case BO_Xor:
        Aop = CGOpenMPRuntime::OMP_Atomic_xor;
        break;
      case BO_Shl:
        Aop = CGOpenMPRuntime::OMP_Atomic_shl;
        break;
      case BO_Shr:
        Aop = CGOpenMPRuntime::OMP_Atomic_shr;
        break;
      case BO_Assign:
        Aop = CGOpenMPRuntime::OMP_Atomic_assign;
        break;
      default:
        Aop = CGOpenMPRuntime::OMP_Atomic_invalid;
        break;
      }
      llvm::Value *AtomicFunc =
          (AQTyRes.isNull() || AQTyIn.isNull()) ?
              0 :
              OPENMPRTL_ATOMIC_FUNC_GENERAL(AQTyRes, AQTyIn, Aop, true,
                  S.isReversed());
      if (X.isSimple() && AtomicFunc && QTyIn->isScalarType()
          && !QTyIn->isAnyComplexType()) {
        llvm::Type *ATy = ConvertTypeForMem(AQTyRes);
        llvm::SmallVector<llvm::Value *, 5> Args;
        // __kmpc_atomic_..._op(&loc, global_tid, &x, expr);
        // ident_t loc = {...};
        llvm::Value *Loc = OPENMPRTL_LOC(S.getLocStart(), *this);
        // global_tid = __kmpc_global_thread_num(...);
        llvm::Value *GTid = OPENMPRTL_THREADNUM(S.getLocStart(), *this);
        Args.push_back(Loc);
        Args.push_back(GTid);
        Args.push_back(
            Builder.CreatePointerCast(X.getAddress(), ATy->getPointerTo()));
        Args.push_back(EmitAnyExpr(S.getExpr()).getScalarVal());
        Args.push_back(Builder.getInt32(S.isCaptureAfter() ? 1 : 0));
        llvm::Value *Res = EmitRuntimeCall(AtomicFunc, Args);
        // v = x;
        Res = EmitScalarConversion(Res, AQTyRes, S.getV()->getType());
        EmitStoreOfScalar(Res, EmitLValue(S.getV()));
      } else {
        EmitRuntimeCall(OPENMPRTL_FUNC(atomic_start));
        EmitStmt(cast<CapturedStmt>(S.getAssociatedStmt())->getCapturedStmt());
        EmitRuntimeCall(OPENMPRTL_FUNC(atomic_end));
      }
    }
      break;
    case OMPC_seq_cst:
      llvm_unreachable("SEQ_CST should be processed already.");
      break;
    default:
      llvm_unreachable("Not allowed operation in atomic directive.");
    }
    if (I == E && !AtLeastOneLoopTaken)
      break;
    AtLeastOneLoopTaken = true;
  }
  if (IsSeqCst) {
    SmallVector<llvm::Value *, 1> Args;
    Args.push_back(OPENMPRTL_LOC(S.getLocStart(), *this));
    EmitRuntimeCall(OPENMPRTL_FUNC(flush), Args);
  }
  CGM.OpenMPSupport.endOpenMPRegion();
}

/// "Two-calls" OMP Directives (master, single, critical, ordered).
/// '#pragma omp master' directive.
void CodeGenFunction::EmitOMPMasterDirective(const OMPMasterDirective &S) {
  // if (__kmpc_master()) {
  //   <captured_body>
  //   __kmpc_end_master();
  // }
  EmitOMPConditionalIfHelper(S, OPENMPRTL_FUNC(master), S.getLocStart(),
      OPENMPRTL_FUNC(end_master), S.getLocStart(), false, // pragma has no clauses
      0,     // has no need for "didit"
      "omp.master");
}

/// '#pragma omp single' directive.
void CodeGenFunction::EmitOMPSingleDirective(const OMPSingleDirective &S) {

  // Init list of private globals in the stack.
  CGM.OpenMPSupport.startOpenMPRegion(false);
  CGM.OpenMPSupport.setNoWait(false);
  bool HasClauses = S.getNumClauses();
  if (HasClauses) {
    // Set NoWait flag if the clause nowait is there
    for (ArrayRef<OMPClause *>::iterator I = S.clauses().begin(), E =
        S.clauses().end(); I != E; ++I) {
      if (*I)
        EmitInitOMPClause(*(*I), S);
    }
  }

  // did_it = 0;
  // if (__kmpc_single()) {
  //   <captured_body>
  //   did_it = 1;
  //   __kmpc_end_single();
  // }
  // ... if there is copyprivate clause, call to __kmpc_copyprivate()
  // ... if there is no nowait, call to __kmpc_barrier()
  //

  // Create a "did_it" temp for passing into copyprivate routine.
  llvm::AllocaInst *DidIt = CreateMemTemp(getContext().IntTy, ".did_it.");
  InitTempAlloca(DidIt,
      llvm::Constant::getNullValue(ConvertTypeForMem(getContext().IntTy)));

  EmitOMPConditionalIfHelper(S, OPENMPRTL_FUNC(single), S.getLocStart(),
      OPENMPRTL_FUNC(end_single), S.getLocStart(), HasClauses, // pragma has clauses (private and
                                                               // firstprivate will be processed)
      DidIt,                       // address to store 1 for "the single" thread
      "omp.single");

  // Copyprivate clause.
  // Restrictions to copyprivate (from standard):
  // The items that appear in copyprivate must be either threadprivate or
  // private in the enclosing context.
  // A list item that appears in copyprivate clause may not appear in a private
  // or firstprivate clause on the single construct.
  //
  bool HasCopyPrivate = false;
  for (ArrayRef<OMPClause *>::iterator ICL = S.clauses().begin(), ECL =
      S.clauses().end(); ICL != ECL; ++ICL) {
    if (*ICL) {
      if (const OMPCopyPrivateClause *C = dyn_cast<OMPCopyPrivateClause>(
          *ICL)) {
        // Begin copyprivate clause processing
        HasCopyPrivate = true;
        // Start a copy-function.
        CodeGenFunction CGF(CGM, true);
        CGF.CurFn = 0;
        FunctionArgList Args;
        ImplicitParamDecl Arg1(getContext(), 0, SourceLocation(), 0,
                               getContext().VoidPtrTy);
        ImplicitParamDecl Arg2(getContext(), 0, SourceLocation(), 0,
                               getContext().VoidPtrTy);
        Args.push_back(&Arg1);
        Args.push_back(&Arg2);
        const CGFunctionInfo &FI =
            CGF.getTypes().arrangeFreeFunctionDeclaration(
                getContext().VoidTy, Args, FunctionType::ExtInfo(), false);
        llvm::FunctionType *FTy = CGF.getTypes().GetFunctionType(FI);
        llvm::Function *Fn = llvm::Function::Create(FTy,
            llvm::GlobalValue::InternalLinkage, StringRef(".omp_copy_func."),
            &CGM.getModule());
        CGM.SetInternalFunctionAttributes(CurFuncDecl, Fn, FI);
        CGF.StartFunction(GlobalDecl(), getContext().VoidTy, Fn, FI, Args,
            SourceLocation());

        // Generate the record of pointers - cpy.var
        llvm::SmallVector<llvm::Type *, 16> CpyFieldTypes;
        for (OMPCopyPrivateClause::varlist_const_iterator I =
            C->varlist_begin(), E = C->varlist_end(); I != E; ++I) {
          // const VarDecl *VD =
          // cast<VarDecl>(cast<DeclRefExpr>(*I)->getDecl());
          QualType QTy = (*I)->getType();
          llvm::Type *PtrType = ConvertType(getContext().getPointerType(QTy));
          CpyFieldTypes.push_back(PtrType);
        }
        llvm::StructType *CpyType = llvm::StructType::get(CGM.getLLVMContext(),
            CpyFieldTypes);
        llvm::AllocaInst *CpyVar = CreateTempAlloca(CpyType, "cpy.var");
        CpyVar->setAlignment(CGM.PointerAlignInBytes);

        // Generate initializaion of our local record with addresses.
        int32_t FieldNum = 0;
        for (OMPCopyPrivateClause::varlist_const_iterator I =
            C->varlist_begin(), E = C->varlist_end(); I != E; ++I, ++FieldNum) {
          // Store the address into our record.
          Builder.CreateStore(EmitLValue(*I).getAddress(),
              Builder.CreateConstGEP2_32(CpyVar, 0, FieldNum));
        }

        // Generate field copying in the copy-function.
        {
          llvm::Function::arg_iterator ArgIt = CGF.CurFn->arg_begin();
          llvm::Value *DstPtr = ArgIt;
          llvm::Value *SrcPtr = ++ArgIt;
          llvm::Value *DstBase = CGF.Builder.CreatePointerCast(DstPtr,
              CpyType->getPointerTo(), "cpy.dst");
          llvm::Value *SrcBase = CGF.Builder.CreatePointerCast(SrcPtr,
              CpyType->getPointerTo(), "cpy.src");

          ArrayRef<const Expr *>::iterator AssignIter =
              C->getAssignments().begin();
          ArrayRef<const Expr *>::iterator VarIter1 =
              C->getPseudoVars1().begin();
          ArrayRef<const Expr *>::iterator VarIter2 =
              C->getPseudoVars2().begin();
          FieldNum = 0;
          for (OMPCopyPrivateClause::varlist_const_iterator I =
              C->varlist_begin(), E = C->varlist_end(); I != E;
              ++I, ++AssignIter, ++VarIter1, ++VarIter2, ++FieldNum) {
            // const VarDecl *VD =
            // cast<VarDecl>(cast<DeclRefExpr>(*I)->getDecl());
            QualType QTy = (*I)->getType();
            llvm::Value *Dst = CGF.Builder.CreateConstGEP2_32(DstBase, 0,
                FieldNum);
            llvm::Value *Src = CGF.Builder.CreateConstGEP2_32(SrcBase, 0,
                FieldNum);
            llvm::Type *PtrType = ConvertType(getContext().getPointerType(QTy));
            llvm::Value *LoadDst = CGF.EmitLoadOfScalar(Dst, false,
                CGM.getDataLayout().getPrefTypeAlignment(PtrType),
                getContext().getPointerType(QTy), SourceLocation());
            llvm::Value *LoadSrc = CGF.EmitLoadOfScalar(Src, false,
                CGM.getDataLayout().getPrefTypeAlignment(PtrType),
                getContext().getPointerType(QTy), SourceLocation());
            CGF.EmitCopyAssignment(I, AssignIter, VarIter1, VarIter2, LoadDst,
                LoadSrc);
          }
        }

        // Generate a call to __kmpc_copyprivate.
        {
          // __kmpc_copyprivate(ident_t *loc, int32_t global_tid,
          //                    size_t cpy_size, void *cpy_data,
          //                    kmp_copy_func cpy_func, int32_t didit);
          llvm::Value *Loc = OPENMPRTL_LOC(C->getLocStart(), *this);
          llvm::Value *GTid = OPENMPRTL_THREADNUM(C->getLocStart(), *this);
          int32_t CpySizeInt = CGM.getDataLayout().getTypeAllocSize(CpyType);
          llvm::Value *CpySize = llvm::ConstantInt::get(SizeTy, CpySizeInt);
          llvm::Value *LoadDidIt = EmitLoadOfScalar(DidIt, false,
              CGM.getDataLayout().getPrefTypeAlignment(
                  DidIt->getType()->getSequentialElementType()),
              getContext().IntTy, SourceLocation());
          llvm::Value *RealArgs[] = {
              Loc,
              GTid,
              CpySize,
              Builder.CreateBitCast(CpyVar, VoidPtrTy, "(void*)cpyrec"),
              CGF.CurFn,
              LoadDidIt};
          EmitRuntimeCall(OPENMPRTL_FUNC(copyprivate), RealArgs);
        }

        // Stop the copy-function.
        CGF.FinishFunction();
        // End copyprivate clause processing
      }
    }
  }

  if (!HasCopyPrivate && !CGM.OpenMPSupport.getNoWait()) {
    // Note: __kmpc_copyprivate already has a couple of barriers internally.
    EmitOMPCancelBarrier(S.getLocEnd(), KMP_IDENT_BARRIER_IMPL_SINGLE);
  }

  // Remove list of private globals from the stack.
  CGM.OpenMPSupport.endOpenMPRegion();
}

/// '#pragma omp critical' directive.
void CodeGenFunction::EmitOMPCriticalDirective(const OMPCriticalDirective &S) {
  // __kmpc_critical();
  // <captured_body>
  // __kmpc_end_critical();
  //

  // Prepare kmp_critical_name -- the name of our critical section.
  std::string directive_name = S.getDirectiveName().getAsString();
  std::string name = ".gomp_critical_user_" + directive_name + ".var";
  llvm::Type *LckTy = llvm::TypeBuilder<kmp_critical_name, false>::get(
      CGM.getLLVMContext());
  llvm::GlobalVariable *Lck = cast<llvm::GlobalVariable>(
      CGM.CreateRuntimeVariable(LckTy, name.c_str()));
  Lck->setLinkage(llvm::GlobalValue::CommonLinkage);
  Lck->setInitializer(llvm::Constant::getNullValue(LckTy));

  // Prepare other arguments and build a call to __kmpc_critical
  llvm::Value *Loc = OPENMPRTL_LOC(S.getLocStart(), *this);
  llvm::Value *GTid = OPENMPRTL_THREADNUM(S.getLocStart(), *this);
  llvm::Value *RealArgs[] = {Loc, GTid, Lck};
  EmitRuntimeCall(OPENMPRTL_FUNC(critical), RealArgs);
  EmitOMPCapturedBodyHelper(S);
  EmitRuntimeCall(OPENMPRTL_FUNC(end_critical), RealArgs);
}

/// '#pragma omp ordered' directive.
void CodeGenFunction::EmitOMPOrderedDirective(const OMPOrderedDirective &S) {
  // __kmpc_ordered();
  //   <captured_body>
  // __kmpc_enc_ordered();
  //
  EmitOMPCallWithLocAndTidHelper(OPENMPRTL_FUNC(ordered), S.getLocStart());
  EmitOMPCapturedBodyHelper(S);
  EmitOMPCallWithLocAndTidHelper(OPENMPRTL_FUNC(end_ordered), S.getLocStart());
}

/// '#pragma omp taskgroup' directive.
void CodeGenFunction::EmitOMPTaskgroupDirective(
    const OMPTaskgroupDirective &S) {
  // __kmpc_taskgroup();
  //   <captured_body>
  // __kmpc_enc_taskgroup();
  //
  EmitOMPCallWithLocAndTidHelper(OPENMPRTL_FUNC(taskgroup), S.getLocStart());
  EmitOMPCapturedBodyHelper(S);
  EmitOMPCallWithLocAndTidHelper(OPENMPRTL_FUNC(end_taskgroup), S.getLocEnd());

  // EmitUntiedPartIdInc(*this);
  // EmitUntiedBranchEnd(*this);
  // EmitUntiedTaskSwitch(*this, false);
}

void
CodeGenFunction::EmitCloseOMPReductionClause(const OMPReductionClause &C,
                                             const OMPExecutableDirective &S) {
  (void)S;
  assert(!isa<OMPSimdDirective>(S)); // Not yet supported
  llvm::BasicBlock *RedBB1;
  llvm::BasicBlock *RedBB2;
  llvm::Instruction *IP1;
  llvm::Instruction *IP2;
  CGM.OpenMPSupport.getReductionIPs(RedBB1, IP1, RedBB2, IP2);
  llvm::SwitchInst *Switch = dyn_cast_or_null<llvm::SwitchInst>(
      CGM.OpenMPSupport.getReductionSwitch());
  if (Switch && (IP1 || IP2 || RedBB1 || RedBB2)) {
    CGBuilderTy::InsertPoint SavedIP = Builder.saveIP();
    Builder.SetInsertPoint(RedBB1, IP1);
    // __kmpc_end_reduce[_nowait](ident_t *loc, int32_t global_tid, *lck);
    // ident_t loc = {...};
    llvm::Value *Loc = OPENMPRTL_LOC(C.getLocStart(), *this);
    // global_tid = __kmpc_global_thread_num(...);
    llvm::Value *GTid = OPENMPRTL_THREADNUM(C.getLocStart(), *this);
    // kmp_critical_name lck;
    llvm::Value *RealArgs[] = {Loc, GTid,
                               CGM.OpenMPSupport.getReductionLockVar()};
    EmitRuntimeCall(CGM.OpenMPSupport.getNoWait()
                        ? OPENMPRTL_FUNC(end_reduce_nowait)
                        : OPENMPRTL_FUNC(end_reduce),
                    RealArgs);
    Builder.CreateBr(Switch->getDefaultDest());
    // Switch->addCase(llvm::ConstantInt::get(Int32Ty, 1), RedBB1);
    Builder.SetInsertPoint(RedBB2, IP2);
    // __kmpc_end_reduce[_nowait](ident_t *loc, int32_t global_tid, *lck);
    // ident_t loc = {...};
    Loc = OPENMPRTL_LOC(C.getLocStart(), *this);
    // global_tid = __kmpc_global_thread_num(...);
    GTid = OPENMPRTL_THREADNUM(C.getLocStart(), *this);
    // kmp_critical_name lck;
    RealArgs[0] = Loc;
    RealArgs[1] = GTid;
    RealArgs[2] = CGM.OpenMPSupport.getReductionLockVar();
    EmitRuntimeCall(CGM.OpenMPSupport.getNoWait()
                        ? OPENMPRTL_FUNC(end_reduce_nowait)
                        : OPENMPRTL_FUNC(end_reduce),
                    RealArgs);
    Builder.CreateBr(Switch->getDefaultDest());
    // Switch->addCase(llvm::ConstantInt::get(Int32Ty, 2), RedBB2);
    Builder.restoreIP(SavedIP);
    CGM.OpenMPSupport.setReductionIPs(0, 0, 0, 0);
  }

  CodeGenFunction &CGF = CGM.OpenMPSupport.getCGFForReductionFunction();
  llvm::Value *Arg1;
  llvm::Value *Arg2;
  CGM.OpenMPSupport.getReductionFunctionArgs(Arg1, Arg2);
  ArrayRef<const Expr *>::iterator Par1I = C.getHelperParameters1st().begin();
  ArrayRef<const Expr *>::iterator Par2I = C.getHelperParameters2nd().begin();
  ArrayRef<const Expr *>::iterator OpI = C.getOpExprs().begin();
  for (OMPReductionClause::varlist_const_iterator I = C.varlist_begin(), E =
      C.varlist_end(); I != E; ++I, ++Par1I, ++Par2I, ++OpI) {
    // Get element type.
    const VarDecl *VD = cast<VarDecl>(cast<DeclRefExpr>(*I)->getDecl());
    if (VD->hasLocalStorage()
        && (!CapturedStmtInfo || !CapturedStmtInfo->lookup(VD)))
      continue;
    const VarDecl *Par1 = cast<VarDecl>(cast<DeclRefExpr>(*Par1I)->getDecl());
    const VarDecl *Par2 = cast<VarDecl>(cast<DeclRefExpr>(*Par2I)->getDecl());
    llvm::Value *Addr1 = CGF.Builder.CreateConstGEP2_32(Arg1, 0,
        CGM.OpenMPSupport.getReductionVarIdx(VD),
        CGM.getMangledName(VD) + ".addr.lhs");
    llvm::Value *Addr2 = CGF.Builder.CreateConstGEP2_32(Arg2, 0,
        CGM.OpenMPSupport.getReductionVarIdx(VD),
        CGM.getMangledName(VD) + ".addr.rhs");
    CGM.OpenMPSupport.addOpenMPPrivateVar(Par1, Addr1);
    CGM.OpenMPSupport.addOpenMPPrivateVar(Par2, Addr2);
    CGF.EmitIgnoredExpr(*OpI);
    CGM.OpenMPSupport.delOpenMPPrivateVar(Par1);
    CGM.OpenMPSupport.delOpenMPPrivateVar(Par2);
  }
}

void
CodeGenFunction::EmitFinalOMPReductionClause(const OMPReductionClause &,
                                             const OMPExecutableDirective &S) {
  (void)S;
  assert(!isa<OMPSimdDirective>(S)); // Not yet supported
  CodeGenFunction &CGF = CGM.OpenMPSupport.getCGFForReductionFunction();
  if (CGF.CurFn) {
    CGF.FinishFunction();
    CGF.CurFn = 0;
  }
}

// Implementation of '#pragma omp simd'.
//

SourceLocation CodeGenFunction::CGPragmaOmpSimd::getForLoc() const {
  const CapturedStmt *Cap = cast<CapturedStmt>(SimdOmp->getAssociatedStmt());
  const ForStmt *For = dyn_cast<ForStmt>(Cap->getCapturedStmt());
  if (For) {
    return For->getSourceRange().getBegin();
  }
  return SimdOmp->getSourceRange().getBegin();
}

SourceRange CodeGenFunction::CGPragmaOmpSimd::getSourceRange() const {
  return SimdOmp->getSourceRange();
}

const Stmt *CodeGenFunction::CGPragmaOmpSimd::getInit() const {
  return getInitFromLoopDirective(SimdOmp);
}

const Expr *CodeGenFunction::CGPragmaOmpSimd::getCond() const {
  const CapturedStmt *Cap = dyn_cast_or_null<CapturedStmt>(getAssociatedStmt());
  if (!Cap)
    return 0;
  const ForStmt *For = dyn_cast_or_null<ForStmt>(Cap->getCapturedStmt());
  if (!For)
    return 0;
  return For->getCond();
}

const CapturedStmt *
CodeGenFunction::CGPragmaOmpSimd::getAssociatedStmt() const {
  return dyn_cast_or_null<CapturedStmt>(SimdOmp->getAssociatedStmt());
}

const Expr *CodeGenFunction::CGPragmaOmpSimd::getLoopCount() const {
  const Expr *Op = getNewIterEndFromLoopDirective(SimdOmp);
  if (const BinaryOperator *Bop = dyn_cast<BinaryOperator>(Op)) {
    // Expected "N-1" here, so why not eat "-1" to get "N".
    if (Bop->getOpcode() == BO_Sub) {
      const Expr *Op = Bop->getRHS();
      if (const ImplicitCastExpr *Cast = dyn_cast<ImplicitCastExpr>(Op)) {
        Op = Cast->getSubExpr();
      }
      if (const IntegerLiteral *One = dyn_cast<IntegerLiteral>(Op)) {
        if (One->getValue() == 1) {
          return Bop->getLHS();
        }
      }
    }
  }
  assert(0 && "Unexpected loop count expression");
  return Op;
}

Stmt *CodeGenFunction::CGPragmaOmpSimd::extractLoopBody(Stmt *S) const {
  // '#pragma omp simd' stores the full loop nest, and now we are
  // going to extract the loop body.
  unsigned CollapseNum = getCollapsedNumberFromLoopDirective(SimdOmp);
  if (CollapseNum == 0) {
    CollapseNum = 1;
  }
  Stmt *Body = S;
  while (CollapseNum > 0) {
    if (ForStmt *For = dyn_cast<ForStmt>(Body)) {
      Body = For->getBody();
      --CollapseNum;
    } else if (AttributedStmt *AS = dyn_cast<AttributedStmt>(Body)) {
      Body = AS->getSubStmt();
    } else if (CompoundStmt *CS = dyn_cast<CompoundStmt>(Body)) {
      if (CS->size() == 1) {
        Body = CS->body_back();
      } else {
        assert(0 && "Unexpected compound stmt in the loop nest");
      }
    } else {
      assert(0 && "Unexpected stmt in the loop nest");
    }
  }
  assert(Body && "Failed to extract the loop body for 'omp simd'");
  return Body;
}

// Simd wrappers implementation for '#pragma omp simd'.
bool CodeGenFunction::CGPragmaOmpSimd::emitSafelen(CodeGenFunction *CGF) const {
  bool SeparateLastIter = false;
  CGF->LoopStack.SetParallel();
  CGF->LoopStack.SetVectorizerEnable(true);
  for (ArrayRef<OMPClause *>::iterator I = SimdOmp->clauses().begin(), E =
      SimdOmp->clauses().end(); I != E; ++I) {
    OMPClause *C = dyn_cast<OMPClause>(*I);
    switch (C->getClauseKind()) {
    case OMPC_safelen: {
      RValue Len = CGF->EmitAnyExpr(cast<OMPSafelenClause>(C)->getSafelen(),
          AggValueSlot::ignored(), true);
      llvm::ConstantInt *Val = dyn_cast<llvm::ConstantInt>(Len.getScalarVal());
      assert(Val);
      CGF->LoopStack.SetVectorizerWidth(Val->getZExtValue());
      // In presence of finite 'safelen', it may be unsafe to mark all
      // the memory instructions parallel, because loop-carried
      // dependences of 'safelen' iterations are possible.
      CGF->LoopStack.SetParallel(false);
      break;
    }
    case OMPC_lastprivate: {
      SeparateLastIter = true;
      break;
    }
    default:
      // Not handled yet
      ;
    }
  }
  return SeparateLastIter;
}

llvm::ConstantInt *
CodeGenFunction::CGPragmaOmpSimd::emitClauseTail(CodeGenFunction *CGF,
    Expr *E) const {
  // Emit a constant integer for clause's tail expression.
  // E can be an integer or NULL.
  llvm::ConstantInt *Val = 0;
  if (E != 0) {
    RValue RVal = CGF->EmitAnyExpr(E, AggValueSlot::ignored(), true);
    Val = dyn_cast<llvm::ConstantInt>(RVal.getScalarVal());
  } else {
    Val = cast<llvm::ConstantInt>(
        llvm::ConstantInt::getNullValue(CGF->CGM.IntTy));
  }
  assert(Val);
  return Val;
}

// Walker for '#pragma omp simd'
bool CodeGenFunction::CGPragmaOmpSimd::walkLocalVariablesToEmit(
    CodeGenFunction *CGF, CGSIMDForStmtInfo *) const {

  // Init the OpenMP local vars stack.
  CGF->CGM.OpenMPSupport.startOpenMPRegion(true);
  CGF->CGM.OpenMPSupport.setMergeable(false);
  CGF->CGM.OpenMPSupport.setOrdered(false);

  // Make sure we have local vars for all the loop counters.
  ArrayRef<Expr *> Counters = getCountersFromLoopDirective(SimdOmp);
  for (unsigned I = 0; I < getCollapsedNumberFromLoopDirective(SimdOmp); ++I) {
    const VarDecl *VD = cast<VarDecl>(
        cast<DeclRefExpr>(Counters[I])->getDecl());
    if (CGF->CGM.OpenMPSupport.getTopOpenMPPrivateVar(VD))
      continue;
    QualType QTy = Counters[I]->getType();
    llvm::AllocaInst *Private = CGF->CreateMemTemp(QTy,
        CGF->CGM.getMangledName(VD) + ".counter.");
    CGF->CGM.OpenMPSupport.addOpenMPPrivateVar(VD, Private);
  }

  // Here we push index parameter into openmp map.
  // It is useful for loop counters calculation.
  const CapturedDecl *CD =
      cast<CapturedStmt>(getAssociatedStmt())->getCapturedDecl();
  llvm::Value *LoopIndex = CGF->LocalDeclMap.lookup(CD->getParam(1));
  const VarDecl *IndexVD = cast<VarDecl>(
      cast<DeclRefExpr>(getNewIterVarFromLoopDirective(SimdOmp))->getDecl());
  CGF->CGM.OpenMPSupport.addOpenMPPrivateVar(IndexVD, LoopIndex);

  for (ArrayRef<OMPClause *>::iterator I = SimdOmp->clauses().begin(), E =
      SimdOmp->clauses().end(); I != E; ++I) {
    OMPClause *C = dyn_cast<OMPClause>(*I);
    switch (C->getClauseKind()) {
    case OMPC_private: {
      CGF->EmitPreOMPClause(*(*I), *SimdOmp);
      break;
    }
    case OMPC_lastprivate: {
      CGF->EmitPreOMPClause(*(*I), *SimdOmp);
      break;
    }
    case OMPC_linear: {
      // Linear vars are calculated from index, similar to loop indices.
      OMPLinearClause *L = cast<OMPLinearClause>(C);
      for (OMPLinearClause::varlist_const_iterator J = L->varlist_begin(), F =
          L->varlist_end(); J != F; ++J) {
        const VarDecl *VD = cast<VarDecl>(cast<DeclRefExpr>(*J)->getDecl());
        if (CGF->CGM.OpenMPSupport.getTopOpenMPPrivateVar(VD)) {
          continue;
        }
        QualType QTy = (*J)->getType();
        llvm::Value *Private = CGF->CreateMemTemp(QTy,
            CGF->CGM.getMangledName(VD) + ".linear.");

        // Generate "Private = Index * Step + Start"
        llvm::Value *Start = CGF->EmitAnyExprToTemp(*J).getScalarVal();
        llvm::Value *Index = CGF->Builder.CreateLoad(LoopIndex);
        llvm::Value *Result = 0;
        if (const Expr *StepExpr = L->getStep()) {
          Result = CGF->EmitAnyExpr(StepExpr).getScalarVal();
          QualType IndexTy = CD->getParam(1)->getType();
          Result = CGF->Builder.CreateIntCast(Result, Index->getType(),
              IndexTy->hasSignedIntegerRepresentation());
        } else
          Result = llvm::ConstantInt::get(Index->getType(), 1);
        Result = CGF->Builder.CreateMul(Index, Result);
        if (Start->getType()->isPointerTy()) {
          Result = CGF->Builder.CreateGEP(Start, Result);
        } else {
          Result = CGF->Builder.CreateIntCast(Result, Start->getType(), false);
          Result = CGF->Builder.CreateAdd(Start, Result, "add", false,
              QTy->isSignedIntegerOrEnumerationType());
        }
        CGF->Builder.CreateStore(Result, Private);

        CGF->CGM.OpenMPSupport.addOpenMPPrivateVar(VD, Private);
      }
      break;
    }
    default:
      break;
    }
  }

  // Mark 'aligned' variables -- do this after all private variables are
  // made 'omp-private' in CGM.OpenMPSupport.
  for (ArrayRef<OMPClause *>::iterator I = SimdOmp->clauses().begin(), E =
      SimdOmp->clauses().end(); I != E; ++I) {
    OMPClause *C = dyn_cast<OMPClause>(*I);
    switch (C->getClauseKind()) {
    case OMPC_aligned: {
      OMPAlignedClause *A = cast<OMPAlignedClause>(C);
      // Prepare alignment expression for using it below.
      llvm::ConstantInt *AVal = emitClauseTail(CGF, A->getAlignment());
      // Walk the list and push each var's alignment into metadata.
      for (OMPAlignedClause::varlist_iterator J = A->varlist_begin(), F =
          A->varlist_end(); J != F; ++J) {
        LValue LVal = CGF->EmitLValue(*J);
        CGF->LoopStack.AddAligned(LVal.getAddress(),
            (int) (AVal->getZExtValue()));
      }
      break;
    }
    default:
      break;
    }
  }

  // Emit initializations of loop indices.
  CGF->EmitStmt(getInitFromLoopDirective(SimdOmp));
  return false;
}

void CodeGenFunction::CGPragmaOmpSimd::emitInit(CodeGenFunction &CGF,
    llvm::Value *&LoopIndex, llvm::Value *&LoopCount) {
  // Emit loop index
  const Expr *IterVar = getNewIterVarFromLoopDirective(SimdOmp);
  LoopIndex = CGF.CreateMemTemp(IterVar->getType(), ".idx.");
  const VarDecl *VD = cast<VarDecl>(cast<DeclRefExpr>(IterVar)->getDecl());
  CGF.CGM.OpenMPSupport.addOpenMPPrivateVar(VD, LoopIndex);

  // Emit loop count.
  LoopCount = CGF.EmitAnyExpr(getLoopCount()).getScalarVal();
}

// Emit the final values of the loop counters and linear vars.
void CodeGenFunction::CGPragmaOmpSimd::emitLinearFinal(
    CodeGenFunction &CGF) const {

  // Check if we need to update the loop counters.
  bool NeedUpdateLC = true;
  ArrayRef<Expr *> Counters = getCountersFromLoopDirective(SimdOmp);
  for (unsigned I = 0; I < getCollapsedNumberFromLoopDirective(SimdOmp); ++I) {
    const DeclRefExpr *DRE = cast<DeclRefExpr>(Counters[I]);
    if (!CGF.LocalDeclMap.lookup(DRE->getDecl())) {
      NeedUpdateLC = false;
    }
  }

  // Emit final values of the loop-counters.
  if (NeedUpdateLC)
    CGF.EmitStmt(getFinalFromLoopDirective(SimdOmp));

  // Emit final values of the linear vars.
  for (ArrayRef<OMPClause *>::iterator I = SimdOmp->clauses().begin(), E =
      SimdOmp->clauses().end(); I != E; ++I) {
    OMPClause *C = dyn_cast<OMPClause>(*I);
    switch (C->getClauseKind()) {
    case OMPC_linear: {
      OMPLinearClause *L = cast<OMPLinearClause>(C);
      for (OMPLinearClause::varlist_const_iterator J = L->varlist_begin(), F =
          L->varlist_end(); J != F; ++J) {

        // Generate "L = LoopCount * Step + L"
        const Expr *CountExpr = getLoopCount();
        llvm::Value *Index = CGF.EmitAnyExpr(CountExpr).getScalarVal();
        llvm::Value *Result = 0;
        if (const Expr *StepExpr = L->getStep()) {
          Result = CGF.EmitAnyExpr(StepExpr).getScalarVal();
          QualType IndexTy = CountExpr->getType();
          Result = CGF.Builder.CreateIntCast(Result, Index->getType(),
              IndexTy->hasSignedIntegerRepresentation());
        } else
          Result = llvm::ConstantInt::get(Index->getType(), 1);
        Result = CGF.Builder.CreateMul(Index, Result);

        // Prepare destination lvalue to store result into.
        LValue LV = CGF.EmitLValue(*J);
        llvm::Value *Start =
            CGF.EmitLoadOfLValue(LV, (*J)->getExprLoc()).getScalarVal();

        if (Start->getType()->isPointerTy()) {
          Result = CGF.Builder.CreateGEP(Start, Result);
        } else {
          Result = CGF.Builder.CreateIntCast(Result, Start->getType(), false);
          Result = CGF.Builder.CreateAdd(Start, Result, "add", false,
              (*J)->getType()->isSignedIntegerOrEnumerationType());
        }
        CGF.EmitStoreOfScalar(Result, LV, false);
      }
      break;
    }
    default:
      break;
    }
  }
}

/// Generate an instructions for '#pragma omp teams' directive.
void CodeGenFunction::EmitOMPTeamsDirective(const OMPTeamsDirective &S) {
  RunCleanupsScope ExecutedScope(*this);
  EmitOMPDirectiveWithTeams(OMPD_teams, OMPD_unknown, S);
}

// Generate the instructions for '#pragma omp simd' directive.
void CodeGenFunction::EmitOMPSimdDirective(const OMPSimdDirective &S) {
  RunCleanupsScope ExecutedScope(*this);
  CGPragmaOmpSimd Wrapper(&S);
  EmitPragmaSimd(Wrapper);
}

// Generate the instructions for '#pragma omp for simd' directive.
void CodeGenFunction::EmitOMPForSimdDirective(const OMPForSimdDirective &S) {
  RunCleanupsScope ExecutedScope(*this);
  EmitOMPDirectiveWithLoop(OMPD_for_simd, OMPD_for_simd, S);
}

// Generate the instructions for '#pragma omp distribute simd' directive.
void CodeGenFunction::EmitOMPDistributeSimdDirective(
    const OMPDistributeSimdDirective &S) {
  RunCleanupsScope ExecutedScope(*this);
  EmitOMPDirectiveWithLoop(OMPD_distribute_simd, OMPD_distribute_simd, S);
}

// Generate the instructions for '#pragma omp distribute parallel for'
// directive.
void CodeGenFunction::EmitOMPDistributeParallelForDirective(
    const OMPDistributeParallelForDirective &S) {
  RunCleanupsScope ExecutedScope(*this);
  assert(S.getLowerBound() && "No lower bound");
  assert(S.getUpperBound() && "No upper bound");
  EmitAutoVarDecl(
      *cast<VarDecl>(cast<DeclRefExpr>(S.getLowerBound())->getDecl()));
  EmitAutoVarDecl(
      *cast<VarDecl>(cast<DeclRefExpr>(S.getUpperBound())->getDecl()));
  EmitOMPDirectiveWithLoop(OMPD_distribute_parallel_for, OMPD_distribute, S);
}

// Generate the instructions for '#pragma omp distribute parallel for simd'
// directive.
void CodeGenFunction::EmitOMPDistributeParallelForSimdDirective(
    const OMPDistributeParallelForSimdDirective &S) {
  RunCleanupsScope ExecutedScope(*this);
  assert(S.getLowerBound() && "No lower bound");
  assert(S.getUpperBound() && "No upper bound");
  EmitAutoVarDecl(
      *cast<VarDecl>(cast<DeclRefExpr>(S.getLowerBound())->getDecl()));
  EmitAutoVarDecl(
      *cast<VarDecl>(cast<DeclRefExpr>(S.getUpperBound())->getDecl()));
  EmitOMPDirectiveWithLoop(OMPD_distribute_parallel_for_simd, OMPD_distribute,
                           S);
}

// Generate the instructions for '#pragma omp teams distribute parallel for'
// directive.
void CodeGenFunction::EmitOMPTeamsDistributeParallelForDirective(
    const OMPTeamsDistributeParallelForDirective &S) {
  RunCleanupsScope ExecutedScope(*this);
  EmitOMPDirectiveWithTeams(OMPD_teams_distribute_parallel_for,
                            OMPD_distribute_parallel_for, S);
}

// Generate the instructions for '#pragma omp teams distribute parallel for simd'
// directive.
void CodeGenFunction::EmitOMPTeamsDistributeParallelForSimdDirective(
    const OMPTeamsDistributeParallelForSimdDirective &S) {
  RunCleanupsScope ExecutedScope(*this);
  EmitOMPDirectiveWithTeams(OMPD_teams_distribute_parallel_for_simd,
                            OMPD_distribute_parallel_for_simd, S);
}

// Generate the instructions for '#pragma omp target teams distribute parallel
// for' directive.
void CodeGenFunction::EmitOMPTargetTeamsDistributeParallelForDirective(
    const OMPTargetTeamsDistributeParallelForDirective &S) {
  RunCleanupsScope ExecutedScope(*this);
  EmitOMPDirectiveWithTeams(OMPD_target_teams_distribute_parallel_for,
                            OMPD_distribute_parallel_for, S);
}

// Generate the instructions for '#pragma omp target teams distribute parallel
// for simd' directive.
void CodeGenFunction::EmitOMPTargetTeamsDistributeParallelForSimdDirective(
    const OMPTargetTeamsDistributeParallelForSimdDirective &S) {
  RunCleanupsScope ExecutedScope(*this);
  EmitOMPDirectiveWithTeams(OMPD_target_teams_distribute_parallel_for_simd,
                            OMPD_distribute_parallel_for_simd, S);
}

//
// Emit RuntimeCalls to sync host and device at the end of MPRegion
//
void CodeGenFunction::EmitSyncMapClauses(const int VType) {
  ArrayRef<llvm::Value*> MapClausePointerValues;
  ArrayRef<llvm::Value*> MapClauseSizeValues;
  ArrayRef<unsigned> MapClauseTypeValues;
  ArrayRef<unsigned> MapClausePositionValues;

  CGM.OpenMPSupport.getMapPos(MapClausePointerValues,
			      MapClauseSizeValues,
			      MapClauseTypeValues,
			      MapClausePositionValues);

  llvm::Value *Status = nullptr;
  for(unsigned i=0; i<MapClausePointerValues.size(); ++i) {
    if (VType == OMP_TGT_MAPTYPE_TO &&
	MapClauseTypeValues[i] == OMP_TGT_MAPTYPE_TO) {
      llvm::Value *Args[] = {MapClauseSizeValues[i],
			     (llvm::Value*)Builder.getInt32(MapClausePositionValues[i]),
			     MapClausePointerValues[i]};
      Status = EmitRuntimeCall(CGM.getMPtoGPURuntime().cl_write_buffer(),Args);

      llvm::errs() << ">>> (VLoc) ";
      MapClausePointerValues[i]->print(llvm::errs());
      llvm::errs() << "; (VSize) ";
      MapClauseSizeValues[i]->print(llvm::errs());
      llvm::errs() << "\n";
      llvm::errs() << ">>> (target [[data] map]) Emit cl_write_buffer\n";
      
    }
    else if (VType == OMP_TGT_MAPTYPE_FROM &&
	     (MapClauseTypeValues[i] == OMP_TGT_MAPTYPE_TOFROM ||
	      MapClauseTypeValues[i] == OMP_TGT_MAPTYPE_FROM)) {
      llvm::Value *Args[] = {MapClauseSizeValues[i],
			     (llvm::Value*)Builder.getInt32(MapClausePositionValues[i]),
			     MapClausePointerValues[i]};
      Status = EmitRuntimeCall(CGM.getMPtoGPURuntime().cl_read_buffer(),Args);

      llvm::errs() << ">>> (VLoc) ";
      MapClausePointerValues[i]->print(llvm::errs());
      llvm::errs() << "; (VSize) ";
      MapClauseSizeValues[i]->print(llvm::errs());
      llvm::errs() << "\n";
      llvm::errs() << ">>> (target [[data] map]) Emit cl_read_buffer\n";
      
    }
  }
}

//
// Emit RuntimeCalls for Map Clauses in omp target map directive
//
void CodeGenFunction::EmitMapClausetoGPU(const bool DataDirective,
					 const OMPMapClause &C,
					 const OMPExecutableDirective &) {

  ArrayRef<const Expr*> RangeBegin = C.getCopyingStartAddresses();
  ArrayRef<const Expr*> RangeEnd = C.getCopyingSizesEndAddresses();

  for (unsigned i=0; i<RangeBegin.size(); ++i) {
    llvm::Value * RB = EmitAnyExprToTemp(RangeBegin[i]).getScalarVal();
    llvm::Value * RE = EmitAnyExprToTemp(RangeEnd[i]).getScalarVal();

    // Subtract the two pointers to obtain the size
    llvm::Value *Size = RE;
    if (!isa<llvm::ConstantInt>(RE)) {
      llvm::Type *LongTy = ConvertType(CGM.getContext().LongTy);
      llvm::Value *RBI = Builder.CreatePtrToInt(RB, LongTy);
      llvm::Value *REI = Builder.CreatePtrToInt(RE, LongTy);
      Size = Builder.CreateSub(REI,RBI);
    }

    llvm::Value *VLoc = Builder.CreateBitCast(RB,CGM.VoidPtrTy);
    llvm::Value *VSize = Builder.CreateIntCast(Size,CGM.Int64Ty, false);
    llvm::Value *Args[] = {VSize, VLoc};
    llvm::Value *SizeOnly[] = {VSize};
 
    llvm::errs() << ">>> (VLoc) ";
    VLoc->print(llvm::errs());
    llvm::errs() << "; (VSize) ";
    VSize->print(llvm::errs());
    llvm::errs() << "\n";

    llvm::Value *Status = nullptr;
    int VType;
    switch(C.getKind()){
    default:
      llvm_unreachable("(target [data] map) Unknown clause type!");
      break;
    case OMPC_MAP_unknown:
    case OMPC_MAP_tofrom:
      if (DataDirective) {
	Status = EmitRuntimeCall(CGM.getMPtoGPURuntime().cl_create_read_write(), SizeOnly);
	llvm::errs() << ">>> (target data map) Emit cl_create_read_write\n";
      }
      else {
	Status = EmitRuntimeCall(CGM.getMPtoGPURuntime().cl_offloading_read_write(), Args);
	llvm::errs() << ">>> (target map) Emit cl_offloading_read_write\n";
      }
      VType = OMP_TGT_MAPTYPE_TOFROM;
      break;
    case OMPC_MAP_to:
      if (DataDirective) {
	Status = EmitRuntimeCall(CGM.getMPtoGPURuntime().cl_create_read_only(), SizeOnly);
	llvm::errs() << ">>> (target data map) Emit cl_create_read_only\n";
      }
      else {
	Status = EmitRuntimeCall(CGM.getMPtoGPURuntime().cl_offloading_read_only(), Args);
	llvm::errs() << ">>> (target map) Emit cl_offloading_read_only\n";
      }
      VType = OMP_TGT_MAPTYPE_TO;
      break;
    case OMPC_MAP_from:
      Status = EmitRuntimeCall(CGM.getMPtoGPURuntime().cl_create_write_only(), SizeOnly);
      VType =  OMP_TGT_MAPTYPE_FROM;
      llvm::errs() << ">>> (target [data] map) Emit cl_create_write_only\n";
      break;
    case OMPC_MAP_alloc:
      //todo: check the type of memory used by alloc clause
      Status = EmitRuntimeCall(CGM.getMPtoGPURuntime().cl_create_read_write(), SizeOnly);
      VType = OMP_TGT_MAPTYPE_ALLOC;
      llvm::errs() << ">>> (target [data] map) Emit cl_create_read_write\n";
      break;
    }
   
    //Save the position of location in the [data] map clause
    //This also define the buffer index (used to offloading)   
    CGM.OpenMPSupport.addMapPos(VLoc, VSize, VType, i);
  }
}

//
// Generate the instructions for '#pragma omp target' directive.
//
void CodeGenFunction::EmitOMPTargetDirective(const OMPTargetDirective &S) {

  int regionStarted = 0;
  int emptyTarget = 0;
  CapturedStmt *CS = cast<CapturedStmt>(S.getAssociatedStmt());

  // **************************************************
  // Are we generating code for GPU (via OpenCL/SPIR)?
  // **************************************************

  if (CGM.getLangOpts().MPtoGPU) {
    //First, check if the target directive is empty.
    //In this case, Offload the data map locations are needed
    if (cast<OMPExecutableDirective>(S).getNumClauses() == 0) {
      emptyTarget = 1;
      EmitSyncMapClauses (OMP_TGT_MAPTYPE_TO);
    }
    else {
      //Otherwise, look for device clause in the target directive
      //The device must be set before create the buffers    
      for (ArrayRef<OMPClause *>::iterator I  = S.clauses().begin(),
	                                   E  = S.clauses().end();
	                                   I != E; ++I) {
	OpenMPClauseKind ckind = ((*I)->getClauseKind());
	if (ckind == OMPC_device) {
	  RValue Tmp = EmitAnyExprToTemp(cast<OMPDeviceClause>(*I)->getDevice());
	  llvm::Value* clid = Builder.CreateIntCast(Tmp.getScalarVal(),CGM.Int32Ty,false);
	  llvm::Value* func = CGM.getMPtoGPURuntime().Set_default_device(); 
	  EmitRuntimeCall(func, makeArrayRef(clid));
	  llvm::errs() << ">>> (target map) Emit set_default_device\n";
	}
      }
      //Now, start again, looking for map clauses
      for (ArrayRef<OMPClause *>::iterator I  = S.clauses().begin(),
	                                   E  = S.clauses().end();
	                                   I != E; ++I) {
	OpenMPClauseKind ckind = ((*I)->getClauseKind());    
	if (ckind == OMPC_map) {
	  if (!regionStarted) {
	    regionStarted = 1;
	    CGM.OpenMPSupport.startOpenMPRegion(true);
	  }
	  EmitMapClausetoGPU(false, cast<OMPMapClause>(*(*I)), S);
	}
      }
    }
    EmitStmt(CS->getCapturedStmt());

    if (regionStarted || emptyTarget) {
      EmitSyncMapClauses(OMP_TGT_MAPTYPE_FROM);
    }
    if (regionStarted) {
     CGM.OpenMPSupport.endOpenMPRegion();
    }
    return;
  }
  // ************************************************
  // Finish generating code for GPU (via OpenCL/SPIR)
  // ************************************************

  // Are we generating code for a target?
  bool isTargetMode = CGM.getLangOpts().OpenMPTargetMode;

  assert( !(isTargetMode && CGM.getLangOpts().OMPTargetTriples.empty())
	  && "Are we in target mode and no targets were specified??" );

  // If there are no devices specified we ignore the target directive and just
  // produce regular host code
  if (CGM.getLangOpts().OMPTargetTriples.empty()){
    EmitStmt(CS->getCapturedStmt());
    return;
  }

  CGM.OpenMPSupport.startOpenMPRegion(true);

  const RecordDecl *RD = CS->getCapturedRecordDecl();

  // Create the target function
  IdentifierInfo *Id = &getContext().Idents.get(
		       CGM.getOpenMPRuntime().GetOffloadEntryMangledName(
		       (isTargetMode) ? CGM.getTarget().getTriple() : llvm::Triple()));

  SmallVector<QualType, 4> FnArgTypes;
  FunctionArgList FnArgs;

  // Get function type
  for (RecordDecl::field_iterator fb = RD->field_begin(), fe = RD->field_end();
       fb != fe; ++fb) {

    QualType QTy = (*fb)->getType();
    if (QTy->isVariablyModifiedType()) {
      EmitVariablyModifiedType(QTy);
    }

    FnArgTypes.push_back(QTy);
  }

  FunctionProtoType::ExtProtoInfo EPI;
  EPI.ExceptionSpecType = EST_BasicNoexcept;
  QualType FnTy = getContext().getFunctionType(getContext().VoidTy, FnArgTypes,
					       EPI);

  // Create function declaration
  TypeSourceInfo *TI = getContext().getTrivialTypeSourceInfo(FnTy,
							     SourceLocation());
  FunctionDecl *FD = FunctionDecl::Create(getContext(),
					  getContext().getTranslationUnitDecl(), CS->getLocStart(),
					  SourceLocation(), Id, FnTy, TI, SC_Static, false, false, false);

  // Create function arguments
  for (RecordDecl::field_iterator fb = RD->field_begin(), fe = RD->field_end();
       fb != fe; ++fb) {
    QualType QTy = (*fb)->getType();
    TypeSourceInfo *TI = getContext().getTrivialTypeSourceInfo(QTy,
							       SourceLocation());
    ParmVarDecl *Arg = ParmVarDecl::Create(getContext(), FD, SourceLocation(),
					   SourceLocation(), 0, QTy, TI, SC_Auto, 0);
    FnArgs.push_back(Arg);
  }

  CodeGenFunction CGF(CGM, true);
  const CGFunctionInfo &FI = getTypes().arrangeFunctionDeclaration(FD);
  // The linkage here is going to be overwritten when the attributes are set
  llvm::Function *Fn = llvm::Function::Create(getTypes().GetFunctionType(FI),
					      llvm::GlobalValue::PrivateLinkage,
					      FD->getName(), &CGM.getModule());

  // PostProcess the function definition for the target and set the function
  // attributes based on the enclosing function
  // but force target functions to external linkage
  CGM.getOpenMPRuntime().PostProcessTargetFunction(CurFuncDecl, Fn, FI);

  if (isTargetMode)
    Fn->setLinkage(llvm::GlobalValue::ExternalLinkage);
  CGF.OpenMPRoot = OpenMPRoot ? OpenMPRoot : this;
  CGF.StartFunction(FD, getContext().VoidTy, Fn, FI, FnArgs, SourceLocation());

  OpenMPRegionRAII OMPRegion(CGF, *CS);

  CGF.EmitStmt(CS->getCapturedStmt());
  CGF.FinishFunction();

  // If we are generating code for the host, we need to emit the runtime calls
  if (!isTargetMode) {


    // If no target region registration was emitted before for the current
    // function we have to do it now
    if ( !CGM.getOpenMPRuntime().getFunctionRegisterTarget(CurFn) ){

      llvm::Constant *TgtDesc =
	CGM.getOpenMPRuntime().GetTargetRegionsDescriptor();

      SmallVector<llvm::Value*,1> Args; Args.push_back(TgtDesc);

      // Create tgt_register
      llvm::CallInst::Create(OPENMPRTL_FUNC(register_lib),Args, "",
			     CurFn->begin()->begin());

      // Register this function in the runtime as containing a target
      // registration call
      CGM.getOpenMPRuntime().setFunctionRegisterTarget(CurFn);
    }

    // Codegen target clauses init
    // For now, only device and map clause is implemented
    for (ArrayRef<OMPClause *>::iterator I = S.clauses().begin(), E =
	   S.clauses().end(); I != E; ++I)
      if (*I && isAllowedClauseForDirective(S.getDirectiveKind(), (*I)->getClauseKind()))
	EmitInitOMPClause(*(*I), S);

    // Get or create value with the deviceID (default is zero)
    llvm::Value *DeviceID = (CGM.OpenMPSupport.getOffloadingDevice())
      ? CGM.OpenMPSupport.getOffloadingDevice()
      : (llvm::Value*)Builder.getInt32(0);

    // Create data begin with the results of the map clause

    ArrayRef<llvm::Value*> MapClausePointerValues;
    ArrayRef<llvm::Value*> MapClauseSizeValues;
    ArrayRef<unsigned> MapClauseTypeValues;

    CGM.OpenMPSupport.getMapData(MapClausePointerValues,
				 MapClauseSizeValues,
				 MapClauseTypeValues);
    // Allocate arrays in the stack or internal constants to keep the map data
    // information
    // - Pointers (addresses)
    // - Sizes
    // - Types (to, from, to/from)

    assert( MapClausePointerValues.size() == MapClauseSizeValues.size()
	    && MapClausePointerValues.size() == MapClauseTypeValues.size()
	    && "Map data arrays size mismatch!");

    llvm::Value *MapClausePointers = 0;
    llvm::Value *MapClauseSizes = 0;
    llvm::Value *MapClauseTypes = 0;
    llvm::Value *MapClauseNumElems =
      Builder.getInt32(MapClausePointerValues.size());

    // If we have pointers, lets create an array in the stack
    if( !MapClausePointerValues.empty() ){
      MapClausePointers = Builder.CreateAlloca(CGM.VoidPtrTy,
					       MapClauseNumElems,".mapped_ptrs");
      MapClauseSizes = Builder.CreateAlloca(CGM.Int32Ty,
					    MapClauseNumElems,".mapped_sizes");

      llvm::Constant *MapClauseTypesInit = llvm::ConstantDataArray::get(
									Builder.getContext(),
									MapClauseTypeValues);
      llvm::GlobalVariable *MapClauseTypesTmp = new llvm::GlobalVariable(
									 CGM.getModule(),
									 MapClauseTypesInit->getType(),
									 true, llvm::GlobalValue::PrivateLinkage,
									 MapClauseTypesInit, ".mapped_types");

      MapClauseTypes =
	Builder.CreateConstInBoundsGEP2_32(MapClauseTypesTmp,0,0);

      for(unsigned i=0; i<MapClausePointerValues.size(); ++i){

	llvm::Value *P = Builder.CreateConstInBoundsGEP1_32(MapClausePointers,i);
	llvm::Value *S = Builder.CreateConstInBoundsGEP1_32(MapClauseSizes,i);

	Builder.CreateStore(MapClausePointerValues[i],P);
	Builder.CreateStore(MapClauseSizeValues[i],S);
      }

      llvm::Value *Args[] = {DeviceID, MapClauseNumElems, MapClausePointers,
			     MapClauseSizes, MapClauseTypes};
      EmitRuntimeCall(OPENMPRTL_FUNC(target_data_begin), Args);
    }

    // Obtain region arguments' references and fill the arguments ptr and size array
    //
    llvm::SmallVector<llvm::Value*, 8> RealArgPointerValues;

    llvm::Value *RealArgNumElems = Builder.getInt32(FnArgs.size());
    llvm::Value *RealArgPointers = 0;
    llvm::Value *RealArgSizes = 0;
    llvm::Value *RealArgTypes = 0;

    if( !FnArgs.empty() ){

      llvm::SmallVector<unsigned, 8> RealArgSizeValues;
      llvm::SmallVector<unsigned, 8> RealArgTypeValues;

      RealArgPointers = Builder.CreateAlloca(CGM.VoidPtrTy,
					     RealArgNumElems, ".tgt_ptrs");

      // Add the variables captured in the target region to the map clause ones

      // This is the default type
      unsigned VT = OMP_TGT_MAPTYPE_TOFROM;

      RecordDecl::field_iterator fb = RD->field_begin();
      unsigned idx = 0;

      for (CapturedStmt::capture_init_iterator ci = CS->capture_init_begin(), ce =
	     CS->capture_init_end(); ci != ce; ++ci, ++fb, ++idx) {

	QualType QTy = (*fb)->getType();
	LValue LV = MakeNaturalAlignAddrLValue(CreateMemTemp(QTy, ".tgt_arg"),
					       QTy);
	EmitInitializerForField(*fb, LV, *ci, ArrayRef<VarDecl *>());

	llvm::Value *Arg = Builder.CreateLoad(LV.getAddress());
	llvm::PointerType *ArgTy = cast<llvm::PointerType>(Arg->getType());
	RealArgPointerValues.push_back(Arg);

	llvm::Value *VP = Builder.CreateBitCast(Arg,CGM.VoidPtrTy);
	unsigned VS =
	  CGM.getDataLayout().getTypeSizeInBits(ArgTy->getElementType()) / 8;

	llvm::Value *P = Builder.CreateConstInBoundsGEP1_32(RealArgPointers,idx);

	Builder.CreateStore(VP,P);
	RealArgSizeValues.push_back(VS);
	RealArgTypeValues.push_back(VT);
      }

      llvm::Constant *RealArgSizesInit = llvm::ConstantDataArray::get(
								      Builder.getContext(),
								      RealArgSizeValues);
      llvm::Constant *RealArgTypesInit = llvm::ConstantDataArray::get(
								      Builder.getContext(),
								      RealArgTypeValues);
      llvm::GlobalVariable *RealArgSizesTmp = new llvm::GlobalVariable(
								       CGM.getModule(),
								       RealArgSizesInit->getType(),
								       true, llvm::GlobalValue::PrivateLinkage,
								       RealArgSizesInit, ".tgt_sizes");
      llvm::GlobalVariable *RealArgTypesTmp = new llvm::GlobalVariable(
								       CGM.getModule(),
								       RealArgTypesInit->getType(),
								       true, llvm::GlobalValue::PrivateLinkage,
								       RealArgTypesInit, ".tgt_types");

      RealArgSizes =
	Builder.CreateConstInBoundsGEP2_32(RealArgSizesTmp,0,0);
      RealArgTypes =
	Builder.CreateConstInBoundsGEP2_32(RealArgTypesTmp,0,0);

    } else {
      RealArgPointers = llvm::Constant::getNullValue(CGM.VoidPtrPtrTy);
      RealArgSizes = llvm::Constant::getNullValue(CGM.Int32Ty->getPointerTo());
      RealArgTypes = llvm::Constant::getNullValue(CGM.Int32Ty->getPointerTo());
    }

    // Create call to tgt_target
    llvm::SmallVector<llvm::Value*, 8> TgtArgs;
    TgtArgs.push_back(DeviceID);
    TgtArgs.push_back(CGM.getOpenMPRuntime().GetHostPtrForCurrentTargetRegion());
    TgtArgs.push_back(RealArgNumElems);
    TgtArgs.push_back(RealArgPointers);
    TgtArgs.push_back(RealArgSizes);
    TgtArgs.push_back(RealArgTypes);

    llvm::Value *TgtTargetFn = OPENMPRTL_FUNC(target);
    llvm::Value *Offload = Builder.CreateCall(TgtTargetFn,TgtArgs,"offloadret");

    // Create call to host if offloading failed
    llvm::Value *OffloadSuccess = Builder.CreateICmpEQ(Offload,
						       Builder.getInt32(0));

    llvm::BasicBlock *OffloadFailedBB = this->createBasicBlock("offload_fail",
							       this->CurFn);
    llvm::BasicBlock *AfterOffloadBB = this->createBasicBlock("after_offload",
							      this->CurFn);

    Builder.CreateCondBr(OffloadSuccess, AfterOffloadBB, OffloadFailedBB);
    Builder.SetInsertPoint(OffloadFailedBB);
    Builder.CreateCall(Fn, RealArgPointerValues);
    Builder.CreateBr(AfterOffloadBB);
    Builder.SetInsertPoint(AfterOffloadBB);

    // Emit data_end if required
    if (MapClausePointers){
      llvm::Value *Args[] = {DeviceID, MapClauseNumElems, MapClausePointers,
			     MapClauseSizes, MapClauseTypes};
      EmitRuntimeCall(OPENMPRTL_FUNC(target_data_end), Args);
    }
  }

  //Increment the counter of target regions
  CGM.getOpenMPRuntime().incNumOfProcessedTargetRegions();

  // Remove list of private globals from the stack.
  CGM.OpenMPSupport.endOpenMPRegion();
}

//
// Generate the instructions for '#pragma omp target data' directive.
//
void CodeGenFunction::EmitOMPTargetDataDirective(const OMPTargetDataDirective &S) {

  CapturedStmt *CS = cast<CapturedStmt>(S.getAssociatedStmt());

  // Are we generating code for GPU (via OpenCL/SPIR)?
  if (CGM.getLangOpts().MPtoGPU) {

    CGM.OpenMPSupport.startOpenMPRegion(true);

    //First, look for device clause in the target directive
    //The device must be set before create the buffers
    for (ArrayRef<OMPClause *>::iterator I  = S.clauses().begin(),
	                                 E  = S.clauses().end();
                                 	 I != E; ++I) {
      OpenMPClauseKind ckind = ((*I)->getClauseKind());
      if (ckind == OMPC_device) {
	RValue Tmp = EmitAnyExprToTemp(cast<OMPDeviceClause>(*I)->getDevice());
	llvm::Value* clid = Builder.CreateIntCast(Tmp.getScalarVal(),CGM.Int32Ty,false);
	llvm::Value* func = CGM.getMPtoGPURuntime().Set_default_device(); 
	EmitRuntimeCall(func, makeArrayRef(clid));
	llvm::errs() << ">>> (target data map) Emit set_default_device\n";
      }
    }
    //Now start again, looking for map clauses
    for (ArrayRef<OMPClause *>::iterator I  = S.clauses().begin(),
	                                 E  = S.clauses().end();
                                 	 I != E; ++I) {
      OpenMPClauseKind ckind = ((*I)->getClauseKind());
      if (ckind == OMPC_map) {
	EmitMapClausetoGPU(true, cast<OMPMapClause>(*(*I)), S);
      }
    }
  }
  
  EmitStmt(CS->getCapturedStmt());

  if (CGM.getLangOpts().MPtoGPU) {
    EmitSyncMapClauses(OMP_TGT_MAPTYPE_FROM);
    CGM.OpenMPSupport.endOpenMPRegion();
  }
}

//
// GetMapPosition compares the current operand (e.g., target update) with the
// operands that are maped in <target [data] map> to find the offloading buffer
//
unsigned int CodeGenFunction::GetMapPosition(const llvm::Value *CurOperand,
					     const llvm::Value *CurSize) {
	
  ArrayRef<llvm::Value*> MapClausePointerValues;
  ArrayRef<llvm::Value*> MapClauseSizeValues;
  ArrayRef<unsigned> MapClauseTypeValues;
  ArrayRef<unsigned> MapClausePositionValues;

  CGM.OpenMPSupport.getMapPos(MapClausePointerValues,
			      MapClauseSizeValues,
			      MapClauseTypeValues,
			      MapClausePositionValues);

  llvm::errs() << "CurOperand = ";
  CurOperand->print(llvm::errs());
  llvm::errs() << " size = ";
  CurSize->print(llvm::errs());
  
  for(unsigned i=0; i<MapClausePointerValues.size(); ++i) {
    
    llvm::Value *MapOperand = (cast<llvm::CastInst>(MapClausePointerValues[i]))->getOperand(0);
    llvm::errs () << "\nMapOperand = ";
    MapOperand->print(llvm::errs());
    
    if (MapOperand == CurOperand) {
      return i;
    }
  }
  
  llvm_unreachable("[data] map position for the clause not found or size don't match!");
  return 0;
  
}

static void GetToAddressAndSize (const OMPToClause &C,
				 ArrayRef<const Expr*> &Start,
				 ArrayRef<const Expr*> &End) {
  Start = C.getCopyingStartAddresses();
  End = C.getCopyingSizesEndAddresses();
}

static void GetFromAddressAndSize (const OMPFromClause &C,
				 ArrayRef<const Expr*> &Start,
				 ArrayRef<const Expr*> &End) {  
  Start = C.getCopyingStartAddresses();
  End = C.getCopyingSizesEndAddresses();
}

//
// Generate the instructions for '#pragma omp target update' directive.
//
void CodeGenFunction::EmitOMPTargetUpdateDirective(
    const OMPTargetUpdateDirective &S) {

  // Are we generating code for GPU (via OpenCL/SPIR)?
  if (CGM.getLangOpts().MPtoGPU) {
    
    llvm::errs() << ">>> Emit omp target update directive\n";
    
    for (ArrayRef<OMPClause *>::iterator I  = S.clauses().begin(),
	                                 E  = S.clauses().end();
                                 	 I != E; ++I) {
      
      OpenMPClauseKind Ckind = (*I)->getClauseKind();
      if (Ckind == OMPC_to  || Ckind == OMPC_from) {
	ArrayRef<const Expr*> RangeBegin;
	ArrayRef<const Expr*> RangeEnd;
	if (Ckind == OMPC_to) {
	  GetToAddressAndSize(cast<OMPToClause>(*(*I)), RangeBegin, RangeEnd);
	}
	else {
	  GetFromAddressAndSize(cast<OMPFromClause>(*(*I)), RangeBegin, RangeEnd);
	}
	for (unsigned j=0; j<RangeBegin.size(); ++j) {
	  llvm::Value * RB = EmitAnyExprToTemp(RangeBegin[j]).getScalarVal();
	  llvm::Value * RE = EmitAnyExprToTemp(RangeEnd[j]).getScalarVal();
	  // Subtract the two pointers to obtain the size
	  llvm::Value *Size = RE;
	  if (!isa<llvm::ConstantInt>(RE)) {
	    llvm::Type *LongTy = ConvertType(CGM.getContext().LongTy);
	    llvm::Value *RBI = Builder.CreatePtrToInt(RB, LongTy);
	    llvm::Value *REI = Builder.CreatePtrToInt(RE, LongTy);
	    Size = Builder.CreateSub(REI,RBI);
	  }

	  llvm::Value *VLoc = Builder.CreateBitCast(RB,CGM.VoidPtrTy);
	  llvm::Value *VSize = Builder.CreateIntCast(Size,CGM.Int64Ty, false);
	  llvm::Value *operand = (cast<llvm::CastInst>(VLoc))->getOperand(0);
	  
	  //get the position of location in target [data] map
	  llvm::Value *VMapPos = Builder.getInt32(GetMapPosition(operand, VSize));
	  
	  llvm::errs() << "(target update) Buffer index of current Location: ";
	  VMapPos->print(llvm::errs());
	  llvm::errs() << "\n";
	  
	  llvm::errs() << ">>> (VLoc) ";
	  VLoc->print(llvm::errs());
	  llvm::errs() << "; (VSize) ";
	  VSize->print(llvm::errs());
	  llvm::errs() << "\n";

	  llvm::Value *Args[] = {VSize, VMapPos, VLoc};
	  llvm::Value *Status = nullptr;
	  if (Ckind == OMPC_from) {
	    Status = EmitRuntimeCall(CGM.getMPtoGPURuntime().cl_read_buffer(), Args);
	    llvm::errs() << ">>> (target update) Emit cl_read_buffer\n";
	  }
	  else {
	    Status = EmitRuntimeCall(CGM.getMPtoGPURuntime().cl_write_buffer(), Args);
	    llvm::errs() << ">>> (target update) Emit cl_write_buffer\n";
	  }	    
	}
      }
      else
	llvm_unreachable("(target update) Unknown clause type!");      
    }
  }
}

// Generate the instructions for '#pragma omp target teams' directive.
void
CodeGenFunction::EmitOMPTargetTeamsDirective(const OMPTargetTeamsDirective &S) {
  RunCleanupsScope ExecutedScope(*this);
  EmitOMPDirectiveWithTeams(OMPD_target_teams, OMPD_target, S);
}

/// Generate an instructions for '#pragma omp teams distribute' directive.
void CodeGenFunction::EmitOMPTeamsDistributeDirective(
    const OMPTeamsDistributeDirective &S) {
  RunCleanupsScope ExecutedScope(*this);
  EmitOMPDirectiveWithTeams(OMPD_teams_distribute, OMPD_distribute, S);
}

/// Generate an instructions for '#pragma omp teams distribute simd' directive.
void CodeGenFunction::EmitOMPTeamsDistributeSimdDirective(
    const OMPTeamsDistributeSimdDirective &S) {
  RunCleanupsScope ExecutedScope(*this);
  EmitOMPDirectiveWithTeams(OMPD_teams_distribute_simd, OMPD_distribute_simd,
                            S);
}

/// Generate an instructions for '#pragma omp target teams distribute'
/// directive.
void CodeGenFunction::EmitOMPTargetTeamsDistributeDirective(
    const OMPTargetTeamsDistributeDirective &S) {
  RunCleanupsScope ExecutedScope(*this);
  OpenMPDirectiveKind Directives[] = { OMPD_target, OMPD_distribute };
  EmitOMPDirectiveWithTeams(OMPD_target_teams_distribute, Directives,
                            S);
}

/// Generate an instructions for '#pragma omp target teams distribute simd'
/// directive.
void CodeGenFunction::EmitOMPTargetTeamsDistributeSimdDirective(
    const OMPTargetTeamsDistributeSimdDirective &S) {
  RunCleanupsScope ExecutedScope(*this);
  OpenMPDirectiveKind Directives[] = { OMPD_target, OMPD_distribute_simd };
  EmitOMPDirectiveWithTeams(OMPD_target_teams_distribute_simd,
                            Directives, S);
}
<|MERGE_RESOLUTION|>--- conflicted
+++ resolved
@@ -880,8 +880,6 @@
   EmitOMPDirectiveWithParallel(OMPD_parallel, OMPD_unknown, S);
 }
 
-
-<<<<<<< HEAD
 ///
 /// Visit all subExpres looking for DeclRefExpr
 ///
@@ -926,7 +924,8 @@
     break;
     
   }
-=======
+
+    
 // Recursively transverse the body of the for loop looking for uses or assigns.
 // TODO check if the variable is read or written
 void CodeGenFunction::HandleStmts(Stmt *ST) {
@@ -959,7 +958,6 @@
 	for(Stmt::child_iterator I=ST->child_begin(), E=ST->child_end(); I != E; ++I) {
 		HandleStmts(*I);
 	}	
->>>>>>> 9bf2fbfe
 }
 
 ///
@@ -1047,7 +1045,6 @@
     // TODO: Traverse the Body looking for all scalar variables declared out of
     // "for" scope and generate value reference to pass to kernel function
 
-<<<<<<< HEAD
     if (Body->getStmtClass() == Stmt::CompoundStmtClass) {
       CompoundStmt *BS = cast<CompoundStmt>(Body);
       for (CompoundStmt::body_iterator I = BS->body_begin(),
@@ -1060,14 +1057,11 @@
       VisitDeclRefExpr (Body);
     }
         
-=======
-//	Body->dump();
-
+
+    // Another way
 	CompoundStmt *temp = cast<CompoundStmt>(Body);
-
 	HandleStmts(temp);
 
->>>>>>> 9bf2fbfe
     // Finally, Emit call to execute the kernel
     // Can we assume that WorkSize is determined by Condition Variable?
     llvm::Value *WorkSize[] = {Builder.CreateIntCast(TVar, CGM.Int64Ty, false)};
