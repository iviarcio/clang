//===--- CGStmt.cpp - Emit LLVM Code from Statements ----------------------===//
//
//                     The LLVM Compiler Infrastructure
//
// This file is distributed under the University of Illinois Open Source
// License. See LICENSE.TXT for details.
//
//===----------------------------------------------------------------------===//
//
// This contains code to emit Stmt nodes as LLVM code.
//
//===----------------------------------------------------------------------===//

#include "CodeGenFunction.h"
#include "CGDebugInfo.h"
#include "CodeGenModule.h"
#include "TargetInfo.h"
#include "clang/AST/StmtVisitor.h"
<<<<<<< HEAD
#include "clang/Basic/CapturedStmt.h"
=======
#include "clang/Sema/SemaDiagnostic.h"
>>>>>>> f1f87fe9
#include "clang/Basic/PrettyStackTrace.h"
#include "clang/Basic/TargetInfo.h"
#include "llvm/ADT/StringExtras.h"
#include "llvm/IR/DataLayout.h"
#include "llvm/IR/InlineAsm.h"
#include "llvm/IR/Intrinsics.h"
<<<<<<< HEAD
#include "llvm/IR/TypeBuilder.h"
=======
>>>>>>> f1f87fe9
#include "llvm/Support/CallSite.h"
using namespace clang;
using namespace CodeGen;

//===----------------------------------------------------------------------===//
//                              Statement Emission
//===----------------------------------------------------------------------===//

void CodeGenFunction::EmitStopPoint(const Stmt *S) {
  if (CGDebugInfo *DI = getDebugInfo()) {
    SourceLocation Loc;
    Loc = S->getLocStart();
    DI->EmitLocation(Builder, Loc);

    LastStopPoint = Loc;
  }
}

void CodeGenFunction::EmitStmt(const Stmt *S) {
  assert(S && "Null statement?");

  // These statements have their own debug info handling.
  if (EmitSimpleStmt(S))
    return;

  // Check if we are generating unreachable code.
  if (!HaveInsertPoint()) {
    // If so, and the statement doesn't contain a label, then we do not need to
    // generate actual code. This is safe because (1) the current point is
    // unreachable, so we don't need to execute the code, and (2) we've already
    // handled the statements which update internal data structures (like the
    // local variable map) which could be used by subsequent statements.
    if (!ContainsLabel(S)) {
      // Verify that any decl statements were handled as simple, they may be in
      // scope of subsequent reachable statements.
      assert(!isa<DeclStmt>(*S) && "Unexpected DeclStmt!");
      return;
    }

    // Otherwise, make a new block to hold the code.
    EnsureInsertPoint();
  }

  // Generate a stoppoint if we are emitting debug info.
  EmitStopPoint(S);

  switch (S->getStmtClass()) {
  case Stmt::NoStmtClass:
  case Stmt::CXXCatchStmtClass:
  case Stmt::SEHExceptStmtClass:
  case Stmt::SEHFinallyStmtClass:
  case Stmt::MSDependentExistsStmtClass:
  case Stmt::OMPParallelDirectiveClass:
    llvm_unreachable("invalid statement class to emit generically");
  case Stmt::NullStmtClass:
  case Stmt::CompoundStmtClass:
  case Stmt::DeclStmtClass:
  case Stmt::LabelStmtClass:
  case Stmt::AttributedStmtClass:
  case Stmt::GotoStmtClass:
  case Stmt::BreakStmtClass:
  case Stmt::ContinueStmtClass:
  case Stmt::DefaultStmtClass:
  case Stmt::CaseStmtClass:
    llvm_unreachable("should have emitted these statements as simple");

#define STMT(Type, Base)
#define ABSTRACT_STMT(Op)
#define EXPR(Type, Base) \
  case Stmt::Type##Class:
#include "clang/AST/StmtNodes.inc"
  {
    // Remember the block we came in on.
    llvm::BasicBlock *incoming = Builder.GetInsertBlock();
    assert(incoming && "expression emission must have an insertion point");

    EmitIgnoredExpr(cast<Expr>(S));

    llvm::BasicBlock *outgoing = Builder.GetInsertBlock();
    assert(outgoing && "expression emission cleared block!");

    // The expression emitters assume (reasonably!) that the insertion
    // point is always set.  To maintain that, the call-emission code
    // for noreturn functions has to enter a new block with no
    // predecessors.  We want to kill that block and mark the current
    // insertion point unreachable in the common case of a call like
    // "exit();".  Since expression emission doesn't otherwise create
    // blocks with no predecessors, we can just test for that.
    // However, we must be careful not to do this to our incoming
    // block, because *statement* emission does sometimes create
    // reachable blocks which will have no predecessors until later in
    // the function.  This occurs with, e.g., labels that are not
    // reachable by fallthrough.
    if (incoming != outgoing && outgoing->use_empty()) {
      outgoing->eraseFromParent();
      Builder.ClearInsertionPoint();
    }
    break;
  }

  case Stmt::IndirectGotoStmtClass:
    EmitIndirectGotoStmt(cast<IndirectGotoStmt>(*S)); break;

  case Stmt::IfStmtClass:       EmitIfStmt(cast<IfStmt>(*S));             break;
  case Stmt::WhileStmtClass:    EmitWhileStmt(cast<WhileStmt>(*S));       break;
  case Stmt::DoStmtClass:       EmitDoStmt(cast<DoStmt>(*S));             break;
  case Stmt::ForStmtClass:      EmitForStmt(cast<ForStmt>(*S));           break;

  case Stmt::ReturnStmtClass:   EmitReturnStmt(cast<ReturnStmt>(*S));     break;

  case Stmt::SwitchStmtClass:   EmitSwitchStmt(cast<SwitchStmt>(*S));     break;
  case Stmt::GCCAsmStmtClass:   // Intentional fall-through.
  case Stmt::MSAsmStmtClass:    EmitAsmStmt(cast<AsmStmt>(*S));           break;
<<<<<<< HEAD
  case Stmt::CapturedStmtClass:
    EmitCapturedStmt(cast<CapturedStmt>(*S), CR_Default);
    break;
  // "One-call" OMP Directives
  case Stmt::OMPBarrierDirectiveClass:
    EmitOMPBarrierDirective(cast<OMPBarrierDirective>(*S));
    break;
  case Stmt::OMPTaskyieldDirectiveClass:
    EmitOMPTaskyieldDirective(cast<OMPTaskyieldDirective>(*S));
    break;
  case Stmt::OMPTaskwaitDirectiveClass:
    EmitOMPTaskwaitDirective(cast<OMPTaskwaitDirective>(*S));
    break;
  case Stmt::OMPFlushDirectiveClass:
    EmitOMPFlushDirective(cast<OMPFlushDirective>(*S));
    break;
  // Atomic OMP Directive -- pattern match and emit one call
  case Stmt::OMPAtomicDirectiveClass:
    EmitOMPAtomicDirective(cast<OMPAtomicDirective>(*S));
    break;
  // "Two-calls" OMP Directives
  case Stmt::OMPMasterDirectiveClass:
    EmitOMPMasterDirective(cast<OMPMasterDirective>(*S));
    break;
  case Stmt::OMPSingleDirectiveClass:
    EmitOMPSingleDirective(cast<OMPSingleDirective>(*S));
    break;
  case Stmt::OMPCriticalDirectiveClass:
    EmitOMPCriticalDirective(cast<OMPCriticalDirective>(*S));
    break;
  case Stmt::OMPOrderedDirectiveClass:
    EmitOMPOrderedDirective(cast<OMPOrderedDirective>(*S));
    break;
  // A more advanced stuff
  case Stmt::OMPParallelDirectiveClass:
    EmitOMPParallelDirective(cast<OMPParallelDirective>(*S));
    break;
  case Stmt::OMPSimdDirectiveClass:
    EmitOMPSimdDirective(cast<OMPSimdDirective>(*S));
    break;
  case Stmt::OMPForSimdDirectiveClass:
    EmitOMPForSimdDirective(cast<OMPForSimdDirective>(*S));
    break;
  case Stmt::OMPTaskDirectiveClass:
    EmitOMPTaskDirective(cast<OMPTaskDirective>(*S));
    break;
  case Stmt::OMPForDirectiveClass:
    EmitOMPForDirective(cast<OMPForDirective>(*S));
    break;
  case Stmt::OMPSectionsDirectiveClass:
    EmitOMPSectionsDirective(cast<OMPSectionsDirective>(*S));
    break;
  case Stmt::OMPSectionDirectiveClass:
    EmitOMPSectionDirective(cast<OMPSectionDirective>(*S));
    break;
  case Stmt::OMPTaskgroupDirectiveClass:
    EmitOMPTaskgroupDirective(cast<OMPTaskgroupDirective>(*S));
=======
  case Stmt::CapturedStmtClass: {
    const CapturedStmt *CS = cast<CapturedStmt>(S);
    EmitCapturedStmt(*CS, CS->getCapturedRegionKind());
    }
>>>>>>> f1f87fe9
    break;
  case Stmt::ObjCAtTryStmtClass:
    EmitObjCAtTryStmt(cast<ObjCAtTryStmt>(*S));
    break;
  case Stmt::ObjCAtCatchStmtClass:
    llvm_unreachable(
                    "@catch statements should be handled by EmitObjCAtTryStmt");
  case Stmt::ObjCAtFinallyStmtClass:
    llvm_unreachable(
                  "@finally statements should be handled by EmitObjCAtTryStmt");
  case Stmt::ObjCAtThrowStmtClass:
    EmitObjCAtThrowStmt(cast<ObjCAtThrowStmt>(*S));
    break;
  case Stmt::ObjCAtSynchronizedStmtClass:
    EmitObjCAtSynchronizedStmt(cast<ObjCAtSynchronizedStmt>(*S));
    break;
  case Stmt::ObjCForCollectionStmtClass:
    EmitObjCForCollectionStmt(cast<ObjCForCollectionStmt>(*S));
    break;
  case Stmt::ObjCAutoreleasePoolStmtClass:
    EmitObjCAutoreleasePoolStmt(cast<ObjCAutoreleasePoolStmt>(*S));
    break;

  case Stmt::CXXTryStmtClass:
    EmitCXXTryStmt(cast<CXXTryStmt>(*S));
    break;
  case Stmt::CXXForRangeStmtClass:
    EmitCXXForRangeStmt(cast<CXXForRangeStmt>(*S));
    break;
  case Stmt::SEHTryStmtClass:
    EmitSEHTryStmt(cast<SEHTryStmt>(*S));
    break;
  }
}

bool CodeGenFunction::EmitSimpleStmt(const Stmt *S) {
  switch (S->getStmtClass()) {
  default: return false;
  case Stmt::NullStmtClass: break;
  case Stmt::CompoundStmtClass: EmitCompoundStmt(cast<CompoundStmt>(*S)); break;
  case Stmt::DeclStmtClass:     EmitDeclStmt(cast<DeclStmt>(*S));         break;
  case Stmt::LabelStmtClass:    EmitLabelStmt(cast<LabelStmt>(*S));       break;
  case Stmt::AttributedStmtClass:
                            EmitAttributedStmt(cast<AttributedStmt>(*S)); break;
  case Stmt::GotoStmtClass:     EmitGotoStmt(cast<GotoStmt>(*S));         break;
  case Stmt::BreakStmtClass:    EmitBreakStmt(cast<BreakStmt>(*S));       break;
  case Stmt::ContinueStmtClass: EmitContinueStmt(cast<ContinueStmt>(*S)); break;
  case Stmt::DefaultStmtClass:  EmitDefaultStmt(cast<DefaultStmt>(*S));   break;
  case Stmt::CaseStmtClass:     EmitCaseStmt(cast<CaseStmt>(*S));         break;
  }

  return true;
}

/// EmitCompoundStmt - Emit a compound statement {..} node.  If GetLast is true,
/// this captures the expression result of the last sub-statement and returns it
/// (for use by the statement expression extension).
llvm::Value* CodeGenFunction::EmitCompoundStmt(const CompoundStmt &S, bool GetLast,
                                               AggValueSlot AggSlot) {
  PrettyStackTraceLoc CrashInfo(getContext().getSourceManager(),S.getLBracLoc(),
                             "LLVM IR generation of compound statement ('{}')");

  // Keep track of the current cleanup stack depth, including debug scopes.
  LexicalScope Scope(*this, S.getSourceRange());

  return EmitCompoundStmtWithoutScope(S, GetLast, AggSlot);
}

llvm::Value*
CodeGenFunction::EmitCompoundStmtWithoutScope(const CompoundStmt &S,
                                              bool GetLast,
                                              AggValueSlot AggSlot) {

  for (CompoundStmt::const_body_iterator I = S.body_begin(),
       E = S.body_end()-GetLast; I != E; ++I)
    EmitStmt(*I);

  llvm::Value *RetAlloca = 0;
  if (GetLast) {
    // We have to special case labels here.  They are statements, but when put
    // at the end of a statement expression, they yield the value of their
    // subexpression.  Handle this by walking through all labels we encounter,
    // emitting them before we evaluate the subexpr.
    const Stmt *LastStmt = S.body_back();
    while (const LabelStmt *LS = dyn_cast<LabelStmt>(LastStmt)) {
      EmitLabel(LS->getDecl());
      LastStmt = LS->getSubStmt();
    }

    EnsureInsertPoint();

    QualType ExprTy = cast<Expr>(LastStmt)->getType();
    if (hasAggregateEvaluationKind(ExprTy)) {
      EmitAggExpr(cast<Expr>(LastStmt), AggSlot);
    } else {
      // We can't return an RValue here because there might be cleanups at
      // the end of the StmtExpr.  Because of that, we have to emit the result
      // here into a temporary alloca.
      RetAlloca = CreateMemTemp(ExprTy);
      EmitAnyExprToMem(cast<Expr>(LastStmt), RetAlloca, Qualifiers(),
                       /*IsInit*/false);
    }
      
  }

  return RetAlloca;
}

void CodeGenFunction::SimplifyForwardingBlocks(llvm::BasicBlock *BB) {
  llvm::BranchInst *BI = dyn_cast<llvm::BranchInst>(BB->getTerminator());

  // If there is a cleanup stack, then we it isn't worth trying to
  // simplify this block (we would need to remove it from the scope map
  // and cleanup entry).
  if (!EHStack.empty())
    return;

  // Can only simplify direct branches.
  if (!BI || !BI->isUnconditional())
    return;

  // Can only simplify empty blocks.
  if (BI != BB->begin())
    return;

  BB->replaceAllUsesWith(BI->getSuccessor(0));
  BI->eraseFromParent();
  BB->eraseFromParent();
}

void CodeGenFunction::EmitBlock(llvm::BasicBlock *BB, bool IsFinished) {
  llvm::BasicBlock *CurBB = Builder.GetInsertBlock();

  // Fall out of the current block (if necessary).
  EmitBranch(BB);

  if (IsFinished && BB->use_empty()) {
    delete BB;
    return;
  }

  // Place the block after the current block, if possible, or else at
  // the end of the function.
  if (CurBB && CurBB->getParent())
    CurFn->getBasicBlockList().insertAfter(CurBB, BB);
  else
    CurFn->getBasicBlockList().push_back(BB);
  Builder.SetInsertPoint(BB);
}

void CodeGenFunction::EmitBranch(llvm::BasicBlock *Target) {
  // Emit a branch from the current block to the target one if this
  // was a real block.  If this was just a fall-through block after a
  // terminator, don't emit it.
  llvm::BasicBlock *CurBB = Builder.GetInsertBlock();

  if (!CurBB || CurBB->getTerminator()) {
    // If there is no insert point or the previous block is already
    // terminated, don't touch it.
  } else {
    // Otherwise, create a fall-through branch.
    Builder.CreateBr(Target);
  }

  Builder.ClearInsertionPoint();
}

void CodeGenFunction::EmitBlockAfterUses(llvm::BasicBlock *block) {
  bool inserted = false;
  for (llvm::BasicBlock::use_iterator
         i = block->use_begin(), e = block->use_end(); i != e; ++i) {
    if (llvm::Instruction *insn = dyn_cast<llvm::Instruction>(*i)) {
      CurFn->getBasicBlockList().insertAfter(insn->getParent(), block);
      inserted = true;
      break;
    }
  }

  if (!inserted)
    CurFn->getBasicBlockList().push_back(block);

  Builder.SetInsertPoint(block);
}

CodeGenFunction::JumpDest
CodeGenFunction::getJumpDestForLabel(const LabelDecl *D) {
  JumpDest &Dest = LabelMap[D];
  if (Dest.isValid()) return Dest;

  // Create, but don't insert, the new block.
  Dest = JumpDest(createBasicBlock(D->getName()),
                  EHScopeStack::stable_iterator::invalid(),
                  NextCleanupDestIndex++);
  return Dest;
}

void CodeGenFunction::EmitLabel(const LabelDecl *D) {
  // Add this label to the current lexical scope if we're within any
  // normal cleanups.  Jumps "in" to this label --- when permitted by
  // the language --- may need to be routed around such cleanups.
  if (EHStack.hasNormalCleanups() && CurLexicalScope)
    CurLexicalScope->addLabel(D);

  JumpDest &Dest = LabelMap[D];

  // If we didn't need a forward reference to this label, just go
  // ahead and create a destination at the current scope.
  if (!Dest.isValid()) {
    Dest = getJumpDestInCurrentScope(D->getName());

  // Otherwise, we need to give this label a target depth and remove
  // it from the branch-fixups list.
  } else {
    assert(!Dest.getScopeDepth().isValid() && "already emitted label!");
    Dest.setScopeDepth(EHStack.stable_begin());
    ResolveBranchFixups(Dest.getBlock());
  }

  EmitBlock(Dest.getBlock());
}

/// Change the cleanup scope of the labels in this lexical scope to
/// match the scope of the enclosing context.
void CodeGenFunction::LexicalScope::rescopeLabels() {
  assert(!Labels.empty());
  EHScopeStack::stable_iterator innermostScope
    = CGF.EHStack.getInnermostNormalCleanup();

  // Change the scope depth of all the labels.
  for (SmallVectorImpl<const LabelDecl*>::const_iterator
         i = Labels.begin(), e = Labels.end(); i != e; ++i) {
    assert(CGF.LabelMap.count(*i));
    JumpDest &dest = CGF.LabelMap.find(*i)->second;
    assert(dest.getScopeDepth().isValid());
    assert(innermostScope.encloses(dest.getScopeDepth()));
    dest.setScopeDepth(innermostScope);
  }

  // Reparent the labels if the new scope also has cleanups.
  if (innermostScope != EHScopeStack::stable_end() && ParentScope) {
    ParentScope->Labels.append(Labels.begin(), Labels.end());
  }
}


void CodeGenFunction::EmitLabelStmt(const LabelStmt &S) {
  EmitLabel(S.getDecl());
  EmitStmt(S.getSubStmt());
}

void CodeGenFunction::EmitAttributedStmt(const AttributedStmt &S) {
  EmitStmt(S.getSubStmt());
}

void CodeGenFunction::EmitGotoStmt(const GotoStmt &S) {
  // If this code is reachable then emit a stop point (if generating
  // debug info). We have to do this ourselves because we are on the
  // "simple" statement path.
  if (HaveInsertPoint())
    EmitStopPoint(&S);

  EmitBranchThroughCleanup(getJumpDestForLabel(S.getLabel()));
}


void CodeGenFunction::EmitIndirectGotoStmt(const IndirectGotoStmt &S) {
  if (const LabelDecl *Target = S.getConstantTarget()) {
    EmitBranchThroughCleanup(getJumpDestForLabel(Target));
    return;
  }

  // Ensure that we have an i8* for our PHI node.
  llvm::Value *V = Builder.CreateBitCast(EmitScalarExpr(S.getTarget()),
                                         Int8PtrTy, "addr");
  llvm::BasicBlock *CurBB = Builder.GetInsertBlock();

  // Get the basic block for the indirect goto.
  llvm::BasicBlock *IndGotoBB = GetIndirectGotoBlock();

  // The first instruction in the block has to be the PHI for the switch dest,
  // add an entry for this branch.
  cast<llvm::PHINode>(IndGotoBB->begin())->addIncoming(V, CurBB);

  EmitBranch(IndGotoBB);
}

void CodeGenFunction::EmitIfStmt(const IfStmt &S) {
  // C99 6.8.4.1: The first substatement is executed if the expression compares
  // unequal to 0.  The condition must be a scalar type.
  LexicalScope ConditionScope(*this, S.getSourceRange());

  if (S.getConditionVariable())
    EmitAutoVarDecl(*S.getConditionVariable());

  // If the condition constant folds and can be elided, try to avoid emitting
  // the condition and the dead arm of the if/else.
  bool CondConstant;
  if (ConstantFoldsToSimpleInteger(S.getCond(), CondConstant)) {
    // Figure out which block (then or else) is executed.
    const Stmt *Executed = S.getThen();
    const Stmt *Skipped  = S.getElse();
    if (!CondConstant)  // Condition false?
      std::swap(Executed, Skipped);

    // If the skipped block has no labels in it, just emit the executed block.
    // This avoids emitting dead code and simplifies the CFG substantially.
    if (!ContainsLabel(Skipped)) {
      if (Executed) {
        RunCleanupsScope ExecutedScope(*this);
        EmitStmt(Executed);
      }
      return;
    }
  }

  // Otherwise, the condition did not fold, or we couldn't elide it.  Just emit
  // the conditional branch.
  llvm::BasicBlock *ThenBlock = createBasicBlock("if.then");
  llvm::BasicBlock *ContBlock = createBasicBlock("if.end");
  llvm::BasicBlock *ElseBlock = ContBlock;
  if (S.getElse())
    ElseBlock = createBasicBlock("if.else");
  EmitBranchOnBoolExpr(S.getCond(), ThenBlock, ElseBlock);

  // Emit the 'then' code.
  EmitBlock(ThenBlock); 
  {
    RunCleanupsScope ThenScope(*this);
    EmitStmt(S.getThen());
  }
  EmitBranch(ContBlock);

  // Emit the 'else' code if present.
  if (const Stmt *Else = S.getElse()) {
    // There is no need to emit line number for unconditional branch.
    if (getDebugInfo())
      Builder.SetCurrentDebugLocation(llvm::DebugLoc());
    EmitBlock(ElseBlock);
    {
      RunCleanupsScope ElseScope(*this);
      EmitStmt(Else);
    }
    // There is no need to emit line number for unconditional branch.
    if (getDebugInfo())
      Builder.SetCurrentDebugLocation(llvm::DebugLoc());
    EmitBranch(ContBlock);
  }

  // Emit the continuation block for code after the if.
  EmitBlock(ContBlock, true);
}

void CodeGenFunction::EmitWhileStmt(const WhileStmt &S) {
  // Emit the header for the loop, which will also become
  // the continue target.
  JumpDest LoopHeader = getJumpDestInCurrentScope("while.cond");
  EmitBlock(LoopHeader.getBlock());
  LoopStack.Push(LoopHeader.getBlock());

  // Create an exit block for when the condition fails, which will
  // also become the break target.
  JumpDest LoopExit = getJumpDestInCurrentScope("while.end");

  // Store the blocks to use for break and continue.
  BreakContinueStack.push_back(BreakContinue(LoopExit, LoopHeader));

  // C++ [stmt.while]p2:
  //   When the condition of a while statement is a declaration, the
  //   scope of the variable that is declared extends from its point
  //   of declaration (3.3.2) to the end of the while statement.
  //   [...]
  //   The object created in a condition is destroyed and created
  //   with each iteration of the loop.
  RunCleanupsScope ConditionScope(*this);

  if (S.getConditionVariable())
    EmitAutoVarDecl(*S.getConditionVariable());

  // Evaluate the conditional in the while header.  C99 6.8.5.1: The
  // evaluation of the controlling expression takes place before each
  // execution of the loop body.
  llvm::Value *BoolCondVal = EvaluateExprAsBool(S.getCond());

  // while(1) is common, avoid extra exit blocks.  Be sure
  // to correctly handle break/continue though.
  bool EmitBoolCondBranch = true;
  if (llvm::ConstantInt *C = dyn_cast<llvm::ConstantInt>(BoolCondVal))
    if (C->isOne())
      EmitBoolCondBranch = false;

  // As long as the condition is true, go to the loop body.
  llvm::BasicBlock *LoopBody = createBasicBlock("while.body");
  if (EmitBoolCondBranch) {
    llvm::BasicBlock *ExitBlock = LoopExit.getBlock();
    if (ConditionScope.requiresCleanups())
      ExitBlock = createBasicBlock("while.exit");

    Builder.CreateCondBr(BoolCondVal, LoopBody, ExitBlock);

    if (ExitBlock != LoopExit.getBlock()) {
      EmitBlock(ExitBlock);
      EmitBranchThroughCleanup(LoopExit);
    }
  }

  // Emit the loop body.  We have to emit this in a cleanup scope
  // because it might be a singleton DeclStmt.
  {
    RunCleanupsScope BodyScope(*this);
    EmitBlock(LoopBody);
    EmitStmt(S.getBody());
  }

  BreakContinueStack.pop_back();

  // Immediately force cleanup.
  ConditionScope.ForceCleanup();

  // Branch to the loop header again.
  EmitBranch(LoopHeader.getBlock());

  LoopStack.Pop();

  // Emit the exit block.
  EmitBlock(LoopExit.getBlock(), true);

  // The LoopHeader typically is just a branch if we skipped emitting
  // a branch, try to erase it.
  if (!EmitBoolCondBranch)
    SimplifyForwardingBlocks(LoopHeader.getBlock());
}

void CodeGenFunction::EmitDoStmt(const DoStmt &S) {
  JumpDest LoopExit = getJumpDestInCurrentScope("do.end");
  JumpDest LoopCond = getJumpDestInCurrentScope("do.cond");

  // Store the blocks to use for break and continue.
  BreakContinueStack.push_back(BreakContinue(LoopExit, LoopCond));

  // Emit the body of the loop.
  llvm::BasicBlock *LoopBody = createBasicBlock("do.body");
  LoopStack.Push(LoopBody);

  EmitBlock(LoopBody);
  {
    RunCleanupsScope BodyScope(*this);
    EmitStmt(S.getBody());
  }

  BreakContinueStack.pop_back();

  EmitBlock(LoopCond.getBlock());

  // C99 6.8.5.2: "The evaluation of the controlling expression takes place
  // after each execution of the loop body."

  // Evaluate the conditional in the while header.
  // C99 6.8.5p2/p4: The first substatement is executed if the expression
  // compares unequal to 0.  The condition must be a scalar type.
  llvm::Value *BoolCondVal = EvaluateExprAsBool(S.getCond());

  // "do {} while (0)" is common in macros, avoid extra blocks.  Be sure
  // to correctly handle break/continue though.
  bool EmitBoolCondBranch = true;
  if (llvm::ConstantInt *C = dyn_cast<llvm::ConstantInt>(BoolCondVal))
    if (C->isZero())
      EmitBoolCondBranch = false;

  // As long as the condition is true, iterate the loop.
  if (EmitBoolCondBranch)
    Builder.CreateCondBr(BoolCondVal, LoopBody, LoopExit.getBlock());

  LoopStack.Pop();

  // Emit the exit block.
  EmitBlock(LoopExit.getBlock());

  // The DoCond block typically is just a branch if we skipped
  // emitting a branch, try to erase it.
  if (!EmitBoolCondBranch)
    SimplifyForwardingBlocks(LoopCond.getBlock());
}

void CodeGenFunction::EmitForStmt(const ForStmt &S) {
  JumpDest LoopExit = getJumpDestInCurrentScope("for.end");

  RunCleanupsScope ForScope(*this);

  CGDebugInfo *DI = getDebugInfo();
  if (DI)
    DI->EmitLexicalBlockStart(Builder, S.getSourceRange().getBegin());

  // Evaluate the first part before the loop.
  if (S.getInit())
    EmitStmt(S.getInit());

  // Start the loop with a block that tests the condition.
  // If there's an increment, the continue scope will be overwritten
  // later.
  JumpDest Continue = getJumpDestInCurrentScope("for.cond");
  llvm::BasicBlock *CondBlock = Continue.getBlock();
  EmitBlock(CondBlock);
  LoopStack.Push(CondBlock);

  // Create a cleanup scope for the condition variable cleanups.
  RunCleanupsScope ConditionScope(*this);

  if (S.getCond()) {
    // If the for statement has a condition scope, emit the local variable
    // declaration.
    if (S.getConditionVariable()) {
      EmitAutoVarDecl(*S.getConditionVariable());
    }

    llvm::BasicBlock *ExitBlock = LoopExit.getBlock();
    // If there are any cleanups between here and the loop-exit scope,
    // create a block to stage a loop exit along.
    if (ForScope.requiresCleanups())
      ExitBlock = createBasicBlock("for.cond.cleanup");

    // As long as the condition is true, iterate the loop.
    llvm::BasicBlock *ForBody = createBasicBlock("for.body");

    // C99 6.8.5p2/p4: The first substatement is executed if the expression
    // compares unequal to 0.  The condition must be a scalar type.
    EmitBranchOnBoolExpr(S.getCond(), ForBody, ExitBlock);

    if (ExitBlock != LoopExit.getBlock()) {
      EmitBlock(ExitBlock);
      EmitBranchThroughCleanup(LoopExit);
    }

    EmitBlock(ForBody);
  } else {
    // Treat it as a non-zero constant.  Don't even create a new block for the
    // body, just fall into it.
  }

  // If the for loop doesn't have an increment we can just use the
  // condition as the continue block.  Otherwise we'll need to create
  // a block for it (in the current scope, i.e. in the scope of the
  // condition), and that we will become our continue block.
  if (S.getInc())
    Continue = getJumpDestInCurrentScope("for.inc");

  // Store the blocks to use for break and continue.
  BreakContinueStack.push_back(BreakContinue(LoopExit, Continue));

  {
    // Create a separate cleanup scope for the body, in case it is not
    // a compound statement.
    RunCleanupsScope BodyScope(*this);
    EmitStmt(S.getBody());
  }

  // If there is an increment, emit it next.
  if (S.getInc()) {
    EmitBlock(Continue.getBlock());
    EmitStmt(S.getInc());
  }

  BreakContinueStack.pop_back();

  ConditionScope.ForceCleanup();
  EmitBranch(CondBlock);

  ForScope.ForceCleanup();

  if (DI)
    DI->EmitLexicalBlockEnd(Builder, S.getSourceRange().getEnd());

  LoopStack.Pop();

  // Emit the fall-through block.
  EmitBlock(LoopExit.getBlock(), true);
}

void CodeGenFunction::EmitCXXForRangeStmt(const CXXForRangeStmt &S) {
  JumpDest LoopExit = getJumpDestInCurrentScope("for.end");

  RunCleanupsScope ForScope(*this);

  CGDebugInfo *DI = getDebugInfo();
  if (DI)
    DI->EmitLexicalBlockStart(Builder, S.getSourceRange().getBegin());

  // Evaluate the first pieces before the loop.
  EmitStmt(S.getRangeStmt());
  EmitStmt(S.getBeginEndStmt());

  // Start the loop with a block that tests the condition.
  // If there's an increment, the continue scope will be overwritten
  // later.
  llvm::BasicBlock *CondBlock = createBasicBlock("for.cond");
  EmitBlock(CondBlock);

  // If there are any cleanups between here and the loop-exit scope,
  // create a block to stage a loop exit along.
  llvm::BasicBlock *ExitBlock = LoopExit.getBlock();
  if (ForScope.requiresCleanups())
    ExitBlock = createBasicBlock("for.cond.cleanup");

  // The loop body, consisting of the specified body and the loop variable.
  llvm::BasicBlock *ForBody = createBasicBlock("for.body");

  // The body is executed if the expression, contextually converted
  // to bool, is true.
  EmitBranchOnBoolExpr(S.getCond(), ForBody, ExitBlock);

  if (ExitBlock != LoopExit.getBlock()) {
    EmitBlock(ExitBlock);
    EmitBranchThroughCleanup(LoopExit);
  }

  EmitBlock(ForBody);

  // Create a block for the increment. In case of a 'continue', we jump there.
  JumpDest Continue = getJumpDestInCurrentScope("for.inc");

  // Store the blocks to use for break and continue.
  BreakContinueStack.push_back(BreakContinue(LoopExit, Continue));

  {
    // Create a separate cleanup scope for the loop variable and body.
    RunCleanupsScope BodyScope(*this);
    EmitStmt(S.getLoopVarStmt());
    EmitStmt(S.getBody());
  }

  // If there is an increment, emit it next.
  EmitBlock(Continue.getBlock());
  EmitStmt(S.getInc());

  BreakContinueStack.pop_back();

  EmitBranch(CondBlock);

  ForScope.ForceCleanup();

  if (DI)
    DI->EmitLexicalBlockEnd(Builder, S.getSourceRange().getEnd());

  // Emit the fall-through block.
  EmitBlock(LoopExit.getBlock(), true);
}

void CodeGenFunction::EmitReturnOfRValue(RValue RV, QualType Ty) {
  if (RV.isScalar()) {
    Builder.CreateStore(RV.getScalarVal(), ReturnValue);
  } else if (RV.isAggregate()) {
    EmitAggregateCopy(ReturnValue, RV.getAggregateAddr(), Ty);
  } else {
    EmitStoreOfComplex(RV.getComplexVal(),
                       MakeNaturalAlignAddrLValue(ReturnValue, Ty),
                       /*init*/ true);
  }
  EmitBranchThroughCleanup(ReturnBlock);
}

/// EmitReturnStmt - Note that due to GCC extensions, this can have an operand
/// if the function returns void, or may be missing one if the function returns
/// non-void.  Fun stuff :).
void CodeGenFunction::EmitReturnStmt(const ReturnStmt &S) {
  // Emit the result value, even if unused, to evalute the side effects.
  const Expr *RV = S.getRetValue();

  // Treat block literals in a return expression as if they appeared
  // in their own scope.  This permits a small, easily-implemented
  // exception to our over-conservative rules about not jumping to
  // statements following block literals with non-trivial cleanups.
  RunCleanupsScope cleanupScope(*this);
  if (const ExprWithCleanups *cleanups =
        dyn_cast_or_null<ExprWithCleanups>(RV)) {
    enterFullExpression(cleanups);
    RV = cleanups->getSubExpr();
  }

  // FIXME: Clean this up by using an LValue for ReturnTemp,
  // EmitStoreThroughLValue, and EmitAnyExpr.
  if (S.getNRVOCandidate() && S.getNRVOCandidate()->isNRVOVariable()) {
    // Apply the named return value optimization for this return statement,
    // which means doing nothing: the appropriate result has already been
    // constructed into the NRVO variable.

    // If there is an NRVO flag for this variable, set it to 1 into indicate
    // that the cleanup code should not destroy the variable.
    if (llvm::Value *NRVOFlag = NRVOFlags[S.getNRVOCandidate()])
      Builder.CreateStore(Builder.getTrue(), NRVOFlag);
  } else if (!ReturnValue) {
    // Make sure not to return anything, but evaluate the expression
    // for side effects.
    if (RV)
      EmitAnyExpr(RV);
  } else if (RV == 0) {
    // Do nothing (return value is left uninitialized)
  } else if (FnRetTy->isReferenceType()) {
    // If this function returns a reference, take the address of the expression
    // rather than the value.
    RValue Result = EmitReferenceBindingToExpr(RV);
    Builder.CreateStore(Result.getScalarVal(), ReturnValue);
  } else {
    switch (getEvaluationKind(RV->getType())) {
    case TEK_Scalar:
      Builder.CreateStore(EmitScalarExpr(RV), ReturnValue);
      break;
    case TEK_Complex:
      EmitComplexExprIntoLValue(RV,
                     MakeNaturalAlignAddrLValue(ReturnValue, RV->getType()),
                                /*isInit*/ true);
      break;
    case TEK_Aggregate: {
      CharUnits Alignment = getContext().getTypeAlignInChars(RV->getType());
      EmitAggExpr(RV, AggValueSlot::forAddr(ReturnValue, Alignment,
                                            Qualifiers(),
                                            AggValueSlot::IsDestructed,
                                            AggValueSlot::DoesNotNeedGCBarriers,
                                            AggValueSlot::IsNotAliased));
      break;
    }
    }
  }

  ++NumReturnExprs;
  if (RV == 0 || RV->isEvaluatable(getContext()))
    ++NumSimpleReturnExprs;

  cleanupScope.ForceCleanup();
  EmitBranchThroughCleanup(ReturnBlock);
}

void CodeGenFunction::EmitDeclStmt(const DeclStmt &S) {
  // As long as debug info is modeled with instructions, we have to ensure we
  // have a place to insert here and write the stop point here.
  if (HaveInsertPoint())
    EmitStopPoint(&S);

  for (DeclStmt::const_decl_iterator I = S.decl_begin(), E = S.decl_end();
       I != E; ++I)
    EmitDecl(**I);
}

void CodeGenFunction::EmitBreakStmt(const BreakStmt &S) {
  assert(!BreakContinueStack.empty() && "break stmt not in a loop or switch!");

  // If this code is reachable then emit a stop point (if generating
  // debug info). We have to do this ourselves because we are on the
  // "simple" statement path.
  if (HaveInsertPoint())
    EmitStopPoint(&S);

  JumpDest Block = BreakContinueStack.back().BreakBlock;
  EmitBranchThroughCleanup(Block);
}

void CodeGenFunction::EmitContinueStmt(const ContinueStmt &S) {
  assert(!BreakContinueStack.empty() && "continue stmt not in a loop!");

  // If this code is reachable then emit a stop point (if generating
  // debug info). We have to do this ourselves because we are on the
  // "simple" statement path.
  if (HaveInsertPoint())
    EmitStopPoint(&S);

  JumpDest Block = BreakContinueStack.back().ContinueBlock;
  EmitBranchThroughCleanup(Block);
}

/// EmitCaseStmtRange - If case statement range is not too big then
/// add multiple cases to switch instruction, one for each value within
/// the range. If range is too big then emit "if" condition check.
void CodeGenFunction::EmitCaseStmtRange(const CaseStmt &S) {
  assert(S.getRHS() && "Expected RHS value in CaseStmt");

  llvm::APSInt LHS = S.getLHS()->EvaluateKnownConstInt(getContext());
  llvm::APSInt RHS = S.getRHS()->EvaluateKnownConstInt(getContext());

  // Emit the code for this case. We do this first to make sure it is
  // properly chained from our predecessor before generating the
  // switch machinery to enter this block.
  EmitBlock(createBasicBlock("sw.bb"));
  llvm::BasicBlock *CaseDest = Builder.GetInsertBlock();
  EmitStmt(S.getSubStmt());

  // If range is empty, do nothing.
  if (LHS.isSigned() ? RHS.slt(LHS) : RHS.ult(LHS))
    return;

  llvm::APInt Range = RHS - LHS;
  // FIXME: parameters such as this should not be hardcoded.
  if (Range.ult(llvm::APInt(Range.getBitWidth(), 64))) {
    // Range is small enough to add multiple switch instruction cases.
    for (unsigned i = 0, e = Range.getZExtValue() + 1; i != e; ++i) {
      SwitchInsn->addCase(Builder.getInt(LHS), CaseDest);
      LHS++;
    }
    return;
  }

  // The range is too big. Emit "if" condition into a new block,
  // making sure to save and restore the current insertion point.
  llvm::BasicBlock *RestoreBB = Builder.GetInsertBlock();

  // Push this test onto the chain of range checks (which terminates
  // in the default basic block). The switch's default will be changed
  // to the top of this chain after switch emission is complete.
  llvm::BasicBlock *FalseDest = CaseRangeBlock;
  CaseRangeBlock = createBasicBlock("sw.caserange");

  CurFn->getBasicBlockList().push_back(CaseRangeBlock);
  Builder.SetInsertPoint(CaseRangeBlock);

  // Emit range check.
  llvm::Value *Diff =
    Builder.CreateSub(SwitchInsn->getCondition(), Builder.getInt(LHS));
  llvm::Value *Cond =
    Builder.CreateICmpULE(Diff, Builder.getInt(Range), "inbounds");
  Builder.CreateCondBr(Cond, CaseDest, FalseDest);

  // Restore the appropriate insertion point.
  if (RestoreBB)
    Builder.SetInsertPoint(RestoreBB);
  else
    Builder.ClearInsertionPoint();
}

void CodeGenFunction::EmitCaseStmt(const CaseStmt &S) {
  // If there is no enclosing switch instance that we're aware of, then this
  // case statement and its block can be elided.  This situation only happens
  // when we've constant-folded the switch, are emitting the constant case,
  // and part of the constant case includes another case statement.  For 
  // instance: switch (4) { case 4: do { case 5: } while (1); }
  if (!SwitchInsn) {
    EmitStmt(S.getSubStmt());
    return;
  }

  // Handle case ranges.
  if (S.getRHS()) {
    EmitCaseStmtRange(S);
    return;
  }

  llvm::ConstantInt *CaseVal =
    Builder.getInt(S.getLHS()->EvaluateKnownConstInt(getContext()));

  // If the body of the case is just a 'break', and if there was no fallthrough,
  // try to not emit an empty block.
  if ((CGM.getCodeGenOpts().OptimizationLevel > 0) &&
      isa<BreakStmt>(S.getSubStmt())) {
    JumpDest Block = BreakContinueStack.back().BreakBlock;

    // Only do this optimization if there are no cleanups that need emitting.
    if (isObviouslyBranchWithoutCleanups(Block)) {
      SwitchInsn->addCase(CaseVal, Block.getBlock());

      // If there was a fallthrough into this case, make sure to redirect it to
      // the end of the switch as well.
      if (Builder.GetInsertBlock()) {
        Builder.CreateBr(Block.getBlock());
        Builder.ClearInsertionPoint();
      }
      return;
    }
  }

  EmitBlock(createBasicBlock("sw.bb"));
  llvm::BasicBlock *CaseDest = Builder.GetInsertBlock();
  SwitchInsn->addCase(CaseVal, CaseDest);

  // Recursively emitting the statement is acceptable, but is not wonderful for
  // code where we have many case statements nested together, i.e.:
  //  case 1:
  //    case 2:
  //      case 3: etc.
  // Handling this recursively will create a new block for each case statement
  // that falls through to the next case which is IR intensive.  It also causes
  // deep recursion which can run into stack depth limitations.  Handle
  // sequential non-range case statements specially.
  const CaseStmt *CurCase = &S;
  const CaseStmt *NextCase = dyn_cast<CaseStmt>(S.getSubStmt());

  // Otherwise, iteratively add consecutive cases to this switch stmt.
  while (NextCase && NextCase->getRHS() == 0) {
    CurCase = NextCase;
    llvm::ConstantInt *CaseVal = 
      Builder.getInt(CurCase->getLHS()->EvaluateKnownConstInt(getContext()));
    SwitchInsn->addCase(CaseVal, CaseDest);
    NextCase = dyn_cast<CaseStmt>(CurCase->getSubStmt());
  }

  // Normal default recursion for non-cases.
  EmitStmt(CurCase->getSubStmt());
}

void CodeGenFunction::EmitDefaultStmt(const DefaultStmt &S) {
  llvm::BasicBlock *DefaultBlock = SwitchInsn->getDefaultDest();
  assert(DefaultBlock->empty() &&
         "EmitDefaultStmt: Default block already defined?");
  EmitBlock(DefaultBlock);
  EmitStmt(S.getSubStmt());
}

/// CollectStatementsForCase - Given the body of a 'switch' statement and a
/// constant value that is being switched on, see if we can dead code eliminate
/// the body of the switch to a simple series of statements to emit.  Basically,
/// on a switch (5) we want to find these statements:
///    case 5:
///      printf(...);    <--
///      ++i;            <--
///      break;
///
/// and add them to the ResultStmts vector.  If it is unsafe to do this
/// transformation (for example, one of the elided statements contains a label
/// that might be jumped to), return CSFC_Failure.  If we handled it and 'S'
/// should include statements after it (e.g. the printf() line is a substmt of
/// the case) then return CSFC_FallThrough.  If we handled it and found a break
/// statement, then return CSFC_Success.
///
/// If Case is non-null, then we are looking for the specified case, checking
/// that nothing we jump over contains labels.  If Case is null, then we found
/// the case and are looking for the break.
///
/// If the recursive walk actually finds our Case, then we set FoundCase to
/// true.
///
enum CSFC_Result { CSFC_Failure, CSFC_FallThrough, CSFC_Success };
static CSFC_Result CollectStatementsForCase(const Stmt *S,
                                            const SwitchCase *Case,
                                            bool &FoundCase,
                              SmallVectorImpl<const Stmt*> &ResultStmts) {
  // If this is a null statement, just succeed.
  if (S == 0)
    return Case ? CSFC_Success : CSFC_FallThrough;

  // If this is the switchcase (case 4: or default) that we're looking for, then
  // we're in business.  Just add the substatement.
  if (const SwitchCase *SC = dyn_cast<SwitchCase>(S)) {
    if (S == Case) {
      FoundCase = true;
      return CollectStatementsForCase(SC->getSubStmt(), 0, FoundCase,
                                      ResultStmts);
    }

    // Otherwise, this is some other case or default statement, just ignore it.
    return CollectStatementsForCase(SC->getSubStmt(), Case, FoundCase,
                                    ResultStmts);
  }

  // If we are in the live part of the code and we found our break statement,
  // return a success!
  if (Case == 0 && isa<BreakStmt>(S))
    return CSFC_Success;

  // If this is a switch statement, then it might contain the SwitchCase, the
  // break, or neither.
  if (const CompoundStmt *CS = dyn_cast<CompoundStmt>(S)) {
    // Handle this as two cases: we might be looking for the SwitchCase (if so
    // the skipped statements must be skippable) or we might already have it.
    CompoundStmt::const_body_iterator I = CS->body_begin(), E = CS->body_end();
    if (Case) {
      // Keep track of whether we see a skipped declaration.  The code could be
      // using the declaration even if it is skipped, so we can't optimize out
      // the decl if the kept statements might refer to it.
      bool HadSkippedDecl = false;

      // If we're looking for the case, just see if we can skip each of the
      // substatements.
      for (; Case && I != E; ++I) {
        HadSkippedDecl |= isa<DeclStmt>(*I);

        switch (CollectStatementsForCase(*I, Case, FoundCase, ResultStmts)) {
        case CSFC_Failure: return CSFC_Failure;
        case CSFC_Success:
          // A successful result means that either 1) that the statement doesn't
          // have the case and is skippable, or 2) does contain the case value
          // and also contains the break to exit the switch.  In the later case,
          // we just verify the rest of the statements are elidable.
          if (FoundCase) {
            // If we found the case and skipped declarations, we can't do the
            // optimization.
            if (HadSkippedDecl)
              return CSFC_Failure;

            for (++I; I != E; ++I)
              if (CodeGenFunction::ContainsLabel(*I, true))
                return CSFC_Failure;
            return CSFC_Success;
          }
          break;
        case CSFC_FallThrough:
          // If we have a fallthrough condition, then we must have found the
          // case started to include statements.  Consider the rest of the
          // statements in the compound statement as candidates for inclusion.
          assert(FoundCase && "Didn't find case but returned fallthrough?");
          // We recursively found Case, so we're not looking for it anymore.
          Case = 0;

          // If we found the case and skipped declarations, we can't do the
          // optimization.
          if (HadSkippedDecl)
            return CSFC_Failure;
          break;
        }
      }
    }

    // If we have statements in our range, then we know that the statements are
    // live and need to be added to the set of statements we're tracking.
    for (; I != E; ++I) {
      switch (CollectStatementsForCase(*I, 0, FoundCase, ResultStmts)) {
      case CSFC_Failure: return CSFC_Failure;
      case CSFC_FallThrough:
        // A fallthrough result means that the statement was simple and just
        // included in ResultStmt, keep adding them afterwards.
        break;
      case CSFC_Success:
        // A successful result means that we found the break statement and
        // stopped statement inclusion.  We just ensure that any leftover stmts
        // are skippable and return success ourselves.
        for (++I; I != E; ++I)
          if (CodeGenFunction::ContainsLabel(*I, true))
            return CSFC_Failure;
        return CSFC_Success;
      }
    }

    return Case ? CSFC_Success : CSFC_FallThrough;
  }

  // Okay, this is some other statement that we don't handle explicitly, like a
  // for statement or increment etc.  If we are skipping over this statement,
  // just verify it doesn't have labels, which would make it invalid to elide.
  if (Case) {
    if (CodeGenFunction::ContainsLabel(S, true))
      return CSFC_Failure;
    return CSFC_Success;
  }

  // Otherwise, we want to include this statement.  Everything is cool with that
  // so long as it doesn't contain a break out of the switch we're in.
  if (CodeGenFunction::containsBreak(S)) return CSFC_Failure;

  // Otherwise, everything is great.  Include the statement and tell the caller
  // that we fall through and include the next statement as well.
  ResultStmts.push_back(S);
  return CSFC_FallThrough;
}

/// FindCaseStatementsForValue - Find the case statement being jumped to and
/// then invoke CollectStatementsForCase to find the list of statements to emit
/// for a switch on constant.  See the comment above CollectStatementsForCase
/// for more details.
static bool FindCaseStatementsForValue(const SwitchStmt &S,
                                       const llvm::APSInt &ConstantCondValue,
                                SmallVectorImpl<const Stmt*> &ResultStmts,
                                       ASTContext &C) {
  // First step, find the switch case that is being branched to.  We can do this
  // efficiently by scanning the SwitchCase list.
  const SwitchCase *Case = S.getSwitchCaseList();
  const DefaultStmt *DefaultCase = 0;

  for (; Case; Case = Case->getNextSwitchCase()) {
    // It's either a default or case.  Just remember the default statement in
    // case we're not jumping to any numbered cases.
    if (const DefaultStmt *DS = dyn_cast<DefaultStmt>(Case)) {
      DefaultCase = DS;
      continue;
    }

    // Check to see if this case is the one we're looking for.
    const CaseStmt *CS = cast<CaseStmt>(Case);
    // Don't handle case ranges yet.
    if (CS->getRHS()) return false;

    // If we found our case, remember it as 'case'.
    if (CS->getLHS()->EvaluateKnownConstInt(C) == ConstantCondValue)
      break;
  }

  // If we didn't find a matching case, we use a default if it exists, or we
  // elide the whole switch body!
  if (Case == 0) {
    // It is safe to elide the body of the switch if it doesn't contain labels
    // etc.  If it is safe, return successfully with an empty ResultStmts list.
    if (DefaultCase == 0)
      return !CodeGenFunction::ContainsLabel(&S);
    Case = DefaultCase;
  }

  // Ok, we know which case is being jumped to, try to collect all the
  // statements that follow it.  This can fail for a variety of reasons.  Also,
  // check to see that the recursive walk actually found our case statement.
  // Insane cases like this can fail to find it in the recursive walk since we
  // don't handle every stmt kind:
  // switch (4) {
  //   while (1) {
  //     case 4: ...
  bool FoundCase = false;
  return CollectStatementsForCase(S.getBody(), Case, FoundCase,
                                  ResultStmts) != CSFC_Failure &&
         FoundCase;
}

void CodeGenFunction::EmitSwitchStmt(const SwitchStmt &S) {
  JumpDest SwitchExit = getJumpDestInCurrentScope("sw.epilog");

  RunCleanupsScope ConditionScope(*this);

  if (S.getConditionVariable())
    EmitAutoVarDecl(*S.getConditionVariable());

  // Handle nested switch statements.
  llvm::SwitchInst *SavedSwitchInsn = SwitchInsn;
  llvm::BasicBlock *SavedCRBlock = CaseRangeBlock;

  // See if we can constant fold the condition of the switch and therefore only
  // emit the live case statement (if any) of the switch.
  llvm::APSInt ConstantCondValue;
  if (ConstantFoldsToSimpleInteger(S.getCond(), ConstantCondValue)) {
    SmallVector<const Stmt*, 4> CaseStmts;
    if (FindCaseStatementsForValue(S, ConstantCondValue, CaseStmts,
                                   getContext())) {
      RunCleanupsScope ExecutedScope(*this);

      // At this point, we are no longer "within" a switch instance, so
      // we can temporarily enforce this to ensure that any embedded case
      // statements are not emitted.
      SwitchInsn = 0;

      // Okay, we can dead code eliminate everything except this case.  Emit the
      // specified series of statements and we're good.
      for (unsigned i = 0, e = CaseStmts.size(); i != e; ++i)
        EmitStmt(CaseStmts[i]);

      // Now we want to restore the saved switch instance so that nested
      // switches continue to function properly
      SwitchInsn = SavedSwitchInsn;

      return;
    }
  }

  llvm::Value *CondV = EmitScalarExpr(S.getCond());

  // Create basic block to hold stuff that comes after switch
  // statement. We also need to create a default block now so that
  // explicit case ranges tests can have a place to jump to on
  // failure.
  llvm::BasicBlock *DefaultBlock = createBasicBlock("sw.default");
  SwitchInsn = Builder.CreateSwitch(CondV, DefaultBlock);
  CaseRangeBlock = DefaultBlock;

  // Clear the insertion point to indicate we are in unreachable code.
  Builder.ClearInsertionPoint();

  // All break statements jump to NextBlock. If BreakContinueStack is non empty
  // then reuse last ContinueBlock.
  JumpDest OuterContinue;
  if (!BreakContinueStack.empty())
    OuterContinue = BreakContinueStack.back().ContinueBlock;

  BreakContinueStack.push_back(BreakContinue(SwitchExit, OuterContinue));

  // Emit switch body.
  EmitStmt(S.getBody());

  BreakContinueStack.pop_back();

  // Update the default block in case explicit case range tests have
  // been chained on top.
  SwitchInsn->setDefaultDest(CaseRangeBlock);

  // If a default was never emitted:
  if (!DefaultBlock->getParent()) {
    // If we have cleanups, emit the default block so that there's a
    // place to jump through the cleanups from.
    if (ConditionScope.requiresCleanups()) {
      EmitBlock(DefaultBlock);

    // Otherwise, just forward the default block to the switch end.
    } else {
      DefaultBlock->replaceAllUsesWith(SwitchExit.getBlock());
      delete DefaultBlock;
    }
  }

  ConditionScope.ForceCleanup();

  // Emit continuation.
  EmitBlock(SwitchExit.getBlock(), true);

  SwitchInsn = SavedSwitchInsn;
  CaseRangeBlock = SavedCRBlock;
}

static std::string
SimplifyConstraint(const char *Constraint, const TargetInfo &Target,
                 SmallVectorImpl<TargetInfo::ConstraintInfo> *OutCons=0) {
  std::string Result;

  while (*Constraint) {
    switch (*Constraint) {
    default:
      Result += Target.convertConstraint(Constraint);
      break;
    // Ignore these
    case '*':
    case '?':
    case '!':
    case '=': // Will see this and the following in mult-alt constraints.
    case '+':
      break;
    case '#': // Ignore the rest of the constraint alternative.
      while (Constraint[1] && Constraint[1] != ',')
        Constraint++;
      break;
    case ',':
      Result += "|";
      break;
    case 'g':
      Result += "imr";
      break;
    case '[': {
      assert(OutCons &&
             "Must pass output names to constraints with a symbolic name");
      unsigned Index;
      bool result = Target.resolveSymbolicName(Constraint,
                                               &(*OutCons)[0],
                                               OutCons->size(), Index);
      assert(result && "Could not resolve symbolic name"); (void)result;
      Result += llvm::utostr(Index);
      break;
    }
    }

    Constraint++;
  }

  return Result;
}

/// AddVariableConstraints - Look at AsmExpr and if it is a variable declared
/// as using a particular register add that as a constraint that will be used
/// in this asm stmt.
static std::string
AddVariableConstraints(const std::string &Constraint, const Expr &AsmExpr,
                       const TargetInfo &Target, CodeGenModule &CGM,
                       const AsmStmt &Stmt) {
  const DeclRefExpr *AsmDeclRef = dyn_cast<DeclRefExpr>(&AsmExpr);
  if (!AsmDeclRef)
    return Constraint;
  const ValueDecl &Value = *AsmDeclRef->getDecl();
  const VarDecl *Variable = dyn_cast<VarDecl>(&Value);
  if (!Variable)
    return Constraint;
  if (Variable->getStorageClass() != SC_Register)
    return Constraint;
  AsmLabelAttr *Attr = Variable->getAttr<AsmLabelAttr>();
  if (!Attr)
    return Constraint;
  StringRef Register = Attr->getLabel();
  assert(Target.isValidGCCRegisterName(Register));
  // We're using validateOutputConstraint here because we only care if
  // this is a register constraint.
  TargetInfo::ConstraintInfo Info(Constraint, "");
  if (Target.validateOutputConstraint(Info) &&
      !Info.allowsRegister()) {
    CGM.ErrorUnsupported(&Stmt, "__asm__");
    return Constraint;
  }
  // Canonicalize the register here before returning it.
  Register = Target.getNormalizedGCCRegisterName(Register);
  return "{" + Register.str() + "}";
}

llvm::Value*
CodeGenFunction::EmitAsmInputLValue(const TargetInfo::ConstraintInfo &Info,
                                    LValue InputValue, QualType InputType,
                                    std::string &ConstraintStr,
                                    SourceLocation Loc) {
  llvm::Value *Arg;
  if (Info.allowsRegister() || !Info.allowsMemory()) {
    if (CodeGenFunction::hasScalarEvaluationKind(InputType)) {
      Arg = EmitLoadOfLValue(InputValue, Loc).getScalarVal();
    } else {
      llvm::Type *Ty = ConvertType(InputType);
      uint64_t Size = CGM.getDataLayout().getTypeSizeInBits(Ty);
      if (Size <= 64 && llvm::isPowerOf2_64(Size)) {
        Ty = llvm::IntegerType::get(getLLVMContext(), Size);
        Ty = llvm::PointerType::getUnqual(Ty);

        Arg = Builder.CreateLoad(Builder.CreateBitCast(InputValue.getAddress(),
                                                       Ty));
      } else {
        Arg = InputValue.getAddress();
        ConstraintStr += '*';
      }
    }
  } else {
    Arg = InputValue.getAddress();
    ConstraintStr += '*';
  }

  return Arg;
}

llvm::Value* CodeGenFunction::EmitAsmInput(
                                         const TargetInfo::ConstraintInfo &Info,
                                           const Expr *InputExpr,
                                           std::string &ConstraintStr) {
  if (Info.allowsRegister() || !Info.allowsMemory())
    if (CodeGenFunction::hasScalarEvaluationKind(InputExpr->getType()))
      return EmitScalarExpr(InputExpr);

  InputExpr = InputExpr->IgnoreParenNoopCasts(getContext());
  LValue Dest = EmitLValue(InputExpr);
  return EmitAsmInputLValue(Info, Dest, InputExpr->getType(), ConstraintStr,
                            InputExpr->getExprLoc());
}

/// getAsmSrcLocInfo - Return the !srcloc metadata node to attach to an inline
/// asm call instruction.  The !srcloc MDNode contains a list of constant
/// integers which are the source locations of the start of each line in the
/// asm.
static llvm::MDNode *getAsmSrcLocInfo(const StringLiteral *Str,
                                      CodeGenFunction &CGF) {
  SmallVector<llvm::Value *, 8> Locs;
  // Add the location of the first line to the MDNode.
  Locs.push_back(llvm::ConstantInt::get(CGF.Int32Ty,
                                        Str->getLocStart().getRawEncoding()));
  StringRef StrVal = Str->getString();
  if (!StrVal.empty()) {
    const SourceManager &SM = CGF.CGM.getContext().getSourceManager();
    const LangOptions &LangOpts = CGF.CGM.getLangOpts();

    // Add the location of the start of each subsequent line of the asm to the
    // MDNode.
    for (unsigned i = 0, e = StrVal.size()-1; i != e; ++i) {
      if (StrVal[i] != '\n') continue;
      SourceLocation LineLoc = Str->getLocationOfByte(i+1, SM, LangOpts,
                                                      CGF.getTarget());
      Locs.push_back(llvm::ConstantInt::get(CGF.Int32Ty,
                                            LineLoc.getRawEncoding()));
    }
  }

  return llvm::MDNode::get(CGF.getLLVMContext(), Locs);
}

void CodeGenFunction::EmitAsmStmt(const AsmStmt &S) {
  // Assemble the final asm string.
  std::string AsmString = S.generateAsmString(getContext());

  // Get all the output and input constraints together.
  SmallVector<TargetInfo::ConstraintInfo, 4> OutputConstraintInfos;
  SmallVector<TargetInfo::ConstraintInfo, 4> InputConstraintInfos;

  for (unsigned i = 0, e = S.getNumOutputs(); i != e; i++) {
    StringRef Name;
    if (const GCCAsmStmt *GAS = dyn_cast<GCCAsmStmt>(&S))
      Name = GAS->getOutputName(i);
    TargetInfo::ConstraintInfo Info(S.getOutputConstraint(i), Name);
    bool IsValid = getTarget().validateOutputConstraint(Info); (void)IsValid;
    assert(IsValid && "Failed to parse output constraint"); 
    OutputConstraintInfos.push_back(Info);
  }

  for (unsigned i = 0, e = S.getNumInputs(); i != e; i++) {
    StringRef Name;
    if (const GCCAsmStmt *GAS = dyn_cast<GCCAsmStmt>(&S))
      Name = GAS->getInputName(i);
    TargetInfo::ConstraintInfo Info(S.getInputConstraint(i), Name);
    bool IsValid =
      getTarget().validateInputConstraint(OutputConstraintInfos.data(),
                                          S.getNumOutputs(), Info);
    assert(IsValid && "Failed to parse input constraint"); (void)IsValid;
    InputConstraintInfos.push_back(Info);
  }

  std::string Constraints;

  std::vector<LValue> ResultRegDests;
  std::vector<QualType> ResultRegQualTys;
  std::vector<llvm::Type *> ResultRegTypes;
  std::vector<llvm::Type *> ResultTruncRegTypes;
  std::vector<llvm::Type *> ArgTypes;
  std::vector<llvm::Value*> Args;

  // Keep track of inout constraints.
  std::string InOutConstraints;
  std::vector<llvm::Value*> InOutArgs;
  std::vector<llvm::Type*> InOutArgTypes;

  for (unsigned i = 0, e = S.getNumOutputs(); i != e; i++) {
    TargetInfo::ConstraintInfo &Info = OutputConstraintInfos[i];

    // Simplify the output constraint.
    std::string OutputConstraint(S.getOutputConstraint(i));
    OutputConstraint = SimplifyConstraint(OutputConstraint.c_str() + 1,
                                          getTarget());

    const Expr *OutExpr = S.getOutputExpr(i);
    OutExpr = OutExpr->IgnoreParenNoopCasts(getContext());

    OutputConstraint = AddVariableConstraints(OutputConstraint, *OutExpr,
                                              getTarget(), CGM, S);

    LValue Dest = EmitLValue(OutExpr);
    if (!Constraints.empty())
      Constraints += ',';

    // If this is a register output, then make the inline asm return it
    // by-value.  If this is a memory result, return the value by-reference.
    if (!Info.allowsMemory() && hasScalarEvaluationKind(OutExpr->getType())) {
      Constraints += "=" + OutputConstraint;
      ResultRegQualTys.push_back(OutExpr->getType());
      ResultRegDests.push_back(Dest);
      ResultRegTypes.push_back(ConvertTypeForMem(OutExpr->getType()));
      ResultTruncRegTypes.push_back(ResultRegTypes.back());

      // If this output is tied to an input, and if the input is larger, then
      // we need to set the actual result type of the inline asm node to be the
      // same as the input type.
      if (Info.hasMatchingInput()) {
        unsigned InputNo;
        for (InputNo = 0; InputNo != S.getNumInputs(); ++InputNo) {
          TargetInfo::ConstraintInfo &Input = InputConstraintInfos[InputNo];
          if (Input.hasTiedOperand() && Input.getTiedOperand() == i)
            break;
        }
        assert(InputNo != S.getNumInputs() && "Didn't find matching input!");

        QualType InputTy = S.getInputExpr(InputNo)->getType();
        QualType OutputType = OutExpr->getType();

        uint64_t InputSize = getContext().getTypeSize(InputTy);
        if (getContext().getTypeSize(OutputType) < InputSize) {
          // Form the asm to return the value as a larger integer or fp type.
          ResultRegTypes.back() = ConvertType(InputTy);
        }
      }
      if (llvm::Type* AdjTy =
            getTargetHooks().adjustInlineAsmType(*this, OutputConstraint,
                                                 ResultRegTypes.back()))
        ResultRegTypes.back() = AdjTy;
      else {
        CGM.getDiags().Report(S.getAsmLoc(),
                              diag::err_asm_invalid_type_in_input)
            << OutExpr->getType() << OutputConstraint;
      }
    } else {
      ArgTypes.push_back(Dest.getAddress()->getType());
      Args.push_back(Dest.getAddress());
      Constraints += "=*";
      Constraints += OutputConstraint;
    }

    if (Info.isReadWrite()) {
      InOutConstraints += ',';

      const Expr *InputExpr = S.getOutputExpr(i);
      llvm::Value *Arg = EmitAsmInputLValue(Info, Dest, InputExpr->getType(),
                                            InOutConstraints,
                                            InputExpr->getExprLoc());

      if (llvm::Type* AdjTy =
          getTargetHooks().adjustInlineAsmType(*this, OutputConstraint,
                                               Arg->getType()))
        Arg = Builder.CreateBitCast(Arg, AdjTy);

      if (Info.allowsRegister())
        InOutConstraints += llvm::utostr(i);
      else
        InOutConstraints += OutputConstraint;

      InOutArgTypes.push_back(Arg->getType());
      InOutArgs.push_back(Arg);
    }
  }

  unsigned NumConstraints = S.getNumOutputs() + S.getNumInputs();

  for (unsigned i = 0, e = S.getNumInputs(); i != e; i++) {
    const Expr *InputExpr = S.getInputExpr(i);

    TargetInfo::ConstraintInfo &Info = InputConstraintInfos[i];

    if (!Constraints.empty())
      Constraints += ',';

    // Simplify the input constraint.
    std::string InputConstraint(S.getInputConstraint(i));
    InputConstraint = SimplifyConstraint(InputConstraint.c_str(), getTarget(),
                                         &OutputConstraintInfos);

    InputConstraint =
      AddVariableConstraints(InputConstraint,
                            *InputExpr->IgnoreParenNoopCasts(getContext()),
                            getTarget(), CGM, S);

    llvm::Value *Arg = EmitAsmInput(Info, InputExpr, Constraints);

    // If this input argument is tied to a larger output result, extend the
    // input to be the same size as the output.  The LLVM backend wants to see
    // the input and output of a matching constraint be the same size.  Note
    // that GCC does not define what the top bits are here.  We use zext because
    // that is usually cheaper, but LLVM IR should really get an anyext someday.
    if (Info.hasTiedOperand()) {
      unsigned Output = Info.getTiedOperand();
      QualType OutputType = S.getOutputExpr(Output)->getType();
      QualType InputTy = InputExpr->getType();

      if (getContext().getTypeSize(OutputType) >
          getContext().getTypeSize(InputTy)) {
        // Use ptrtoint as appropriate so that we can do our extension.
        if (isa<llvm::PointerType>(Arg->getType()))
          Arg = Builder.CreatePtrToInt(Arg, IntPtrTy);
        llvm::Type *OutputTy = ConvertType(OutputType);
        if (isa<llvm::IntegerType>(OutputTy))
          Arg = Builder.CreateZExt(Arg, OutputTy);
        else if (isa<llvm::PointerType>(OutputTy))
          Arg = Builder.CreateZExt(Arg, IntPtrTy);
        else {
          assert(OutputTy->isFloatingPointTy() && "Unexpected output type");
          Arg = Builder.CreateFPExt(Arg, OutputTy);
        }
      }
    }
    if (llvm::Type* AdjTy =
              getTargetHooks().adjustInlineAsmType(*this, InputConstraint,
                                                   Arg->getType()))
      Arg = Builder.CreateBitCast(Arg, AdjTy);
    else
      CGM.getDiags().Report(S.getAsmLoc(), diag::err_asm_invalid_type_in_input)
          << InputExpr->getType() << InputConstraint;

    ArgTypes.push_back(Arg->getType());
    Args.push_back(Arg);
    Constraints += InputConstraint;
  }

  // Append the "input" part of inout constraints last.
  for (unsigned i = 0, e = InOutArgs.size(); i != e; i++) {
    ArgTypes.push_back(InOutArgTypes[i]);
    Args.push_back(InOutArgs[i]);
  }
  Constraints += InOutConstraints;

  // Clobbers
  for (unsigned i = 0, e = S.getNumClobbers(); i != e; i++) {
    StringRef Clobber = S.getClobber(i);

    if (Clobber != "memory" && Clobber != "cc")
    Clobber = getTarget().getNormalizedGCCRegisterName(Clobber);

    if (i != 0 || NumConstraints != 0)
      Constraints += ',';

    Constraints += "~{";
    Constraints += Clobber;
    Constraints += '}';
  }

  // Add machine specific clobbers
  std::string MachineClobbers = getTarget().getClobbers();
  if (!MachineClobbers.empty()) {
    if (!Constraints.empty())
      Constraints += ',';
    Constraints += MachineClobbers;
  }

  llvm::Type *ResultType;
  if (ResultRegTypes.empty())
    ResultType = VoidTy;
  else if (ResultRegTypes.size() == 1)
    ResultType = ResultRegTypes[0];
  else
    ResultType = llvm::StructType::get(getLLVMContext(), ResultRegTypes);

  llvm::FunctionType *FTy =
    llvm::FunctionType::get(ResultType, ArgTypes, false);

  bool HasSideEffect = S.isVolatile() || S.getNumOutputs() == 0;
  llvm::InlineAsm::AsmDialect AsmDialect = isa<MSAsmStmt>(&S) ?
    llvm::InlineAsm::AD_Intel : llvm::InlineAsm::AD_ATT;
  llvm::InlineAsm *IA =
    llvm::InlineAsm::get(FTy, AsmString, Constraints, HasSideEffect,
                         /* IsAlignStack */ false, AsmDialect);
  llvm::CallInst *Result = Builder.CreateCall(IA, Args);
  Result->addAttribute(llvm::AttributeSet::FunctionIndex,
                       llvm::Attribute::NoUnwind);

  // Slap the source location of the inline asm into a !srcloc metadata on the
  // call.  FIXME: Handle metadata for MS-style inline asms.
  if (const GCCAsmStmt *gccAsmStmt = dyn_cast<GCCAsmStmt>(&S))
    Result->setMetadata("srcloc", getAsmSrcLocInfo(gccAsmStmt->getAsmString(),
                                                   *this));

  // Extract all of the register value results from the asm.
  std::vector<llvm::Value*> RegResults;
  if (ResultRegTypes.size() == 1) {
    RegResults.push_back(Result);
  } else {
    for (unsigned i = 0, e = ResultRegTypes.size(); i != e; ++i) {
      llvm::Value *Tmp = Builder.CreateExtractValue(Result, i, "asmresult");
      RegResults.push_back(Tmp);
    }
  }

  for (unsigned i = 0, e = RegResults.size(); i != e; ++i) {
    llvm::Value *Tmp = RegResults[i];

    // If the result type of the LLVM IR asm doesn't match the result type of
    // the expression, do the conversion.
    if (ResultRegTypes[i] != ResultTruncRegTypes[i]) {
      llvm::Type *TruncTy = ResultTruncRegTypes[i];

      // Truncate the integer result to the right size, note that TruncTy can be
      // a pointer.
      if (TruncTy->isFloatingPointTy())
        Tmp = Builder.CreateFPTrunc(Tmp, TruncTy);
      else if (TruncTy->isPointerTy() && Tmp->getType()->isIntegerTy()) {
        uint64_t ResSize = CGM.getDataLayout().getTypeSizeInBits(TruncTy);
        Tmp = Builder.CreateTrunc(Tmp,
                   llvm::IntegerType::get(getLLVMContext(), (unsigned)ResSize));
        Tmp = Builder.CreateIntToPtr(Tmp, TruncTy);
      } else if (Tmp->getType()->isPointerTy() && TruncTy->isIntegerTy()) {
        uint64_t TmpSize =CGM.getDataLayout().getTypeSizeInBits(Tmp->getType());
        Tmp = Builder.CreatePtrToInt(Tmp,
                   llvm::IntegerType::get(getLLVMContext(), (unsigned)TmpSize));
        Tmp = Builder.CreateTrunc(Tmp, TruncTy);
      } else if (TruncTy->isIntegerTy()) {
        Tmp = Builder.CreateTrunc(Tmp, TruncTy);
      } else if (TruncTy->isVectorTy()) {
        Tmp = Builder.CreateBitCast(Tmp, TruncTy);
      }
    }

    EmitStoreThroughLValue(RValue::get(Tmp), ResultRegDests[i]);
  }
}

<<<<<<< HEAD
LValue CodeGenFunction::InitCapturedStruct(const CapturedStmt &S) {
  const RecordDecl *RD = S.getCapturedRecordDecl();
  QualType RecordTy = getContext().getRecordType(RD);

  // Initialize the captured struct.
  LValue SlotLV = MakeNaturalAlignAddrLValue(
                    CreateMemTemp(RecordTy, "agg.captured"), RecordTy);

  RecordDecl::field_iterator CurField = RD->field_begin();
  CapturedStmt::const_capture_iterator CurVar = S.capture_begin();
  for (CapturedStmt::capture_init_iterator I = S.capture_init_begin(),
                                           E = S.capture_init_end();
       I != E; ++I, ++CurField, ++CurVar) {
    if ((*CurField)->getType()->isVariablyModifiedType()) {
      EmitVariablyModifiedType((*CurField)->getType());
    }
    LValue LV = EmitLValueForFieldInitialization(SlotLV, *CurField);
    EmitInitializerForField(*CurField, LV, *I, ArrayRef<VarDecl *>());
=======
static LValue InitCapturedStruct(CodeGenFunction &CGF, const CapturedStmt &S) {
  const RecordDecl *RD = S.getCapturedRecordDecl();
  QualType RecordTy = CGF.getContext().getRecordType(RD);

  // Initialize the captured struct.
  LValue SlotLV = CGF.MakeNaturalAlignAddrLValue(
                    CGF.CreateMemTemp(RecordTy, "agg.captured"), RecordTy);

  RecordDecl::field_iterator CurField = RD->field_begin();
  for (CapturedStmt::capture_init_iterator I = S.capture_init_begin(),
                                           E = S.capture_init_end();
       I != E; ++I, ++CurField) {
    LValue LV = CGF.EmitLValueForFieldInitialization(SlotLV, *CurField);
    CGF.EmitInitializerForField(*CurField, LV, *I, ArrayRef<VarDecl *>());
>>>>>>> f1f87fe9
  }

  return SlotLV;
}

<<<<<<< HEAD
LValue CodeGenFunction::GetCapturedField(const VarDecl *VD) {
  if (CapturedStmtInfo) {
    if (const FieldDecl *FD = CapturedStmtInfo->lookup(VD)) {
      const RecordDecl *RD = cast<RecordDecl>(FD->getDeclContext());
      QualType RecordTy = getContext().getRecordType(RD);
      LValue SlotLV = MakeNaturalAlignAddrLValue(
                             CapturedStmtInfo->getContextValue(), RecordTy);
      LValue LV = EmitLValueForFieldInitialization(SlotLV, FD);
      return LV;
    }
  }
  return LValue();
}
=======
>>>>>>> f1f87fe9
/// Generate an outlined function for the body of a CapturedStmt, store any
/// captured variables into the captured struct, and call the outlined function.
llvm::Function *
CodeGenFunction::EmitCapturedStmt(const CapturedStmt &S, CapturedRegionKind K) {
  const CapturedDecl *CD = S.getCapturedDecl();
  const RecordDecl *RD = S.getCapturedRecordDecl();
  assert(CD->hasBody() && "missing CapturedDecl body");

<<<<<<< HEAD
  LValue CapStruct = InitCapturedStruct(S);
=======
  LValue CapStruct = InitCapturedStruct(*this, S);
>>>>>>> f1f87fe9

  // Emit the CapturedDecl
  CodeGenFunction CGF(CGM, true);
  CGF.CapturedStmtInfo = new CGCapturedStmtInfo(S, K);
<<<<<<< HEAD
  llvm::Function *F = CGF.GenerateCapturedStmtFunction(CD, RD);
=======
  llvm::Function *F = CGF.GenerateCapturedStmtFunction(CD, RD, S.getLocStart());
>>>>>>> f1f87fe9
  delete CGF.CapturedStmtInfo;

  // Emit call to the helper function.
  EmitCallOrInvoke(F, CapStruct.getAddress());

  return F;
}

/// Creates the outlined function for a CapturedStmt.
llvm::Function *
CodeGenFunction::GenerateCapturedStmtFunction(const CapturedDecl *CD,
<<<<<<< HEAD
                                              const RecordDecl *RD) {
  assert(CapturedStmtInfo &&
    "CapturedStmtInfo should be set when generating the captured function");

  // Check if we should generate debug info for this function.
  maybeInitializeDebugInfo();

=======
                                              const RecordDecl *RD,
                                              SourceLocation Loc) {
  assert(CapturedStmtInfo &&
    "CapturedStmtInfo should be set when generating the captured function");

>>>>>>> f1f87fe9
  // Build the argument list.
  ASTContext &Ctx = CGM.getContext();
  FunctionArgList Args;
  Args.append(CD->param_begin(), CD->param_end());

  // Create the function declaration.
  FunctionType::ExtInfo ExtInfo;
  const CGFunctionInfo &FuncInfo =
    CGM.getTypes().arrangeFunctionDeclaration(Ctx.VoidTy, Args, ExtInfo,
                                              /*IsVariadic=*/false);
  llvm::FunctionType *FuncLLVMTy = CGM.getTypes().GetFunctionType(FuncInfo);

  llvm::Function *F =
    llvm::Function::Create(FuncLLVMTy, llvm::GlobalValue::InternalLinkage,
                           CapturedStmtInfo->getHelperName(), &CGM.getModule());
  CGM.SetInternalFunctionAttributes(CD, F, FuncInfo);

  // Generate the function.
  StartFunction(CD, Ctx.VoidTy, F, FuncInfo, Args, CD->getBody()->getLocStart());

  // Set the context parameter in CapturedStmtInfo.
  llvm::Value *DeclPtr = LocalDeclMap[CD->getContextParam()];
  assert(DeclPtr && "missing context parameter for CapturedStmt");
  CapturedStmtInfo->setContextValue(Builder.CreateLoad(DeclPtr));

  // If 'this' is captured, load it into CXXThisValue.
  if (CapturedStmtInfo->isCXXThisExprCaptured()) {
    FieldDecl *FD = CapturedStmtInfo->getThisFieldDecl();
    LValue LV = MakeNaturalAlignAddrLValue(CapturedStmtInfo->getContextValue(),
                                           Ctx.getTagDeclType(RD));
    LValue ThisLValue = EmitLValueForField(LV, FD);
<<<<<<< HEAD

    CXXThisValue = EmitLoadOfLValue(ThisLValue).getScalarVal();
=======
    CXXThisValue = EmitLoadOfLValue(ThisLValue, Loc).getScalarVal();
>>>>>>> f1f87fe9
  }

  CapturedStmtInfo->EmitBody(*this, CD->getBody());
  FinishFunction(CD->getBodyRBrace());

  return F;
<<<<<<< HEAD
}

void CodeGenFunction::EmitSIMDForHelperCall(llvm::Function *BodyFunc,
                                            LValue CapStruct,
                                            llvm::Value *LoopIndex,
                                            bool IsLastIter) {
  // Emit call to the helper function.
  SmallVector<llvm::Value *, 3> HelperArgs;
  HelperArgs.push_back(CapStruct.getAddress());
  HelperArgs.push_back(Builder.CreateLoad(LoopIndex));

  llvm::Value *LastIter = 0;
  if (IsLastIter)
    LastIter = llvm::ConstantInt::getTrue(BodyFunc->getContext());
  else
    LastIter = llvm::ConstantInt::getFalse(BodyFunc->getContext());
  HelperArgs.push_back(LastIter);

  disableExceptions();
  EmitCallOrInvoke(BodyFunc, HelperArgs);
  enableExceptions();
}

llvm::Function *CodeGenFunction::EmitSimdFunction(CGPragmaSimdWrapper &W) {
  const CapturedStmt &CS = *W.getAssociatedStmt();
  CapturedDecl *CD = const_cast<CapturedDecl *>(CS.getCapturedDecl());
  const RecordDecl *RD = CS.getCapturedRecordDecl();

  CGSIMDForStmtInfo CSInfo(W, LoopStack.GetCurLoopID());
  CodeGenFunction CGF(CGM, true);
  CGF.CapturedStmtInfo = &CSInfo;

  CGF.disableExceptions();
  llvm::Function *BodyFunction = CGF.GenerateCapturedStmtFunction(CD, RD);
  CGF.enableExceptions();

  // Always inline this function back to the call site.
  BodyFunction->addFnAttr(llvm::Attribute::AlwaysInline);
  return BodyFunction;
}

void CodeGenFunction::EmitPragmaSimd(CodeGenFunction::CGPragmaSimdWrapper &W) {
  if (W.isOmp()) {
    // Start a region for loop index and loops' counters
    // (there will be another one region inside __simd_helper routine).
    CGM.OpenMPSupport.startOpenMPRegion(false);
    CGM.OpenMPSupport.setNoWait(false);
    CGM.OpenMPSupport.setMergeable(true);
    CGM.OpenMPSupport.setOrdered(false);
  }
  RunCleanupsScope SIMDForScope(*this);

  // Emit 'safelen' clause and decide if we want to separate last iteration.
  bool SeparateLastIter = W.emitSafelen(this);

  // Update debug info.
  CGDebugInfo *DI = getDebugInfo();
  if (DI)
    DI->EmitLexicalBlockStart(Builder, W.getForLoc());

  // Emit the for-loop.
  llvm::Value *LoopIndex = 0;
  llvm::Value *LoopCount = 0;

  // Emit the loop control variable and cache its initial value and the
  // stride value.
  // Also emit loop index and loop count, depending on stmt.
  W.emitInit(*this, LoopIndex, LoopCount);

  // Only run the SIMD loop if the loop condition is true
  llvm::BasicBlock *ContBlock = createBasicBlock("if.end");
  llvm::BasicBlock *ThenBlock = createBasicBlock("if.then");

  // The following condition is zero trip test to skip last iteration if
  // the loopcount is zero.
  // In the 'omp simd' we may have more than one loop counter due to
  // 'collapse', so we check loopcount instead of loop counter.
  if (!W.isOmp()) {
    EmitBranchOnBoolExpr(W.getCond(), ThenBlock, ContBlock);
    EmitBlock(ThenBlock);
  }
  else {
    llvm::Value *BoolCondVal = Builder.CreateICmpSLT(
      llvm::ConstantInt::get(LoopCount->getType(), 0), LoopCount);
    Builder.CreateCondBr(BoolCondVal, ThenBlock, ContBlock);
    EmitBlock(ThenBlock);
  }

  // Initialize the captured struct.
  LValue CapStruct = InitCapturedStruct(*W.getAssociatedStmt());

  {
    JumpDest LoopExit = getJumpDestInCurrentScope("for.end");
    RunCleanupsScope ForScope(*this);

    Builder.CreateStore(llvm::ConstantInt::get(LoopCount->getType(), 0),
                        LoopIndex);

    if (SeparateLastIter)
      // Lastprivate or linear variable present, remove last iteration.
      LoopCount = Builder.CreateSub(
          LoopCount, llvm::ConstantInt::get(LoopCount->getType(), 1));

    // Start the loop with a block that tests the condition.
    // If there's an increment, the continue scope will be overwritten
    // later.
    JumpDest Continue = getJumpDestInCurrentScope("for.cond");
    llvm::BasicBlock *CondBlock = Continue.getBlock();
    LoopStack.Push(CondBlock);

    EmitBlock(CondBlock);

    llvm::Value *BoolCondVal = 0;
    {
      // If the for statement has a condition scope, emit the local variable
      // declaration.
      llvm::BasicBlock *ExitBlock = LoopExit.getBlock();

      // If there are any cleanups between here and the loop-exit scope,
      // create a block to stage a loop exit along.
      if (ForScope.requiresCleanups())
        ExitBlock = createBasicBlock("for.cond.cleanup");

      // As long as the condition is true, iterate the loop.
      llvm::BasicBlock *ForBody = createBasicBlock("for.body");

      // Use LoopCount and LoopIndex for iteration.
      BoolCondVal = Builder.CreateICmpULT(Builder.CreateLoad(LoopIndex),
                                          LoopCount);

      // C99 6.8.5p2/p4: The first substatement is executed if the expression
      // compares unequal to 0.  The condition must be a scalar type.
      Builder.CreateCondBr(BoolCondVal, ForBody, ExitBlock);

      if (ExitBlock != LoopExit.getBlock()) {
        EmitBlock(ExitBlock);
        EmitBranchThroughCleanup(LoopExit);
      }

      EmitBlock(ForBody);
    }

    Continue = getJumpDestInCurrentScope("for.inc");

    // Store the blocks to use for break and continue.
    BreakContinueStack.push_back(BreakContinue(LoopExit, Continue));

    W.emitIncrement(*this, LoopIndex);

    // Emit the call to the loop body.
    llvm::Function *BodyFunction = EmitSimdFunction(W);
    EmitSIMDForHelperCall(BodyFunction, CapStruct, LoopIndex, false);

    // Emit the increment block.
    EmitBlock(Continue.getBlock());

    {
      llvm::Value *NewLoopIndex =
        Builder.CreateAdd(Builder.CreateLoad(LoopIndex),
                          llvm::ConstantInt::get(LoopCount->getType(), 1));
      Builder.CreateStore(NewLoopIndex, LoopIndex);
    }

    BreakContinueStack.pop_back();

    EmitBranch(CondBlock);

    ForScope.ForceCleanup();

    if (DI)
      DI->EmitLexicalBlockEnd(Builder, W.getSourceRange().getEnd());

    LoopStack.Pop();

    // Emit the fall-through block.
    EmitBlock(LoopExit.getBlock(), true);

    // Increment again, for last iteration.
    W.emitIncrement(*this, LoopIndex);

    if (SeparateLastIter) {
      // This helper call makes updates to linear or lastprivate variables.
      // In the case of openmp, only for lastprivate ones.
      EmitSIMDForHelperCall(BodyFunction, CapStruct, LoopIndex, true);
    }

    W.emitLinearFinal(*this);
  }

  EmitBlock(ContBlock, true);

  if (W.isOmp())
    CGM.OpenMPSupport.endOpenMPRegion();
}
void CodeGenFunction::EmitSIMDForHelperBody(const Stmt *S) {
  assert(CapturedStmtInfo && "Should be only called inside a CapturedStmt");
  CGSIMDForStmtInfo *Info = cast<CGSIMDForStmtInfo>(CapturedStmtInfo);

  // Mark the loop body as an extended region of this SIMD loop.
  LoopStack.Push(Info->getLoopID());
  {
    RunCleanupsScope Scope(*this);

    // Emit all SIMD local variables and update the codegen info.
    Info->walkLocalVariablesToEmit(this);

    // Emit the SIMD for loop body.
    {
      RunCleanupsScope BodyScope(*this);
      // It is not allowed to have return or break in a SIMD loop body.
      // Continue statements are allowed and updates to the data
      // privatization variables will be emitted in a unified continue block.
      JumpDest LoopContinue = getJumpDestInCurrentScope("for.continue");
      BreakContinueStack.push_back(BreakContinue(JumpDest(), LoopContinue));

      EmitStmt(S);

      EmitBlock(LoopContinue.getBlock());

      // If an update is required, emit those update expressions to be run on
      // the last iteration of the loop.
      //
      // if (IsLastIter) {
      //   [[ Update Expressions ]]
      // }
      //
      // IsLastIter will only be true if this is a second output of the helper
      // body, after the intial for-loop.
      // Since IsLastIter is constant, it will be optimized out, and the if
      // statement will not be a part of the SIMD For loop, thus allowing
      // vectorization.

      // Note that the final values of linear variables are to be calculated
      // outside of __simd_helper function (together with loop indices).
      if (Info->isOmp()) {
        const OMPExecutableDirective *SimdOmp = cast<OMPExecutableDirective>(
                                                        Info->getStmt());
        const CapturedDecl *CD = cast<CapturedStmt>(
            SimdOmp->getAssociatedStmt())->getCapturedDecl();
        llvm::Value *IsLastIter = LocalDeclMap.lookup(CD->getParam(2));
        // Save the 'last-iteration' flag for 'lastprivate'.
        CGM.OpenMPSupport.setLastIterVar(IsLastIter);

        // Emit destructors/required copyings for private/lastprivate.
        for (ArrayRef<OMPClause *>::iterator I = SimdOmp->clauses().begin(),
            E = SimdOmp->clauses().end(); I != E; ++I) {
          assert(*I);
          if (isa<OMPPrivateClause>(*I) || isa<OMPLastPrivateClause>(*I)) {
            EmitPostOMPClause(*(*I), *SimdOmp);
          }
        }
        // Emit closure of lastprivate clauses.
        for (ArrayRef<OMPClause *>::iterator I = SimdOmp->clauses().begin(),
            E = SimdOmp->clauses().end(); I != E; ++I) {
          assert(*I);
          if (isa<OMPLastPrivateClause>(*I)) {
            EmitCloseOMPClause(*(*I), *SimdOmp);
          }
        }
        // Clean up the OpenMP local vars stack
        CGM.OpenMPSupport.endOpenMPRegion();
      }
      BreakContinueStack.pop_back();
    }
  }

  // Leave the loop body.
  LoopStack.Pop();
}

llvm::Value *
CodeGenFunction::GenerateCapturedStmtArgument(const CapturedStmt &S) {
  LValue CapStruct = InitCapturedStruct(S);
  return CapStruct.getAddress();
}

void CodeGenFunction::EmitCapturedStmtInlined(const CapturedStmt &S,
                                              CapturedRegionKind K,
                                              llvm::Value *Arg) {
  const CapturedDecl *CD = S.getCapturedDecl();
  const RecordDecl *RD = S.getCapturedRecordDecl();
  assert(CD->hasBody() && "missing CapturedDecl body");

  for (RecordDecl::field_iterator I = RD->field_begin(),
                                  E = RD->field_end();
       I != E; ++I) {
    if ((*I)->getType()->isVariablyModifiedType()) {
      EmitVariablyModifiedType((*I)->getType());
    }
  }

  // Set the context parameter in CapturedStmtInfo.
  if (CapturedStmtInfo) {
    CapturedStmtInfo->setContextValue(Arg);

    // If 'this' is captured, load it into CXXThisValue.
    if (CapturedStmtInfo->isCXXThisExprCaptured()) {
      ASTContext &Ctx = getContext();
      FieldDecl *FD = CapturedStmtInfo->getThisFieldDecl();
      LValue LV = MakeNaturalAlignAddrLValue(CapturedStmtInfo->getContextValue(),
                                             Ctx.getTagDeclType(RD));
      LValue ThisLValue = EmitLValueForField(LV, FD);

      CXXThisValue = EmitLoadOfLValue(ThisLValue).getScalarVal();
    }
    CapturedStmtInfo->EmitBody(*this, CD->getBody());
  }
=======
>>>>>>> f1f87fe9
}<|MERGE_RESOLUTION|>--- conflicted
+++ resolved
@@ -16,21 +16,15 @@
 #include "CodeGenModule.h"
 #include "TargetInfo.h"
 #include "clang/AST/StmtVisitor.h"
-<<<<<<< HEAD
 #include "clang/Basic/CapturedStmt.h"
-=======
 #include "clang/Sema/SemaDiagnostic.h"
->>>>>>> f1f87fe9
 #include "clang/Basic/PrettyStackTrace.h"
 #include "clang/Basic/TargetInfo.h"
 #include "llvm/ADT/StringExtras.h"
 #include "llvm/IR/DataLayout.h"
 #include "llvm/IR/InlineAsm.h"
 #include "llvm/IR/Intrinsics.h"
-<<<<<<< HEAD
 #include "llvm/IR/TypeBuilder.h"
-=======
->>>>>>> f1f87fe9
 #include "llvm/Support/CallSite.h"
 using namespace clang;
 using namespace CodeGen;
@@ -83,7 +77,6 @@
   case Stmt::SEHExceptStmtClass:
   case Stmt::SEHFinallyStmtClass:
   case Stmt::MSDependentExistsStmtClass:
-  case Stmt::OMPParallelDirectiveClass:
     llvm_unreachable("invalid statement class to emit generically");
   case Stmt::NullStmtClass:
   case Stmt::CompoundStmtClass:
@@ -144,10 +137,6 @@
   case Stmt::SwitchStmtClass:   EmitSwitchStmt(cast<SwitchStmt>(*S));     break;
   case Stmt::GCCAsmStmtClass:   // Intentional fall-through.
   case Stmt::MSAsmStmtClass:    EmitAsmStmt(cast<AsmStmt>(*S));           break;
-<<<<<<< HEAD
-  case Stmt::CapturedStmtClass:
-    EmitCapturedStmt(cast<CapturedStmt>(*S), CR_Default);
-    break;
   // "One-call" OMP Directives
   case Stmt::OMPBarrierDirectiveClass:
     EmitOMPBarrierDirective(cast<OMPBarrierDirective>(*S));
@@ -202,12 +191,10 @@
     break;
   case Stmt::OMPTaskgroupDirectiveClass:
     EmitOMPTaskgroupDirective(cast<OMPTaskgroupDirective>(*S));
-=======
   case Stmt::CapturedStmtClass: {
     const CapturedStmt *CS = cast<CapturedStmt>(S);
     EmitCapturedStmt(*CS, CS->getCapturedRegionKind());
     }
->>>>>>> f1f87fe9
     break;
   case Stmt::ObjCAtTryStmtClass:
     EmitObjCAtTryStmt(cast<ObjCAtTryStmt>(*S));
@@ -1850,7 +1837,6 @@
   }
 }
 
-<<<<<<< HEAD
 LValue CodeGenFunction::InitCapturedStruct(const CapturedStmt &S) {
   const RecordDecl *RD = S.getCapturedRecordDecl();
   QualType RecordTy = getContext().getRecordType(RD);
@@ -1860,37 +1846,20 @@
                     CreateMemTemp(RecordTy, "agg.captured"), RecordTy);
 
   RecordDecl::field_iterator CurField = RD->field_begin();
-  CapturedStmt::const_capture_iterator CurVar = S.capture_begin();
+  CapturedStmt::const_capture_iterator C = S.capture_begin();
   for (CapturedStmt::capture_init_iterator I = S.capture_init_begin(),
                                            E = S.capture_init_end();
-       I != E; ++I, ++CurField, ++CurVar) {
+       I != E; ++I, ++C, ++CurField) {
     if ((*CurField)->getType()->isVariablyModifiedType()) {
       EmitVariablyModifiedType((*CurField)->getType());
     }
     LValue LV = EmitLValueForFieldInitialization(SlotLV, *CurField);
     EmitInitializerForField(*CurField, LV, *I, ArrayRef<VarDecl *>());
-=======
-static LValue InitCapturedStruct(CodeGenFunction &CGF, const CapturedStmt &S) {
-  const RecordDecl *RD = S.getCapturedRecordDecl();
-  QualType RecordTy = CGF.getContext().getRecordType(RD);
-
-  // Initialize the captured struct.
-  LValue SlotLV = CGF.MakeNaturalAlignAddrLValue(
-                    CGF.CreateMemTemp(RecordTy, "agg.captured"), RecordTy);
-
-  RecordDecl::field_iterator CurField = RD->field_begin();
-  for (CapturedStmt::capture_init_iterator I = S.capture_init_begin(),
-                                           E = S.capture_init_end();
-       I != E; ++I, ++CurField) {
-    LValue LV = CGF.EmitLValueForFieldInitialization(SlotLV, *CurField);
-    CGF.EmitInitializerForField(*CurField, LV, *I, ArrayRef<VarDecl *>());
->>>>>>> f1f87fe9
   }
 
   return SlotLV;
 }
 
-<<<<<<< HEAD
 LValue CodeGenFunction::GetCapturedField(const VarDecl *VD) {
   if (CapturedStmtInfo) {
     if (const FieldDecl *FD = CapturedStmtInfo->lookup(VD)) {
@@ -1904,8 +1873,6 @@
   }
   return LValue();
 }
-=======
->>>>>>> f1f87fe9
 /// Generate an outlined function for the body of a CapturedStmt, store any
 /// captured variables into the captured struct, and call the outlined function.
 llvm::Function *
@@ -1914,20 +1881,12 @@
   const RecordDecl *RD = S.getCapturedRecordDecl();
   assert(CD->hasBody() && "missing CapturedDecl body");
 
-<<<<<<< HEAD
   LValue CapStruct = InitCapturedStruct(S);
-=======
-  LValue CapStruct = InitCapturedStruct(*this, S);
->>>>>>> f1f87fe9
 
   // Emit the CapturedDecl
   CodeGenFunction CGF(CGM, true);
   CGF.CapturedStmtInfo = new CGCapturedStmtInfo(S, K);
-<<<<<<< HEAD
-  llvm::Function *F = CGF.GenerateCapturedStmtFunction(CD, RD);
-=======
   llvm::Function *F = CGF.GenerateCapturedStmtFunction(CD, RD, S.getLocStart());
->>>>>>> f1f87fe9
   delete CGF.CapturedStmtInfo;
 
   // Emit call to the helper function.
@@ -1939,21 +1898,11 @@
 /// Creates the outlined function for a CapturedStmt.
 llvm::Function *
 CodeGenFunction::GenerateCapturedStmtFunction(const CapturedDecl *CD,
-<<<<<<< HEAD
-                                              const RecordDecl *RD) {
-  assert(CapturedStmtInfo &&
-    "CapturedStmtInfo should be set when generating the captured function");
-
-  // Check if we should generate debug info for this function.
-  maybeInitializeDebugInfo();
-
-=======
                                               const RecordDecl *RD,
                                               SourceLocation Loc) {
   assert(CapturedStmtInfo &&
     "CapturedStmtInfo should be set when generating the captured function");
 
->>>>>>> f1f87fe9
   // Build the argument list.
   ASTContext &Ctx = CGM.getContext();
   FunctionArgList Args;
@@ -1985,19 +1934,13 @@
     LValue LV = MakeNaturalAlignAddrLValue(CapturedStmtInfo->getContextValue(),
                                            Ctx.getTagDeclType(RD));
     LValue ThisLValue = EmitLValueForField(LV, FD);
-<<<<<<< HEAD
-
-    CXXThisValue = EmitLoadOfLValue(ThisLValue).getScalarVal();
-=======
     CXXThisValue = EmitLoadOfLValue(ThisLValue, Loc).getScalarVal();
->>>>>>> f1f87fe9
   }
 
   CapturedStmtInfo->EmitBody(*this, CD->getBody());
   FinishFunction(CD->getBodyRBrace());
 
   return F;
-<<<<<<< HEAD
 }
 
 void CodeGenFunction::EmitSIMDForHelperCall(llvm::Function *BodyFunc,
@@ -2031,7 +1974,8 @@
   CGF.CapturedStmtInfo = &CSInfo;
 
   CGF.disableExceptions();
-  llvm::Function *BodyFunction = CGF.GenerateCapturedStmtFunction(CD, RD);
+  llvm::Function *BodyFunction =
+    CGF.GenerateCapturedStmtFunction(CD, RD, CS.getLocStart());
   CGF.enableExceptions();
 
   // Always inline this function back to the call site.
@@ -2301,10 +2245,9 @@
                                              Ctx.getTagDeclType(RD));
       LValue ThisLValue = EmitLValueForField(LV, FD);
 
-      CXXThisValue = EmitLoadOfLValue(ThisLValue).getScalarVal();
+      CXXThisValue =
+        EmitLoadOfLValue(ThisLValue, FD->getLocStart()).getScalarVal();
     }
     CapturedStmtInfo->EmitBody(*this, CD->getBody());
   }
-=======
->>>>>>> f1f87fe9
 }