--- conflicted
+++ resolved
@@ -1691,7 +1691,6 @@
 OMPClause *OMPClauseReader::readClause() {
   OMPClause *C;
   switch (Record[Idx++]) {
-<<<<<<< HEAD
   case OMPC_if:
     C = new (Context) OMPIfClause();
     break;
@@ -1713,25 +1712,15 @@
   case OMPC_schedule:
     C = new (Context) OMPScheduleClause();
     break;
-=======
-  case OMPC_default:
-    C = new (Context) OMPDefaultClause();
-    break;
->>>>>>> f1f87fe9
   case OMPC_private:
     C = OMPPrivateClause::CreateEmpty(Context, Record[Idx++]);
     break;
   case OMPC_firstprivate:
-<<<<<<< HEAD
     C = OMPFirstPrivateClause::CreateEmpty(Context, Record[Idx++]);
-=======
-    C = OMPFirstprivateClause::CreateEmpty(Context, Record[Idx++]);
->>>>>>> f1f87fe9
     break;
   case OMPC_shared:
     C = OMPSharedClause::CreateEmpty(Context, Record[Idx++]);
     break;
-<<<<<<< HEAD
   case OMPC_copyin:
     C = OMPCopyinClause::CreateEmpty(Context, Record[Idx++]);
     break;
@@ -1785,8 +1774,6 @@
     break;
   default:
     return 0;
-=======
->>>>>>> f1f87fe9
   }
   Visit(C);
   C->setLocStart(Reader->ReadSourceLocation(Record, Idx));
@@ -1795,7 +1782,6 @@
   return C;
 }
 
-<<<<<<< HEAD
 void OMPClauseReader::VisitOMPIfClause(OMPIfClause *C) {
   C->setCondition(Reader->Reader.ReadSubExpr());
 }
@@ -1839,23 +1825,11 @@
 }
 
 void OMPClauseReader::VisitOMPPrivateClause(OMPPrivateClause *C) {
-=======
-void OMPClauseReader::VisitOMPDefaultClause(OMPDefaultClause *C) {
-  C->setDefaultKind(
-       static_cast<OpenMPDefaultClauseKind>(Record[Idx++]));
-  C->setLParenLoc(Reader->ReadSourceLocation(Record, Idx));
-  C->setDefaultKindKwLoc(Reader->ReadSourceLocation(Record, Idx));
-}
-
-void OMPClauseReader::VisitOMPPrivateClause(OMPPrivateClause *C) {
-  C->setLParenLoc(Reader->ReadSourceLocation(Record, Idx));
->>>>>>> f1f87fe9
   unsigned NumVars = C->varlist_size();
   SmallVector<Expr *, 16> Vars;
   Vars.reserve(NumVars);
   for (unsigned i = 0; i != NumVars; ++i)
     Vars.push_back(Reader->Reader.ReadSubExpr());
-<<<<<<< HEAD
   C->setVars(Vars);
   SmallVector<Expr *, 16> Inits;
   Inits.reserve(NumVars);
@@ -1866,19 +1840,11 @@
 }
 
 void OMPClauseReader::VisitOMPFirstPrivateClause(OMPFirstPrivateClause *C) {
-=======
-  C->setVarRefs(Vars);
-}
-
-void OMPClauseReader::VisitOMPFirstprivateClause(OMPFirstprivateClause *C) {
-  C->setLParenLoc(Reader->ReadSourceLocation(Record, Idx));
->>>>>>> f1f87fe9
   unsigned NumVars = C->varlist_size();
   SmallVector<Expr *, 16> Vars;
   Vars.reserve(NumVars);
   for (unsigned i = 0; i != NumVars; ++i)
     Vars.push_back(Reader->Reader.ReadSubExpr());
-<<<<<<< HEAD
   C->setVars(Vars);
   SmallVector<DeclRefExpr *, 16> Vars1;
   Vars1.reserve(NumVars);
@@ -1940,19 +1906,11 @@
 }
 
 void OMPClauseReader::VisitOMPSharedClause(OMPSharedClause *C) {
-=======
-  C->setVarRefs(Vars);
-}
-
-void OMPClauseReader::VisitOMPSharedClause(OMPSharedClause *C) {
-  C->setLParenLoc(Reader->ReadSourceLocation(Record, Idx));
->>>>>>> f1f87fe9
   unsigned NumVars = C->varlist_size();
   SmallVector<Expr *, 16> Vars;
   Vars.reserve(NumVars);
   for (unsigned i = 0; i != NumVars; ++i)
     Vars.push_back(Reader->Reader.ReadSubExpr());
-<<<<<<< HEAD
   C->setVars(Vars);
 }
 
@@ -2133,16 +2091,12 @@
     Vars.push_back(Reader->Reader.ReadSubExpr());
   C->setVars(Vars);
   C->setAlignment(Reader->Reader.ReadSubExpr());
-=======
-  C->setVarRefs(Vars);
->>>>>>> f1f87fe9
 }
 
 //===----------------------------------------------------------------------===//
 // OpenMP Directives.
 //===----------------------------------------------------------------------===//
 void ASTStmtReader::VisitOMPExecutableDirective(OMPExecutableDirective *E) {
-<<<<<<< HEAD
   E->setLocStart(ReadSourceLocation(Record, Idx));
   E->setLocEnd(ReadSourceLocation(Record, Idx));
   OMPClauseReader ClauseReader(this, Reader.getContext(), Record, Idx);
@@ -2288,21 +2242,6 @@
 void ASTStmtReader::VisitOMPOrderedDirective(OMPOrderedDirective *D) {
   VisitStmt(D);
   ++Idx;
-=======
-  VisitStmt(E);
-  ++Idx;
-  E->setLocStart(ReadSourceLocation(Record, Idx));
-  E->setLocEnd(ReadSourceLocation(Record, Idx));
-  OMPClauseReader ClauseReader(this, Reader.getContext(), Record, Idx);
-  SmallVector<OMPClause *, 5> Clauses;
-  for (unsigned i = 0; i < E->getNumClauses(); ++i)
-    Clauses.push_back(ClauseReader.readClause());
-  E->setClauses(Clauses);
-  E->setAssociatedStmt(Reader.ReadSubStmt());
-}
-
-void ASTStmtReader::VisitOMPParallelDirective(OMPParallelDirective *D) {
->>>>>>> f1f87fe9
   VisitOMPExecutableDirective(D);
 }
 
@@ -2779,7 +2718,6 @@
                                               0);
       break;
     case STMT_OMP_PARALLEL_DIRECTIVE:
-<<<<<<< HEAD
       S = OMPParallelDirective::CreateEmpty(Context, Record[ASTStmtReader::NumStmtFields], Empty);
       break;
     case STMT_OMP_FOR_DIRECTIVE: {
@@ -2837,14 +2775,6 @@
       S = OMPOrderedDirective::CreateEmpty(Context, Empty);
       break;
 
-=======
-      S =
-        OMPParallelDirective::CreateEmpty(Context,
-                                          Record[ASTStmtReader::NumStmtFields],
-                                          Empty);
-      break;
-        
->>>>>>> f1f87fe9
     case EXPR_CXX_OPERATOR_CALL:
       S = new (Context) CXXOperatorCallExpr(Context, Empty);
       break;
