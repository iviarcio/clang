--- conflicted
+++ resolved
@@ -1697,7 +1697,6 @@
   Writer->Writer.AddSourceLocation(C->getLocEnd(), Record);
 }
 
-<<<<<<< HEAD
 void OMPClauseWriter::VisitOMPIfClause(OMPIfClause *C) {
   Writer->Writer.AddStmt(C->getCondition());
 }
@@ -1734,17 +1733,10 @@
   Record.push_back(C->getScheduleKind());
   Writer->Writer.AddSourceLocation(C->getScheduleKindLoc(), Record);
   Writer->Writer.AddStmt(C->getChunkSize());
-=======
-void OMPClauseWriter::VisitOMPDefaultClause(OMPDefaultClause *C) {
-  Record.push_back(C->getDefaultKind());
-  Writer->Writer.AddSourceLocation(C->getLParenLoc(), Record);
-  Writer->Writer.AddSourceLocation(C->getDefaultKindKwLoc(), Record);
->>>>>>> f1f87fe9
 }
 
 void OMPClauseWriter::VisitOMPPrivateClause(OMPPrivateClause *C) {
   Record.push_back(C->varlist_size());
-<<<<<<< HEAD
   for (OMPVarList<OMPPrivateClause>::varlist_iterator I = C->varlist_begin(),
                                                       E = C->varlist_end();
        I != E; ++I)
@@ -1768,16 +1760,10 @@
     Writer->Writer.AddStmt(*I);
   for (ArrayRef<Expr *>::iterator I = C->getInits().begin(),
                                   E = C->getInits().end();
-=======
-  Writer->Writer.AddSourceLocation(C->getLParenLoc(), Record);
-  for (OMPPrivateClause::varlist_iterator I = C->varlist_begin(),
-                                          E = C->varlist_end();
->>>>>>> f1f87fe9
-       I != E; ++I)
-    Writer->Writer.AddStmt(*I);
-}
-
-<<<<<<< HEAD
+       I != E; ++I)
+    Writer->Writer.AddStmt(*I);
+}
+
 void OMPClauseWriter::VisitOMPLastPrivateClause(OMPLastPrivateClause *C) {
   Record.push_back(C->varlist_size());
   for (OMPVarList<OMPLastPrivateClause>::varlist_iterator
@@ -1799,32 +1785,18 @@
     Writer->Writer.AddStmt(*I);
   for (ArrayRef<Expr *>::iterator I = C->getAssignments().begin(),
                                   E = C->getAssignments().end();
-=======
-void OMPClauseWriter::VisitOMPFirstprivateClause(OMPFirstprivateClause *C) {
-  Record.push_back(C->varlist_size());
-  Writer->Writer.AddSourceLocation(C->getLParenLoc(), Record);
-  for (OMPFirstprivateClause::varlist_iterator I = C->varlist_begin(),
-                                               E = C->varlist_end();
->>>>>>> f1f87fe9
        I != E; ++I)
     Writer->Writer.AddStmt(*I);
 }
 
 void OMPClauseWriter::VisitOMPSharedClause(OMPSharedClause *C) {
   Record.push_back(C->varlist_size());
-<<<<<<< HEAD
   for (OMPVarList<OMPSharedClause>::varlist_iterator I = C->varlist_begin(),
                                                      E = C->varlist_end();
-=======
-  Writer->Writer.AddSourceLocation(C->getLParenLoc(), Record);
-  for (OMPSharedClause::varlist_iterator I = C->varlist_begin(),
-                                         E = C->varlist_end();
->>>>>>> f1f87fe9
-       I != E; ++I)
-    Writer->Writer.AddStmt(*I);
-}
-
-<<<<<<< HEAD
+       I != E; ++I)
+    Writer->Writer.AddStmt(*I);
+}
+
 void OMPClauseWriter::VisitOMPCopyinClause(OMPCopyinClause *C) {
   Record.push_back(C->varlist_size());
   for (OMPVarList<OMPCopyinClause>::varlist_iterator I = C->varlist_begin(),
@@ -1964,13 +1936,10 @@
   Writer->Writer.AddStmt(C->getAlignment());
 }
 
-=======
->>>>>>> f1f87fe9
 //===----------------------------------------------------------------------===//
 // OpenMP Directives.
 //===----------------------------------------------------------------------===//
 void ASTStmtWriter::VisitOMPExecutableDirective(OMPExecutableDirective *E) {
-<<<<<<< HEAD
   Writer.AddSourceLocation(E->getLocStart(), Record);
   Writer.AddSourceLocation(E->getLocEnd(), Record);
   OMPClauseWriter ClauseWriter(this, Record);
@@ -1984,25 +1953,10 @@
 void ASTStmtWriter::VisitOMPParallelDirective(OMPParallelDirective *D) {
   VisitStmt(D);
   Record.push_back(D->getNumClauses());
-=======
-  VisitStmt(E);
-  Record.push_back(E->getNumClauses());
-  Writer.AddSourceLocation(E->getLocStart(), Record);
-  Writer.AddSourceLocation(E->getLocEnd(), Record);
-  OMPClauseWriter ClauseWriter(this, Record);
-  for (unsigned i = 0; i < E->getNumClauses(); ++i) {
-    ClauseWriter.writeClause(E->getClause(i));
-  }
-  Writer.AddStmt(E->getAssociatedStmt());
-}
-
-void ASTStmtWriter::VisitOMPParallelDirective(OMPParallelDirective *D) {
->>>>>>> f1f87fe9
   VisitOMPExecutableDirective(D);
   Code = serialization::STMT_OMP_PARALLEL_DIRECTIVE;
 }
 
-<<<<<<< HEAD
 void ASTStmtWriter::VisitOMPForDirective(OMPForDirective *D) {
   VisitStmt(D);
   Record.push_back(D->getNumClauses());
@@ -2143,8 +2097,6 @@
   Code = serialization::STMT_OMP_ORDERED_DIRECTIVE;
 }
 
-=======
->>>>>>> f1f87fe9
 //===----------------------------------------------------------------------===//
 // ASTWriter Implementation
 //===----------------------------------------------------------------------===//
