//===--- Targets.cpp - Implement -arch option and targets -----------------===//
//
//                     The LLVM Compiler Infrastructure
//
// This file is distributed under the University of Illinois Open Source
// License. See LICENSE.TXT for details.
//
//===----------------------------------------------------------------------===//
//
// This file implements construction of a TargetInfo object from a
// target triple.
//
//===----------------------------------------------------------------------===//

#include "clang/Basic/TargetInfo.h"
#include "clang/Basic/Builtins.h"
#include "clang/Basic/Diagnostic.h"
#include "clang/Basic/LangOptions.h"
#include "clang/Basic/MacroBuilder.h"
#include "clang/Basic/TargetBuiltins.h"
#include "clang/Basic/TargetOptions.h"
#include "llvm/ADT/APFloat.h"
#include "llvm/ADT/OwningPtr.h"
#include "llvm/ADT/STLExtras.h"
#include "llvm/ADT/StringRef.h"
#include "llvm/ADT/StringSwitch.h"
#include "llvm/ADT/Triple.h"
#include "llvm/IR/Type.h"
#include "llvm/MC/MCSectionMachO.h"
#include "llvm/Support/ErrorHandling.h"
#include <algorithm>
using namespace clang;

//===----------------------------------------------------------------------===//
//  Common code shared among targets.
//===----------------------------------------------------------------------===//

/// DefineStd - Define a macro name and standard variants.  For example if
/// MacroName is "unix", then this will define "__unix", "__unix__", and "unix"
/// when in GNU mode.
static void DefineStd(MacroBuilder &Builder, StringRef MacroName,
                      const LangOptions &Opts) {
  assert(MacroName[0] != '_' && "Identifier should be in the user's namespace");

  // If in GNU mode (e.g. -std=gnu99 but not -std=c99) define the raw identifier
  // in the user's namespace.
  if (Opts.GNUMode)
    Builder.defineMacro(MacroName);

  // Define __unix.
  Builder.defineMacro("__" + MacroName);

  // Define __unix__.
  Builder.defineMacro("__" + MacroName + "__");
}

static void defineCPUMacros(MacroBuilder &Builder, StringRef CPUName,
                            bool Tuning = true) {
  Builder.defineMacro("__" + CPUName);
  Builder.defineMacro("__" + CPUName + "__");
  if (Tuning)
    Builder.defineMacro("__tune_" + CPUName + "__");
}

//===----------------------------------------------------------------------===//
// Defines specific to certain operating systems.
//===----------------------------------------------------------------------===//

namespace {
template<typename TgtInfo>
class OSTargetInfo : public TgtInfo {
protected:
  virtual void getOSDefines(const LangOptions &Opts, const llvm::Triple &Triple,
                            MacroBuilder &Builder) const=0;
public:
  OSTargetInfo(const llvm::Triple &Triple) : TgtInfo(Triple) {}
  virtual void getTargetDefines(const LangOptions &Opts,
                                MacroBuilder &Builder) const {
    TgtInfo::getTargetDefines(Opts, Builder);
    getOSDefines(Opts, TgtInfo::getTriple(), Builder);
  }

};
} // end anonymous namespace


static void getDarwinDefines(MacroBuilder &Builder, const LangOptions &Opts,
                             const llvm::Triple &Triple,
                             StringRef &PlatformName,
                             VersionTuple &PlatformMinVersion) {
  Builder.defineMacro("__APPLE_CC__", "6000");
  Builder.defineMacro("__APPLE__");
  Builder.defineMacro("__MACH__");
  Builder.defineMacro("OBJC_NEW_PROPERTIES");
  // AddressSanitizer doesn't play well with source fortification, which is on
  // by default on Darwin.
  if (Opts.Sanitize.Address) Builder.defineMacro("_FORTIFY_SOURCE", "0");

  if (!Opts.ObjCAutoRefCount) {
    // __weak is always defined, for use in blocks and with objc pointers.
    Builder.defineMacro("__weak", "__attribute__((objc_gc(weak)))");

    // Darwin defines __strong even in C mode (just to nothing).
    if (Opts.getGC() != LangOptions::NonGC)
      Builder.defineMacro("__strong", "__attribute__((objc_gc(strong)))");
    else
      Builder.defineMacro("__strong", "");

    // __unsafe_unretained is defined to nothing in non-ARC mode. We even
    // allow this in C, since one might have block pointers in structs that
    // are used in pure C code and in Objective-C ARC.
    Builder.defineMacro("__unsafe_unretained", "");
  }

  if (Opts.Static)
    Builder.defineMacro("__STATIC__");
  else
    Builder.defineMacro("__DYNAMIC__");

  if (Opts.POSIXThreads)
    Builder.defineMacro("_REENTRANT");

  // Get the platform type and version number from the triple.
  unsigned Maj, Min, Rev;
  if (Triple.isMacOSX()) {
    Triple.getMacOSXVersion(Maj, Min, Rev);
    PlatformName = "macosx";
  } else {
    Triple.getOSVersion(Maj, Min, Rev);
    PlatformName = llvm::Triple::getOSTypeName(Triple.getOS());
  }

  // If -target arch-pc-win32-macho option specified, we're
  // generating code for Win32 ABI. No need to emit
  // __ENVIRONMENT_XX_OS_VERSION_MIN_REQUIRED__.
  if (PlatformName == "win32") {
    PlatformMinVersion = VersionTuple(Maj, Min, Rev);
    return;
  }

  // If there's an environment specified in the triple, that means we're dealing
  // with an embedded variant of some sort and don't want the platform
  // version-min defines, so only add them if there's not one.
  if (Triple.getEnvironmentName().empty()) {
    // Set the appropriate OS version define.
    if (Triple.isiOS()) {
      assert(Maj < 10 && Min < 100 && Rev < 100 && "Invalid version!");
      char Str[6];
      Str[0] = '0' + Maj;
      Str[1] = '0' + (Min / 10);
      Str[2] = '0' + (Min % 10);
      Str[3] = '0' + (Rev / 10);
      Str[4] = '0' + (Rev % 10);
      Str[5] = '\0';
      Builder.defineMacro("__ENVIRONMENT_IPHONE_OS_VERSION_MIN_REQUIRED__",
                          Str);
    } else {
      // Note that the Driver allows versions which aren't representable in the
      // define (because we only get a single digit for the minor and micro
      // revision numbers). So, we limit them to the maximum representable
      // version.
      assert(Triple.getEnvironmentName().empty() && "Invalid environment!");
      assert(Maj < 100 && Min < 100 && Rev < 100 && "Invalid version!");
      char Str[5];
      Str[0] = '0' + (Maj / 10);
      Str[1] = '0' + (Maj % 10);
      Str[2] = '0' + std::min(Min, 9U);
      Str[3] = '0' + std::min(Rev, 9U);
      Str[4] = '\0';
      Builder.defineMacro("__ENVIRONMENT_MAC_OS_X_VERSION_MIN_REQUIRED__", Str);
    }
  }

  PlatformMinVersion = VersionTuple(Maj, Min, Rev);
}

namespace {
template<typename Target>
class DarwinTargetInfo : public OSTargetInfo<Target> {
protected:
  virtual void getOSDefines(const LangOptions &Opts, const llvm::Triple &Triple,
                            MacroBuilder &Builder) const {
    getDarwinDefines(Builder, Opts, Triple, this->PlatformName,
                     this->PlatformMinVersion);
  }

public:
  DarwinTargetInfo(const llvm::Triple &Triple) : OSTargetInfo<Target>(Triple) {
    this->TLSSupported = Triple.isMacOSX() && !Triple.isMacOSXVersionLT(10, 7);
    this->MCountName = "\01mcount";
  }

  virtual std::string isValidSectionSpecifier(StringRef SR) const {
    // Let MCSectionMachO validate this.
    StringRef Segment, Section;
    unsigned TAA, StubSize;
    bool HasTAA;
    return llvm::MCSectionMachO::ParseSectionSpecifier(SR, Segment, Section,
                                                       TAA, HasTAA, StubSize);
  }

  virtual const char *getStaticInitSectionSpecifier() const {
    // FIXME: We should return 0 when building kexts.
    return "__TEXT,__StaticInit,regular,pure_instructions";
  }

  /// Darwin does not support protected visibility.  Darwin's "default"
  /// is very similar to ELF's "protected";  Darwin requires a "weak"
  /// attribute on declarations that can be dynamically replaced.
  virtual bool hasProtectedVisibility() const {
    return false;
  }
};


// DragonFlyBSD Target
template<typename Target>
class DragonFlyBSDTargetInfo : public OSTargetInfo<Target> {
protected:
  virtual void getOSDefines(const LangOptions &Opts, const llvm::Triple &Triple,
                            MacroBuilder &Builder) const {
    // DragonFly defines; list based off of gcc output
    Builder.defineMacro("__DragonFly__");
    Builder.defineMacro("__DragonFly_cc_version", "100001");
    Builder.defineMacro("__ELF__");
    Builder.defineMacro("__KPRINTF_ATTRIBUTE__");
    Builder.defineMacro("__tune_i386__");
    DefineStd(Builder, "unix", Opts);
  }
public:
  DragonFlyBSDTargetInfo(const llvm::Triple &Triple)
      : OSTargetInfo<Target>(Triple) {
    this->UserLabelPrefix = "";

    switch (Triple.getArch()) {
    default:
    case llvm::Triple::x86:
    case llvm::Triple::x86_64:
      this->MCountName = ".mcount";
      break;
    }
  }
};

// FreeBSD Target
template<typename Target>
class FreeBSDTargetInfo : public OSTargetInfo<Target> {
protected:
  virtual void getOSDefines(const LangOptions &Opts, const llvm::Triple &Triple,
                            MacroBuilder &Builder) const {
    // FreeBSD defines; list based off of gcc output

    unsigned Release = Triple.getOSMajorVersion();
    if (Release == 0U)
      Release = 8;

    Builder.defineMacro("__FreeBSD__", Twine(Release));
    Builder.defineMacro("__FreeBSD_cc_version", Twine(Release * 100000U + 1U));
    Builder.defineMacro("__KPRINTF_ATTRIBUTE__");
    DefineStd(Builder, "unix", Opts);
    Builder.defineMacro("__ELF__");

    // On FreeBSD, wchar_t contains the number of the code point as
    // used by the character set of the locale. These character sets are
    // not necessarily a superset of ASCII.
    Builder.defineMacro("__STDC_MB_MIGHT_NEQ_WC__", "1");
  }
public:
  FreeBSDTargetInfo(const llvm::Triple &Triple) : OSTargetInfo<Target>(Triple) {
    this->UserLabelPrefix = "";

    switch (Triple.getArch()) {
    default:
    case llvm::Triple::x86:
    case llvm::Triple::x86_64:
      this->MCountName = ".mcount";
      break;
    case llvm::Triple::mips:
    case llvm::Triple::mipsel:
    case llvm::Triple::ppc:
    case llvm::Triple::ppc64:
    case llvm::Triple::ppc64le:
      this->MCountName = "_mcount";
      break;
    case llvm::Triple::arm:
      this->MCountName = "__mcount";
      break;
    }
  }
};

// GNU/kFreeBSD Target
template<typename Target>
class KFreeBSDTargetInfo : public OSTargetInfo<Target> {
protected:
  virtual void getOSDefines(const LangOptions &Opts, const llvm::Triple &Triple,
                            MacroBuilder &Builder) const {
    // GNU/kFreeBSD defines; list based off of gcc output

    DefineStd(Builder, "unix", Opts);
    Builder.defineMacro("__FreeBSD_kernel__");
    Builder.defineMacro("__GLIBC__");
    Builder.defineMacro("__ELF__");
    if (Opts.POSIXThreads)
      Builder.defineMacro("_REENTRANT");
    if (Opts.CPlusPlus)
      Builder.defineMacro("_GNU_SOURCE");
  }
public:
  KFreeBSDTargetInfo(const llvm::Triple &Triple) : OSTargetInfo<Target>(Triple) {
    this->UserLabelPrefix = "";
  }
};

// Minix Target
template<typename Target>
class MinixTargetInfo : public OSTargetInfo<Target> {
protected:
  virtual void getOSDefines(const LangOptions &Opts, const llvm::Triple &Triple,
                            MacroBuilder &Builder) const {
    // Minix defines

    Builder.defineMacro("__minix", "3");
    Builder.defineMacro("_EM_WSIZE", "4");
    Builder.defineMacro("_EM_PSIZE", "4");
    Builder.defineMacro("_EM_SSIZE", "2");
    Builder.defineMacro("_EM_LSIZE", "4");
    Builder.defineMacro("_EM_FSIZE", "4");
    Builder.defineMacro("_EM_DSIZE", "8");
    Builder.defineMacro("__ELF__");
    DefineStd(Builder, "unix", Opts);
  }
public:
  MinixTargetInfo(const llvm::Triple &Triple) : OSTargetInfo<Target>(Triple) {
    this->UserLabelPrefix = "";
  }
};

// Linux target
template<typename Target>
class LinuxTargetInfo : public OSTargetInfo<Target> {
protected:
  virtual void getOSDefines(const LangOptions &Opts, const llvm::Triple &Triple,
                            MacroBuilder &Builder) const {
    // Linux defines; list based off of gcc output
    DefineStd(Builder, "unix", Opts);
    DefineStd(Builder, "linux", Opts);
    Builder.defineMacro("__gnu_linux__");
    Builder.defineMacro("__ELF__");
    if (Triple.getEnvironment() == llvm::Triple::Android)
      Builder.defineMacro("__ANDROID__", "1");
    if (Opts.POSIXThreads)
      Builder.defineMacro("_REENTRANT");
    if (Opts.CPlusPlus)
      Builder.defineMacro("_GNU_SOURCE");
  }
public:
  LinuxTargetInfo(const llvm::Triple &Triple) : OSTargetInfo<Target>(Triple) {
    this->UserLabelPrefix = "";
    this->WIntType = TargetInfo::UnsignedInt;
  }

  virtual const char *getStaticInitSectionSpecifier() const {
    return ".text.startup";
  }
};

// NetBSD Target
template<typename Target>
class NetBSDTargetInfo : public OSTargetInfo<Target> {
protected:
  virtual void getOSDefines(const LangOptions &Opts, const llvm::Triple &Triple,
                            MacroBuilder &Builder) const {
    // NetBSD defines; list based off of gcc output
    Builder.defineMacro("__NetBSD__");
    Builder.defineMacro("__unix__");
    Builder.defineMacro("__ELF__");
    if (Opts.POSIXThreads)
      Builder.defineMacro("_POSIX_THREADS");
  }
public:
  NetBSDTargetInfo(const llvm::Triple &Triple) : OSTargetInfo<Target>(Triple) {
    this->UserLabelPrefix = "";
  }
};

// OpenBSD Target
template<typename Target>
class OpenBSDTargetInfo : public OSTargetInfo<Target> {
protected:
  virtual void getOSDefines(const LangOptions &Opts, const llvm::Triple &Triple,
                            MacroBuilder &Builder) const {
    // OpenBSD defines; list based off of gcc output

    Builder.defineMacro("__OpenBSD__");
    DefineStd(Builder, "unix", Opts);
    Builder.defineMacro("__ELF__");
    if (Opts.POSIXThreads)
      Builder.defineMacro("_REENTRANT");
  }
public:
  OpenBSDTargetInfo(const llvm::Triple &Triple) : OSTargetInfo<Target>(Triple) {
    this->UserLabelPrefix = "";
    this->TLSSupported = false;

      switch (Triple.getArch()) {
        default:
        case llvm::Triple::x86:
        case llvm::Triple::x86_64:
        case llvm::Triple::arm:
        case llvm::Triple::sparc:
          this->MCountName = "__mcount";
          break;
        case llvm::Triple::mips64:
        case llvm::Triple::mips64el:
        case llvm::Triple::ppc:
        case llvm::Triple::sparcv9:
          this->MCountName = "_mcount";
          break;
      }
  }
};

// Bitrig Target
template<typename Target>
class BitrigTargetInfo : public OSTargetInfo<Target> {
protected:
  virtual void getOSDefines(const LangOptions &Opts, const llvm::Triple &Triple,
                            MacroBuilder &Builder) const {
    // Bitrig defines; list based off of gcc output

    Builder.defineMacro("__Bitrig__");
    DefineStd(Builder, "unix", Opts);
    Builder.defineMacro("__ELF__");
    if (Opts.POSIXThreads)
      Builder.defineMacro("_REENTRANT");
  }
public:
  BitrigTargetInfo(const llvm::Triple &Triple) : OSTargetInfo<Target>(Triple) {
    this->UserLabelPrefix = "";
    this->TLSSupported = false;
    this->MCountName = "__mcount";
  }
};

// PSP Target
template<typename Target>
class PSPTargetInfo : public OSTargetInfo<Target> {
protected:
  virtual void getOSDefines(const LangOptions &Opts, const llvm::Triple &Triple,
                            MacroBuilder &Builder) const {
    // PSP defines; list based on the output of the pspdev gcc toolchain.
    Builder.defineMacro("PSP");
    Builder.defineMacro("_PSP");
    Builder.defineMacro("__psp__");
    Builder.defineMacro("__ELF__");
  }
public:
  PSPTargetInfo(const llvm::Triple &Triple) : OSTargetInfo<Target>(Triple) {
    this->UserLabelPrefix = "";
  }
};

// PS3 PPU Target
template<typename Target>
class PS3PPUTargetInfo : public OSTargetInfo<Target> {
protected:
  virtual void getOSDefines(const LangOptions &Opts, const llvm::Triple &Triple,
                            MacroBuilder &Builder) const {
    // PS3 PPU defines.
    Builder.defineMacro("__PPC__");
    Builder.defineMacro("__PPU__");
    Builder.defineMacro("__CELLOS_LV2__");
    Builder.defineMacro("__ELF__");
    Builder.defineMacro("__LP32__");
    Builder.defineMacro("_ARCH_PPC64");
    Builder.defineMacro("__powerpc64__");
  }
public:
  PS3PPUTargetInfo(const llvm::Triple &Triple) : OSTargetInfo<Target>(Triple) {
    this->UserLabelPrefix = "";
    this->LongWidth = this->LongAlign = 32;
    this->PointerWidth = this->PointerAlign = 32;
    this->IntMaxType = TargetInfo::SignedLongLong;
    this->UIntMaxType = TargetInfo::UnsignedLongLong;
    this->Int64Type = TargetInfo::SignedLongLong;
    this->SizeType = TargetInfo::UnsignedInt;
    this->DescriptionString = "E-p:32:32:32-i1:8:8-i8:8:8-i16:16:16-i32:32:32-"
                              "i64:64:64-f32:32:32-f64:64:64-v128:128:128-n32";
  }
};

// FIXME: Need a real SPU target.
// PS3 SPU Target
template<typename Target>
class PS3SPUTargetInfo : public OSTargetInfo<Target> {
protected:
  virtual void getOSDefines(const LangOptions &Opts, const llvm::Triple &Triple,
                            MacroBuilder &Builder) const {
    // PS3 PPU defines.
    Builder.defineMacro("__SPU__");
    Builder.defineMacro("__ELF__");
  }
public:
  PS3SPUTargetInfo(const llvm::Triple &Triple) : OSTargetInfo<Target>(Triple) {
    this->UserLabelPrefix = "";
  }
};

// AuroraUX target
template<typename Target>
class AuroraUXTargetInfo : public OSTargetInfo<Target> {
protected:
  virtual void getOSDefines(const LangOptions &Opts, const llvm::Triple &Triple,
                            MacroBuilder &Builder) const {
    DefineStd(Builder, "sun", Opts);
    DefineStd(Builder, "unix", Opts);
    Builder.defineMacro("__ELF__");
    Builder.defineMacro("__svr4__");
    Builder.defineMacro("__SVR4");
  }
public:
  AuroraUXTargetInfo(const llvm::Triple &Triple)
      : OSTargetInfo<Target>(Triple) {
    this->UserLabelPrefix = "";
    this->WCharType = this->SignedLong;
    // FIXME: WIntType should be SignedLong
  }
};

// Solaris target
template<typename Target>
class SolarisTargetInfo : public OSTargetInfo<Target> {
protected:
  virtual void getOSDefines(const LangOptions &Opts, const llvm::Triple &Triple,
                            MacroBuilder &Builder) const {
    DefineStd(Builder, "sun", Opts);
    DefineStd(Builder, "unix", Opts);
    Builder.defineMacro("__ELF__");
    Builder.defineMacro("__svr4__");
    Builder.defineMacro("__SVR4");
    // Solaris headers require _XOPEN_SOURCE to be set to 600 for C99 and
    // newer, but to 500 for everything else.  feature_test.h has a check to
    // ensure that you are not using C99 with an old version of X/Open or C89
    // with a new version.  
    if (Opts.C99 || Opts.C11)
      Builder.defineMacro("_XOPEN_SOURCE", "600");
    else
      Builder.defineMacro("_XOPEN_SOURCE", "500");
    if (Opts.CPlusPlus)
      Builder.defineMacro("__C99FEATURES__");
    Builder.defineMacro("_LARGEFILE_SOURCE");
    Builder.defineMacro("_LARGEFILE64_SOURCE");
    Builder.defineMacro("__EXTENSIONS__");
    Builder.defineMacro("_REENTRANT");
  }
public:
  SolarisTargetInfo(const llvm::Triple &Triple) : OSTargetInfo<Target>(Triple) {
    this->UserLabelPrefix = "";
    this->WCharType = this->SignedInt;
    // FIXME: WIntType should be SignedLong
  }
};

// Windows target
template<typename Target>
class WindowsTargetInfo : public OSTargetInfo<Target> {
protected:
  virtual void getOSDefines(const LangOptions &Opts, const llvm::Triple &Triple,
                            MacroBuilder &Builder) const {
    Builder.defineMacro("_WIN32");
  }
  void getVisualStudioDefines(const LangOptions &Opts,
                              MacroBuilder &Builder) const {
    if (Opts.CPlusPlus) {
      if (Opts.RTTI)
        Builder.defineMacro("_CPPRTTI");

      if (Opts.Exceptions)
        Builder.defineMacro("_CPPUNWIND");
    }

    if (!Opts.CharIsSigned)
      Builder.defineMacro("_CHAR_UNSIGNED");

    // FIXME: POSIXThreads isn't exactly the option this should be defined for,
    //        but it works for now.
    if (Opts.POSIXThreads)
      Builder.defineMacro("_MT");

    if (Opts.MSCVersion != 0)
      Builder.defineMacro("_MSC_VER", Twine(Opts.MSCVersion));

    if (Opts.MicrosoftExt) {
      Builder.defineMacro("_MSC_EXTENSIONS");

      if (Opts.CPlusPlus11) {
        Builder.defineMacro("_RVALUE_REFERENCES_V2_SUPPORTED");
        Builder.defineMacro("_RVALUE_REFERENCES_SUPPORTED");
        Builder.defineMacro("_NATIVE_NULLPTR_SUPPORTED");
      }
    }

    Builder.defineMacro("_INTEGRAL_MAX_BITS", "64");
  }

public:
  WindowsTargetInfo(const llvm::Triple &Triple)
      : OSTargetInfo<Target>(Triple) {}
};

template <typename Target>
class NaClTargetInfo : public OSTargetInfo<Target> {
protected:
  virtual void getOSDefines(const LangOptions &Opts, const llvm::Triple &Triple,
                            MacroBuilder &Builder) const {
    if (Opts.POSIXThreads)
      Builder.defineMacro("_REENTRANT");
    if (Opts.CPlusPlus)
      Builder.defineMacro("_GNU_SOURCE");

    DefineStd(Builder, "unix", Opts);
    Builder.defineMacro("__ELF__");
    Builder.defineMacro("__native_client__");
  }

public:
  NaClTargetInfo(const llvm::Triple &Triple) : OSTargetInfo<Target>(Triple) {
    this->UserLabelPrefix = "";
    this->LongAlign = 32;
    this->LongWidth = 32;
    this->PointerAlign = 32;
    this->PointerWidth = 32;
    this->IntMaxType = TargetInfo::SignedLongLong;
    this->UIntMaxType = TargetInfo::UnsignedLongLong;
    this->Int64Type = TargetInfo::SignedLongLong;
    this->DoubleAlign = 64;
    this->LongDoubleWidth = 64;
    this->LongDoubleAlign = 64;
    this->SizeType = TargetInfo::UnsignedInt;
    this->PtrDiffType = TargetInfo::SignedInt;
    this->IntPtrType = TargetInfo::SignedInt;
    // RegParmMax is inherited from the underlying architecture
    this->LongDoubleFormat = &llvm::APFloat::IEEEdouble;
    this->DescriptionString = "e-i1:8:8-i8:8:8-i16:16:16-i32:32:32-i64:64:64-"
                              "f32:32:32-f64:64:64-p:32:32:32-v128:32:32";
  }
  virtual typename Target::CallingConvCheckResult checkCallingConvention(
      CallingConv CC) const {
    return CC == CC_PnaclCall ? Target::CCCR_OK :
        Target::checkCallingConvention(CC);
  }
};
} // end anonymous namespace.

//===----------------------------------------------------------------------===//
// Specific target implementations.
//===----------------------------------------------------------------------===//

namespace {
// PPC abstract base class
class PPCTargetInfo : public TargetInfo {
  static const Builtin::Info BuiltinInfo[];
  static const char * const GCCRegNames[];
  static const TargetInfo::GCCRegAlias GCCRegAliases[];
  std::string CPU;

  // Target cpu features.
  bool HasVSX;

public:
  PPCTargetInfo(const llvm::Triple &Triple)
      : TargetInfo(Triple), HasVSX(false) {
    BigEndian = (Triple.getArch() != llvm::Triple::ppc64le);
    LongDoubleWidth = LongDoubleAlign = 128;
    LongDoubleFormat = &llvm::APFloat::PPCDoubleDouble;
  }

  /// \brief Flags for architecture specific defines.
  typedef enum {
    ArchDefineNone  = 0,
    ArchDefineName  = 1 << 0, // <name> is substituted for arch name.
    ArchDefinePpcgr = 1 << 1,
    ArchDefinePpcsq = 1 << 2,
    ArchDefine440   = 1 << 3,
    ArchDefine603   = 1 << 4,
    ArchDefine604   = 1 << 5,
    ArchDefinePwr4  = 1 << 6,
    ArchDefinePwr5  = 1 << 7,
    ArchDefinePwr5x = 1 << 8,
    ArchDefinePwr6  = 1 << 9,
    ArchDefinePwr6x = 1 << 10,
    ArchDefinePwr7  = 1 << 11,
    ArchDefineA2    = 1 << 12,
    ArchDefineA2q   = 1 << 13
  } ArchDefineTypes;

  // Note: GCC recognizes the following additional cpus:
  //  401, 403, 405, 405fp, 440fp, 464, 464fp, 476, 476fp, 505, 740, 801,
  //  821, 823, 8540, 8548, e300c2, e300c3, e500mc64, e6500, 860, cell,
  //  titan, rs64.
  virtual bool setCPU(const std::string &Name) {
    bool CPUKnown = llvm::StringSwitch<bool>(Name)
      .Case("generic", true)
      .Case("440", true)
      .Case("450", true)
      .Case("601", true)
      .Case("602", true)
      .Case("603", true)
      .Case("603e", true)
      .Case("603ev", true)
      .Case("604", true)
      .Case("604e", true)
      .Case("620", true)
      .Case("630", true)
      .Case("g3", true)
      .Case("7400", true)
      .Case("g4", true)
      .Case("7450", true)
      .Case("g4+", true)
      .Case("750", true)
      .Case("970", true)
      .Case("g5", true)
      .Case("a2", true)
      .Case("a2q", true)
      .Case("e500mc", true)
      .Case("e5500", true)
      .Case("power3", true)
      .Case("pwr3", true)
      .Case("power4", true)
      .Case("pwr4", true)
      .Case("power5", true)
      .Case("pwr5", true)
      .Case("power5x", true)
      .Case("pwr5x", true)
      .Case("power6", true)
      .Case("pwr6", true)
      .Case("power6x", true)
      .Case("pwr6x", true)
      .Case("power7", true)
      .Case("pwr7", true)
      .Case("powerpc", true)
      .Case("ppc", true)
      .Case("powerpc64", true)
      .Case("ppc64", true)
      .Case("powerpc64le", true)
      .Case("ppc64le", true)
      .Default(false);

    if (CPUKnown)
      CPU = Name;

    return CPUKnown;
  }

  virtual void getTargetBuiltins(const Builtin::Info *&Records,
                                 unsigned &NumRecords) const {
    Records = BuiltinInfo;
    NumRecords = clang::PPC::LastTSBuiltin-Builtin::FirstTSBuiltin;
  }

  virtual bool isCLZForZeroUndef() const { return false; }

  virtual void getTargetDefines(const LangOptions &Opts,
                                MacroBuilder &Builder) const;

  virtual void getDefaultFeatures(llvm::StringMap<bool> &Features) const;

  virtual bool handleTargetFeatures(std::vector<std::string> &Features,
                                    DiagnosticsEngine &Diags);
  virtual bool hasFeature(StringRef Feature) const;
  
  virtual void getGCCRegNames(const char * const *&Names,
                              unsigned &NumNames) const;
  virtual void getGCCRegAliases(const GCCRegAlias *&Aliases,
                                unsigned &NumAliases) const;
  virtual bool validateAsmConstraint(const char *&Name,
                                     TargetInfo::ConstraintInfo &Info) const {
    switch (*Name) {
    default: return false;
    case 'O': // Zero
      break;
    case 'b': // Base register
    case 'f': // Floating point register
      Info.setAllowsRegister();
      break;
    // FIXME: The following are added to allow parsing.
    // I just took a guess at what the actions should be.
    // Also, is more specific checking needed?  I.e. specific registers?
    case 'd': // Floating point register (containing 64-bit value)
    case 'v': // Altivec vector register
      Info.setAllowsRegister();
      break;
    case 'w':
      switch (Name[1]) {
        case 'd':// VSX vector register to hold vector double data
        case 'f':// VSX vector register to hold vector float data
        case 's':// VSX vector register to hold scalar float data
        case 'a':// Any VSX register
          break;
        default:
          return false;
      }
      Info.setAllowsRegister();
      Name++; // Skip over 'w'.
      break;
    case 'h': // `MQ', `CTR', or `LINK' register
    case 'q': // `MQ' register
    case 'c': // `CTR' register
    case 'l': // `LINK' register
    case 'x': // `CR' register (condition register) number 0
    case 'y': // `CR' register (condition register)
    case 'z': // `XER[CA]' carry bit (part of the XER register)
      Info.setAllowsRegister();
      break;
    case 'I': // Signed 16-bit constant
    case 'J': // Unsigned 16-bit constant shifted left 16 bits
              //  (use `L' instead for SImode constants)
    case 'K': // Unsigned 16-bit constant
    case 'L': // Signed 16-bit constant shifted left 16 bits
    case 'M': // Constant larger than 31
    case 'N': // Exact power of 2
    case 'P': // Constant whose negation is a signed 16-bit constant
    case 'G': // Floating point constant that can be loaded into a
              // register with one instruction per word
    case 'H': // Integer/Floating point constant that can be loaded
              // into a register using three instructions
      break;
    case 'm': // Memory operand. Note that on PowerPC targets, m can
              // include addresses that update the base register. It
              // is therefore only safe to use `m' in an asm statement
              // if that asm statement accesses the operand exactly once.
              // The asm statement must also use `%U<opno>' as a
              // placeholder for the "update" flag in the corresponding
              // load or store instruction. For example:
              // asm ("st%U0 %1,%0" : "=m" (mem) : "r" (val));
              // is correct but:
              // asm ("st %1,%0" : "=m" (mem) : "r" (val));
              // is not. Use es rather than m if you don't want the base
              // register to be updated.
    case 'e':
      if (Name[1] != 's')
          return false;
              // es: A "stable" memory operand; that is, one which does not
              // include any automodification of the base register. Unlike
              // `m', this constraint can be used in asm statements that
              // might access the operand several times, or that might not
              // access it at all.
      Info.setAllowsMemory();
      Name++; // Skip over 'e'.
      break;
    case 'Q': // Memory operand that is an offset from a register (it is
              // usually better to use `m' or `es' in asm statements)
    case 'Z': // Memory operand that is an indexed or indirect from a
              // register (it is usually better to use `m' or `es' in
              // asm statements)
      Info.setAllowsMemory();
      Info.setAllowsRegister();
      break;
    case 'R': // AIX TOC entry
    case 'a': // Address operand that is an indexed or indirect from a
              // register (`p' is preferable for asm statements)
    case 'S': // Constant suitable as a 64-bit mask operand
    case 'T': // Constant suitable as a 32-bit mask operand
    case 'U': // System V Release 4 small data area reference
    case 't': // AND masks that can be performed by two rldic{l, r}
              // instructions
    case 'W': // Vector constant that does not require memory
    case 'j': // Vector constant that is all zeros.
      break;
    // End FIXME.
    }
    return true;
  }
  virtual const char *getClobbers() const {
    return "";
  }
  int getEHDataRegisterNumber(unsigned RegNo) const {
    if (RegNo == 0) return 3;
    if (RegNo == 1) return 4;
    return -1;
  }
};

const Builtin::Info PPCTargetInfo::BuiltinInfo[] = {
#define BUILTIN(ID, TYPE, ATTRS) { #ID, TYPE, ATTRS, 0, ALL_LANGUAGES },
#define LIBBUILTIN(ID, TYPE, ATTRS, HEADER) { #ID, TYPE, ATTRS, HEADER,\
                                              ALL_LANGUAGES },
#include "clang/Basic/BuiltinsPPC.def"
};

  /// handleTargetFeatures - Perform initialization based on the user
/// configured set of features.
bool PPCTargetInfo::handleTargetFeatures(std::vector<std::string> &Features,
                                         DiagnosticsEngine &Diags) {
  // Remember the maximum enabled sselevel.
  for (unsigned i = 0, e = Features.size(); i !=e; ++i) {
    // Ignore disabled features.
    if (Features[i][0] == '-')
      continue;

    StringRef Feature = StringRef(Features[i]).substr(1);

    if (Feature == "vsx") {
      HasVSX = true;
      continue;
    }

    // TODO: Finish this list and add an assert that we've handled them
    // all.
  }

  return true;
}

/// PPCTargetInfo::getTargetDefines - Return a set of the PowerPC-specific
/// #defines that are not tied to a specific subtarget.
void PPCTargetInfo::getTargetDefines(const LangOptions &Opts,
                                     MacroBuilder &Builder) const {
  // Target identification.
  Builder.defineMacro("__ppc__");
  Builder.defineMacro("__PPC__");
  Builder.defineMacro("_ARCH_PPC");
  Builder.defineMacro("__powerpc__");
  Builder.defineMacro("__POWERPC__");
  if (PointerWidth == 64) {
    Builder.defineMacro("_ARCH_PPC64");
    Builder.defineMacro("__powerpc64__");
    Builder.defineMacro("__ppc64__");
    Builder.defineMacro("__PPC64__");
  }

  // Target properties.
  if (getTriple().getArch() == llvm::Triple::ppc64le) {
    Builder.defineMacro("_LITTLE_ENDIAN");
    Builder.defineMacro("__LITTLE_ENDIAN__");
  } else {
    if (getTriple().getOS() != llvm::Triple::NetBSD &&
        getTriple().getOS() != llvm::Triple::OpenBSD)
      Builder.defineMacro("_BIG_ENDIAN");
    Builder.defineMacro("__BIG_ENDIAN__");
  }

  // Subtarget options.
  Builder.defineMacro("__NATURAL_ALIGNMENT__");
  Builder.defineMacro("__REGISTER_PREFIX__", "");

  // FIXME: Should be controlled by command line option.
  if (LongDoubleWidth == 128)
    Builder.defineMacro("__LONG_DOUBLE_128__");

  if (Opts.AltiVec) {
    Builder.defineMacro("__VEC__", "10206");
    Builder.defineMacro("__ALTIVEC__");
  }

  // CPU identification.
  ArchDefineTypes defs = (ArchDefineTypes)llvm::StringSwitch<int>(CPU)
    .Case("440",   ArchDefineName)
    .Case("450",   ArchDefineName | ArchDefine440)
    .Case("601",   ArchDefineName)
    .Case("602",   ArchDefineName | ArchDefinePpcgr)
    .Case("603",   ArchDefineName | ArchDefinePpcgr)
    .Case("603e",  ArchDefineName | ArchDefine603 | ArchDefinePpcgr)
    .Case("603ev", ArchDefineName | ArchDefine603 | ArchDefinePpcgr)
    .Case("604",   ArchDefineName | ArchDefinePpcgr)
    .Case("604e",  ArchDefineName | ArchDefine604 | ArchDefinePpcgr)
    .Case("620",   ArchDefineName | ArchDefinePpcgr)
    .Case("630",   ArchDefineName | ArchDefinePpcgr)
    .Case("7400",  ArchDefineName | ArchDefinePpcgr)
    .Case("7450",  ArchDefineName | ArchDefinePpcgr)
    .Case("750",   ArchDefineName | ArchDefinePpcgr)
    .Case("970",   ArchDefineName | ArchDefinePwr4 | ArchDefinePpcgr
                     | ArchDefinePpcsq)
    .Case("a2",    ArchDefineA2)
    .Case("a2q",   ArchDefineName | ArchDefineA2 | ArchDefineA2q)
    .Case("pwr3",  ArchDefinePpcgr)
    .Case("pwr4",  ArchDefineName | ArchDefinePpcgr | ArchDefinePpcsq)
    .Case("pwr5",  ArchDefineName | ArchDefinePwr4 | ArchDefinePpcgr
                     | ArchDefinePpcsq)
    .Case("pwr5x", ArchDefineName | ArchDefinePwr5 | ArchDefinePwr4
                     | ArchDefinePpcgr | ArchDefinePpcsq)
    .Case("pwr6",  ArchDefineName | ArchDefinePwr5x | ArchDefinePwr5
                     | ArchDefinePwr4 | ArchDefinePpcgr | ArchDefinePpcsq)
    .Case("pwr6x", ArchDefineName | ArchDefinePwr6 | ArchDefinePwr5x
                     | ArchDefinePwr5 | ArchDefinePwr4 | ArchDefinePpcgr
                     | ArchDefinePpcsq)
    .Case("pwr7",  ArchDefineName | ArchDefinePwr6x | ArchDefinePwr6
                     | ArchDefinePwr5x | ArchDefinePwr5 | ArchDefinePwr4
                     | ArchDefinePwr6 | ArchDefinePpcgr | ArchDefinePpcsq)
    .Case("power3",  ArchDefinePpcgr)
    .Case("power4",  ArchDefinePwr4 | ArchDefinePpcgr | ArchDefinePpcsq)
    .Case("power5",  ArchDefinePwr5 | ArchDefinePwr4 | ArchDefinePpcgr
                       | ArchDefinePpcsq)
    .Case("power5x", ArchDefinePwr5x | ArchDefinePwr5 | ArchDefinePwr4
                       | ArchDefinePpcgr | ArchDefinePpcsq)
    .Case("power6",  ArchDefinePwr6 | ArchDefinePwr5x | ArchDefinePwr5
                       | ArchDefinePwr4 | ArchDefinePpcgr | ArchDefinePpcsq)
    .Case("power6x", ArchDefinePwr6x | ArchDefinePwr6 | ArchDefinePwr5x
                       | ArchDefinePwr5 | ArchDefinePwr4 | ArchDefinePpcgr
                       | ArchDefinePpcsq)
    .Case("power7",  ArchDefinePwr7 | ArchDefinePwr6x | ArchDefinePwr6
                       | ArchDefinePwr5x | ArchDefinePwr5 | ArchDefinePwr4
                       | ArchDefinePwr6 | ArchDefinePpcgr | ArchDefinePpcsq)
    .Default(ArchDefineNone);

  if (defs & ArchDefineName)
    Builder.defineMacro(Twine("_ARCH_", StringRef(CPU).upper()));
  if (defs & ArchDefinePpcgr)
    Builder.defineMacro("_ARCH_PPCGR");
  if (defs & ArchDefinePpcsq)
    Builder.defineMacro("_ARCH_PPCSQ");
  if (defs & ArchDefine440)
    Builder.defineMacro("_ARCH_440");
  if (defs & ArchDefine603)
    Builder.defineMacro("_ARCH_603");
  if (defs & ArchDefine604)
    Builder.defineMacro("_ARCH_604");
  if (defs & ArchDefinePwr4)
    Builder.defineMacro("_ARCH_PWR4");
  if (defs & ArchDefinePwr5)
    Builder.defineMacro("_ARCH_PWR5");
  if (defs & ArchDefinePwr5x)
    Builder.defineMacro("_ARCH_PWR5X");
  if (defs & ArchDefinePwr6)
    Builder.defineMacro("_ARCH_PWR6");
  if (defs & ArchDefinePwr6x)
    Builder.defineMacro("_ARCH_PWR6X");
  if (defs & ArchDefinePwr7)
    Builder.defineMacro("_ARCH_PWR7");
  if (defs & ArchDefineA2)
    Builder.defineMacro("_ARCH_A2");
  if (defs & ArchDefineA2q) {
    Builder.defineMacro("_ARCH_A2Q");
    Builder.defineMacro("_ARCH_QP");
  }

  if (getTriple().getVendor() == llvm::Triple::BGQ) {
    Builder.defineMacro("__bg__");
    Builder.defineMacro("__THW_BLUEGENE__");
    Builder.defineMacro("__bgq__");
    Builder.defineMacro("__TOS_BGQ__");
  }

  if (HasVSX)
    Builder.defineMacro("__VSX__");

  // FIXME: The following are not yet generated here by Clang, but are
  //        generated by GCC:
  //
  //   _SOFT_FLOAT_
  //   __RECIP_PRECISION__
  //   __APPLE_ALTIVEC__
  //   __RECIP__
  //   __RECIPF__
  //   __RSQRTE__
  //   __RSQRTEF__
  //   _SOFT_DOUBLE_
  //   __NO_LWSYNC__
  //   __HAVE_BSWAP__
  //   __LONGDOUBLE128
  //   __CMODEL_MEDIUM__
  //   __CMODEL_LARGE__
  //   _CALL_SYSV
  //   _CALL_DARWIN
  //   __NO_FPRS__
}

void PPCTargetInfo::getDefaultFeatures(llvm::StringMap<bool> &Features) const {
  Features["altivec"] = llvm::StringSwitch<bool>(CPU)
    .Case("7400", true)
    .Case("g4", true)
    .Case("7450", true)
    .Case("g4+", true)
    .Case("970", true)
    .Case("g5", true)
    .Case("pwr6", true)
    .Case("pwr7", true)
    .Case("ppc64", true)
    .Case("ppc64le", true)
    .Default(false);

  Features["qpx"] = (CPU == "a2q");
}

bool PPCTargetInfo::hasFeature(StringRef Feature) const {
  return Feature == "powerpc";
}

  
const char * const PPCTargetInfo::GCCRegNames[] = {
  "r0", "r1", "r2", "r3", "r4", "r5", "r6", "r7",
  "r8", "r9", "r10", "r11", "r12", "r13", "r14", "r15",
  "r16", "r17", "r18", "r19", "r20", "r21", "r22", "r23",
  "r24", "r25", "r26", "r27", "r28", "r29", "r30", "r31",
  "f0", "f1", "f2", "f3", "f4", "f5", "f6", "f7",
  "f8", "f9", "f10", "f11", "f12", "f13", "f14", "f15",
  "f16", "f17", "f18", "f19", "f20", "f21", "f22", "f23",
  "f24", "f25", "f26", "f27", "f28", "f29", "f30", "f31",
  "mq", "lr", "ctr", "ap",
  "cr0", "cr1", "cr2", "cr3", "cr4", "cr5", "cr6", "cr7",
  "xer",
  "v0", "v1", "v2", "v3", "v4", "v5", "v6", "v7",
  "v8", "v9", "v10", "v11", "v12", "v13", "v14", "v15",
  "v16", "v17", "v18", "v19", "v20", "v21", "v22", "v23",
  "v24", "v25", "v26", "v27", "v28", "v29", "v30", "v31",
  "vrsave", "vscr",
  "spe_acc", "spefscr",
  "sfp"
};

void PPCTargetInfo::getGCCRegNames(const char * const *&Names,
                                   unsigned &NumNames) const {
  Names = GCCRegNames;
  NumNames = llvm::array_lengthof(GCCRegNames);
}

const TargetInfo::GCCRegAlias PPCTargetInfo::GCCRegAliases[] = {
  // While some of these aliases do map to different registers
  // they still share the same register name.
  { { "0" }, "r0" },
  { { "1"}, "r1" },
  { { "2" }, "r2" },
  { { "3" }, "r3" },
  { { "4" }, "r4" },
  { { "5" }, "r5" },
  { { "6" }, "r6" },
  { { "7" }, "r7" },
  { { "8" }, "r8" },
  { { "9" }, "r9" },
  { { "10" }, "r10" },
  { { "11" }, "r11" },
  { { "12" }, "r12" },
  { { "13" }, "r13" },
  { { "14" }, "r14" },
  { { "15" }, "r15" },
  { { "16" }, "r16" },
  { { "17" }, "r17" },
  { { "18" }, "r18" },
  { { "19" }, "r19" },
  { { "20" }, "r20" },
  { { "21" }, "r21" },
  { { "22" }, "r22" },
  { { "23" }, "r23" },
  { { "24" }, "r24" },
  { { "25" }, "r25" },
  { { "26" }, "r26" },
  { { "27" }, "r27" },
  { { "28" }, "r28" },
  { { "29" }, "r29" },
  { { "30" }, "r30" },
  { { "31" }, "r31" },
  { { "fr0" }, "f0" },
  { { "fr1" }, "f1" },
  { { "fr2" }, "f2" },
  { { "fr3" }, "f3" },
  { { "fr4" }, "f4" },
  { { "fr5" }, "f5" },
  { { "fr6" }, "f6" },
  { { "fr7" }, "f7" },
  { { "fr8" }, "f8" },
  { { "fr9" }, "f9" },
  { { "fr10" }, "f10" },
  { { "fr11" }, "f11" },
  { { "fr12" }, "f12" },
  { { "fr13" }, "f13" },
  { { "fr14" }, "f14" },
  { { "fr15" }, "f15" },
  { { "fr16" }, "f16" },
  { { "fr17" }, "f17" },
  { { "fr18" }, "f18" },
  { { "fr19" }, "f19" },
  { { "fr20" }, "f20" },
  { { "fr21" }, "f21" },
  { { "fr22" }, "f22" },
  { { "fr23" }, "f23" },
  { { "fr24" }, "f24" },
  { { "fr25" }, "f25" },
  { { "fr26" }, "f26" },
  { { "fr27" }, "f27" },
  { { "fr28" }, "f28" },
  { { "fr29" }, "f29" },
  { { "fr30" }, "f30" },
  { { "fr31" }, "f31" },
  { { "cc" }, "cr0" },
};

void PPCTargetInfo::getGCCRegAliases(const GCCRegAlias *&Aliases,
                                     unsigned &NumAliases) const {
  Aliases = GCCRegAliases;
  NumAliases = llvm::array_lengthof(GCCRegAliases);
}
} // end anonymous namespace.

namespace {
class PPC32TargetInfo : public PPCTargetInfo {
public:
  PPC32TargetInfo(const llvm::Triple &Triple) : PPCTargetInfo(Triple) {
    DescriptionString = "E-p:32:32:32-i1:8:8-i8:8:8-i16:16:16-i32:32:32-"
                        "i64:64:64-f32:32:32-f64:64:64-v128:128:128-n32";

    switch (getTriple().getOS()) {
    case llvm::Triple::Linux:
    case llvm::Triple::FreeBSD:
    case llvm::Triple::NetBSD:
      SizeType = UnsignedInt;
      PtrDiffType = SignedInt;
      IntPtrType = SignedInt;
      break;
    default:
      break;
    }

    if (getTriple().getOS() == llvm::Triple::FreeBSD) {
      LongDoubleWidth = LongDoubleAlign = 64;
      LongDoubleFormat = &llvm::APFloat::IEEEdouble;
    }

    // PPC32 supports atomics up to 4 bytes.
    MaxAtomicPromoteWidth = MaxAtomicInlineWidth = 32;
  }

  virtual BuiltinVaListKind getBuiltinVaListKind() const {
    // This is the ELF definition, and is overridden by the Darwin sub-target
    return TargetInfo::PowerABIBuiltinVaList;
  }
};
} // end anonymous namespace.

// Note: ABI differences may eventually require us to have a separate
// TargetInfo for little endian.
namespace {
class PPC64TargetInfo : public PPCTargetInfo {
public:
  PPC64TargetInfo(const llvm::Triple &Triple) : PPCTargetInfo(Triple) {
    LongWidth = LongAlign = PointerWidth = PointerAlign = 64;
    IntMaxType = SignedLong;
    UIntMaxType = UnsignedLong;
    Int64Type = SignedLong;

    if (getTriple().getOS() == llvm::Triple::FreeBSD) {
      LongDoubleWidth = LongDoubleAlign = 64;
      LongDoubleFormat = &llvm::APFloat::IEEEdouble;
      DescriptionString = "E-p:64:64:64-i1:8:8-i8:8:8-i16:16:16-i32:32:32-"
                          "i64:64:64-f32:32:32-f64:64:64-"
                          "v128:128:128-n32:64";
    } else
      DescriptionString = "E-p:64:64:64-i1:8:8-i8:8:8-i16:16:16-i32:32:32-"
                          "i64:64:64-f32:32:32-f64:64:64-f128:128:128-"
                          "v128:128:128-n32:64";

    // PPC64 supports atomics up to 8 bytes.
    MaxAtomicPromoteWidth = MaxAtomicInlineWidth = 64;
  }
  virtual BuiltinVaListKind getBuiltinVaListKind() const {
    return TargetInfo::CharPtrBuiltinVaList;
  }
};
} // end anonymous namespace.


namespace {
class DarwinPPC32TargetInfo :
  public DarwinTargetInfo<PPC32TargetInfo> {
public:
  DarwinPPC32TargetInfo(const llvm::Triple &Triple)
      : DarwinTargetInfo<PPC32TargetInfo>(Triple) {
    HasAlignMac68kSupport = true;
    BoolWidth = BoolAlign = 32; //XXX support -mone-byte-bool?
    PtrDiffType = SignedInt;    // for http://llvm.org/bugs/show_bug.cgi?id=15726
    LongLongAlign = 32;
    SuitableAlign = 128;
    DescriptionString = "E-p:32:32:32-i1:8:8-i8:8:8-i16:16:16-i32:32:32-"
                        "i64:32:64-f32:32:32-f64:64:64-v128:128:128-n32";
  }
  virtual BuiltinVaListKind getBuiltinVaListKind() const {
    return TargetInfo::CharPtrBuiltinVaList;
  }
};

class DarwinPPC64TargetInfo :
  public DarwinTargetInfo<PPC64TargetInfo> {
public:
  DarwinPPC64TargetInfo(const llvm::Triple &Triple)
      : DarwinTargetInfo<PPC64TargetInfo>(Triple) {
    HasAlignMac68kSupport = true;
    SuitableAlign = 128;
    DescriptionString = "E-p:64:64:64-i1:8:8-i8:8:8-i16:16:16-i32:32:32-"
                        "i64:64:64-f32:32:32-f64:64:64-v128:128:128-n32:64";
  }
};
} // end anonymous namespace.

namespace {
  static const unsigned NVPTXAddrSpaceMap[] = {
    1,    // opencl_global
    3,    // opencl_local
    4,    // opencl_constant
    1,    // cuda_device
    4,    // cuda_constant
    3,    // cuda_shared
  };
  class NVPTXTargetInfo : public TargetInfo {
    static const char * const GCCRegNames[];
    static const Builtin::Info BuiltinInfo[];
  public:
    NVPTXTargetInfo(const llvm::Triple &Triple) : TargetInfo(Triple) {
      BigEndian = false;
      TLSSupported = false;
      LongWidth = LongAlign = 64;
      AddrSpaceMap = &NVPTXAddrSpaceMap;
      UseAddrSpaceMapMangling = true;
      // Define available target features
      // These must be defined in sorted order!
      NoAsmVariants = true;
    }
    virtual void getTargetDefines(const LangOptions &Opts,
                                  MacroBuilder &Builder) const {
      Builder.defineMacro("__PTX__");
      Builder.defineMacro("__NVPTX__");
    }
    virtual void getTargetBuiltins(const Builtin::Info *&Records,
                                   unsigned &NumRecords) const {
      Records = BuiltinInfo;
      NumRecords = clang::NVPTX::LastTSBuiltin-Builtin::FirstTSBuiltin;
    }
    virtual bool hasFeature(StringRef Feature) const {
      return Feature == "ptx" || Feature == "nvptx";
    }
    
    virtual void getGCCRegNames(const char * const *&Names,
                                unsigned &NumNames) const;
    virtual void getGCCRegAliases(const GCCRegAlias *&Aliases,
                                  unsigned &NumAliases) const {
      // No aliases.
      Aliases = 0;
      NumAliases = 0;
    }
    virtual bool validateAsmConstraint(const char *&Name,
                                       TargetInfo::ConstraintInfo &Info) const {
      switch (*Name) {
      default: return false;
      case 'c':
      case 'h':
      case 'r':
      case 'l':
      case 'f':
      case 'd':
        Info.setAllowsRegister();
        return true;
      }
    }
    virtual const char *getClobbers() const {
      // FIXME: Is this really right?
      return "";
    }
    virtual BuiltinVaListKind getBuiltinVaListKind() const {
      // FIXME: implement
      return TargetInfo::CharPtrBuiltinVaList;
    }
    virtual bool setCPU(const std::string &Name) {
      bool Valid = llvm::StringSwitch<bool>(Name)
        .Case("sm_20", true)
        .Case("sm_21", true)
        .Case("sm_30", true)
        .Case("sm_35", true)
        .Default(false);

      return Valid;
    }
  };

  const Builtin::Info NVPTXTargetInfo::BuiltinInfo[] = {
#define BUILTIN(ID, TYPE, ATTRS) { #ID, TYPE, ATTRS, 0, ALL_LANGUAGES },
#define LIBBUILTIN(ID, TYPE, ATTRS, HEADER) { #ID, TYPE, ATTRS, HEADER,\
                                              ALL_LANGUAGES },
#include "clang/Basic/BuiltinsNVPTX.def"
  };

  const char * const NVPTXTargetInfo::GCCRegNames[] = {
    "r0"
  };

  void NVPTXTargetInfo::getGCCRegNames(const char * const *&Names,
                                     unsigned &NumNames) const {
    Names = GCCRegNames;
    NumNames = llvm::array_lengthof(GCCRegNames);
  }

  class NVPTX32TargetInfo : public NVPTXTargetInfo {
  public:
    NVPTX32TargetInfo(const llvm::Triple &Triple) : NVPTXTargetInfo(Triple) {
      PointerWidth = PointerAlign = 32;
      SizeType     = PtrDiffType = IntPtrType = TargetInfo::UnsignedInt;
      DescriptionString
        = "e-p:32:32:32-i1:8:8-i8:8:8-i16:16:16-i32:32:32-i64:64:64-"
          "f32:32:32-f64:64:64-v16:16:16-v32:32:32-v64:64:64-v128:128:128-"
          "n16:32:64";
  }
  };

  class NVPTX64TargetInfo : public NVPTXTargetInfo {
  public:
    NVPTX64TargetInfo(const llvm::Triple &Triple) : NVPTXTargetInfo(Triple) {
      PointerWidth = PointerAlign = 64;
      SizeType     = PtrDiffType = IntPtrType = TargetInfo::UnsignedLongLong;
      DescriptionString
        = "e-p:64:64:64-i1:8:8-i8:8:8-i16:16:16-i32:32:32-i64:64:64-"
          "f32:32:32-f64:64:64-v16:16:16-v32:32:32-v64:64:64-v128:128:128-"
          "n16:32:64";
  }
  };
}

namespace {

static const unsigned R600AddrSpaceMap[] = {
  1,    // opencl_global
  3,    // opencl_local
  2,    // opencl_constant
  1,    // cuda_device
  2,    // cuda_constant
  3     // cuda_shared
};

static const char *DescriptionStringR600 =
  "e"
  "-p:32:32:32"
  "-i1:8:8-i8:8:8-i16:16:16-i32:32:32-i64:64:64-f32:32:32"
  "-v16:16:16-v24:32:32-v32:32:32-v48:64:64-v64:64:64-v96:128:128-v128:128:128"
  "-v192:256:256-v256:256:256-v512:512:512-v1024:1024:1024-v2048:2048:2048"
  "-n32:64";

static const char *DescriptionStringR600DoubleOps =
  "e"
  "-p:32:32:32"
  "-i1:8:8-i8:8:8-i16:16:16-i32:32:32-i64:64:64-f32:32:32-f64:64:64"
  "-v16:16:16-v24:32:32-v32:32:32-v48:64:64-v64:64:64-v96:128:128-v128:128:128"
  "-v192:256:256-v256:256:256-v512:512:512-v1024:1024:1024-v2048:2048:2048"
  "-n32:64";

static const char *DescriptionStringSI =
  "e"
  "-p:64:64:64"
  "-p3:32:32:32"
  "-i1:8:8-i8:8:8-i16:16:16-i32:32:32-i64:64:64-f32:32:32-f64:64:64"
  "-v16:16:16-v24:32:32-v32:32:32-v48:64:64-v64:64:64-v96:128:128-v128:128:128"
  "-v192:256:256-v256:256:256-v512:512:512-v1024:1024:1024-v2048:2048:2048"
  "-n32:64";

class R600TargetInfo : public TargetInfo {
  /// \brief The GPU profiles supported by the R600 target.
  enum GPUKind {
    GK_NONE,
    GK_R600,
    GK_R600_DOUBLE_OPS,
    GK_R700,
    GK_R700_DOUBLE_OPS,
    GK_EVERGREEN,
    GK_EVERGREEN_DOUBLE_OPS,
    GK_NORTHERN_ISLANDS,
    GK_CAYMAN,
    GK_SOUTHERN_ISLANDS,
    GK_SEA_ISLANDS
  } GPU;

public:
  R600TargetInfo(const llvm::Triple &Triple)
      : TargetInfo(Triple), GPU(GK_R600) {
    DescriptionString = DescriptionStringR600;
    AddrSpaceMap = &R600AddrSpaceMap;
    UseAddrSpaceMapMangling = true;
  }

  virtual const char * getClobbers() const {
    return "";
  }

  virtual void getGCCRegNames(const char * const *&Names,
                              unsigned &numNames) const  {
    Names = NULL;
    numNames = 0;
  }

  virtual void getGCCRegAliases(const GCCRegAlias *&Aliases,
                                unsigned &NumAliases) const {
    Aliases = NULL;
    NumAliases = 0;
  }

  virtual bool validateAsmConstraint(const char *&Name,
                                     TargetInfo::ConstraintInfo &info) const {
    return true;
  }

  virtual void getTargetBuiltins(const Builtin::Info *&Records,
                                 unsigned &NumRecords) const {
    Records = NULL;
    NumRecords = 0;
  }


  virtual void getTargetDefines(const LangOptions &Opts,
                                MacroBuilder &Builder) const {
    Builder.defineMacro("__R600__");
  }

  virtual BuiltinVaListKind getBuiltinVaListKind() const {
    return TargetInfo::CharPtrBuiltinVaList;
  }

  virtual bool setCPU(const std::string &Name) {
    GPU = llvm::StringSwitch<GPUKind>(Name)
      .Case("r600" ,    GK_R600)
      .Case("rv610",    GK_R600)
      .Case("rv620",    GK_R600)
      .Case("rv630",    GK_R600)
      .Case("rv635",    GK_R600)
      .Case("rs780",    GK_R600)
      .Case("rs880",    GK_R600)
      .Case("rv670",    GK_R600_DOUBLE_OPS)
      .Case("rv710",    GK_R700)
      .Case("rv730",    GK_R700)
      .Case("rv740",    GK_R700_DOUBLE_OPS)
      .Case("rv770",    GK_R700_DOUBLE_OPS)
      .Case("palm",     GK_EVERGREEN)
      .Case("cedar",    GK_EVERGREEN)
      .Case("sumo",     GK_EVERGREEN)
      .Case("sumo2",    GK_EVERGREEN)
      .Case("redwood",  GK_EVERGREEN)
      .Case("juniper",  GK_EVERGREEN)
      .Case("hemlock",  GK_EVERGREEN_DOUBLE_OPS)
      .Case("cypress",  GK_EVERGREEN_DOUBLE_OPS)
      .Case("barts",    GK_NORTHERN_ISLANDS)
      .Case("turks",    GK_NORTHERN_ISLANDS)
      .Case("caicos",   GK_NORTHERN_ISLANDS)
      .Case("cayman",   GK_CAYMAN)
      .Case("aruba",    GK_CAYMAN)
      .Case("tahiti",   GK_SOUTHERN_ISLANDS)
      .Case("pitcairn", GK_SOUTHERN_ISLANDS)
      .Case("verde",    GK_SOUTHERN_ISLANDS)
      .Case("oland",    GK_SOUTHERN_ISLANDS)
      .Case("bonaire",  GK_SEA_ISLANDS)
      .Case("kabini",   GK_SEA_ISLANDS)
      .Case("kaveri",   GK_SEA_ISLANDS)
      .Case("hawaii",   GK_SEA_ISLANDS)
      .Default(GK_NONE);

    if (GPU == GK_NONE) {
      return false;
    }

    // Set the correct data layout
    switch (GPU) {
    case GK_NONE:
    case GK_R600:
    case GK_R700:
    case GK_EVERGREEN:
    case GK_NORTHERN_ISLANDS:
      DescriptionString = DescriptionStringR600;
      break;
    case GK_R600_DOUBLE_OPS:
    case GK_R700_DOUBLE_OPS:
    case GK_EVERGREEN_DOUBLE_OPS:
    case GK_CAYMAN:
      DescriptionString = DescriptionStringR600DoubleOps;
      break;
    case GK_SOUTHERN_ISLANDS:
    case GK_SEA_ISLANDS:
      DescriptionString = DescriptionStringSI;
      break;
    }

    return true;
  }
};

} // end anonymous namespace

namespace {
// Namespace for x86 abstract base class
const Builtin::Info BuiltinInfo[] = {
#define BUILTIN(ID, TYPE, ATTRS) { #ID, TYPE, ATTRS, 0, ALL_LANGUAGES },
#define LIBBUILTIN(ID, TYPE, ATTRS, HEADER) { #ID, TYPE, ATTRS, HEADER,\
                                              ALL_LANGUAGES },
#include "clang/Basic/BuiltinsX86.def"
};

static const char* const GCCRegNames[] = {
  "ax", "dx", "cx", "bx", "si", "di", "bp", "sp",
  "st", "st(1)", "st(2)", "st(3)", "st(4)", "st(5)", "st(6)", "st(7)",
  "argp", "flags", "fpcr", "fpsr", "dirflag", "frame",
  "xmm0", "xmm1", "xmm2", "xmm3", "xmm4", "xmm5", "xmm6", "xmm7",
  "mm0", "mm1", "mm2", "mm3", "mm4", "mm5", "mm6", "mm7",
  "r8", "r9", "r10", "r11", "r12", "r13", "r14", "r15",
  "xmm8", "xmm9", "xmm10", "xmm11", "xmm12", "xmm13", "xmm14", "xmm15",
  "ymm0", "ymm1", "ymm2", "ymm3", "ymm4", "ymm5", "ymm6", "ymm7",
  "ymm8", "ymm9", "ymm10", "ymm11", "ymm12", "ymm13", "ymm14", "ymm15",
};

const TargetInfo::AddlRegName AddlRegNames[] = {
  { { "al", "ah", "eax", "rax" }, 0 },
  { { "bl", "bh", "ebx", "rbx" }, 3 },
  { { "cl", "ch", "ecx", "rcx" }, 2 },
  { { "dl", "dh", "edx", "rdx" }, 1 },
  { { "esi", "rsi" }, 4 },
  { { "edi", "rdi" }, 5 },
  { { "esp", "rsp" }, 7 },
  { { "ebp", "rbp" }, 6 },
};

// X86 target abstract base class; x86-32 and x86-64 are very close, so
// most of the implementation can be shared.
class X86TargetInfo : public TargetInfo {
  enum X86SSEEnum {
    NoSSE, SSE1, SSE2, SSE3, SSSE3, SSE41, SSE42, AVX, AVX2, AVX512F
  } SSELevel;
  enum MMX3DNowEnum {
    NoMMX3DNow, MMX, AMD3DNow, AMD3DNowAthlon
  } MMX3DNowLevel;
  enum XOPEnum {
    NoXOP,
    SSE4A,
    FMA4,
    XOP
  } XOPLevel;

  bool HasAES;
  bool HasPCLMUL;
  bool HasLZCNT;
  bool HasRDRND;
  bool HasBMI;
  bool HasBMI2;
  bool HasPOPCNT;
  bool HasRTM;
  bool HasPRFCHW;
  bool HasRDSEED;
  bool HasTBM;
  bool HasFMA;
  bool HasF16C;
  bool HasAVX512CD, HasAVX512ER, HasAVX512PF;
  bool HasSHA;
  bool HasCX16;

  /// \brief Enumeration of all of the X86 CPUs supported by Clang.
  ///
  /// Each enumeration represents a particular CPU supported by Clang. These
  /// loosely correspond to the options passed to '-march' or '-mtune' flags.
  enum CPUKind {
    CK_Generic,

    /// \name i386
    /// i386-generation processors.
    //@{
    CK_i386,
    //@}

    /// \name i486
    /// i486-generation processors.
    //@{
    CK_i486,
    CK_WinChipC6,
    CK_WinChip2,
    CK_C3,
    //@}

    /// \name i586
    /// i586-generation processors, P5 microarchitecture based.
    //@{
    CK_i586,
    CK_Pentium,
    CK_PentiumMMX,
    //@}

    /// \name i686
    /// i686-generation processors, P6 / Pentium M microarchitecture based.
    //@{
    CK_i686,
    CK_PentiumPro,
    CK_Pentium2,
    CK_Pentium3,
    CK_Pentium3M,
    CK_PentiumM,
    CK_C3_2,

    /// This enumerator is a bit odd, as GCC no longer accepts -march=yonah.
    /// Clang however has some logic to suport this.
    // FIXME: Warn, deprecate, and potentially remove this.
    CK_Yonah,
    //@}

    /// \name Netburst
    /// Netburst microarchitecture based processors.
    //@{
    CK_Pentium4,
    CK_Pentium4M,
    CK_Prescott,
    CK_Nocona,
    //@}

    /// \name Core
    /// Core microarchitecture based processors.
    //@{
    CK_Core2,

    /// This enumerator, like \see CK_Yonah, is a bit odd. It is another
    /// codename which GCC no longer accepts as an option to -march, but Clang
    /// has some logic for recognizing it.
    // FIXME: Warn, deprecate, and potentially remove this.
    CK_Penryn,
    //@}

    /// \name Atom
    /// Atom processors
    //@{
    CK_Atom,
    CK_Silvermont,
    //@}

    /// \name Nehalem
    /// Nehalem microarchitecture based processors.
    //@{
    CK_Corei7,
    CK_Corei7AVX,
    CK_CoreAVXi,
    CK_CoreAVX2,
    //@}

    /// \name Knights Landing
    /// Knights Landing processor.
    CK_KNL,

    /// \name K6
    /// K6 architecture processors.
    //@{
    CK_K6,
    CK_K6_2,
    CK_K6_3,
    //@}

    /// \name K7
    /// K7 architecture processors.
    //@{
    CK_Athlon,
    CK_AthlonThunderbird,
    CK_Athlon4,
    CK_AthlonXP,
    CK_AthlonMP,
    //@}

    /// \name K8
    /// K8 architecture processors.
    //@{
    CK_Athlon64,
    CK_Athlon64SSE3,
    CK_AthlonFX,
    CK_K8,
    CK_K8SSE3,
    CK_Opteron,
    CK_OpteronSSE3,
    CK_AMDFAM10,
    //@}

    /// \name Bobcat
    /// Bobcat architecture processors.
    //@{
    CK_BTVER1,
    CK_BTVER2,
    //@}

    /// \name Bulldozer
    /// Bulldozer architecture processors.
    //@{
    CK_BDVER1,
    CK_BDVER2,
    CK_BDVER3,
    //@}

    /// This specification is deprecated and will be removed in the future.
    /// Users should prefer \see CK_K8.
    // FIXME: Warn on this when the CPU is set to it.
    CK_x86_64,
    //@}

    /// \name Geode
    /// Geode processors.
    //@{
    CK_Geode
    //@}
  } CPU;

  enum FPMathKind {
    FP_Default,
    FP_SSE,
    FP_387
  } FPMath;

public:
  X86TargetInfo(const llvm::Triple &Triple)
      : TargetInfo(Triple), SSELevel(NoSSE), MMX3DNowLevel(NoMMX3DNow),
        XOPLevel(NoXOP), HasAES(false), HasPCLMUL(false), HasLZCNT(false),
        HasRDRND(false), HasBMI(false), HasBMI2(false), HasPOPCNT(false),
        HasRTM(false), HasPRFCHW(false), HasRDSEED(false), HasTBM(false),
        HasFMA(false), HasF16C(false), HasAVX512CD(false), HasAVX512ER(false),
        HasAVX512PF(false), HasSHA(false), HasCX16(false), CPU(CK_Generic),
        FPMath(FP_Default) {
    BigEndian = false;
    LongDoubleFormat = &llvm::APFloat::x87DoubleExtended;
  }
  virtual unsigned getFloatEvalMethod() const {
    // X87 evaluates with 80 bits "long double" precision.
    return SSELevel == NoSSE ? 2 : 0;
  }
  virtual void getTargetBuiltins(const Builtin::Info *&Records,
                                 unsigned &NumRecords) const {
    Records = BuiltinInfo;
    NumRecords = clang::X86::LastTSBuiltin-Builtin::FirstTSBuiltin;
  }
  virtual void getGCCRegNames(const char * const *&Names,
                              unsigned &NumNames) const {
    Names = GCCRegNames;
    NumNames = llvm::array_lengthof(GCCRegNames);
  }
  virtual void getGCCRegAliases(const GCCRegAlias *&Aliases,
                                unsigned &NumAliases) const {
    Aliases = 0;
    NumAliases = 0;
  }
  virtual void getGCCAddlRegNames(const AddlRegName *&Names,
                                  unsigned &NumNames) const {
    Names = AddlRegNames;
    NumNames = llvm::array_lengthof(AddlRegNames);
  }
  virtual bool validateAsmConstraint(const char *&Name,
                                     TargetInfo::ConstraintInfo &info) const;
  virtual std::string convertConstraint(const char *&Constraint) const;
  virtual const char *getClobbers() const {
    return "~{dirflag},~{fpsr},~{flags}";
  }
  virtual void getTargetDefines(const LangOptions &Opts,
                                MacroBuilder &Builder) const;
  static void setSSELevel(llvm::StringMap<bool> &Features, X86SSEEnum Level,
                          bool Enabled);
  static void setMMXLevel(llvm::StringMap<bool> &Features, MMX3DNowEnum Level,
                          bool Enabled);
  static void setXOPLevel(llvm::StringMap<bool> &Features, XOPEnum Level,
                          bool Enabled);
  virtual void setFeatureEnabled(llvm::StringMap<bool> &Features,
                                 StringRef Name, bool Enabled) const {
    setFeatureEnabledImpl(Features, Name, Enabled);
  }
  // This exists purely to cut down on the number of virtual calls in
  // getDefaultFeatures which calls this repeatedly.
  static void setFeatureEnabledImpl(llvm::StringMap<bool> &Features,
                                    StringRef Name, bool Enabled);
  virtual void getDefaultFeatures(llvm::StringMap<bool> &Features) const;
  virtual bool hasFeature(StringRef Feature) const;
  virtual bool handleTargetFeatures(std::vector<std::string> &Features,
                                    DiagnosticsEngine &Diags);
  virtual const char* getABI() const {
    if (getTriple().getArch() == llvm::Triple::x86_64 && SSELevel >= AVX)
      return "avx";
    else if (getTriple().getArch() == llvm::Triple::x86 &&
             MMX3DNowLevel == NoMMX3DNow)
      return "no-mmx";
    return "";
  }
  virtual bool setCPU(const std::string &Name) {
    CPU = llvm::StringSwitch<CPUKind>(Name)
      .Case("i386", CK_i386)
      .Case("i486", CK_i486)
      .Case("winchip-c6", CK_WinChipC6)
      .Case("winchip2", CK_WinChip2)
      .Case("c3", CK_C3)
      .Case("i586", CK_i586)
      .Case("pentium", CK_Pentium)
      .Case("pentium-mmx", CK_PentiumMMX)
      .Case("i686", CK_i686)
      .Case("pentiumpro", CK_PentiumPro)
      .Case("pentium2", CK_Pentium2)
      .Case("pentium3", CK_Pentium3)
      .Case("pentium3m", CK_Pentium3M)
      .Case("pentium-m", CK_PentiumM)
      .Case("c3-2", CK_C3_2)
      .Case("yonah", CK_Yonah)
      .Case("pentium4", CK_Pentium4)
      .Case("pentium4m", CK_Pentium4M)
      .Case("prescott", CK_Prescott)
      .Case("nocona", CK_Nocona)
      .Case("core2", CK_Core2)
      .Case("penryn", CK_Penryn)
      .Case("atom", CK_Atom)
      .Case("slm", CK_Silvermont)
      .Case("corei7", CK_Corei7)
      .Case("corei7-avx", CK_Corei7AVX)
      .Case("core-avx-i", CK_CoreAVXi)
      .Case("core-avx2", CK_CoreAVX2)
      .Case("knl", CK_KNL)
      .Case("k6", CK_K6)
      .Case("k6-2", CK_K6_2)
      .Case("k6-3", CK_K6_3)
      .Case("athlon", CK_Athlon)
      .Case("athlon-tbird", CK_AthlonThunderbird)
      .Case("athlon-4", CK_Athlon4)
      .Case("athlon-xp", CK_AthlonXP)
      .Case("athlon-mp", CK_AthlonMP)
      .Case("athlon64", CK_Athlon64)
      .Case("athlon64-sse3", CK_Athlon64SSE3)
      .Case("athlon-fx", CK_AthlonFX)
      .Case("k8", CK_K8)
      .Case("k8-sse3", CK_K8SSE3)
      .Case("opteron", CK_Opteron)
      .Case("opteron-sse3", CK_OpteronSSE3)
      .Case("amdfam10", CK_AMDFAM10)
      .Case("btver1", CK_BTVER1)
      .Case("btver2", CK_BTVER2)
      .Case("bdver1", CK_BDVER1)
      .Case("bdver2", CK_BDVER2)
      .Case("bdver3", CK_BDVER3)
      .Case("x86-64", CK_x86_64)
      .Case("geode", CK_Geode)
      .Default(CK_Generic);

    // Perform any per-CPU checks necessary to determine if this CPU is
    // acceptable.
    // FIXME: This results in terrible diagnostics. Clang just says the CPU is
    // invalid without explaining *why*.
    switch (CPU) {
    case CK_Generic:
      // No processor selected!
      return false;

    case CK_i386:
    case CK_i486:
    case CK_WinChipC6:
    case CK_WinChip2:
    case CK_C3:
    case CK_i586:
    case CK_Pentium:
    case CK_PentiumMMX:
    case CK_i686:
    case CK_PentiumPro:
    case CK_Pentium2:
    case CK_Pentium3:
    case CK_Pentium3M:
    case CK_PentiumM:
    case CK_Yonah:
    case CK_C3_2:
    case CK_Pentium4:
    case CK_Pentium4M:
    case CK_Prescott:
    case CK_K6:
    case CK_K6_2:
    case CK_K6_3:
    case CK_Athlon:
    case CK_AthlonThunderbird:
    case CK_Athlon4:
    case CK_AthlonXP:
    case CK_AthlonMP:
    case CK_Geode:
      // Only accept certain architectures when compiling in 32-bit mode.
      if (getTriple().getArch() != llvm::Triple::x86)
        return false;

      // Fallthrough
    case CK_Nocona:
    case CK_Core2:
    case CK_Penryn:
    case CK_Atom:
    case CK_Silvermont:
    case CK_Corei7:
    case CK_Corei7AVX:
    case CK_CoreAVXi:
    case CK_CoreAVX2:
    case CK_KNL:
    case CK_Athlon64:
    case CK_Athlon64SSE3:
    case CK_AthlonFX:
    case CK_K8:
    case CK_K8SSE3:
    case CK_Opteron:
    case CK_OpteronSSE3:
    case CK_AMDFAM10:
    case CK_BTVER1:
    case CK_BTVER2:
    case CK_BDVER1:
    case CK_BDVER2:
    case CK_BDVER3:
    case CK_x86_64:
      return true;
    }
    llvm_unreachable("Unhandled CPU kind");
  }

  virtual bool setFPMath(StringRef Name);

  virtual CallingConvCheckResult checkCallingConvention(CallingConv CC) const {
    // We accept all non-ARM calling conventions
    return (CC == CC_X86ThisCall ||
            CC == CC_X86FastCall ||
            CC == CC_X86StdCall || 
            CC == CC_C || 
            CC == CC_X86Pascal ||
            CC == CC_IntelOclBicc) ? CCCR_OK : CCCR_Warning;
  }

  virtual CallingConv getDefaultCallingConv(CallingConvMethodType MT) const {
    return MT == CCMT_Member ? CC_X86ThisCall : CC_C;
  }
};

bool X86TargetInfo::setFPMath(StringRef Name) {
  if (Name == "387") {
    FPMath = FP_387;
    return true;
  }
  if (Name == "sse") {
    FPMath = FP_SSE;
    return true;
  }
  return false;
}

void X86TargetInfo::getDefaultFeatures(llvm::StringMap<bool> &Features) const {
  // FIXME: This *really* should not be here.

  // X86_64 always has SSE2.
  if (getTriple().getArch() == llvm::Triple::x86_64)
    setFeatureEnabledImpl(Features, "sse2", true);

  switch (CPU) {
  case CK_Generic:
  case CK_i386:
  case CK_i486:
  case CK_i586:
  case CK_Pentium:
  case CK_i686:
  case CK_PentiumPro:
    break;
  case CK_PentiumMMX:
  case CK_Pentium2:
    setFeatureEnabledImpl(Features, "mmx", true);
    break;
  case CK_Pentium3:
  case CK_Pentium3M:
    setFeatureEnabledImpl(Features, "sse", true);
    break;
  case CK_PentiumM:
  case CK_Pentium4:
  case CK_Pentium4M:
  case CK_x86_64:
    setFeatureEnabledImpl(Features, "sse2", true);
    break;
  case CK_Yonah:
  case CK_Prescott:
  case CK_Nocona:
    setFeatureEnabledImpl(Features, "sse3", true);
    setFeatureEnabledImpl(Features, "cx16", true);
    break;
  case CK_Core2:
    setFeatureEnabledImpl(Features, "ssse3", true);
    setFeatureEnabledImpl(Features, "cx16", true);
    break;
  case CK_Penryn:
    setFeatureEnabledImpl(Features, "sse4.1", true);
    setFeatureEnabledImpl(Features, "cx16", true);
    break;
  case CK_Atom:
    setFeatureEnabledImpl(Features, "ssse3", true);
    setFeatureEnabledImpl(Features, "cx16", true);
    break;
  case CK_Silvermont:
    setFeatureEnabledImpl(Features, "sse4.2", true);
    setFeatureEnabledImpl(Features, "aes", true);
    setFeatureEnabledImpl(Features, "cx16", true);
    setFeatureEnabledImpl(Features, "pclmul", true);
    break;
  case CK_Corei7:
    setFeatureEnabledImpl(Features, "sse4.2", true);
    setFeatureEnabledImpl(Features, "cx16", true);
    break;
  case CK_Corei7AVX:
    setFeatureEnabledImpl(Features, "avx", true);
    setFeatureEnabledImpl(Features, "aes", true);
    setFeatureEnabledImpl(Features, "cx16", true);
    setFeatureEnabledImpl(Features, "pclmul", true);
    break;
  case CK_CoreAVXi:
    setFeatureEnabledImpl(Features, "avx", true);
    setFeatureEnabledImpl(Features, "aes", true);
    setFeatureEnabledImpl(Features, "pclmul", true);
    setFeatureEnabledImpl(Features, "rdrnd", true);
    setFeatureEnabledImpl(Features, "f16c", true);
    break;
  case CK_CoreAVX2:
    setFeatureEnabledImpl(Features, "avx2", true);
    setFeatureEnabledImpl(Features, "aes", true);
    setFeatureEnabledImpl(Features, "pclmul", true);
    setFeatureEnabledImpl(Features, "lzcnt", true);
    setFeatureEnabledImpl(Features, "rdrnd", true);
    setFeatureEnabledImpl(Features, "f16c", true);
    setFeatureEnabledImpl(Features, "bmi", true);
    setFeatureEnabledImpl(Features, "bmi2", true);
    setFeatureEnabledImpl(Features, "rtm", true);
    setFeatureEnabledImpl(Features, "fma", true);
    setFeatureEnabledImpl(Features, "cx16", true);
    break;
  case CK_KNL:
    setFeatureEnabledImpl(Features, "avx512f", true);
    setFeatureEnabledImpl(Features, "avx512cd", true);
    setFeatureEnabledImpl(Features, "avx512er", true);
    setFeatureEnabledImpl(Features, "avx512pf", true);
    setFeatureEnabledImpl(Features, "aes", true);
    setFeatureEnabledImpl(Features, "pclmul", true);
    setFeatureEnabledImpl(Features, "lzcnt", true);
    setFeatureEnabledImpl(Features, "rdrnd", true);
    setFeatureEnabledImpl(Features, "f16c", true);
    setFeatureEnabledImpl(Features, "bmi", true);
    setFeatureEnabledImpl(Features, "bmi2", true);
    setFeatureEnabledImpl(Features, "rtm", true);
    setFeatureEnabledImpl(Features, "fma", true);
    break;
  case CK_K6:
  case CK_WinChipC6:
    setFeatureEnabledImpl(Features, "mmx", true);
    break;
  case CK_K6_2:
  case CK_K6_3:
  case CK_WinChip2:
  case CK_C3:
    setFeatureEnabledImpl(Features, "3dnow", true);
    break;
  case CK_Athlon:
  case CK_AthlonThunderbird:
  case CK_Geode:
    setFeatureEnabledImpl(Features, "3dnowa", true);
    break;
  case CK_Athlon4:
  case CK_AthlonXP:
  case CK_AthlonMP:
    setFeatureEnabledImpl(Features, "sse", true);
    setFeatureEnabledImpl(Features, "3dnowa", true);
    break;
  case CK_K8:
  case CK_Opteron:
  case CK_Athlon64:
  case CK_AthlonFX:
    setFeatureEnabledImpl(Features, "sse2", true);
    setFeatureEnabledImpl(Features, "3dnowa", true);
    break;
  case CK_K8SSE3:
  case CK_OpteronSSE3:
  case CK_Athlon64SSE3:
    setFeatureEnabledImpl(Features, "sse3", true);
    setFeatureEnabledImpl(Features, "3dnowa", true);
    break;
  case CK_AMDFAM10:
    setFeatureEnabledImpl(Features, "sse3", true);
    setFeatureEnabledImpl(Features, "sse4a", true);
    setFeatureEnabledImpl(Features, "3dnowa", true);
    setFeatureEnabledImpl(Features, "lzcnt", true);
    setFeatureEnabledImpl(Features, "popcnt", true);
    break;
  case CK_BTVER1:
    setFeatureEnabledImpl(Features, "ssse3", true);
    setFeatureEnabledImpl(Features, "sse4a", true);
    setFeatureEnabledImpl(Features, "cx16", true);
    setFeatureEnabledImpl(Features, "lzcnt", true);
    setFeatureEnabledImpl(Features, "popcnt", true);
    setFeatureEnabledImpl(Features, "prfchw", true);
    break;
  case CK_BTVER2:
    setFeatureEnabledImpl(Features, "avx", true);
    setFeatureEnabledImpl(Features, "sse4a", true);
    setFeatureEnabledImpl(Features, "lzcnt", true);
    setFeatureEnabledImpl(Features, "aes", true);
    setFeatureEnabledImpl(Features, "pclmul", true);
    setFeatureEnabledImpl(Features, "prfchw", true);
    setFeatureEnabledImpl(Features, "bmi", true);
    setFeatureEnabledImpl(Features, "f16c", true);
    setFeatureEnabledImpl(Features, "cx16", true);
    break;
  case CK_BDVER1:
    setFeatureEnabledImpl(Features, "xop", true);
    setFeatureEnabledImpl(Features, "lzcnt", true);
    setFeatureEnabledImpl(Features, "aes", true);
    setFeatureEnabledImpl(Features, "pclmul", true);
    setFeatureEnabledImpl(Features, "prfchw", true);
    setFeatureEnabledImpl(Features, "cx16", true);
    break;
  case CK_BDVER2:
  case CK_BDVER3:
    setFeatureEnabledImpl(Features, "xop", true);
    setFeatureEnabledImpl(Features, "lzcnt", true);
    setFeatureEnabledImpl(Features, "aes", true);
    setFeatureEnabledImpl(Features, "pclmul", true);
    setFeatureEnabledImpl(Features, "prfchw", true);
    setFeatureEnabledImpl(Features, "bmi", true);
    setFeatureEnabledImpl(Features, "fma", true);
    setFeatureEnabledImpl(Features, "f16c", true);
    setFeatureEnabledImpl(Features, "tbm", true);
    setFeatureEnabledImpl(Features, "cx16", true);
    break;
  case CK_C3_2:
    setFeatureEnabledImpl(Features, "sse", true);
    break;
  }
}

void X86TargetInfo::setSSELevel(llvm::StringMap<bool> &Features,
                                X86SSEEnum Level, bool Enabled) {
  if (Enabled) {
    switch (Level) {
    case AVX512F:
      Features["avx512f"] = true;
    case AVX2:
      Features["avx2"] = true;
    case AVX:
      Features["avx"] = true;
    case SSE42:
      Features["sse4.2"] = true;
    case SSE41:
      Features["sse4.1"] = true;
    case SSSE3:
      Features["ssse3"] = true;
    case SSE3:
      Features["sse3"] = true;
    case SSE2:
      Features["sse2"] = true;
    case SSE1:
      Features["sse"] = true;
    case NoSSE:
      break;
    }
    return;
  }

  switch (Level) {
  case NoSSE:
  case SSE1:
    Features["sse"] = false;
  case SSE2:
    Features["sse2"] = Features["pclmul"] = Features["aes"] =
      Features["sha"] = false;
  case SSE3:
    Features["sse3"] = false;
    setXOPLevel(Features, NoXOP, false);
  case SSSE3:
    Features["ssse3"] = false;
  case SSE41:
    Features["sse4.1"] = false;
  case SSE42:
    Features["sse4.2"] = false;
  case AVX:
    Features["fma"] = Features["avx"] = Features["f16c"] = false;
    setXOPLevel(Features, FMA4, false);
  case AVX2:
    Features["avx2"] = false;
  case AVX512F:
    Features["avx512f"] = Features["avx512cd"] = Features["avx512er"] =
      Features["avx512pf"] = false;
  }
}

void X86TargetInfo::setMMXLevel(llvm::StringMap<bool> &Features,
                                MMX3DNowEnum Level, bool Enabled) {
  if (Enabled) {
    switch (Level) {
    case AMD3DNowAthlon:
      Features["3dnowa"] = true;
    case AMD3DNow:
      Features["3dnow"] = true;
    case MMX:
      Features["mmx"] = true;
    case NoMMX3DNow:
      break;
    }
    return;
  }

  switch (Level) {
  case NoMMX3DNow:
  case MMX:
    Features["mmx"] = false;
  case AMD3DNow:
    Features["3dnow"] = false;
  case AMD3DNowAthlon:
    Features["3dnowa"] = false;
  }
}

void X86TargetInfo::setXOPLevel(llvm::StringMap<bool> &Features, XOPEnum Level,
                                bool Enabled) {
  if (Enabled) {
    switch (Level) {
    case XOP:
      Features["xop"] = true;
    case FMA4:
      Features["fma4"] = true;
      setSSELevel(Features, AVX, true);
    case SSE4A:
      Features["sse4a"] = true;
      setSSELevel(Features, SSE3, true);
    case NoXOP:
      break;
    }
    return;
  }

  switch (Level) {
  case NoXOP:
  case SSE4A:
    Features["sse4a"] = false;
  case FMA4:
    Features["fma4"] = false;
  case XOP:
    Features["xop"] = false;
  }
}

void X86TargetInfo::setFeatureEnabledImpl(llvm::StringMap<bool> &Features,
                                          StringRef Name, bool Enabled) {
  // FIXME: This *really* should not be here.  We need some way of translating
  // options into llvm subtarget features.
  if (Name == "sse4")
    Name = "sse4.2";

  Features[Name] = Enabled;

  if (Name == "mmx") {
    setMMXLevel(Features, MMX, Enabled);
  } else if (Name == "sse") {
    setSSELevel(Features, SSE1, Enabled);
  } else if (Name == "sse2") {
    setSSELevel(Features, SSE2, Enabled);
  } else if (Name == "sse3") {
    setSSELevel(Features, SSE3, Enabled);
  } else if (Name == "ssse3") {
    setSSELevel(Features, SSSE3, Enabled);
  } else if (Name == "sse4.2") {
    setSSELevel(Features, SSE42, Enabled);
  } else if (Name == "sse4.1") {
    setSSELevel(Features, SSE41, Enabled);
  } else if (Name == "3dnow") {
    setMMXLevel(Features, AMD3DNow, Enabled);
  } else if (Name == "3dnowa") {
    setMMXLevel(Features, AMD3DNowAthlon, Enabled);
  } else if (Name == "aes") {
    if (Enabled)
      setSSELevel(Features, SSE2, Enabled);
  } else if (Name == "pclmul") {
    if (Enabled)
      setSSELevel(Features, SSE2, Enabled);
  } else if (Name == "avx") {
    setSSELevel(Features, AVX, Enabled);
  } else if (Name == "avx2") {
    setSSELevel(Features, AVX2, Enabled);
  } else if (Name == "avx512f") {
    setSSELevel(Features, AVX512F, Enabled);
  } else if (Name == "avx512cd" || Name == "avx512er" || Name == "avx512pf") {
    if (Enabled)
      setSSELevel(Features, AVX512F, Enabled);
  } else if (Name == "fma") {
    if (Enabled)
      setSSELevel(Features, AVX, Enabled);
  } else if (Name == "fma4") {
    setXOPLevel(Features, FMA4, Enabled);
  } else if (Name == "xop") {
    setXOPLevel(Features, XOP, Enabled);
  } else if (Name == "sse4a") {
    setXOPLevel(Features, SSE4A, Enabled);
  } else if (Name == "f16c") {
    if (Enabled)
      setSSELevel(Features, AVX, Enabled);
  } else if (Name == "sha") {
    if (Enabled)
      setSSELevel(Features, SSE2, Enabled);
  }
}

/// handleTargetFeatures - Perform initialization based on the user
/// configured set of features.
bool X86TargetInfo::handleTargetFeatures(std::vector<std::string> &Features,
                                         DiagnosticsEngine &Diags) {
  // Remember the maximum enabled sselevel.
  for (unsigned i = 0, e = Features.size(); i !=e; ++i) {
    // Ignore disabled features.
    if (Features[i][0] == '-')
      continue;

    StringRef Feature = StringRef(Features[i]).substr(1);

    if (Feature == "aes") {
      HasAES = true;
      continue;
    }

    if (Feature == "pclmul") {
      HasPCLMUL = true;
      continue;
    }

    if (Feature == "lzcnt") {
      HasLZCNT = true;
      continue;
    }

    if (Feature == "rdrnd") {
      HasRDRND = true;
      continue;
    }

    if (Feature == "bmi") {
      HasBMI = true;
      continue;
    }

    if (Feature == "bmi2") {
      HasBMI2 = true;
      continue;
    }

    if (Feature == "popcnt") {
      HasPOPCNT = true;
      continue;
    }

    if (Feature == "rtm") {
      HasRTM = true;
      continue;
    }

    if (Feature == "prfchw") {
      HasPRFCHW = true;
      continue;
    }

    if (Feature == "rdseed") {
      HasRDSEED = true;
      continue;
    }

    if (Feature == "tbm") {
      HasTBM = true;
      continue;
    }

    if (Feature == "fma") {
      HasFMA = true;
      continue;
    }

    if (Feature == "f16c") {
      HasF16C = true;
      continue;
    }

    if (Feature == "avx512cd") {
      HasAVX512CD = true;
      continue;
    }

    if (Feature == "avx512er") {
      HasAVX512ER = true;
      continue;
    }

    if (Feature == "avx512pf") {
      HasAVX512PF = true;
      continue;
    }

    if (Feature == "sha") {
      HasSHA = true;
      continue;
    }

    if (Feature == "cx16") {
      HasCX16 = true;
      continue;
    }

    assert(Features[i][0] == '+' && "Invalid target feature!");
    X86SSEEnum Level = llvm::StringSwitch<X86SSEEnum>(Feature)
      .Case("avx512f", AVX512F)
      .Case("avx2", AVX2)
      .Case("avx", AVX)
      .Case("sse4.2", SSE42)
      .Case("sse4.1", SSE41)
      .Case("ssse3", SSSE3)
      .Case("sse3", SSE3)
      .Case("sse2", SSE2)
      .Case("sse", SSE1)
      .Default(NoSSE);
    SSELevel = std::max(SSELevel, Level);

    MMX3DNowEnum ThreeDNowLevel =
      llvm::StringSwitch<MMX3DNowEnum>(Feature)
        .Case("3dnowa", AMD3DNowAthlon)
        .Case("3dnow", AMD3DNow)
        .Case("mmx", MMX)
        .Default(NoMMX3DNow);
    MMX3DNowLevel = std::max(MMX3DNowLevel, ThreeDNowLevel);

    XOPEnum XLevel = llvm::StringSwitch<XOPEnum>(Feature)
        .Case("xop", XOP)
        .Case("fma4", FMA4)
        .Case("sse4a", SSE4A)
        .Default(NoXOP);
    XOPLevel = std::max(XOPLevel, XLevel);
  }

  // Enable popcnt if sse4.2 is enabled and popcnt is not explicitly disabled.
  // Can't do this earlier because we need to be able to explicitly enable
  // popcnt and still disable sse4.2.
  if (!HasPOPCNT && SSELevel >= SSE42 &&
      std::find(Features.begin(), Features.end(), "-popcnt") == Features.end()){
    HasPOPCNT = true;
    Features.push_back("+popcnt");
  }

  // Enable prfchw if 3DNow! is enabled and prfchw is not explicitly disabled.
  if (!HasPRFCHW && MMX3DNowLevel >= AMD3DNow &&
      std::find(Features.begin(), Features.end(), "-prfchw") == Features.end()){
    HasPRFCHW = true;
    Features.push_back("+prfchw");
  }

  // LLVM doesn't have a separate switch for fpmath, so only accept it if it
  // matches the selected sse level.
  if (FPMath == FP_SSE && SSELevel < SSE1) {
    Diags.Report(diag::err_target_unsupported_fpmath) << "sse";
    return false;
  } else if (FPMath == FP_387 && SSELevel >= SSE1) {
    Diags.Report(diag::err_target_unsupported_fpmath) << "387";
    return false;
  }

  // Don't tell the backend if we're turning off mmx; it will end up disabling
  // SSE, which we don't want.
  // Additionally, if SSE is enabled and mmx is not explicitly disabled,
  // then enable MMX.
  std::vector<std::string>::iterator it;
  it = std::find(Features.begin(), Features.end(), "-mmx");
  if (it != Features.end())
    Features.erase(it);
  else if (SSELevel > NoSSE)
    MMX3DNowLevel = std::max(MMX3DNowLevel, MMX);
  return true;
}

/// X86TargetInfo::getTargetDefines - Return the set of the X86-specific macro
/// definitions for this particular subtarget.
void X86TargetInfo::getTargetDefines(const LangOptions &Opts,
                                     MacroBuilder &Builder) const {
  // Target identification.
  if (getTriple().getArch() == llvm::Triple::x86_64) {
    Builder.defineMacro("__amd64__");
    Builder.defineMacro("__amd64");
    Builder.defineMacro("__x86_64");
    Builder.defineMacro("__x86_64__");
  } else {
    DefineStd(Builder, "i386", Opts);
  }

  // Subtarget options.
  // FIXME: We are hard-coding the tune parameters based on the CPU, but they
  // truly should be based on -mtune options.
  switch (CPU) {
  case CK_Generic:
    break;
  case CK_i386:
    // The rest are coming from the i386 define above.
    Builder.defineMacro("__tune_i386__");
    break;
  case CK_i486:
  case CK_WinChipC6:
  case CK_WinChip2:
  case CK_C3:
    defineCPUMacros(Builder, "i486");
    break;
  case CK_PentiumMMX:
    Builder.defineMacro("__pentium_mmx__");
    Builder.defineMacro("__tune_pentium_mmx__");
    // Fallthrough
  case CK_i586:
  case CK_Pentium:
    defineCPUMacros(Builder, "i586");
    defineCPUMacros(Builder, "pentium");
    break;
  case CK_Pentium3:
  case CK_Pentium3M:
  case CK_PentiumM:
    Builder.defineMacro("__tune_pentium3__");
    // Fallthrough
  case CK_Pentium2:
  case CK_C3_2:
    Builder.defineMacro("__tune_pentium2__");
    // Fallthrough
  case CK_PentiumPro:
    Builder.defineMacro("__tune_i686__");
    Builder.defineMacro("__tune_pentiumpro__");
    // Fallthrough
  case CK_i686:
    Builder.defineMacro("__i686");
    Builder.defineMacro("__i686__");
    // Strangely, __tune_i686__ isn't defined by GCC when CPU == i686.
    Builder.defineMacro("__pentiumpro");
    Builder.defineMacro("__pentiumpro__");
    break;
  case CK_Pentium4:
  case CK_Pentium4M:
    defineCPUMacros(Builder, "pentium4");
    break;
  case CK_Yonah:
  case CK_Prescott:
  case CK_Nocona:
    defineCPUMacros(Builder, "nocona");
    break;
  case CK_Core2:
  case CK_Penryn:
    defineCPUMacros(Builder, "core2");
    break;
  case CK_Atom:
    defineCPUMacros(Builder, "atom");
    break;
  case CK_Silvermont:
    defineCPUMacros(Builder, "slm");
    break;
  case CK_Corei7:
  case CK_Corei7AVX:
  case CK_CoreAVXi:
  case CK_CoreAVX2:
    defineCPUMacros(Builder, "corei7");
    break;
  case CK_KNL:
    defineCPUMacros(Builder, "knl");
    break;
  case CK_K6_2:
    Builder.defineMacro("__k6_2__");
    Builder.defineMacro("__tune_k6_2__");
    // Fallthrough
  case CK_K6_3:
    if (CPU != CK_K6_2) {  // In case of fallthrough
      // FIXME: GCC may be enabling these in cases where some other k6
      // architecture is specified but -m3dnow is explicitly provided. The
      // exact semantics need to be determined and emulated here.
      Builder.defineMacro("__k6_3__");
      Builder.defineMacro("__tune_k6_3__");
    }
    // Fallthrough
  case CK_K6:
    defineCPUMacros(Builder, "k6");
    break;
  case CK_Athlon:
  case CK_AthlonThunderbird:
  case CK_Athlon4:
  case CK_AthlonXP:
  case CK_AthlonMP:
    defineCPUMacros(Builder, "athlon");
    if (SSELevel != NoSSE) {
      Builder.defineMacro("__athlon_sse__");
      Builder.defineMacro("__tune_athlon_sse__");
    }
    break;
  case CK_K8:
  case CK_K8SSE3:
  case CK_x86_64:
  case CK_Opteron:
  case CK_OpteronSSE3:
  case CK_Athlon64:
  case CK_Athlon64SSE3:
  case CK_AthlonFX:
    defineCPUMacros(Builder, "k8");
    break;
  case CK_AMDFAM10:
    defineCPUMacros(Builder, "amdfam10");
    break;
  case CK_BTVER1:
    defineCPUMacros(Builder, "btver1");
    break;
  case CK_BTVER2:
    defineCPUMacros(Builder, "btver2");
    break;
  case CK_BDVER1:
    defineCPUMacros(Builder, "bdver1");
    break;
  case CK_BDVER2:
    defineCPUMacros(Builder, "bdver2");
    break;
  case CK_BDVER3:
    defineCPUMacros(Builder, "bdver3");
    break;
  case CK_Geode:
    defineCPUMacros(Builder, "geode");
    break;
  }

  // Target properties.
  Builder.defineMacro("__LITTLE_ENDIAN__");
  Builder.defineMacro("__REGISTER_PREFIX__", "");

  // Define __NO_MATH_INLINES on linux/x86 so that we don't get inline
  // functions in glibc header files that use FP Stack inline asm which the
  // backend can't deal with (PR879).
  Builder.defineMacro("__NO_MATH_INLINES");

  if (HasAES)
    Builder.defineMacro("__AES__");

  if (HasPCLMUL)
    Builder.defineMacro("__PCLMUL__");

  if (HasLZCNT)
    Builder.defineMacro("__LZCNT__");

  if (HasRDRND)
    Builder.defineMacro("__RDRND__");

  if (HasBMI)
    Builder.defineMacro("__BMI__");

  if (HasBMI2)
    Builder.defineMacro("__BMI2__");

  if (HasPOPCNT)
    Builder.defineMacro("__POPCNT__");

  if (HasRTM)
    Builder.defineMacro("__RTM__");

  if (HasPRFCHW)
    Builder.defineMacro("__PRFCHW__");

  if (HasRDSEED)
    Builder.defineMacro("__RDSEED__");

  if (HasTBM)
    Builder.defineMacro("__TBM__");

  switch (XOPLevel) {
  case XOP:
    Builder.defineMacro("__XOP__");
  case FMA4:
    Builder.defineMacro("__FMA4__");
  case SSE4A:
    Builder.defineMacro("__SSE4A__");
  case NoXOP:
    break;
  }

  if (HasFMA)
    Builder.defineMacro("__FMA__");

  if (HasF16C)
    Builder.defineMacro("__F16C__");

  if (HasAVX512CD)
    Builder.defineMacro("__AVX512CD__");
  if (HasAVX512ER)
    Builder.defineMacro("__AVX512ER__");
  if (HasAVX512PF)
    Builder.defineMacro("__AVX512PF__");

  if (HasSHA)
    Builder.defineMacro("__SHA__");

  if (HasCX16)
    Builder.defineMacro("__GCC_HAVE_SYNC_COMPARE_AND_SWAP_16");

  // Each case falls through to the previous one here.
  switch (SSELevel) {
  case AVX512F:
    Builder.defineMacro("__AVX512F__");
  case AVX2:
    Builder.defineMacro("__AVX2__");
  case AVX:
    Builder.defineMacro("__AVX__");
  case SSE42:
    Builder.defineMacro("__SSE4_2__");
  case SSE41:
    Builder.defineMacro("__SSE4_1__");
  case SSSE3:
    Builder.defineMacro("__SSSE3__");
  case SSE3:
    Builder.defineMacro("__SSE3__");
  case SSE2:
    Builder.defineMacro("__SSE2__");
    Builder.defineMacro("__SSE2_MATH__");  // -mfp-math=sse always implied.
  case SSE1:
    Builder.defineMacro("__SSE__");
    Builder.defineMacro("__SSE_MATH__");   // -mfp-math=sse always implied.
  case NoSSE:
    break;
  }

  if (Opts.MicrosoftExt && getTriple().getArch() == llvm::Triple::x86) {
    switch (SSELevel) {
    case AVX512F:
    case AVX2:
    case AVX:
    case SSE42:
    case SSE41:
    case SSSE3:
    case SSE3:
    case SSE2:
      Builder.defineMacro("_M_IX86_FP", Twine(2));
      break;
    case SSE1:
      Builder.defineMacro("_M_IX86_FP", Twine(1));
      break;
    default:
      Builder.defineMacro("_M_IX86_FP", Twine(0));
    }
  }

  // Each case falls through to the previous one here.
  switch (MMX3DNowLevel) {
  case AMD3DNowAthlon:
    Builder.defineMacro("__3dNOW_A__");
  case AMD3DNow:
    Builder.defineMacro("__3dNOW__");
  case MMX:
    Builder.defineMacro("__MMX__");
  case NoMMX3DNow:
    break;
  }

  if (CPU >= CK_i486) {
    Builder.defineMacro("__GCC_HAVE_SYNC_COMPARE_AND_SWAP_1");
    Builder.defineMacro("__GCC_HAVE_SYNC_COMPARE_AND_SWAP_2");
    Builder.defineMacro("__GCC_HAVE_SYNC_COMPARE_AND_SWAP_4");
  }
  if (CPU >= CK_i586)
    Builder.defineMacro("__GCC_HAVE_SYNC_COMPARE_AND_SWAP_8");
}

bool X86TargetInfo::hasFeature(StringRef Feature) const {
  return llvm::StringSwitch<bool>(Feature)
      .Case("aes", HasAES)
      .Case("avx", SSELevel >= AVX)
      .Case("avx2", SSELevel >= AVX2)
      .Case("avx512f", SSELevel >= AVX512F)
      .Case("avx512cd", HasAVX512CD)
      .Case("avx512er", HasAVX512ER)
      .Case("avx512pf", HasAVX512PF)
      .Case("bmi", HasBMI)
      .Case("bmi2", HasBMI2)
      .Case("cx16", HasCX16)
      .Case("f16c", HasF16C)
      .Case("fma", HasFMA)
      .Case("fma4", XOPLevel >= FMA4)
      .Case("tbm", HasTBM)
      .Case("lzcnt", HasLZCNT)
      .Case("rdrnd", HasRDRND)
      .Case("mm3dnow", MMX3DNowLevel >= AMD3DNow)
      .Case("mm3dnowa", MMX3DNowLevel >= AMD3DNowAthlon)
      .Case("mmx", MMX3DNowLevel >= MMX)
      .Case("pclmul", HasPCLMUL)
      .Case("popcnt", HasPOPCNT)
      .Case("rtm", HasRTM)
      .Case("prfchw", HasPRFCHW)
      .Case("rdseed", HasRDSEED)
      .Case("sha", HasSHA)
      .Case("sse", SSELevel >= SSE1)
      .Case("sse2", SSELevel >= SSE2)
      .Case("sse3", SSELevel >= SSE3)
      .Case("ssse3", SSELevel >= SSSE3)
      .Case("sse4.1", SSELevel >= SSE41)
      .Case("sse4.2", SSELevel >= SSE42)
      .Case("sse4a", XOPLevel >= SSE4A)
      .Case("x86", true)
      .Case("x86_32", getTriple().getArch() == llvm::Triple::x86)
      .Case("x86_64", getTriple().getArch() == llvm::Triple::x86_64)
      .Case("xop", XOPLevel >= XOP)
      .Default(false);
}

bool
X86TargetInfo::validateAsmConstraint(const char *&Name,
                                     TargetInfo::ConstraintInfo &Info) const {
  switch (*Name) {
  default: return false;
  case 'Y': // first letter of a pair:
    switch (*(Name+1)) {
    default: return false;
    case '0':  // First SSE register.
    case 't':  // Any SSE register, when SSE2 is enabled.
    case 'i':  // Any SSE register, when SSE2 and inter-unit moves enabled.
    case 'm':  // any MMX register, when inter-unit moves enabled.
      break;   // falls through to setAllowsRegister.
  }
  case 'a': // eax.
  case 'b': // ebx.
  case 'c': // ecx.
  case 'd': // edx.
  case 'S': // esi.
  case 'D': // edi.
  case 'A': // edx:eax.
  case 'f': // any x87 floating point stack register.
  case 't': // top of floating point stack.
  case 'u': // second from top of floating point stack.
  case 'q': // Any register accessible as [r]l: a, b, c, and d.
  case 'y': // Any MMX register.
  case 'x': // Any SSE register.
  case 'Q': // Any register accessible as [r]h: a, b, c, and d.
  case 'R': // "Legacy" registers: ax, bx, cx, dx, di, si, sp, bp.
  case 'l': // "Index" registers: any general register that can be used as an
            // index in a base+index memory access.
    Info.setAllowsRegister();
    return true;
  case 'C': // SSE floating point constant.
  case 'G': // x87 floating point constant.
  case 'e': // 32-bit signed integer constant for use with zero-extending
            // x86_64 instructions.
  case 'Z': // 32-bit unsigned integer constant for use with zero-extending
            // x86_64 instructions.
    return true;
  }
}


std::string
X86TargetInfo::convertConstraint(const char *&Constraint) const {
  switch (*Constraint) {
  case 'a': return std::string("{ax}");
  case 'b': return std::string("{bx}");
  case 'c': return std::string("{cx}");
  case 'd': return std::string("{dx}");
  case 'S': return std::string("{si}");
  case 'D': return std::string("{di}");
  case 'p': // address
    return std::string("im");
  case 't': // top of floating point stack.
    return std::string("{st}");
  case 'u': // second from top of floating point stack.
    return std::string("{st(1)}"); // second from top of floating point stack.
  default:
    return std::string(1, *Constraint);
  }
}
} // end anonymous namespace

namespace {
// X86-32 generic target
class X86_32TargetInfo : public X86TargetInfo {
public:
  X86_32TargetInfo(const llvm::Triple &Triple) : X86TargetInfo(Triple) {
    DoubleAlign = LongLongAlign = 32;
    LongDoubleWidth = 96;
    LongDoubleAlign = 32;
    SuitableAlign = 128;
    DescriptionString = "e-p:32:32:32-i1:8:8-i8:8:8-i16:16:16-i32:32:32-"
                        "i64:32:64-f32:32:32-f64:32:64-v64:64:64-v128:128:128-"
                        "a0:0:64-f80:32:32-n8:16:32-S128";
    SizeType = UnsignedInt;
    PtrDiffType = SignedInt;
    IntPtrType = SignedInt;
    RegParmMax = 3;

    // Use fpret for all types.
    RealTypeUsesObjCFPRet = ((1 << TargetInfo::Float) |
                             (1 << TargetInfo::Double) |
                             (1 << TargetInfo::LongDouble));

    // x86-32 has atomics up to 8 bytes
    // FIXME: Check that we actually have cmpxchg8b before setting
    // MaxAtomicInlineWidth. (cmpxchg8b is an i586 instruction.)
    MaxAtomicPromoteWidth = MaxAtomicInlineWidth = 64;
  }
  virtual BuiltinVaListKind getBuiltinVaListKind() const {
    return TargetInfo::CharPtrBuiltinVaList;
  }

  int getEHDataRegisterNumber(unsigned RegNo) const {
    if (RegNo == 0) return 0;
    if (RegNo == 1) return 2;
    return -1;
  }
  virtual bool validateInputSize(StringRef Constraint,
                                 unsigned Size) const {
    switch (Constraint[0]) {
    default: break;
    case 'a':
    case 'b':
    case 'c':
    case 'd':
      return Size <= 32;
    }

    return true;
  }
};
} // end anonymous namespace

namespace {
class NetBSDI386TargetInfo : public NetBSDTargetInfo<X86_32TargetInfo> {
public:
  NetBSDI386TargetInfo(const llvm::Triple &Triple)
      : NetBSDTargetInfo<X86_32TargetInfo>(Triple) {}

  virtual unsigned getFloatEvalMethod() const {
    unsigned Major, Minor, Micro;
    getTriple().getOSVersion(Major, Minor, Micro);
    // New NetBSD uses the default rounding mode.
    if (Major >= 7 || (Major == 6 && Minor == 99 && Micro >= 26) || Major == 0)
      return X86_32TargetInfo::getFloatEvalMethod();
    // NetBSD before 6.99.26 defaults to "double" rounding.
    return 1;
  }
};
} // end anonymous namespace

namespace {
class OpenBSDI386TargetInfo : public OpenBSDTargetInfo<X86_32TargetInfo> {
public:
  OpenBSDI386TargetInfo(const llvm::Triple &Triple)
      : OpenBSDTargetInfo<X86_32TargetInfo>(Triple) {
    SizeType = UnsignedLong;
    IntPtrType = SignedLong;
    PtrDiffType = SignedLong;
  }
};
} // end anonymous namespace

namespace {
class BitrigI386TargetInfo : public BitrigTargetInfo<X86_32TargetInfo> {
public:
  BitrigI386TargetInfo(const llvm::Triple &Triple)
      : BitrigTargetInfo<X86_32TargetInfo>(Triple) {
    SizeType = UnsignedLong;
    IntPtrType = SignedLong;
    PtrDiffType = SignedLong;
  }
};
} // end anonymous namespace

namespace {
class DarwinI386TargetInfo : public DarwinTargetInfo<X86_32TargetInfo> {
public:
  DarwinI386TargetInfo(const llvm::Triple &Triple)
      : DarwinTargetInfo<X86_32TargetInfo>(Triple) {
    LongDoubleWidth = 128;
    LongDoubleAlign = 128;
    SuitableAlign = 128;
    MaxVectorAlign = 256;
    SizeType = UnsignedLong;
    IntPtrType = SignedLong;
    DescriptionString = "e-p:32:32:32-i1:8:8-i8:8:8-i16:16:16-i32:32:32-"
                        "i64:32:64-f32:32:32-f64:32:64-v64:64:64-v128:128:128-"
                        "a0:0:64-f80:128:128-n8:16:32-S128";
    HasAlignMac68kSupport = true;
  }

};
} // end anonymous namespace

namespace {
// x86-32 Windows target
class WindowsX86_32TargetInfo : public WindowsTargetInfo<X86_32TargetInfo> {
public:
  WindowsX86_32TargetInfo(const llvm::Triple &Triple)
      : WindowsTargetInfo<X86_32TargetInfo>(Triple) {
    TLSSupported = false;
    WCharType = UnsignedShort;
    DoubleAlign = LongLongAlign = 64;
    DescriptionString = "e-p:32:32:32-i1:8:8-i8:8:8-i16:16:16-i32:32:32-"
                        "i64:64:64-f32:32:32-f64:64:64-f80:128:128-v64:64:64-"
                        "v128:128:128-a0:0:64-f80:32:32-n8:16:32-S32";
  }
  virtual void getTargetDefines(const LangOptions &Opts,
                                MacroBuilder &Builder) const {
    WindowsTargetInfo<X86_32TargetInfo>::getTargetDefines(Opts, Builder);
  }
};
} // end anonymous namespace

namespace {

// x86-32 Windows Visual Studio target
class VisualStudioWindowsX86_32TargetInfo : public WindowsX86_32TargetInfo {
public:
  VisualStudioWindowsX86_32TargetInfo(const llvm::Triple &Triple)
      : WindowsX86_32TargetInfo(Triple) {
    LongDoubleWidth = LongDoubleAlign = 64;
    LongDoubleFormat = &llvm::APFloat::IEEEdouble;
  }
  virtual void getTargetDefines(const LangOptions &Opts,
                                MacroBuilder &Builder) const {
    WindowsX86_32TargetInfo::getTargetDefines(Opts, Builder);
    WindowsX86_32TargetInfo::getVisualStudioDefines(Opts, Builder);
    // The value of the following reflects processor type.
    // 300=386, 400=486, 500=Pentium, 600=Blend (default)
    // We lost the original triple, so we use the default.
    Builder.defineMacro("_M_IX86", "600");
  }
};
} // end anonymous namespace

namespace {
// x86-32 MinGW target
class MinGWX86_32TargetInfo : public WindowsX86_32TargetInfo {
public:
  MinGWX86_32TargetInfo(const llvm::Triple &Triple)
      : WindowsX86_32TargetInfo(Triple) {}
  virtual void getTargetDefines(const LangOptions &Opts,
                                MacroBuilder &Builder) const {
    WindowsX86_32TargetInfo::getTargetDefines(Opts, Builder);
    DefineStd(Builder, "WIN32", Opts);
    DefineStd(Builder, "WINNT", Opts);
    Builder.defineMacro("_X86_");
    Builder.defineMacro("__MSVCRT__");
    Builder.defineMacro("__MINGW32__");

    // mingw32-gcc provides __declspec(a) as alias of __attribute__((a)).
    // In contrast, clang-cc1 provides __declspec(a) with -fms-extensions.
    if (Opts.MicrosoftExt)
      // Provide "as-is" __declspec.
      Builder.defineMacro("__declspec", "__declspec");
    else
      // Provide alias of __attribute__ like mingw32-gcc.
      Builder.defineMacro("__declspec(a)", "__attribute__((a))");
  }
};
} // end anonymous namespace

namespace {
// x86-32 Cygwin target
class CygwinX86_32TargetInfo : public X86_32TargetInfo {
public:
  CygwinX86_32TargetInfo(const llvm::Triple &Triple)
      : X86_32TargetInfo(Triple) {
    TLSSupported = false;
    WCharType = UnsignedShort;
    DoubleAlign = LongLongAlign = 64;
    DescriptionString = "e-p:32:32:32-i1:8:8-i8:8:8-i16:16:16-i32:32:32-"
                        "i64:64:64-f32:32:32-f64:64:64-v64:64:64-v128:128:128-"
                        "a0:0:64-f80:32:32-n8:16:32-S32";
  }
  virtual void getTargetDefines(const LangOptions &Opts,
                                MacroBuilder &Builder) const {
    X86_32TargetInfo::getTargetDefines(Opts, Builder);
    Builder.defineMacro("_X86_");
    Builder.defineMacro("__CYGWIN__");
    Builder.defineMacro("__CYGWIN32__");
    DefineStd(Builder, "unix", Opts);
    if (Opts.CPlusPlus)
      Builder.defineMacro("_GNU_SOURCE");
  }
};
} // end anonymous namespace

namespace {
// x86-32 Haiku target
class HaikuX86_32TargetInfo : public X86_32TargetInfo {
public:
  HaikuX86_32TargetInfo(const llvm::Triple &Triple) : X86_32TargetInfo(Triple) {
    SizeType = UnsignedLong;
    IntPtrType = SignedLong;
    PtrDiffType = SignedLong;
    ProcessIDType = SignedLong;
    this->UserLabelPrefix = "";
    this->TLSSupported = false;
  }
  virtual void getTargetDefines(const LangOptions &Opts,
                                MacroBuilder &Builder) const {
    X86_32TargetInfo::getTargetDefines(Opts, Builder);
    Builder.defineMacro("__INTEL__");
    Builder.defineMacro("__HAIKU__");
  }
};
} // end anonymous namespace

// RTEMS Target
template<typename Target>
class RTEMSTargetInfo : public OSTargetInfo<Target> {
protected:
  virtual void getOSDefines(const LangOptions &Opts, const llvm::Triple &Triple,
                            MacroBuilder &Builder) const {
    // RTEMS defines; list based off of gcc output

    Builder.defineMacro("__rtems__");
    Builder.defineMacro("__ELF__");
  }

public:
  RTEMSTargetInfo(const llvm::Triple &Triple) : OSTargetInfo<Target>(Triple) {
    this->UserLabelPrefix = "";

    switch (Triple.getArch()) {
    default:
    case llvm::Triple::x86:
      // this->MCountName = ".mcount";
      break;
    case llvm::Triple::mips:
    case llvm::Triple::mipsel:
    case llvm::Triple::ppc:
    case llvm::Triple::ppc64:
    case llvm::Triple::ppc64le:
      // this->MCountName = "_mcount";
      break;
    case llvm::Triple::arm:
      // this->MCountName = "__mcount";
      break;
    }
  }
};

namespace {
// x86-32 RTEMS target
class RTEMSX86_32TargetInfo : public X86_32TargetInfo {
public:
  RTEMSX86_32TargetInfo(const llvm::Triple &Triple) : X86_32TargetInfo(Triple) {
    SizeType = UnsignedLong;
    IntPtrType = SignedLong;
    PtrDiffType = SignedLong;
    this->UserLabelPrefix = "";
  }
  virtual void getTargetDefines(const LangOptions &Opts,
                                MacroBuilder &Builder) const {
    X86_32TargetInfo::getTargetDefines(Opts, Builder);
    Builder.defineMacro("__INTEL__");
    Builder.defineMacro("__rtems__");
  }
};
} // end anonymous namespace

namespace {
// x86-64 generic target
class X86_64TargetInfo : public X86TargetInfo {
public:
  X86_64TargetInfo(const llvm::Triple &Triple) : X86TargetInfo(Triple) {
    LongWidth = LongAlign = PointerWidth = PointerAlign = 64;
    LongDoubleWidth = 128;
    LongDoubleAlign = 128;
    LargeArrayMinWidth = 128;
    LargeArrayAlign = 128;
    SuitableAlign = 128;
    IntMaxType = SignedLong;
    UIntMaxType = UnsignedLong;
    Int64Type = SignedLong;
    RegParmMax = 6;

    DescriptionString = "e-p:64:64:64-i1:8:8-i8:8:8-i16:16:16-i32:32:32-"
                        "i64:64:64-f32:32:32-f64:64:64-v64:64:64-v128:128:128-"
                        "a0:0:64-s0:64:64-f80:128:128-n8:16:32:64-S128";

    // Use fpret only for long double.
    RealTypeUsesObjCFPRet = (1 << TargetInfo::LongDouble);

    // Use fp2ret for _Complex long double.
    ComplexLongDoubleUsesFP2Ret = true;

    // x86-64 has atomics up to 16 bytes.
    // FIXME: Once the backend is fixed, increase MaxAtomicInlineWidth to 128
    // on CPUs with cmpxchg16b
    MaxAtomicPromoteWidth = 128;
    MaxAtomicInlineWidth = 64;
  }
  virtual BuiltinVaListKind getBuiltinVaListKind() const {
    return TargetInfo::X86_64ABIBuiltinVaList;
  }

  int getEHDataRegisterNumber(unsigned RegNo) const {
    if (RegNo == 0) return 0;
    if (RegNo == 1) return 1;
    return -1;
  }

  virtual CallingConvCheckResult checkCallingConvention(CallingConv CC) const {
    return (CC == CC_C ||
            CC == CC_IntelOclBicc ||
            CC == CC_X86_64Win64) ? CCCR_OK : CCCR_Warning;
  }

  virtual CallingConv getDefaultCallingConv(CallingConvMethodType MT) const {
    return CC_C;
  }

};
} // end anonymous namespace

namespace {
// x86-64 Windows target
class WindowsX86_64TargetInfo : public WindowsTargetInfo<X86_64TargetInfo> {
public:
  WindowsX86_64TargetInfo(const llvm::Triple &Triple)
      : WindowsTargetInfo<X86_64TargetInfo>(Triple) {
    TLSSupported = false;
    WCharType = UnsignedShort;
    LongWidth = LongAlign = 32;
    DoubleAlign = LongLongAlign = 64;
    IntMaxType = SignedLongLong;
    UIntMaxType = UnsignedLongLong;
    Int64Type = SignedLongLong;
    SizeType = UnsignedLongLong;
    PtrDiffType = SignedLongLong;
    IntPtrType = SignedLongLong;
    this->UserLabelPrefix = "";
  }
  virtual void getTargetDefines(const LangOptions &Opts,
                                MacroBuilder &Builder) const {
    WindowsTargetInfo<X86_64TargetInfo>::getTargetDefines(Opts, Builder);
    Builder.defineMacro("_WIN64");
  }
  virtual BuiltinVaListKind getBuiltinVaListKind() const {
    return TargetInfo::CharPtrBuiltinVaList;
  }
  virtual CallingConvCheckResult checkCallingConvention(CallingConv CC) const {
    return (CC == CC_C ||
            CC == CC_IntelOclBicc ||
            CC == CC_X86_64SysV) ? CCCR_OK : CCCR_Warning;
  }
};
} // end anonymous namespace

namespace {
// x86-64 Windows Visual Studio target
class VisualStudioWindowsX86_64TargetInfo : public WindowsX86_64TargetInfo {
public:
  VisualStudioWindowsX86_64TargetInfo(const llvm::Triple &Triple)
      : WindowsX86_64TargetInfo(Triple) {
    LongDoubleWidth = LongDoubleAlign = 64;
    LongDoubleFormat = &llvm::APFloat::IEEEdouble;
  }
  virtual void getTargetDefines(const LangOptions &Opts,
                                MacroBuilder &Builder) const {
    WindowsX86_64TargetInfo::getTargetDefines(Opts, Builder);
    WindowsX86_64TargetInfo::getVisualStudioDefines(Opts, Builder);
    Builder.defineMacro("_M_X64");
    Builder.defineMacro("_M_AMD64");
  }
};
} // end anonymous namespace

namespace {
// x86-64 MinGW target
class MinGWX86_64TargetInfo : public WindowsX86_64TargetInfo {
public:
  MinGWX86_64TargetInfo(const llvm::Triple &Triple)
      : WindowsX86_64TargetInfo(Triple) {}
  virtual void getTargetDefines(const LangOptions &Opts,
                                MacroBuilder &Builder) const {
    WindowsX86_64TargetInfo::getTargetDefines(Opts, Builder);
    DefineStd(Builder, "WIN64", Opts);
    Builder.defineMacro("__MSVCRT__");
    Builder.defineMacro("__MINGW32__");
    Builder.defineMacro("__MINGW64__");

    // mingw32-gcc provides __declspec(a) as alias of __attribute__((a)).
    // In contrast, clang-cc1 provides __declspec(a) with -fms-extensions.
    if (Opts.MicrosoftExt)
      // Provide "as-is" __declspec.
      Builder.defineMacro("__declspec", "__declspec");
    else
      // Provide alias of __attribute__ like mingw32-gcc.
      Builder.defineMacro("__declspec(a)", "__attribute__((a))");
  }
};
} // end anonymous namespace

namespace {
class DarwinX86_64TargetInfo : public DarwinTargetInfo<X86_64TargetInfo> {
public:
  DarwinX86_64TargetInfo(const llvm::Triple &Triple)
      : DarwinTargetInfo<X86_64TargetInfo>(Triple) {
    Int64Type = SignedLongLong;
    MaxVectorAlign = 256;
  }
};
} // end anonymous namespace

namespace {
class OpenBSDX86_64TargetInfo : public OpenBSDTargetInfo<X86_64TargetInfo> {
public:
  OpenBSDX86_64TargetInfo(const llvm::Triple &Triple)
      : OpenBSDTargetInfo<X86_64TargetInfo>(Triple) {
    IntMaxType = SignedLongLong;
    UIntMaxType = UnsignedLongLong;
    Int64Type = SignedLongLong;
  }
};
} // end anonymous namespace

namespace {
class BitrigX86_64TargetInfo : public BitrigTargetInfo<X86_64TargetInfo> {
public:
  BitrigX86_64TargetInfo(const llvm::Triple &Triple)
      : BitrigTargetInfo<X86_64TargetInfo>(Triple) {
    IntMaxType = SignedLongLong;
    UIntMaxType = UnsignedLongLong;
    Int64Type = SignedLongLong;
  }
};
}

namespace {
class AArch64TargetInfo : public TargetInfo {
  static const char * const GCCRegNames[];
  static const TargetInfo::GCCRegAlias GCCRegAliases[];

  enum FPUModeEnum {
    FPUMode,
    NeonMode
  };

  unsigned FPU;
  unsigned Crypto;
  static const Builtin::Info BuiltinInfo[];

public:
  AArch64TargetInfo(const llvm::Triple &Triple) : TargetInfo(Triple) {
    BigEndian = false;
    LongWidth = LongAlign = 64;
    LongDoubleWidth = LongDoubleAlign = 128;
    PointerWidth = PointerAlign = 64;
    SuitableAlign = 128;
    DescriptionString = "e-p:64:64-i1:8:8-i8:8:8-i16:16:16-i32:32:32-"
                        "i64:64:64-i128:128:128-f32:32:32-f64:64:64-"
                        "f128:128:128-n32:64-S128";

    WCharType = UnsignedInt;
    LongDoubleFormat = &llvm::APFloat::IEEEquad;

    // AArch64 backend supports 64-bit operations at the moment. In principle
    // 128-bit is possible if register-pairs are used.
    MaxAtomicPromoteWidth = MaxAtomicInlineWidth = 64;

    TheCXXABI.set(TargetCXXABI::GenericAArch64);
  }
  virtual void getTargetDefines(const LangOptions &Opts,
                                MacroBuilder &Builder) const {
    // GCC defines theses currently
    Builder.defineMacro("__aarch64__");
    Builder.defineMacro("__AARCH64EL__");

    // ACLE predefines. Many can only have one possible value on v8 AArch64.
    Builder.defineMacro("__ARM_ACLE",         "200");
    Builder.defineMacro("__ARM_ARCH",         "8");
    Builder.defineMacro("__ARM_ARCH_PROFILE", "'A'");

    Builder.defineMacro("__ARM_64BIT_STATE");
    Builder.defineMacro("__ARM_PCS_AAPCS64");
    Builder.defineMacro("__ARM_ARCH_ISA_A64");

    Builder.defineMacro("__ARM_FEATURE_UNALIGNED");
    Builder.defineMacro("__ARM_FEATURE_CLZ");
    Builder.defineMacro("__ARM_FEATURE_FMA");
    Builder.defineMacro("__ARM_FEATURE_DIV");

    Builder.defineMacro("__ARM_ALIGN_MAX_STACK_PWR", "4");

    // 0xe implies support for half, single and double precision operations.
    Builder.defineMacro("__ARM_FP", "0xe");

    // PCS specifies this for SysV variants, which is all we support. Other ABIs
    // may choose __ARM_FP16_FORMAT_ALTERNATIVE.
    Builder.defineMacro("__ARM_FP16_FORMAT_IEEE");

    if (Opts.FastMath || Opts.FiniteMathOnly)
      Builder.defineMacro("__ARM_FP_FAST");

    if ((Opts.C99 || Opts.C11) && !Opts.Freestanding)
      Builder.defineMacro("__ARM_FP_FENV_ROUNDING");

    Builder.defineMacro("__ARM_SIZEOF_WCHAR_T",
                        Opts.ShortWChar ? "2" : "4");

    Builder.defineMacro("__ARM_SIZEOF_MINIMAL_ENUM",
                        Opts.ShortEnums ? "1" : "4");

    if (BigEndian)
      Builder.defineMacro("__AARCH_BIG_ENDIAN");

    if (FPU == NeonMode) {
      Builder.defineMacro("__ARM_NEON");
      // 64-bit NEON supports half, single and double precision operations.
      Builder.defineMacro("__ARM_NEON_FP", "7");
    }

    if (Crypto) {
      Builder.defineMacro("__ARM_FEATURE_CRYPTO");
    }
  }
  virtual void getTargetBuiltins(const Builtin::Info *&Records,
                                 unsigned &NumRecords) const {
    Records = BuiltinInfo;
    NumRecords = clang::AArch64::LastTSBuiltin-Builtin::FirstTSBuiltin;
  }
  virtual bool hasFeature(StringRef Feature) const {
    return Feature == "aarch64" || (Feature == "neon" && FPU == NeonMode);
  }

  virtual bool setCPU(const std::string &Name) {
    return llvm::StringSwitch<bool>(Name)
             .Case("generic", true)
             .Cases("cortex-a53", "cortex-a57", true)
             .Default(false);
  }

  virtual bool handleTargetFeatures(std::vector<std::string> &Features,
                                    DiagnosticsEngine &Diags) {
    FPU = FPUMode;
    Crypto = 0;
    for (unsigned i = 0, e = Features.size(); i != e; ++i) {
      if (Features[i] == "+neon")
        FPU = NeonMode;
      if (Features[i] == "+crypto")
        Crypto = 1;
    }
    return true;
  }

  virtual void getGCCRegNames(const char *const *&Names,
                              unsigned &NumNames) const;
  virtual void getGCCRegAliases(const GCCRegAlias *&Aliases,
                                unsigned &NumAliases) const;

  virtual bool isCLZForZeroUndef() const { return false; }

  virtual bool validateAsmConstraint(const char *&Name,
                                     TargetInfo::ConstraintInfo &Info) const {
    switch (*Name) {
    default: return false;
    case 'w': // An FP/SIMD vector register
      Info.setAllowsRegister();
      return true;
    case 'I': // Constant that can be used with an ADD instruction
    case 'J': // Constant that can be used with a SUB instruction
    case 'K': // Constant that can be used with a 32-bit logical instruction
    case 'L': // Constant that can be used with a 64-bit logical instruction
    case 'M': // Constant that can be used as a 32-bit MOV immediate
    case 'N': // Constant that can be used as a 64-bit MOV immediate
    case 'Y': // Floating point constant zero
    case 'Z': // Integer constant zero
      return true;
    case 'Q': // A memory reference with base register and no offset
      Info.setAllowsMemory();
      return true;
    case 'S': // A symbolic address
      Info.setAllowsRegister();
      return true;
    case 'U':
      // Ump: A memory address suitable for ldp/stp in SI, DI, SF and DF modes, whatever they may be
      // Utf: A memory address suitable for ldp/stp in TF mode, whatever it may be
      // Usa: An absolute symbolic address
      // Ush: The high part (bits 32:12) of a pc-relative symbolic address
      llvm_unreachable("FIXME: Unimplemented support for bizarre constraints");
    }
  }

  virtual const char *getClobbers() const {
    // There are no AArch64 clobbers shared by all asm statements.
    return "";
  }

  virtual BuiltinVaListKind getBuiltinVaListKind() const {
    return TargetInfo::AArch64ABIBuiltinVaList;
  }
};

const char * const AArch64TargetInfo::GCCRegNames[] = {
  "w0", "w1", "w2", "w3", "w4", "w5", "w6", "w7",
  "w8", "w9", "w10", "w11", "w12", "w13", "w14", "w15",
  "w16", "w17", "w18", "w19", "w20", "w21", "w22", "w23",
  "w24", "w25", "w26", "w27", "w28", "w29", "w30", "wsp", "wzr",

  "x0", "x1", "x2", "x3", "x4", "x5", "x6", "x7",
  "x8", "x9", "x10", "x11", "x12", "x13", "x14", "x15",
  "x16", "x17", "x18", "x19", "x20", "x21", "x22", "x23",
  "x24", "x25", "x26", "x27", "x28", "x29", "x30", "sp", "xzr",

  "b0", "b1", "b2", "b3", "b4", "b5", "b6", "b7",
  "b8", "b9", "b10", "b11", "b12", "b13", "b14", "b15",
  "b16", "b17", "b18", "b19", "b20", "b21", "b22", "b23",
  "b24", "b25", "b26", "b27", "b28", "b29", "b30", "b31",

  "h0", "h1", "h2", "h3", "h4", "h5", "h6", "h7",
  "h8", "h9", "h10", "h11", "h12", "h13", "h14", "h15",
  "h16", "h17", "h18", "h19", "h20", "h21", "h22", "h23",
  "h24", "h25", "h26", "h27", "h28", "h29", "h30", "h31",

  "s0", "s1", "s2", "s3", "s4", "s5", "s6", "s7",
  "s8", "s9", "s10", "s11", "s12", "s13", "s14", "s15",
  "s16", "s17", "s18", "s19", "s20", "s21", "s22", "s23",
  "s24", "s25", "s26", "s27", "s28", "s29", "s30", "s31",

  "d0", "d1", "d2", "d3", "d4", "d5", "d6", "d7",
  "d8", "d9", "d10", "d11", "d12", "d13", "d14", "d15",
  "d16", "d17", "d18", "d19", "d20", "d21", "d22", "d23",
  "d24", "d25", "d26", "d27", "d28", "d29", "d30", "d31",

  "q0", "q1", "q2", "q3", "q4", "q5", "q6", "q7",
  "q8", "q9", "q10", "q11", "q12", "q13", "q14", "q15",
  "q16", "q17", "q18", "q19", "q20", "q21", "q22", "q23",
  "q24", "q25", "q26", "q27", "q28", "q29", "q30", "q31"
};

void AArch64TargetInfo::getGCCRegNames(const char * const *&Names,
                                       unsigned &NumNames) const {
  Names = GCCRegNames;
  NumNames = llvm::array_lengthof(GCCRegNames);
}

const TargetInfo::GCCRegAlias AArch64TargetInfo::GCCRegAliases[] = {
  { { "x16" }, "ip0"},
  { { "x17" }, "ip1"},
  { { "x29" }, "fp" },
  { { "x30" }, "lr" }
};

void AArch64TargetInfo::getGCCRegAliases(const GCCRegAlias *&Aliases,
                                         unsigned &NumAliases) const {
  Aliases = GCCRegAliases;
  NumAliases = llvm::array_lengthof(GCCRegAliases);

}

const Builtin::Info AArch64TargetInfo::BuiltinInfo[] = {
#define BUILTIN(ID, TYPE, ATTRS) { #ID, TYPE, ATTRS, 0, ALL_LANGUAGES },
#define LIBBUILTIN(ID, TYPE, ATTRS, HEADER) { #ID, TYPE, ATTRS, HEADER,\
                                              ALL_LANGUAGES },
#include "clang/Basic/BuiltinsAArch64.def"
};

} // end anonymous namespace

namespace {
class ARMTargetInfo : public TargetInfo {
  // Possible FPU choices.
  enum FPUMode {
    VFP2FPU = (1 << 0),
    VFP3FPU = (1 << 1),
    VFP4FPU = (1 << 2),
    NeonFPU = (1 << 3),
    FPARMV8 = (1 << 4)
  };

  // Possible HWDiv features.
  enum HWDivMode {
    HWDivThumb = (1 << 0),
    HWDivARM = (1 << 1)
  };

  static bool FPUModeIsVFP(FPUMode Mode) {
    return Mode & (VFP2FPU | VFP3FPU | VFP4FPU | NeonFPU | FPARMV8);
  }

  static const TargetInfo::GCCRegAlias GCCRegAliases[];
  static const char * const GCCRegNames[];

  std::string ABI, CPU;

  enum {
    FP_Default,
    FP_VFP,
    FP_Neon
  } FPMath;

  unsigned FPU : 5;

  unsigned IsAAPCS : 1;
  unsigned IsThumb : 1;
  unsigned HWDiv : 2;

  // Initialized via features.
  unsigned SoftFloat : 1;
  unsigned SoftFloatABI : 1;

  unsigned CRC : 1;

  static const Builtin::Info BuiltinInfo[];

  static bool shouldUseInlineAtomic(const llvm::Triple &T) {
    // On linux, binaries targeting old cpus call functions in libgcc to
    // perform atomic operations. The implementation in libgcc then calls into
    // the kernel which on armv6 and newer uses ldrex and strex. The net result
    // is that if we assume the kernel is at least as recent as the hardware,
    // it is safe to use atomic instructions on armv6 and newer.
<<<<<<< HEAD
    if (T.getOS() != llvm::Triple::Linux)
     return false;
=======
    if (!T.isOSLinux() &&
        T.getOS() != llvm::Triple::FreeBSD &&
        T.getOS() != llvm::Triple::NetBSD &&
        T.getOS() != llvm::Triple::Bitrig)
      return false;
>>>>>>> a335ba03
    StringRef ArchName = T.getArchName();
    if (T.getArch() == llvm::Triple::arm) {
      if (!ArchName.startswith("armv"))
        return false;
      StringRef VersionStr = ArchName.substr(4);
      unsigned Version;
      if (VersionStr.getAsInteger(10, Version))
        return false;
      return Version >= 6;
    }
    assert(T.getArch() == llvm::Triple::thumb);
    if (!ArchName.startswith("thumbv"))
      return false;
    StringRef VersionStr = ArchName.substr(6);
    unsigned Version;
    if (VersionStr.getAsInteger(10, Version))
      return false;
    return Version >= 7;
  }

public:
  ARMTargetInfo(const llvm::Triple &Triple)
      : TargetInfo(Triple), ABI("aapcs-linux"), CPU("arm1136j-s"),
        FPMath(FP_Default), IsAAPCS(true) {
    BigEndian = false;
    switch (getTriple().getOS()) {
    case llvm::Triple::NetBSD:
      SizeType = UnsignedLong;
      PtrDiffType = SignedLong;
      WCharType = SignedInt;
      break;
    default:
      // AAPCS 7.1.1, ARM-Linux ABI 2.4: type of wchar_t is unsigned int.
      WCharType = UnsignedInt;
      SizeType = UnsignedInt;
      PtrDiffType = SignedInt;
      break;
    }

    // {} in inline assembly are neon specifiers, not assembly variant
    // specifiers.
    NoAsmVariants = true;

    // FIXME: Should we just treat this as a feature?
    IsThumb = getTriple().getArchName().startswith("thumb");
    if (IsThumb) {
      // Thumb1 add sp, #imm requires the immediate value be multiple of 4,
      // so set preferred for small types to 32.
      DescriptionString = ("e-p:32:32:32-i1:8:32-i8:8:32-i16:16:32-i32:32:32-"
                           "i64:64:64-f32:32:32-f64:64:64-"
                           "v64:64:64-v128:64:128-a0:0:32-n32-S64");
    } else {
      DescriptionString = ("e-p:32:32:32-i1:8:8-i8:8:8-i16:16:16-i32:32:32-"
                           "i64:64:64-f32:32:32-f64:64:64-"
                           "v64:64:64-v128:64:128-a0:0:64-n32-S64");
    }

    // ARM targets default to using the ARM C++ ABI.
    TheCXXABI.set(TargetCXXABI::GenericARM);

    // ARM has atomics up to 8 bytes
    MaxAtomicPromoteWidth = 64;
    if (shouldUseInlineAtomic(getTriple()))
      MaxAtomicInlineWidth = 64;

    // Do force alignment of members that follow zero length bitfields.  If
    // the alignment of the zero-length bitfield is greater than the member 
    // that follows it, `bar', `bar' will be aligned as the  type of the 
    // zero length bitfield.
    UseZeroLengthBitfieldAlignment = true;
  }
  virtual const char *getABI() const { return ABI.c_str(); }
  virtual bool setABI(const std::string &Name) {
    ABI = Name;

    // The defaults (above) are for AAPCS, check if we need to change them.
    //
    // FIXME: We need support for -meabi... we could just mangle it into the
    // name.
    if (Name == "apcs-gnu") {
      DoubleAlign = LongLongAlign = LongDoubleAlign = SuitableAlign = 32;
      // size_t is unsigned int on FreeBSD.
      if (getTriple().getOS() != llvm::Triple::FreeBSD)
        SizeType = UnsignedLong;

      // Revert to using SignedInt on apcs-gnu to comply with existing behaviour.
      WCharType = SignedInt;

      // Do not respect the alignment of bit-field types when laying out
      // structures. This corresponds to PCC_BITFIELD_TYPE_MATTERS in gcc.
      UseBitFieldTypeAlignment = false;

      /// gcc forces the alignment to 4 bytes, regardless of the type of the
      /// zero length bitfield.  This corresponds to EMPTY_FIELD_BOUNDARY in
      /// gcc.
      ZeroLengthBitfieldBoundary = 32;

      IsAAPCS = false;

      if (IsThumb) {
        // Thumb1 add sp, #imm requires the immediate value be multiple of 4,
        // so set preferred for small types to 32.
        DescriptionString = ("e-p:32:32:32-i1:8:32-i8:8:32-i16:16:32-i32:32:32-"
                             "i64:32:64-f32:32:32-f64:32:64-"
                             "v64:32:64-v128:32:128-a0:0:32-n32-S32");
      } else {
        DescriptionString = ("e-p:32:32:32-i1:8:8-i8:8:8-i16:16:16-i32:32:32-"
                             "i64:32:64-f32:32:32-f64:32:64-"
                             "v64:32:64-v128:32:128-a0:0:32-n32-S32");
      }

      // FIXME: Override "preferred align" for double and long long.
    } else if (Name == "aapcs" || Name == "aapcs-vfp") {
      // size_t is unsigned long on Darwin.
      if (getTriple().isOSDarwin())
        SizeType = UnsignedLong;
      IsAAPCS = true;
      // FIXME: Enumerated types are variable width in straight AAPCS.
    } else if (Name == "aapcs-linux") {
      IsAAPCS = true;
    } else
      return false;

    return true;
  }

  void getDefaultFeatures(llvm::StringMap<bool> &Features) const {
    StringRef ArchName = getTriple().getArchName();
    if (CPU == "arm1136jf-s" || CPU == "arm1176jzf-s" || CPU == "mpcore")
      Features["vfp2"] = true;
    else if (CPU == "cortex-a8" || CPU == "cortex-a9" ||
             CPU == "cortex-a9-mp") {
      Features["vfp3"] = true;
      Features["neon"] = true;
    }
    else if (CPU == "cortex-a5") {
      Features["vfp4"] = true;
      Features["neon"] = true;
    } else if (CPU == "swift" || CPU == "cortex-a7" || CPU == "cortex-a15") {
      Features["vfp4"] = true;
      Features["neon"] = true;
      Features["hwdiv"] = true;
      Features["hwdiv-arm"] = true;
    } else if (CPU == "cortex-a53" || CPU == "cortex-a57") {
      Features["fp-armv8"] = true;
      Features["neon"] = true;
      Features["hwdiv"] = true;
      Features["hwdiv-arm"] = true;
      Features["crc"] = true;
    } else if (CPU == "cortex-r5" || CPU == "cortex-m3" ||
               CPU == "cortex-m4" ||
               // Enable the hwdiv extension for all v8a AArch32 cores by
               // default.
               ArchName == "armv8a" || ArchName == "armv8" ||
               ArchName == "thumbv8a" || ArchName == "thumbv8") {
      Features["hwdiv"] = true;
      Features["hwdiv-arm"] = true;
    }
  }

  virtual bool handleTargetFeatures(std::vector<std::string> &Features,
                                    DiagnosticsEngine &Diags) {
    FPU = 0;
    CRC = 0;
    SoftFloat = SoftFloatABI = false;
    HWDiv = 0;
    for (unsigned i = 0, e = Features.size(); i != e; ++i) {
      if (Features[i] == "+soft-float")
        SoftFloat = true;
      else if (Features[i] == "+soft-float-abi")
        SoftFloatABI = true;
      else if (Features[i] == "+vfp2")
        FPU |= VFP2FPU;
      else if (Features[i] == "+vfp3")
        FPU |= VFP3FPU;
      else if (Features[i] == "+vfp4")
        FPU |= VFP4FPU;
      else if (Features[i] == "+fp-armv8")
        FPU |= FPARMV8;
      else if (Features[i] == "+neon")
        FPU |= NeonFPU;
      else if (Features[i] == "+hwdiv")
        HWDiv |= HWDivThumb;
      else if (Features[i] == "+hwdiv-arm")
        HWDiv |= HWDivARM;
      else if (Features[i] == "+crc")
        CRC = 1;
    }

    if (!(FPU & NeonFPU) && FPMath == FP_Neon) {
      Diags.Report(diag::err_target_unsupported_fpmath) << "neon";
      return false;
    }

    if (FPMath == FP_Neon)
      Features.push_back("+neonfp");
    else if (FPMath == FP_VFP)
      Features.push_back("-neonfp");

    // Remove front-end specific options which the backend handles differently.
    std::vector<std::string>::iterator it;
    it = std::find(Features.begin(), Features.end(), "+soft-float");
    if (it != Features.end())
      Features.erase(it);
    it = std::find(Features.begin(), Features.end(), "+soft-float-abi");
    if (it != Features.end())
      Features.erase(it);
    return true;
  }

  virtual bool hasFeature(StringRef Feature) const {
    return llvm::StringSwitch<bool>(Feature)
        .Case("arm", true)
        .Case("softfloat", SoftFloat)
        .Case("thumb", IsThumb)
        .Case("neon", (FPU & NeonFPU) && !SoftFloat)
        .Case("hwdiv", HWDiv & HWDivThumb)
        .Case("hwdiv-arm", HWDiv & HWDivARM)
        .Default(false);
  }
  // FIXME: Should we actually have some table instead of these switches?
  static const char *getCPUDefineSuffix(StringRef Name) {
    return llvm::StringSwitch<const char*>(Name)
      .Cases("arm8", "arm810", "4")
      .Cases("strongarm", "strongarm110", "strongarm1100", "strongarm1110", "4")
      .Cases("arm7tdmi", "arm7tdmi-s", "arm710t", "arm720t", "arm9", "4T")
      .Cases("arm9tdmi", "arm920", "arm920t", "arm922t", "arm940t", "4T")
      .Case("ep9312", "4T")
      .Cases("arm10tdmi", "arm1020t", "5T")
      .Cases("arm9e", "arm946e-s", "arm966e-s", "arm968e-s", "5TE")
      .Case("arm926ej-s", "5TEJ")
      .Cases("arm10e", "arm1020e", "arm1022e", "5TE")
      .Cases("xscale", "iwmmxt", "5TE")
      .Case("arm1136j-s", "6J")
      .Cases("arm1176jz-s", "arm1176jzf-s", "6ZK")
      .Cases("arm1136jf-s", "mpcorenovfp", "mpcore", "6K")
      .Cases("arm1156t2-s", "arm1156t2f-s", "6T2")
      .Cases("cortex-a5", "cortex-a7", "cortex-a8", "7A")
      .Cases("cortex-a9", "cortex-a12", "cortex-a15", "7A")
      .Cases("cortex-r4", "cortex-r5", "7R")
      .Case("cortex-a9-mp", "7F")
      .Case("swift", "7S")
      .Cases("cortex-m3", "cortex-m4", "7M")
      .Case("cortex-m0", "6M")
      .Cases("cortex-a53", "cortex-a57", "8A")
      .Default(0);
  }
  static const char *getCPUProfile(StringRef Name) {
    return llvm::StringSwitch<const char*>(Name)
      .Cases("cortex-a5", "cortex-a7", "cortex-a8", "A")
      .Cases("cortex-a9", "cortex-a12", "cortex-a15", "A")
      .Cases("cortex-a53", "cortex-a57", "A")
      .Cases("cortex-m3", "cortex-m4", "cortex-m0", "M")
      .Cases("cortex-r4", "cortex-r5", "R")
      .Default("");
  }
  virtual bool setCPU(const std::string &Name) {
    if (!getCPUDefineSuffix(Name))
      return false;

    CPU = Name;
    return true;
  }
  virtual bool setFPMath(StringRef Name);
  virtual void getTargetDefines(const LangOptions &Opts,
                                MacroBuilder &Builder) const {
    // Target identification.
    Builder.defineMacro("__arm");
    Builder.defineMacro("__arm__");

    // Target properties.
    Builder.defineMacro("__ARMEL__");
    Builder.defineMacro("__LITTLE_ENDIAN__");
    Builder.defineMacro("__REGISTER_PREFIX__", "");

    StringRef CPUArch = getCPUDefineSuffix(CPU);
    unsigned int CPUArchVer;
    if(CPUArch.substr(0, 1).getAsInteger<unsigned int>(10, CPUArchVer)) {
      llvm_unreachable("Invalid char for architecture version number");
    }
    Builder.defineMacro("__ARM_ARCH_" + CPUArch + "__");
    Builder.defineMacro("__ARM_ARCH", CPUArch.substr(0, 1));
    StringRef CPUProfile = getCPUProfile(CPU);
    if (!CPUProfile.empty())
      Builder.defineMacro("__ARM_ARCH_PROFILE", CPUProfile);
    
    // Subtarget options.

    // FIXME: It's more complicated than this and we don't really support
    // interworking.
    if (5 <= CPUArchVer && CPUArchVer <= 7)
      Builder.defineMacro("__THUMB_INTERWORK__");

    if (ABI == "aapcs" || ABI == "aapcs-linux" || ABI == "aapcs-vfp") {
      // Embedded targets on Darwin follow AAPCS, but not EABI.
      if (!getTriple().isOSDarwin())
        Builder.defineMacro("__ARM_EABI__");
      Builder.defineMacro("__ARM_PCS", "1");

      if ((!SoftFloat && !SoftFloatABI) || ABI == "aapcs-vfp")
        Builder.defineMacro("__ARM_PCS_VFP", "1");
    }

    if (SoftFloat)
      Builder.defineMacro("__SOFTFP__");

    if (CPU == "xscale")
      Builder.defineMacro("__XSCALE__");

    if (IsThumb) {
      Builder.defineMacro("__THUMBEL__");
      Builder.defineMacro("__thumb__");
      if (CPUArch == "6T2" || CPUArchVer == 7)
        Builder.defineMacro("__thumb2__");
    }
    if (((HWDiv & HWDivThumb) && IsThumb) || ((HWDiv & HWDivARM) && !IsThumb))
      Builder.defineMacro("__ARM_ARCH_EXT_IDIV__", "1");

    // Note, this is always on in gcc, even though it doesn't make sense.
    Builder.defineMacro("__APCS_32__");

    if (FPUModeIsVFP((FPUMode) FPU)) {
      Builder.defineMacro("__VFP_FP__");
      if (FPU & VFP2FPU)
        Builder.defineMacro("__ARM_VFPV2__");
      if (FPU & VFP3FPU)
        Builder.defineMacro("__ARM_VFPV3__");
      if (FPU & VFP4FPU)
        Builder.defineMacro("__ARM_VFPV4__");
    }
    
    // This only gets set when Neon instructions are actually available, unlike
    // the VFP define, hence the soft float and arch check. This is subtly
    // different from gcc, we follow the intent which was that it should be set
    // when Neon instructions are actually available.
    if ((FPU & NeonFPU) && !SoftFloat && CPUArchVer >= 7)
      Builder.defineMacro("__ARM_NEON__");

    if (CRC)
      Builder.defineMacro("__ARM_FEATURE_CRC32");

    if (CPUArchVer >= 6 && CPUArch != "6M") {
      Builder.defineMacro("__GCC_HAVE_SYNC_COMPARE_AND_SWAP_1");
      Builder.defineMacro("__GCC_HAVE_SYNC_COMPARE_AND_SWAP_2");
      Builder.defineMacro("__GCC_HAVE_SYNC_COMPARE_AND_SWAP_4");
      Builder.defineMacro("__GCC_HAVE_SYNC_COMPARE_AND_SWAP_8");
    }
  }
  virtual void getTargetBuiltins(const Builtin::Info *&Records,
                                 unsigned &NumRecords) const {
    Records = BuiltinInfo;
    NumRecords = clang::ARM::LastTSBuiltin-Builtin::FirstTSBuiltin;
  }
  virtual bool isCLZForZeroUndef() const { return false; }
  virtual BuiltinVaListKind getBuiltinVaListKind() const {
    return IsAAPCS ? AAPCSABIBuiltinVaList : TargetInfo::VoidPtrBuiltinVaList;
  }
  virtual void getGCCRegNames(const char * const *&Names,
                              unsigned &NumNames) const;
  virtual void getGCCRegAliases(const GCCRegAlias *&Aliases,
                                unsigned &NumAliases) const;
  virtual bool validateAsmConstraint(const char *&Name,
                                     TargetInfo::ConstraintInfo &Info) const {
    switch (*Name) {
    default: break;
    case 'l': // r0-r7
    case 'h': // r8-r15
    case 'w': // VFP Floating point register single precision
    case 'P': // VFP Floating point register double precision
      Info.setAllowsRegister();
      return true;
    case 'Q': // A memory address that is a single base register.
      Info.setAllowsMemory();
      return true;
    case 'U': // a memory reference...
      switch (Name[1]) {
      case 'q': // ...ARMV4 ldrsb
      case 'v': // ...VFP load/store (reg+constant offset)
      case 'y': // ...iWMMXt load/store
      case 't': // address valid for load/store opaque types wider
                // than 128-bits
      case 'n': // valid address for Neon doubleword vector load/store
      case 'm': // valid address for Neon element and structure load/store
      case 's': // valid address for non-offset loads/stores of quad-word
                // values in four ARM registers
        Info.setAllowsMemory();
        Name++;
        return true;
      }
    }
    return false;
  }
  virtual std::string convertConstraint(const char *&Constraint) const {
    std::string R;
    switch (*Constraint) {
    case 'U':   // Two-character constraint; add "^" hint for later parsing.
      R = std::string("^") + std::string(Constraint, 2);
      Constraint++;
      break;
    case 'p': // 'p' should be translated to 'r' by default.
      R = std::string("r");
      break;
    default:
      return std::string(1, *Constraint);
    }
    return R;
  }
  virtual bool validateConstraintModifier(StringRef Constraint,
                                          const char Modifier,
                                          unsigned Size) const {
    bool isOutput = (Constraint[0] == '=');
    bool isInOut = (Constraint[0] == '+');

    // Strip off constraint modifiers.
    while (Constraint[0] == '=' ||
           Constraint[0] == '+' ||
           Constraint[0] == '&')
      Constraint = Constraint.substr(1);

    switch (Constraint[0]) {
    default: break;
    case 'r': {
      switch (Modifier) {
      default:
        return (isInOut || isOutput || Size <= 64);
      case 'q':
        // A register of size 32 cannot fit a vector type.
        return false;
      }
    }
    }

    return true;
  }
  virtual const char *getClobbers() const {
    // FIXME: Is this really right?
    return "";
  }

  virtual CallingConvCheckResult checkCallingConvention(CallingConv CC) const {
    return (CC == CC_AAPCS || CC == CC_AAPCS_VFP) ? CCCR_OK : CCCR_Warning;
  }

  virtual int getEHDataRegisterNumber(unsigned RegNo) const {
    if (RegNo == 0) return 0;
    if (RegNo == 1) return 1;
    return -1;
  }
};

bool ARMTargetInfo::setFPMath(StringRef Name) {
  if (Name == "neon") {
    FPMath = FP_Neon;
    return true;
  } else if (Name == "vfp" || Name == "vfp2" || Name == "vfp3" ||
             Name == "vfp4") {
    FPMath = FP_VFP;
    return true;
  }
  return false;
}

const char * const ARMTargetInfo::GCCRegNames[] = {
  // Integer registers
  "r0", "r1", "r2", "r3", "r4", "r5", "r6", "r7",
  "r8", "r9", "r10", "r11", "r12", "sp", "lr", "pc",

  // Float registers
  "s0", "s1", "s2", "s3", "s4", "s5", "s6", "s7",
  "s8", "s9", "s10", "s11", "s12", "s13", "s14", "s15",
  "s16", "s17", "s18", "s19", "s20", "s21", "s22", "s23",
  "s24", "s25", "s26", "s27", "s28", "s29", "s30", "s31",

  // Double registers
  "d0", "d1", "d2", "d3", "d4", "d5", "d6", "d7",
  "d8", "d9", "d10", "d11", "d12", "d13", "d14", "d15",
  "d16", "d17", "d18", "d19", "d20", "d21", "d22", "d23",
  "d24", "d25", "d26", "d27", "d28", "d29", "d30", "d31",

  // Quad registers
  "q0", "q1", "q2", "q3", "q4", "q5", "q6", "q7",
  "q8", "q9", "q10", "q11", "q12", "q13", "q14", "q15"
};

void ARMTargetInfo::getGCCRegNames(const char * const *&Names,
                                   unsigned &NumNames) const {
  Names = GCCRegNames;
  NumNames = llvm::array_lengthof(GCCRegNames);
}

const TargetInfo::GCCRegAlias ARMTargetInfo::GCCRegAliases[] = {
  { { "a1" }, "r0" },
  { { "a2" }, "r1" },
  { { "a3" }, "r2" },
  { { "a4" }, "r3" },
  { { "v1" }, "r4" },
  { { "v2" }, "r5" },
  { { "v3" }, "r6" },
  { { "v4" }, "r7" },
  { { "v5" }, "r8" },
  { { "v6", "rfp" }, "r9" },
  { { "sl" }, "r10" },
  { { "fp" }, "r11" },
  { { "ip" }, "r12" },
  { { "r13" }, "sp" },
  { { "r14" }, "lr" },
  { { "r15" }, "pc" },
  // The S, D and Q registers overlap, but aren't really aliases; we
  // don't want to substitute one of these for a different-sized one.
};

void ARMTargetInfo::getGCCRegAliases(const GCCRegAlias *&Aliases,
                                       unsigned &NumAliases) const {
  Aliases = GCCRegAliases;
  NumAliases = llvm::array_lengthof(GCCRegAliases);
}

const Builtin::Info ARMTargetInfo::BuiltinInfo[] = {
#define BUILTIN(ID, TYPE, ATTRS) { #ID, TYPE, ATTRS, 0, ALL_LANGUAGES },
#define LIBBUILTIN(ID, TYPE, ATTRS, HEADER) { #ID, TYPE, ATTRS, HEADER,\
                                              ALL_LANGUAGES },
#include "clang/Basic/BuiltinsARM.def"
};
} // end anonymous namespace.

namespace {
class DarwinARMTargetInfo :
  public DarwinTargetInfo<ARMTargetInfo> {
protected:
  virtual void getOSDefines(const LangOptions &Opts, const llvm::Triple &Triple,
                            MacroBuilder &Builder) const {
    getDarwinDefines(Builder, Opts, Triple, PlatformName, PlatformMinVersion);
  }

public:
  DarwinARMTargetInfo(const llvm::Triple &Triple)
      : DarwinTargetInfo<ARMTargetInfo>(Triple) {
    HasAlignMac68kSupport = true;
    // iOS always has 64-bit atomic instructions.
    // FIXME: This should be based off of the target features in ARMTargetInfo.
    MaxAtomicInlineWidth = 64;

    // Darwin on iOS uses a variant of the ARM C++ ABI.
    TheCXXABI.set(TargetCXXABI::iOS);
  }
};
} // end anonymous namespace.


namespace {
// Hexagon abstract base class
class HexagonTargetInfo : public TargetInfo {
  static const Builtin::Info BuiltinInfo[];
  static const char * const GCCRegNames[];
  static const TargetInfo::GCCRegAlias GCCRegAliases[];
  std::string CPU;
public:
  HexagonTargetInfo(const llvm::Triple &Triple) : TargetInfo(Triple) {
    BigEndian = false;
    DescriptionString = ("e-p:32:32:32-"
                         "i64:64:64-i32:32:32-i16:16:16-i1:32:32-"
                         "f64:64:64-f32:32:32-a0:0-n32");

    // {} in inline assembly are packet specifiers, not assembly variant
    // specifiers.
    NoAsmVariants = true;
  }

  virtual void getTargetBuiltins(const Builtin::Info *&Records,
                                 unsigned &NumRecords) const {
    Records = BuiltinInfo;
    NumRecords = clang::Hexagon::LastTSBuiltin-Builtin::FirstTSBuiltin;
  }

  virtual bool validateAsmConstraint(const char *&Name,
                                     TargetInfo::ConstraintInfo &Info) const {
    return true;
  }

  virtual void getTargetDefines(const LangOptions &Opts,
                                MacroBuilder &Builder) const;

  virtual bool hasFeature(StringRef Feature) const {
    return Feature == "hexagon";
  }
  
  virtual BuiltinVaListKind getBuiltinVaListKind() const {
    return TargetInfo::CharPtrBuiltinVaList;
  }
  virtual void getGCCRegNames(const char * const *&Names,
                              unsigned &NumNames) const;
  virtual void getGCCRegAliases(const GCCRegAlias *&Aliases,
                                unsigned &NumAliases) const;
  virtual const char *getClobbers() const {
    return "";
  }

  static const char *getHexagonCPUSuffix(StringRef Name) {
    return llvm::StringSwitch<const char*>(Name)
      .Case("hexagonv4", "4")
      .Case("hexagonv5", "5")
      .Default(0);
  }

  virtual bool setCPU(const std::string &Name) {
    if (!getHexagonCPUSuffix(Name))
      return false;

    CPU = Name;
    return true;
  }
};

void HexagonTargetInfo::getTargetDefines(const LangOptions &Opts,
                                MacroBuilder &Builder) const {
  Builder.defineMacro("qdsp6");
  Builder.defineMacro("__qdsp6", "1");
  Builder.defineMacro("__qdsp6__", "1");

  Builder.defineMacro("hexagon");
  Builder.defineMacro("__hexagon", "1");
  Builder.defineMacro("__hexagon__", "1");

  if(CPU == "hexagonv1") {
    Builder.defineMacro("__HEXAGON_V1__");
    Builder.defineMacro("__HEXAGON_ARCH__", "1");
    if(Opts.HexagonQdsp6Compat) {
      Builder.defineMacro("__QDSP6_V1__");
      Builder.defineMacro("__QDSP6_ARCH__", "1");
    }
  }
  else if(CPU == "hexagonv2") {
    Builder.defineMacro("__HEXAGON_V2__");
    Builder.defineMacro("__HEXAGON_ARCH__", "2");
    if(Opts.HexagonQdsp6Compat) {
      Builder.defineMacro("__QDSP6_V2__");
      Builder.defineMacro("__QDSP6_ARCH__", "2");
    }
  }
  else if(CPU == "hexagonv3") {
    Builder.defineMacro("__HEXAGON_V3__");
    Builder.defineMacro("__HEXAGON_ARCH__", "3");
    if(Opts.HexagonQdsp6Compat) {
      Builder.defineMacro("__QDSP6_V3__");
      Builder.defineMacro("__QDSP6_ARCH__", "3");
    }
  }
  else if(CPU == "hexagonv4") {
    Builder.defineMacro("__HEXAGON_V4__");
    Builder.defineMacro("__HEXAGON_ARCH__", "4");
    if(Opts.HexagonQdsp6Compat) {
      Builder.defineMacro("__QDSP6_V4__");
      Builder.defineMacro("__QDSP6_ARCH__", "4");
    }
  }
  else if(CPU == "hexagonv5") {
    Builder.defineMacro("__HEXAGON_V5__");
    Builder.defineMacro("__HEXAGON_ARCH__", "5");
    if(Opts.HexagonQdsp6Compat) {
      Builder.defineMacro("__QDSP6_V5__");
      Builder.defineMacro("__QDSP6_ARCH__", "5");
    }
  }
}

const char * const HexagonTargetInfo::GCCRegNames[] = {
  "r0", "r1", "r2", "r3", "r4", "r5", "r6", "r7",
  "r8", "r9", "r10", "r11", "r12", "r13", "r14", "r15",
  "r16", "r17", "r18", "r19", "r20", "r21", "r22", "r23",
  "r24", "r25", "r26", "r27", "r28", "r29", "r30", "r31",
  "p0", "p1", "p2", "p3",
  "sa0", "lc0", "sa1", "lc1", "m0", "m1", "usr", "ugp"
};

void HexagonTargetInfo::getGCCRegNames(const char * const *&Names,
                                   unsigned &NumNames) const {
  Names = GCCRegNames;
  NumNames = llvm::array_lengthof(GCCRegNames);
}


const TargetInfo::GCCRegAlias HexagonTargetInfo::GCCRegAliases[] = {
  { { "sp" }, "r29" },
  { { "fp" }, "r30" },
  { { "lr" }, "r31" },
 };

void HexagonTargetInfo::getGCCRegAliases(const GCCRegAlias *&Aliases,
                                     unsigned &NumAliases) const {
  Aliases = GCCRegAliases;
  NumAliases = llvm::array_lengthof(GCCRegAliases);
}


const Builtin::Info HexagonTargetInfo::BuiltinInfo[] = {
#define BUILTIN(ID, TYPE, ATTRS) { #ID, TYPE, ATTRS, 0, ALL_LANGUAGES },
#define LIBBUILTIN(ID, TYPE, ATTRS, HEADER) { #ID, TYPE, ATTRS, HEADER,\
                                              ALL_LANGUAGES },
#include "clang/Basic/BuiltinsHexagon.def"
};
}


namespace {
// Shared base class for SPARC v8 (32-bit) and SPARC v9 (64-bit).
class SparcTargetInfo : public TargetInfo {
  static const TargetInfo::GCCRegAlias GCCRegAliases[];
  static const char * const GCCRegNames[];
  bool SoftFloat;
public:
  SparcTargetInfo(const llvm::Triple &Triple) : TargetInfo(Triple) {}

  virtual bool handleTargetFeatures(std::vector<std::string> &Features,
                                    DiagnosticsEngine &Diags) {
    SoftFloat = false;
    for (unsigned i = 0, e = Features.size(); i != e; ++i)
      if (Features[i] == "+soft-float")
        SoftFloat = true;
    return true;
  }
  virtual void getTargetDefines(const LangOptions &Opts,
                                MacroBuilder &Builder) const {
    DefineStd(Builder, "sparc", Opts);
    Builder.defineMacro("__REGISTER_PREFIX__", "");

    if (SoftFloat)
      Builder.defineMacro("SOFT_FLOAT", "1");
  }
  
  virtual bool hasFeature(StringRef Feature) const {
    return llvm::StringSwitch<bool>(Feature)
             .Case("softfloat", SoftFloat)
             .Case("sparc", true)
             .Default(false);
  }
  
  virtual void getTargetBuiltins(const Builtin::Info *&Records,
                                 unsigned &NumRecords) const {
    // FIXME: Implement!
  }
  virtual BuiltinVaListKind getBuiltinVaListKind() const {
    return TargetInfo::VoidPtrBuiltinVaList;
  }
  virtual void getGCCRegNames(const char * const *&Names,
                              unsigned &NumNames) const;
  virtual void getGCCRegAliases(const GCCRegAlias *&Aliases,
                                unsigned &NumAliases) const;
  virtual bool validateAsmConstraint(const char *&Name,
                                     TargetInfo::ConstraintInfo &info) const {
    // FIXME: Implement!
    return false;
  }
  virtual const char *getClobbers() const {
    // FIXME: Implement!
    return "";
  }
};

const char * const SparcTargetInfo::GCCRegNames[] = {
  "r0", "r1", "r2", "r3", "r4", "r5", "r6", "r7",
  "r8", "r9", "r10", "r11", "r12", "r13", "r14", "r15",
  "r16", "r17", "r18", "r19", "r20", "r21", "r22", "r23",
  "r24", "r25", "r26", "r27", "r28", "r29", "r30", "r31"
};

void SparcTargetInfo::getGCCRegNames(const char * const *&Names,
                                     unsigned &NumNames) const {
  Names = GCCRegNames;
  NumNames = llvm::array_lengthof(GCCRegNames);
}

const TargetInfo::GCCRegAlias SparcTargetInfo::GCCRegAliases[] = {
  { { "g0" }, "r0" },
  { { "g1" }, "r1" },
  { { "g2" }, "r2" },
  { { "g3" }, "r3" },
  { { "g4" }, "r4" },
  { { "g5" }, "r5" },
  { { "g6" }, "r6" },
  { { "g7" }, "r7" },
  { { "o0" }, "r8" },
  { { "o1" }, "r9" },
  { { "o2" }, "r10" },
  { { "o3" }, "r11" },
  { { "o4" }, "r12" },
  { { "o5" }, "r13" },
  { { "o6", "sp" }, "r14" },
  { { "o7" }, "r15" },
  { { "l0" }, "r16" },
  { { "l1" }, "r17" },
  { { "l2" }, "r18" },
  { { "l3" }, "r19" },
  { { "l4" }, "r20" },
  { { "l5" }, "r21" },
  { { "l6" }, "r22" },
  { { "l7" }, "r23" },
  { { "i0" }, "r24" },
  { { "i1" }, "r25" },
  { { "i2" }, "r26" },
  { { "i3" }, "r27" },
  { { "i4" }, "r28" },
  { { "i5" }, "r29" },
  { { "i6", "fp" }, "r30" },
  { { "i7" }, "r31" },
};

void SparcTargetInfo::getGCCRegAliases(const GCCRegAlias *&Aliases,
                                       unsigned &NumAliases) const {
  Aliases = GCCRegAliases;
  NumAliases = llvm::array_lengthof(GCCRegAliases);
}

// SPARC v8 is the 32-bit mode selected by Triple::sparc.
class SparcV8TargetInfo : public SparcTargetInfo {
public:
  SparcV8TargetInfo(const llvm::Triple &Triple) : SparcTargetInfo(Triple) {
    // FIXME: Support Sparc quad-precision long double?
    DescriptionString = "E-p:32:32:32-i1:8:8-i8:8:8-i16:16:16-i32:32:32-"
                        "i64:64:64-f32:32:32-f64:64:64-v64:64:64-n32-S64";
  }

  virtual void getTargetDefines(const LangOptions &Opts,
                                MacroBuilder &Builder) const {
    SparcTargetInfo::getTargetDefines(Opts, Builder);
    Builder.defineMacro("__sparcv8");
  }
};

// SPARC v9 is the 64-bit mode selected by Triple::sparcv9.
class SparcV9TargetInfo : public SparcTargetInfo {
public:
  SparcV9TargetInfo(const llvm::Triple &Triple) : SparcTargetInfo(Triple) {
    // FIXME: Support Sparc quad-precision long double?
    DescriptionString = "E-p:64:64:64-i1:8:8-i8:8:8-i16:16:16-i32:32:32-"
                        "i64:64:64-f32:32:32-f64:64:64-v64:64:64-n32:64-S128";
    // This is an LP64 platform.
    LongWidth = LongAlign = PointerWidth = PointerAlign = 64;

    // OpenBSD uses long long for int64_t and intmax_t.
    if (getTriple().getOS() == llvm::Triple::OpenBSD) {
      IntMaxType = SignedLongLong;
      UIntMaxType = UnsignedLongLong;
    } else {
      IntMaxType = SignedLong;
      UIntMaxType = UnsignedLong;
    }
    Int64Type = IntMaxType;
  }

  virtual void getTargetDefines(const LangOptions &Opts,
                                MacroBuilder &Builder) const {
    SparcTargetInfo::getTargetDefines(Opts, Builder);
    Builder.defineMacro("__sparcv9");
    Builder.defineMacro("__arch64__");
    // Solaris and its derivative AuroraUX don't need these variants, but the
    // BSDs do.
    if (getTriple().getOS() != llvm::Triple::Solaris &&
        getTriple().getOS() != llvm::Triple::AuroraUX) {
      Builder.defineMacro("__sparc64__");
      Builder.defineMacro("__sparc_v9__");
      Builder.defineMacro("__sparcv9__");
    }
  }
};

} // end anonymous namespace.

namespace {
class AuroraUXSparcV8TargetInfo : public AuroraUXTargetInfo<SparcV8TargetInfo> {
public:
  AuroraUXSparcV8TargetInfo(const llvm::Triple &Triple)
      : AuroraUXTargetInfo<SparcV8TargetInfo>(Triple) {
    SizeType = UnsignedInt;
    PtrDiffType = SignedInt;
  }
};
class SolarisSparcV8TargetInfo : public SolarisTargetInfo<SparcV8TargetInfo> {
public:
  SolarisSparcV8TargetInfo(const llvm::Triple &Triple)
      : SolarisTargetInfo<SparcV8TargetInfo>(Triple) {
    SizeType = UnsignedInt;
    PtrDiffType = SignedInt;
  }
};
} // end anonymous namespace.

namespace {
  class SystemZTargetInfo : public TargetInfo {
    static const char *const GCCRegNames[];

  public:
    SystemZTargetInfo(const llvm::Triple &Triple) : TargetInfo(Triple) {
      TLSSupported = true;
      IntWidth = IntAlign = 32;
      LongWidth = LongLongWidth = LongAlign = LongLongAlign = 64;
      PointerWidth = PointerAlign = 64;
      LongDoubleWidth = 128;
      LongDoubleAlign = 64;
      LongDoubleFormat = &llvm::APFloat::IEEEquad;
      MinGlobalAlign = 16;
      DescriptionString = "E-p:64:64:64-i1:8:16-i8:8:16-i16:16-i32:32-i64:64"
       "-f32:32-f64:64-f128:64-a0:8:16-n32:64";
      MaxAtomicPromoteWidth = MaxAtomicInlineWidth = 64;
    }
    virtual void getTargetDefines(const LangOptions &Opts,
                                  MacroBuilder &Builder) const {
      Builder.defineMacro("__s390__");
      Builder.defineMacro("__s390x__");
      Builder.defineMacro("__zarch__");
      Builder.defineMacro("__LONG_DOUBLE_128__");
    }
    virtual void getTargetBuiltins(const Builtin::Info *&Records,
                                   unsigned &NumRecords) const {
      // FIXME: Implement.
      Records = 0;
      NumRecords = 0;
    }

    virtual void getGCCRegNames(const char *const *&Names,
                                unsigned &NumNames) const;
    virtual void getGCCRegAliases(const GCCRegAlias *&Aliases,
                                  unsigned &NumAliases) const {
      // No aliases.
      Aliases = 0;
      NumAliases = 0;
    }
    virtual bool validateAsmConstraint(const char *&Name,
                                       TargetInfo::ConstraintInfo &info) const;
    virtual const char *getClobbers() const {
      // FIXME: Is this really right?
      return "";
    }
    virtual BuiltinVaListKind getBuiltinVaListKind() const {
      return TargetInfo::SystemZBuiltinVaList;
    }
    virtual bool setCPU(const std::string &Name) {
      bool CPUKnown = llvm::StringSwitch<bool>(Name)
        .Case("z10", true)
        .Case("z196", true)
        .Case("zEC12", true)
        .Default(false);

      // No need to store the CPU yet.  There aren't any CPU-specific
      // macros to define.
      return CPUKnown;
    }
  };

  const char *const SystemZTargetInfo::GCCRegNames[] = {
    "r0",  "r1",  "r2",  "r3",  "r4",  "r5",  "r6",  "r7",
    "r8",  "r9",  "r10", "r11", "r12", "r13", "r14", "r15",
    "f0",  "f2",  "f4",  "f6",  "f1",  "f3",  "f5",  "f7",
    "f8",  "f10", "f12", "f14", "f9",  "f11", "f13", "f15"
  };

  void SystemZTargetInfo::getGCCRegNames(const char *const *&Names,
                                         unsigned &NumNames) const {
    Names = GCCRegNames;
    NumNames = llvm::array_lengthof(GCCRegNames);
  }

  bool SystemZTargetInfo::
  validateAsmConstraint(const char *&Name,
                        TargetInfo::ConstraintInfo &Info) const {
    switch (*Name) {
    default:
      return false;

    case 'a': // Address register
    case 'd': // Data register (equivalent to 'r')
    case 'f': // Floating-point register
      Info.setAllowsRegister();
      return true;

    case 'I': // Unsigned 8-bit constant
    case 'J': // Unsigned 12-bit constant
    case 'K': // Signed 16-bit constant
    case 'L': // Signed 20-bit displacement (on all targets we support)
    case 'M': // 0x7fffffff
      return true;

    case 'Q': // Memory with base and unsigned 12-bit displacement
    case 'R': // Likewise, plus an index
    case 'S': // Memory with base and signed 20-bit displacement
    case 'T': // Likewise, plus an index
      Info.setAllowsMemory();
      return true;
    }
  }
}

namespace {
  class MSP430TargetInfo : public TargetInfo {
    static const char * const GCCRegNames[];
  public:
    MSP430TargetInfo(const llvm::Triple &Triple) : TargetInfo(Triple) {
      BigEndian = false;
      TLSSupported = false;
      IntWidth = 16; IntAlign = 16;
      LongWidth = 32; LongLongWidth = 64;
      LongAlign = LongLongAlign = 16;
      PointerWidth = 16; PointerAlign = 16;
      SuitableAlign = 16;
      SizeType = UnsignedInt;
      IntMaxType = SignedLongLong;
      UIntMaxType = UnsignedLongLong;
      IntPtrType = SignedInt;
      PtrDiffType = SignedInt;
      SigAtomicType = SignedLong;
      DescriptionString = "e-p:16:16:16-i8:8:8-i16:16:16-i32:16:32-n8:16";
   }
    virtual void getTargetDefines(const LangOptions &Opts,
                                  MacroBuilder &Builder) const {
      Builder.defineMacro("MSP430");
      Builder.defineMacro("__MSP430__");
      // FIXME: defines for different 'flavours' of MCU
    }
    virtual void getTargetBuiltins(const Builtin::Info *&Records,
                                   unsigned &NumRecords) const {
     // FIXME: Implement.
      Records = 0;
      NumRecords = 0;
    }
    virtual bool hasFeature(StringRef Feature) const {
      return Feature == "msp430";
    }
    virtual void getGCCRegNames(const char * const *&Names,
                                unsigned &NumNames) const;
    virtual void getGCCRegAliases(const GCCRegAlias *&Aliases,
                                  unsigned &NumAliases) const {
      // No aliases.
      Aliases = 0;
      NumAliases = 0;
    }
    virtual bool validateAsmConstraint(const char *&Name,
                                       TargetInfo::ConstraintInfo &info) const {
      // No target constraints for now.
      return false;
    }
    virtual const char *getClobbers() const {
      // FIXME: Is this really right?
      return "";
    }
    virtual BuiltinVaListKind getBuiltinVaListKind() const {
      // FIXME: implement
      return TargetInfo::CharPtrBuiltinVaList;
   }
  };

  const char * const MSP430TargetInfo::GCCRegNames[] = {
    "r0", "r1", "r2", "r3", "r4", "r5", "r6", "r7",
    "r8", "r9", "r10", "r11", "r12", "r13", "r14", "r15"
  };

  void MSP430TargetInfo::getGCCRegNames(const char * const *&Names,
                                        unsigned &NumNames) const {
    Names = GCCRegNames;
    NumNames = llvm::array_lengthof(GCCRegNames);
  }
}

namespace {

  // LLVM and Clang cannot be used directly to output native binaries for
  // target, but is used to compile C code to llvm bitcode with correct
  // type and alignment information.
  //
  // TCE uses the llvm bitcode as input and uses it for generating customized
  // target processor and program binary. TCE co-design environment is
  // publicly available in http://tce.cs.tut.fi

  static const unsigned TCEOpenCLAddrSpaceMap[] = {
      3, // opencl_global
      4, // opencl_local
      5, // opencl_constant
      0, // cuda_device
      0, // cuda_constant
      0  // cuda_shared
  };

  class TCETargetInfo : public TargetInfo{
  public:
    TCETargetInfo(const llvm::Triple &Triple) : TargetInfo(Triple) {
      TLSSupported = false;
      IntWidth = 32;
      LongWidth = LongLongWidth = 32;
      PointerWidth = 32;
      IntAlign = 32;
      LongAlign = LongLongAlign = 32;
      PointerAlign = 32;
      SuitableAlign = 32;
      SizeType = UnsignedInt;
      IntMaxType = SignedLong;
      UIntMaxType = UnsignedLong;
      IntPtrType = SignedInt;
      PtrDiffType = SignedInt;
      FloatWidth = 32;
      FloatAlign = 32;
      DoubleWidth = 32;
      DoubleAlign = 32;
      LongDoubleWidth = 32;
      LongDoubleAlign = 32;
      FloatFormat = &llvm::APFloat::IEEEsingle;
      DoubleFormat = &llvm::APFloat::IEEEsingle;
      LongDoubleFormat = &llvm::APFloat::IEEEsingle;
      DescriptionString = "E-p:32:32:32-i1:8:8-i8:8:32-"
                          "i16:16:32-i32:32:32-i64:32:32-"
                          "f32:32:32-f64:32:32-v64:32:32-"
                          "v128:32:32-a0:0:32-n32";
      AddrSpaceMap = &TCEOpenCLAddrSpaceMap;
      UseAddrSpaceMapMangling = true;
    }

    virtual void getTargetDefines(const LangOptions &Opts,
                                  MacroBuilder &Builder) const {
      DefineStd(Builder, "tce", Opts);
      Builder.defineMacro("__TCE__");
      Builder.defineMacro("__TCE_V1__");
    }
    virtual bool hasFeature(StringRef Feature) const {
      return Feature == "tce";
    }
    
    virtual void getTargetBuiltins(const Builtin::Info *&Records,
                                   unsigned &NumRecords) const {}
    virtual const char *getClobbers() const {
      return "";
    }
    virtual BuiltinVaListKind getBuiltinVaListKind() const {
      return TargetInfo::VoidPtrBuiltinVaList;
    }
    virtual void getGCCRegNames(const char * const *&Names,
                                unsigned &NumNames) const {}
    virtual bool validateAsmConstraint(const char *&Name,
                                       TargetInfo::ConstraintInfo &info) const {
      return true;
    }
    virtual void getGCCRegAliases(const GCCRegAlias *&Aliases,
                                  unsigned &NumAliases) const {}
  };
}

namespace {
class MipsTargetInfoBase : public TargetInfo {
  virtual void setDescriptionString() = 0;

  static const Builtin::Info BuiltinInfo[];
  std::string CPU;
  bool IsMips16;
  bool IsMicromips;
  bool IsNan2008;
  bool IsSingleFloat;
  enum MipsFloatABI {
    HardFloat, SoftFloat
  } FloatABI;
  enum DspRevEnum {
    NoDSP, DSP1, DSP2
  } DspRev;
  bool HasMSA;

protected:
  bool HasFP64;
  std::string ABI;

public:
  MipsTargetInfoBase(const llvm::Triple &Triple, const std::string &ABIStr,
                     const std::string &CPUStr)
      : TargetInfo(Triple), CPU(CPUStr), IsMips16(false), IsMicromips(false),
        IsNan2008(false), IsSingleFloat(false), FloatABI(HardFloat),
        DspRev(NoDSP), HasMSA(false), HasFP64(false), ABI(ABIStr) {}

  virtual const char *getABI() const { return ABI.c_str(); }
  virtual bool setABI(const std::string &Name) = 0;
  virtual bool setCPU(const std::string &Name) {
    CPU = Name;
    return true;
  }
  void getDefaultFeatures(llvm::StringMap<bool> &Features) const {
    Features[ABI] = true;
    Features[CPU] = true;
  }

  virtual void getTargetDefines(const LangOptions &Opts,
                                MacroBuilder &Builder) const {
    DefineStd(Builder, "mips", Opts);
    Builder.defineMacro("_mips");
    Builder.defineMacro("__REGISTER_PREFIX__", "");

    switch (FloatABI) {
    case HardFloat:
      Builder.defineMacro("__mips_hard_float", Twine(1));
      break;
    case SoftFloat:
      Builder.defineMacro("__mips_soft_float", Twine(1));
      break;
    }

    if (IsSingleFloat)
      Builder.defineMacro("__mips_single_float", Twine(1));

    Builder.defineMacro("__mips_fpr", HasFP64 ? Twine(64) : Twine(32));
    Builder.defineMacro("_MIPS_FPSET",
                        Twine(32 / (HasFP64 || IsSingleFloat ? 1 : 2)));

    if (IsMips16)
      Builder.defineMacro("__mips16", Twine(1));

    if (IsMicromips)
      Builder.defineMacro("__mips_micromips", Twine(1));

    if (IsNan2008)
      Builder.defineMacro("__mips_nan2008", Twine(1));

    switch (DspRev) {
    default:
      break;
    case DSP1:
      Builder.defineMacro("__mips_dsp_rev", Twine(1));
      Builder.defineMacro("__mips_dsp", Twine(1));
      break;
    case DSP2:
      Builder.defineMacro("__mips_dsp_rev", Twine(2));
      Builder.defineMacro("__mips_dspr2", Twine(1));
      Builder.defineMacro("__mips_dsp", Twine(1));
      break;
    }

    if (HasMSA)
      Builder.defineMacro("__mips_msa", Twine(1));

    Builder.defineMacro("_MIPS_SZPTR", Twine(getPointerWidth(0)));
    Builder.defineMacro("_MIPS_SZINT", Twine(getIntWidth()));
    Builder.defineMacro("_MIPS_SZLONG", Twine(getLongWidth()));

    Builder.defineMacro("_MIPS_ARCH", "\"" + CPU + "\"");
    Builder.defineMacro("_MIPS_ARCH_" + StringRef(CPU).upper());
  }

  virtual void getTargetBuiltins(const Builtin::Info *&Records,
                                 unsigned &NumRecords) const {
    Records = BuiltinInfo;
    NumRecords = clang::Mips::LastTSBuiltin - Builtin::FirstTSBuiltin;
  }
  virtual bool hasFeature(StringRef Feature) const {
    return llvm::StringSwitch<bool>(Feature)
      .Case("mips", true)
      .Case("fp64", HasFP64)
      .Default(false);
  }
  virtual BuiltinVaListKind getBuiltinVaListKind() const {
    return TargetInfo::VoidPtrBuiltinVaList;
  }
  virtual void getGCCRegNames(const char * const *&Names,
                              unsigned &NumNames) const {
    static const char *const GCCRegNames[] = {
      // CPU register names
      // Must match second column of GCCRegAliases
      "$0",   "$1",   "$2",   "$3",   "$4",   "$5",   "$6",   "$7",
      "$8",   "$9",   "$10",  "$11",  "$12",  "$13",  "$14",  "$15",
      "$16",  "$17",  "$18",  "$19",  "$20",  "$21",  "$22",  "$23",
      "$24",  "$25",  "$26",  "$27",  "$28",  "$29",  "$30",  "$31",
      // Floating point register names
      "$f0",  "$f1",  "$f2",  "$f3",  "$f4",  "$f5",  "$f6",  "$f7",
      "$f8",  "$f9",  "$f10", "$f11", "$f12", "$f13", "$f14", "$f15",
      "$f16", "$f17", "$f18", "$f19", "$f20", "$f21", "$f22", "$f23",
      "$f24", "$f25", "$f26", "$f27", "$f28", "$f29", "$f30", "$f31",
      // Hi/lo and condition register names
      "hi",   "lo",   "",     "$fcc0","$fcc1","$fcc2","$fcc3","$fcc4",
      "$fcc5","$fcc6","$fcc7",
      // MSA register names
      "$w0",  "$w1",  "$w2",  "$w3",  "$w4",  "$w5",  "$w6",  "$w7",
      "$w8",  "$w9",  "$w10", "$w11", "$w12", "$w13", "$w14", "$w15",
      "$w16", "$w17", "$w18", "$w19", "$w20", "$w21", "$w22", "$w23",
      "$w24", "$w25", "$w26", "$w27", "$w28", "$w29", "$w30", "$w31",
      // MSA control register names
      "$msair",      "$msacsr", "$msaaccess", "$msasave", "$msamodify",
      "$msarequest", "$msamap", "$msaunmap"
    };
    Names = GCCRegNames;
    NumNames = llvm::array_lengthof(GCCRegNames);
  }
  virtual void getGCCRegAliases(const GCCRegAlias *&Aliases,
                                unsigned &NumAliases) const = 0;
  virtual bool validateAsmConstraint(const char *&Name,
                                     TargetInfo::ConstraintInfo &Info) const {
    switch (*Name) {
    default:
      return false;
        
    case 'r': // CPU registers.
    case 'd': // Equivalent to "r" unless generating MIPS16 code.
    case 'y': // Equivalent to "r", backwards compatibility only.
    case 'f': // floating-point registers.
    case 'c': // $25 for indirect jumps
    case 'l': // lo register
    case 'x': // hilo register pair
      Info.setAllowsRegister();
      return true;
    case 'R': // An address that can be used in a non-macro load or store
      Info.setAllowsMemory();
      return true;
    }
  }

  virtual const char *getClobbers() const {
    // FIXME: Implement!
    return "";
  }

  virtual bool handleTargetFeatures(std::vector<std::string> &Features,
                                    DiagnosticsEngine &Diags) {
    IsMips16 = false;
    IsMicromips = false;
    IsNan2008 = false;
    IsSingleFloat = false;
    FloatABI = HardFloat;
    DspRev = NoDSP;
    HasFP64 = ABI == "n32" || ABI == "n64" || ABI == "64";

    for (std::vector<std::string>::iterator it = Features.begin(),
         ie = Features.end(); it != ie; ++it) {
      if (*it == "+single-float")
        IsSingleFloat = true;
      else if (*it == "+soft-float")
        FloatABI = SoftFloat;
      else if (*it == "+mips16")
        IsMips16 = true;
      else if (*it == "+micromips")
        IsMicromips = true;
      else if (*it == "+dsp")
        DspRev = std::max(DspRev, DSP1);
      else if (*it == "+dspr2")
        DspRev = std::max(DspRev, DSP2);
      else if (*it == "+msa")
        HasMSA = true;
      else if (*it == "+fp64")
        HasFP64 = true;
      else if (*it == "-fp64")
        HasFP64 = false;
      else if (*it == "+nan2008")
        IsNan2008 = true;
    }

    // Remove front-end specific options.
    std::vector<std::string>::iterator it =
      std::find(Features.begin(), Features.end(), "+soft-float");
    if (it != Features.end())
      Features.erase(it);
    it = std::find(Features.begin(), Features.end(), "+nan2008");
    if (it != Features.end())
      Features.erase(it);

    setDescriptionString();

    return true;
  }

  virtual int getEHDataRegisterNumber(unsigned RegNo) const {
    if (RegNo == 0) return 4;
    if (RegNo == 1) return 5;
    return -1;
  }
};

const Builtin::Info MipsTargetInfoBase::BuiltinInfo[] = {
#define BUILTIN(ID, TYPE, ATTRS) { #ID, TYPE, ATTRS, 0, ALL_LANGUAGES },
#define LIBBUILTIN(ID, TYPE, ATTRS, HEADER) { #ID, TYPE, ATTRS, HEADER,\
                                              ALL_LANGUAGES },
#include "clang/Basic/BuiltinsMips.def"
};

class Mips32TargetInfoBase : public MipsTargetInfoBase {
public:
  Mips32TargetInfoBase(const llvm::Triple &Triple)
      : MipsTargetInfoBase(Triple, "o32", "mips32") {
    SizeType = UnsignedInt;
    PtrDiffType = SignedInt;
    MaxAtomicPromoteWidth = MaxAtomicInlineWidth = 32;
  }
  virtual bool setABI(const std::string &Name) {
    if ((Name == "o32") || (Name == "eabi")) {
      ABI = Name;
      return true;
    } else if (Name == "32") {
      ABI = "o32";
      return true;
    } else
      return false;
  }
  virtual void getTargetDefines(const LangOptions &Opts,
                                MacroBuilder &Builder) const {
    MipsTargetInfoBase::getTargetDefines(Opts, Builder);

    if (ABI == "o32") {
      Builder.defineMacro("__mips_o32");
      Builder.defineMacro("_ABIO32", "1");
      Builder.defineMacro("_MIPS_SIM", "_ABIO32");
    }
    else if (ABI == "eabi")
      Builder.defineMacro("__mips_eabi");
    else
      llvm_unreachable("Invalid ABI for Mips32.");
  }
  virtual void getGCCRegAliases(const GCCRegAlias *&Aliases,
                                unsigned &NumAliases) const {
    static const TargetInfo::GCCRegAlias GCCRegAliases[] = {
      { { "at" },  "$1" },
      { { "v0" },  "$2" },
      { { "v1" },  "$3" },
      { { "a0" },  "$4" },
      { { "a1" },  "$5" },
      { { "a2" },  "$6" },
      { { "a3" },  "$7" },
      { { "t0" },  "$8" },
      { { "t1" },  "$9" },
      { { "t2" }, "$10" },
      { { "t3" }, "$11" },
      { { "t4" }, "$12" },
      { { "t5" }, "$13" },
      { { "t6" }, "$14" },
      { { "t7" }, "$15" },
      { { "s0" }, "$16" },
      { { "s1" }, "$17" },
      { { "s2" }, "$18" },
      { { "s3" }, "$19" },
      { { "s4" }, "$20" },
      { { "s5" }, "$21" },
      { { "s6" }, "$22" },
      { { "s7" }, "$23" },
      { { "t8" }, "$24" },
      { { "t9" }, "$25" },
      { { "k0" }, "$26" },
      { { "k1" }, "$27" },
      { { "gp" }, "$28" },
      { { "sp","$sp" }, "$29" },
      { { "fp","$fp" }, "$30" },
      { { "ra" }, "$31" }
    };
    Aliases = GCCRegAliases;
    NumAliases = llvm::array_lengthof(GCCRegAliases);
  }
};

class Mips32EBTargetInfo : public Mips32TargetInfoBase {
  virtual void setDescriptionString() {
    DescriptionString = "E-p:32:32:32-i1:8:8-i8:8:32-i16:16:32-i32:32:32-"
                        "i64:64:64-f32:32:32-f64:64:64-v64:64:64-n32-S64";
  }

public:
  Mips32EBTargetInfo(const llvm::Triple &Triple)
      : Mips32TargetInfoBase(Triple) {
  }
  virtual void getTargetDefines(const LangOptions &Opts,
                                MacroBuilder &Builder) const {
    DefineStd(Builder, "MIPSEB", Opts);
    Builder.defineMacro("_MIPSEB");
    Mips32TargetInfoBase::getTargetDefines(Opts, Builder);
  }
};

class Mips32ELTargetInfo : public Mips32TargetInfoBase {
  virtual void setDescriptionString() {
    DescriptionString = "e-p:32:32:32-i1:8:8-i8:8:32-i16:16:32-i32:32:32-"
                        "i64:64:64-f32:32:32-f64:64:64-v64:64:64-n32-S64";
  }

public:
  Mips32ELTargetInfo(const llvm::Triple &Triple)
      : Mips32TargetInfoBase(Triple) {
    BigEndian = false;
  }
  virtual void getTargetDefines(const LangOptions &Opts,
                                MacroBuilder &Builder) const {
    DefineStd(Builder, "MIPSEL", Opts);
    Builder.defineMacro("_MIPSEL");
    Mips32TargetInfoBase::getTargetDefines(Opts, Builder);
  }
};

class Mips64TargetInfoBase : public MipsTargetInfoBase {
public:
  Mips64TargetInfoBase(const llvm::Triple &Triple)
      : MipsTargetInfoBase(Triple, "n64", "mips64") {
    LongWidth = LongAlign = 64;
    PointerWidth = PointerAlign = 64;
    LongDoubleWidth = LongDoubleAlign = 128;
    LongDoubleFormat = &llvm::APFloat::IEEEquad;
    if (getTriple().getOS() == llvm::Triple::FreeBSD) {
      LongDoubleWidth = LongDoubleAlign = 64;
      LongDoubleFormat = &llvm::APFloat::IEEEdouble;
    }
    SuitableAlign = 128;
    MaxAtomicPromoteWidth = MaxAtomicInlineWidth = 64;
  }
  virtual bool setABI(const std::string &Name) {
    if (Name == "n32") {
      LongWidth = LongAlign = 32;
      PointerWidth = PointerAlign = 32;
      ABI = Name;
      return true;
    } else if (Name == "n64") {
      ABI = Name;
      return true;
    } else if (Name == "64") {
      ABI = "n64";
      return true;
    } else
      return false;
  }
  virtual void getTargetDefines(const LangOptions &Opts,
                                MacroBuilder &Builder) const {
    MipsTargetInfoBase::getTargetDefines(Opts, Builder);

    Builder.defineMacro("__mips64");
    Builder.defineMacro("__mips64__");

    if (ABI == "n32") {
      Builder.defineMacro("__mips_n32");
      Builder.defineMacro("_ABIN32", "2");
      Builder.defineMacro("_MIPS_SIM", "_ABIN32");
    }
    else if (ABI == "n64") {
      Builder.defineMacro("__mips_n64");
      Builder.defineMacro("_ABI64", "3");
      Builder.defineMacro("_MIPS_SIM", "_ABI64");
    }
    else
      llvm_unreachable("Invalid ABI for Mips64.");
  }
  virtual void getGCCRegAliases(const GCCRegAlias *&Aliases,
                                unsigned &NumAliases) const {
    static const TargetInfo::GCCRegAlias GCCRegAliases[] = {
      { { "at" },  "$1" },
      { { "v0" },  "$2" },
      { { "v1" },  "$3" },
      { { "a0" },  "$4" },
      { { "a1" },  "$5" },
      { { "a2" },  "$6" },
      { { "a3" },  "$7" },
      { { "a4" },  "$8" },
      { { "a5" },  "$9" },
      { { "a6" }, "$10" },
      { { "a7" }, "$11" },
      { { "t0" }, "$12" },
      { { "t1" }, "$13" },
      { { "t2" }, "$14" },
      { { "t3" }, "$15" },
      { { "s0" }, "$16" },
      { { "s1" }, "$17" },
      { { "s2" }, "$18" },
      { { "s3" }, "$19" },
      { { "s4" }, "$20" },
      { { "s5" }, "$21" },
      { { "s6" }, "$22" },
      { { "s7" }, "$23" },
      { { "t8" }, "$24" },
      { { "t9" }, "$25" },
      { { "k0" }, "$26" },
      { { "k1" }, "$27" },
      { { "gp" }, "$28" },
      { { "sp","$sp" }, "$29" },
      { { "fp","$fp" }, "$30" },
      { { "ra" }, "$31" }
    };
    Aliases = GCCRegAliases;
    NumAliases = llvm::array_lengthof(GCCRegAliases);
  }
};

class Mips64EBTargetInfo : public Mips64TargetInfoBase {
  virtual void setDescriptionString() {
    if (ABI == "n32")
      DescriptionString = "E-p:32:32:32-i1:8:8-i8:8:32-i16:16:32-i32:32:32-"
                          "i64:64:64-f32:32:32-f64:64:64-f128:128:128-"
                          "v64:64:64-n32:64-S128";
    else
      DescriptionString = "E-p:64:64:64-i1:8:8-i8:8:32-i16:16:32-i32:32:32-"
                          "i64:64:64-f32:32:32-f64:64:64-f128:128:128-"
                          "v64:64:64-n32:64-S128";

  }

public:
  Mips64EBTargetInfo(const llvm::Triple &Triple)
      : Mips64TargetInfoBase(Triple) {}
  virtual void getTargetDefines(const LangOptions &Opts,
                                MacroBuilder &Builder) const {
    DefineStd(Builder, "MIPSEB", Opts);
    Builder.defineMacro("_MIPSEB");
    Mips64TargetInfoBase::getTargetDefines(Opts, Builder);
  }
};

class Mips64ELTargetInfo : public Mips64TargetInfoBase {
  virtual void setDescriptionString() {
    if (ABI == "n32")
      DescriptionString = "e-p:32:32:32-i1:8:8-i8:8:32-i16:16:32-i32:32:32-"
                          "i64:64:64-f32:32:32-f64:64:64-f128:128:128"
                          "-v64:64:64-n32:64-S128";
    else
      DescriptionString = "e-p:64:64:64-i1:8:8-i8:8:32-i16:16:32-i32:32:32-"
                          "i64:64:64-f32:32:32-f64:64:64-f128:128:128-"
                          "v64:64:64-n32:64-S128";
  }
public:
  Mips64ELTargetInfo(const llvm::Triple &Triple)
      : Mips64TargetInfoBase(Triple) {
    // Default ABI is n64.
    BigEndian = false;
  }
  virtual void getTargetDefines(const LangOptions &Opts,
                                MacroBuilder &Builder) const {
    DefineStd(Builder, "MIPSEL", Opts);
    Builder.defineMacro("_MIPSEL");
    Mips64TargetInfoBase::getTargetDefines(Opts, Builder);
  }
};
} // end anonymous namespace.

namespace {
class PNaClTargetInfo : public TargetInfo {
public:
  PNaClTargetInfo(const llvm::Triple &Triple) : TargetInfo(Triple) {
    BigEndian = false;
    this->UserLabelPrefix = "";
    this->LongAlign = 32;
    this->LongWidth = 32;
    this->PointerAlign = 32;
    this->PointerWidth = 32;
    this->IntMaxType = TargetInfo::SignedLongLong;
    this->UIntMaxType = TargetInfo::UnsignedLongLong;
    this->Int64Type = TargetInfo::SignedLongLong;
    this->DoubleAlign = 64;
    this->LongDoubleWidth = 64;
    this->LongDoubleAlign = 64;
    this->SizeType = TargetInfo::UnsignedInt;
    this->PtrDiffType = TargetInfo::SignedInt;
    this->IntPtrType = TargetInfo::SignedInt;
    this->RegParmMax = 0; // Disallow regparm
    DescriptionString = "e-i1:8:8-i8:8:8-i16:16:16-i32:32:32-i64:64:64-"
                        "f32:32:32-f64:64:64-p:32:32:32-v128:32:32";
  }

  void getDefaultFeatures(llvm::StringMap<bool> &Features) const {
  }
  virtual void getArchDefines(const LangOptions &Opts,
                              MacroBuilder &Builder) const {
    Builder.defineMacro("__le32__");
    Builder.defineMacro("__pnacl__");
  }
  virtual void getTargetDefines(const LangOptions &Opts,
                                MacroBuilder &Builder) const {
    Builder.defineMacro("__LITTLE_ENDIAN__");
    getArchDefines(Opts, Builder);
  }
  virtual bool hasFeature(StringRef Feature) const {
    return Feature == "pnacl";
  }
  virtual void getTargetBuiltins(const Builtin::Info *&Records,
                                 unsigned &NumRecords) const {
  }
  virtual BuiltinVaListKind getBuiltinVaListKind() const {
    return TargetInfo::PNaClABIBuiltinVaList;
  }
  virtual void getGCCRegNames(const char * const *&Names,
                              unsigned &NumNames) const;
  virtual void getGCCRegAliases(const GCCRegAlias *&Aliases,
                                unsigned &NumAliases) const;
  virtual bool validateAsmConstraint(const char *&Name,
                                     TargetInfo::ConstraintInfo &Info) const {
    return false;
  }

  virtual const char *getClobbers() const {
    return "";
  }
};

void PNaClTargetInfo::getGCCRegNames(const char * const *&Names,
                                     unsigned &NumNames) const {
  Names = NULL;
  NumNames = 0;
}

void PNaClTargetInfo::getGCCRegAliases(const GCCRegAlias *&Aliases,
                                       unsigned &NumAliases) const {
  Aliases = NULL;
  NumAliases = 0;
}
} // end anonymous namespace.

namespace {
  static const unsigned SPIRAddrSpaceMap[] = {
    1,    // opencl_global
    3,    // opencl_local
    2,    // opencl_constant
    0,    // cuda_device
    0,    // cuda_constant
    0     // cuda_shared
  };
  class SPIRTargetInfo : public TargetInfo {
  public:
    SPIRTargetInfo(const llvm::Triple &Triple) : TargetInfo(Triple) {
      assert(getTriple().getOS() == llvm::Triple::UnknownOS &&
        "SPIR target must use unknown OS");
      assert(getTriple().getEnvironment() == llvm::Triple::UnknownEnvironment &&
        "SPIR target must use unknown environment type");
      BigEndian = false;
      TLSSupported = false;
      LongWidth = LongAlign = 64;
      AddrSpaceMap = &SPIRAddrSpaceMap;
      UseAddrSpaceMapMangling = true;
      // Define available target features
      // These must be defined in sorted order!
      NoAsmVariants = true;
    }
    virtual void getTargetDefines(const LangOptions &Opts,
                                  MacroBuilder &Builder) const {
      DefineStd(Builder, "SPIR", Opts);
    }
    virtual bool hasFeature(StringRef Feature) const {
      return Feature == "spir";
    }
    
    virtual void getTargetBuiltins(const Builtin::Info *&Records,
                                   unsigned &NumRecords) const {}
    virtual const char *getClobbers() const {
      return "";
    }
    virtual void getGCCRegNames(const char * const *&Names,
                                unsigned &NumNames) const {}
    virtual bool validateAsmConstraint(const char *&Name,
                                       TargetInfo::ConstraintInfo &info) const {
      return true;
    }
    virtual void getGCCRegAliases(const GCCRegAlias *&Aliases,
                                  unsigned &NumAliases) const {}
    virtual BuiltinVaListKind getBuiltinVaListKind() const {
      return TargetInfo::VoidPtrBuiltinVaList;
    }
  };


  class SPIR32TargetInfo : public SPIRTargetInfo {
  public:
    SPIR32TargetInfo(const llvm::Triple &Triple) : SPIRTargetInfo(Triple) {
      PointerWidth = PointerAlign = 32;
      SizeType     = TargetInfo::UnsignedInt;
      PtrDiffType = IntPtrType = TargetInfo::SignedInt;
      DescriptionString
        = "e-p:32:32:32-i1:8:8-i8:8:8-i16:16:16-i32:32:32-i64:64:64-"
          "f32:32:32-f64:64:64-v16:16:16-v24:32:32-v32:32:32-v48:64:64-"
          "v64:64:64-v96:128:128-v128:128:128-v192:256:256-v256:256:256-"
          "v512:512:512-v1024:1024:1024";
    }
    virtual void getTargetDefines(const LangOptions &Opts,
                                  MacroBuilder &Builder) const {
      DefineStd(Builder, "SPIR32", Opts);
    }
  };

  class SPIR64TargetInfo : public SPIRTargetInfo {
  public:
    SPIR64TargetInfo(const llvm::Triple &Triple) : SPIRTargetInfo(Triple) {
      PointerWidth = PointerAlign = 64;
      SizeType     = TargetInfo::UnsignedLong;
      PtrDiffType = IntPtrType = TargetInfo::SignedLong;
      DescriptionString
        = "e-p:64:64:64-i1:8:8-i8:8:8-i16:16:16-i32:32:32-i64:64:64-"
          "f32:32:32-f64:64:64-v16:16:16-v24:32:32-v32:32:32-v48:64:64-"
          "v64:64:64-v96:128:128-v128:128:128-v192:256:256-v256:256:256-"
          "v512:512:512-v1024:1024:1024";
    }
    virtual void getTargetDefines(const LangOptions &Opts,
                                  MacroBuilder &Builder) const {
      DefineStd(Builder, "SPIR64", Opts);
    }
  };
}

namespace {
class XCoreTargetInfo : public TargetInfo {
  static const Builtin::Info BuiltinInfo[];
public:
  XCoreTargetInfo(const llvm::Triple &Triple) : TargetInfo(Triple) {
    BigEndian = false;
    NoAsmVariants = true;
    LongLongAlign = 32;
    SuitableAlign = 32;
    DoubleAlign = LongDoubleAlign = 32;
    SizeType = UnsignedInt;
    PtrDiffType = SignedInt;
    IntPtrType = SignedInt;
    WCharType = UnsignedChar;
    WIntType = UnsignedInt;
    UseZeroLengthBitfieldAlignment = true;
    DescriptionString = "e-p:32:32:32-a0:0:32-n32"
                        "-i1:8:32-i8:8:32-i16:16:32-i32:32:32-i64:32:32"
                        "-f16:16:32-f32:32:32-f64:32:32";
  }
  virtual void getTargetDefines(const LangOptions &Opts,
                                MacroBuilder &Builder) const {
    Builder.defineMacro("__XS1B__");
  }
  virtual void getTargetBuiltins(const Builtin::Info *&Records,
                                 unsigned &NumRecords) const {
    Records = BuiltinInfo;
    NumRecords = clang::XCore::LastTSBuiltin-Builtin::FirstTSBuiltin;
  }
  virtual BuiltinVaListKind getBuiltinVaListKind() const {
    return TargetInfo::VoidPtrBuiltinVaList;
  }
  virtual const char *getClobbers() const {
    return "";
  }
  virtual void getGCCRegNames(const char * const *&Names,
                              unsigned &NumNames) const {
    static const char * const GCCRegNames[] = {
      "r0",   "r1",   "r2",   "r3",   "r4",   "r5",   "r6",   "r7",
      "r8",   "r9",   "r10",  "r11",  "cp",   "dp",   "sp",   "lr"
    };
    Names = GCCRegNames;
    NumNames = llvm::array_lengthof(GCCRegNames);
  }
  virtual void getGCCRegAliases(const GCCRegAlias *&Aliases,
                                unsigned &NumAliases) const {
    Aliases = NULL;
    NumAliases = 0;
  }
  virtual bool validateAsmConstraint(const char *&Name,
                                     TargetInfo::ConstraintInfo &Info) const {
    return false;
  }
};

const Builtin::Info XCoreTargetInfo::BuiltinInfo[] = {
#define BUILTIN(ID, TYPE, ATTRS) { #ID, TYPE, ATTRS, 0, ALL_LANGUAGES },
#define LIBBUILTIN(ID, TYPE, ATTRS, HEADER) { #ID, TYPE, ATTRS, HEADER,\
                                              ALL_LANGUAGES },
#include "clang/Basic/BuiltinsXCore.def"
};
} // end anonymous namespace.


//===----------------------------------------------------------------------===//
// Driver code
//===----------------------------------------------------------------------===//

static TargetInfo *AllocateTarget(const llvm::Triple &Triple) {
  llvm::Triple::OSType os = Triple.getOS();

  switch (Triple.getArch()) {
  default:
    return NULL;

  case llvm::Triple::xcore:
    return new XCoreTargetInfo(Triple);

  case llvm::Triple::hexagon:
    return new HexagonTargetInfo(Triple);

  case llvm::Triple::aarch64:
    switch (os) {
    case llvm::Triple::Linux:
      return new LinuxTargetInfo<AArch64TargetInfo>(Triple);
    default:
      return new AArch64TargetInfo(Triple);
    }

  case llvm::Triple::arm:
  case llvm::Triple::thumb:
    if (Triple.isOSDarwin())
      return new DarwinARMTargetInfo(Triple);

    switch (os) {
    case llvm::Triple::Linux:
      return new LinuxTargetInfo<ARMTargetInfo>(Triple);
    case llvm::Triple::FreeBSD:
      return new FreeBSDTargetInfo<ARMTargetInfo>(Triple);
    case llvm::Triple::NetBSD:
      return new NetBSDTargetInfo<ARMTargetInfo>(Triple);
    case llvm::Triple::OpenBSD:
      return new OpenBSDTargetInfo<ARMTargetInfo>(Triple);
    case llvm::Triple::Bitrig:
      return new BitrigTargetInfo<ARMTargetInfo>(Triple);
    case llvm::Triple::RTEMS:
      return new RTEMSTargetInfo<ARMTargetInfo>(Triple);
    case llvm::Triple::NaCl:
      return new NaClTargetInfo<ARMTargetInfo>(Triple);
    default:
      return new ARMTargetInfo(Triple);
    }

  case llvm::Triple::msp430:
    return new MSP430TargetInfo(Triple);

  case llvm::Triple::mips:
    switch (os) {
    case llvm::Triple::Linux:
      return new LinuxTargetInfo<Mips32EBTargetInfo>(Triple);
    case llvm::Triple::RTEMS:
      return new RTEMSTargetInfo<Mips32EBTargetInfo>(Triple);
    case llvm::Triple::FreeBSD:
      return new FreeBSDTargetInfo<Mips32EBTargetInfo>(Triple);
    case llvm::Triple::NetBSD:
      return new NetBSDTargetInfo<Mips32EBTargetInfo>(Triple);
    default:
      return new Mips32EBTargetInfo(Triple);
    }

  case llvm::Triple::mipsel:
    switch (os) {
    case llvm::Triple::Linux:
      return new LinuxTargetInfo<Mips32ELTargetInfo>(Triple);
    case llvm::Triple::RTEMS:
      return new RTEMSTargetInfo<Mips32ELTargetInfo>(Triple);
    case llvm::Triple::FreeBSD:
      return new FreeBSDTargetInfo<Mips32ELTargetInfo>(Triple);
    case llvm::Triple::NetBSD:
      return new NetBSDTargetInfo<Mips32ELTargetInfo>(Triple);
    case llvm::Triple::NaCl:
      return new NaClTargetInfo<Mips32ELTargetInfo>(Triple);
    default:
      return new Mips32ELTargetInfo(Triple);
    }

  case llvm::Triple::mips64:
    switch (os) {
    case llvm::Triple::Linux:
      return new LinuxTargetInfo<Mips64EBTargetInfo>(Triple);
    case llvm::Triple::RTEMS:
      return new RTEMSTargetInfo<Mips64EBTargetInfo>(Triple);
    case llvm::Triple::FreeBSD:
      return new FreeBSDTargetInfo<Mips64EBTargetInfo>(Triple);
    case llvm::Triple::NetBSD:
      return new NetBSDTargetInfo<Mips64EBTargetInfo>(Triple);
    case llvm::Triple::OpenBSD:
      return new OpenBSDTargetInfo<Mips64EBTargetInfo>(Triple);
    default:
      return new Mips64EBTargetInfo(Triple);
    }

  case llvm::Triple::mips64el:
    switch (os) {
    case llvm::Triple::Linux:
      return new LinuxTargetInfo<Mips64ELTargetInfo>(Triple);
    case llvm::Triple::RTEMS:
      return new RTEMSTargetInfo<Mips64ELTargetInfo>(Triple);
    case llvm::Triple::FreeBSD:
      return new FreeBSDTargetInfo<Mips64ELTargetInfo>(Triple);
    case llvm::Triple::NetBSD:
      return new NetBSDTargetInfo<Mips64ELTargetInfo>(Triple);
    case llvm::Triple::OpenBSD:
      return new OpenBSDTargetInfo<Mips64ELTargetInfo>(Triple);
    default:
      return new Mips64ELTargetInfo(Triple);
    }

  case llvm::Triple::le32:
    switch (os) {
      case llvm::Triple::NaCl:
        return new NaClTargetInfo<PNaClTargetInfo>(Triple);
      default:
        return NULL;
    }

  case llvm::Triple::ppc:
    if (Triple.isOSDarwin())
      return new DarwinPPC32TargetInfo(Triple);
    switch (os) {
    case llvm::Triple::Linux:
      return new LinuxTargetInfo<PPC32TargetInfo>(Triple);
    case llvm::Triple::FreeBSD:
      return new FreeBSDTargetInfo<PPC32TargetInfo>(Triple);
    case llvm::Triple::NetBSD:
      return new NetBSDTargetInfo<PPC32TargetInfo>(Triple);
    case llvm::Triple::OpenBSD:
      return new OpenBSDTargetInfo<PPC32TargetInfo>(Triple);
    case llvm::Triple::RTEMS:
      return new RTEMSTargetInfo<PPC32TargetInfo>(Triple);
    default:
      return new PPC32TargetInfo(Triple);
    }

  case llvm::Triple::ppc64:
    if (Triple.isOSDarwin())
      return new DarwinPPC64TargetInfo(Triple);
    switch (os) {
    case llvm::Triple::Linux:
      return new LinuxTargetInfo<PPC64TargetInfo>(Triple);
    case llvm::Triple::Lv2:
      return new PS3PPUTargetInfo<PPC64TargetInfo>(Triple);
    case llvm::Triple::FreeBSD:
      return new FreeBSDTargetInfo<PPC64TargetInfo>(Triple);
    case llvm::Triple::NetBSD:
      return new NetBSDTargetInfo<PPC64TargetInfo>(Triple);
    default:
      return new PPC64TargetInfo(Triple);
    }

  case llvm::Triple::ppc64le:
    switch (os) {
    case llvm::Triple::Linux:
      return new LinuxTargetInfo<PPC64TargetInfo>(Triple);
    default:
      return new PPC64TargetInfo(Triple);
    }

  case llvm::Triple::nvptx:
    return new NVPTX32TargetInfo(Triple);
  case llvm::Triple::nvptx64:
    return new NVPTX64TargetInfo(Triple);

  case llvm::Triple::r600:
    return new R600TargetInfo(Triple);

  case llvm::Triple::sparc:
    switch (os) {
    case llvm::Triple::Linux:
      return new LinuxTargetInfo<SparcV8TargetInfo>(Triple);
    case llvm::Triple::AuroraUX:
      return new AuroraUXSparcV8TargetInfo(Triple);
    case llvm::Triple::Solaris:
      return new SolarisSparcV8TargetInfo(Triple);
    case llvm::Triple::NetBSD:
      return new NetBSDTargetInfo<SparcV8TargetInfo>(Triple);
    case llvm::Triple::OpenBSD:
      return new OpenBSDTargetInfo<SparcV8TargetInfo>(Triple);
    case llvm::Triple::RTEMS:
      return new RTEMSTargetInfo<SparcV8TargetInfo>(Triple);
    default:
      return new SparcV8TargetInfo(Triple);
    }

  case llvm::Triple::sparcv9:
    switch (os) {
    case llvm::Triple::Linux:
      return new LinuxTargetInfo<SparcV9TargetInfo>(Triple);
    case llvm::Triple::AuroraUX:
      return new AuroraUXTargetInfo<SparcV9TargetInfo>(Triple);
    case llvm::Triple::Solaris:
      return new SolarisTargetInfo<SparcV9TargetInfo>(Triple);
    case llvm::Triple::NetBSD:
      return new NetBSDTargetInfo<SparcV9TargetInfo>(Triple);
    case llvm::Triple::OpenBSD:
      return new OpenBSDTargetInfo<SparcV9TargetInfo>(Triple);
    case llvm::Triple::FreeBSD:
      return new FreeBSDTargetInfo<SparcV9TargetInfo>(Triple);
    default:
      return new SparcV9TargetInfo(Triple);
    }

  case llvm::Triple::systemz:
    switch (os) {
    case llvm::Triple::Linux:
      return new LinuxTargetInfo<SystemZTargetInfo>(Triple);
    default:
      return new SystemZTargetInfo(Triple);
    }

  case llvm::Triple::tce:
    return new TCETargetInfo(Triple);

  case llvm::Triple::x86:
    if (Triple.isOSDarwin())
      return new DarwinI386TargetInfo(Triple);

    switch (os) {
    case llvm::Triple::AuroraUX:
      return new AuroraUXTargetInfo<X86_32TargetInfo>(Triple);
    case llvm::Triple::Linux:
      return new LinuxTargetInfo<X86_32TargetInfo>(Triple);
    case llvm::Triple::DragonFly:
      return new DragonFlyBSDTargetInfo<X86_32TargetInfo>(Triple);
    case llvm::Triple::NetBSD:
      return new NetBSDI386TargetInfo(Triple);
    case llvm::Triple::OpenBSD:
      return new OpenBSDI386TargetInfo(Triple);
    case llvm::Triple::Bitrig:
      return new BitrigI386TargetInfo(Triple);
    case llvm::Triple::FreeBSD:
      return new FreeBSDTargetInfo<X86_32TargetInfo>(Triple);
    case llvm::Triple::KFreeBSD:
      return new KFreeBSDTargetInfo<X86_32TargetInfo>(Triple);
    case llvm::Triple::Minix:
      return new MinixTargetInfo<X86_32TargetInfo>(Triple);
    case llvm::Triple::Solaris:
      return new SolarisTargetInfo<X86_32TargetInfo>(Triple);
    case llvm::Triple::Cygwin:
      return new CygwinX86_32TargetInfo(Triple);
    case llvm::Triple::MinGW32:
      return new MinGWX86_32TargetInfo(Triple);
    case llvm::Triple::Win32:
      return new VisualStudioWindowsX86_32TargetInfo(Triple);
    case llvm::Triple::Haiku:
      return new HaikuX86_32TargetInfo(Triple);
    case llvm::Triple::RTEMS:
      return new RTEMSX86_32TargetInfo(Triple);
    case llvm::Triple::NaCl:
      return new NaClTargetInfo<X86_32TargetInfo>(Triple);
    default:
      return new X86_32TargetInfo(Triple);
    }

  case llvm::Triple::x86_64:
    if (Triple.isOSDarwin() || Triple.getEnvironment() == llvm::Triple::MachO)
      return new DarwinX86_64TargetInfo(Triple);

    switch (os) {
    case llvm::Triple::AuroraUX:
      return new AuroraUXTargetInfo<X86_64TargetInfo>(Triple);
    case llvm::Triple::Linux:
      return new LinuxTargetInfo<X86_64TargetInfo>(Triple);
    case llvm::Triple::DragonFly:
      return new DragonFlyBSDTargetInfo<X86_64TargetInfo>(Triple);
    case llvm::Triple::NetBSD:
      return new NetBSDTargetInfo<X86_64TargetInfo>(Triple);
    case llvm::Triple::OpenBSD:
      return new OpenBSDX86_64TargetInfo(Triple);
    case llvm::Triple::Bitrig:
      return new BitrigX86_64TargetInfo(Triple);
    case llvm::Triple::FreeBSD:
      return new FreeBSDTargetInfo<X86_64TargetInfo>(Triple);
    case llvm::Triple::KFreeBSD:
      return new KFreeBSDTargetInfo<X86_64TargetInfo>(Triple);
    case llvm::Triple::Solaris:
      return new SolarisTargetInfo<X86_64TargetInfo>(Triple);
    case llvm::Triple::MinGW32:
      return new MinGWX86_64TargetInfo(Triple);
    case llvm::Triple::Win32:   // This is what Triple.h supports now.
      return new VisualStudioWindowsX86_64TargetInfo(Triple);
    case llvm::Triple::NaCl:
      return new NaClTargetInfo<X86_64TargetInfo>(Triple);
    default:
      return new X86_64TargetInfo(Triple);
    }

    case llvm::Triple::spir: {
      if (Triple.getOS() != llvm::Triple::UnknownOS ||
          Triple.getEnvironment() != llvm::Triple::UnknownEnvironment)
        return NULL;
      return new SPIR32TargetInfo(Triple);
    }
    case llvm::Triple::spir64: {
      if (Triple.getOS() != llvm::Triple::UnknownOS ||
          Triple.getEnvironment() != llvm::Triple::UnknownEnvironment)
        return NULL;
      return new SPIR64TargetInfo(Triple);
    }
  }
}

/// CreateTargetInfo - Return the target info object for the specified target
/// triple.
TargetInfo *TargetInfo::CreateTargetInfo(DiagnosticsEngine &Diags,
                                         TargetOptions *Opts) {
  llvm::Triple Triple(Opts->Triple);

  // Construct the target
  OwningPtr<TargetInfo> Target(AllocateTarget(Triple));
  if (!Target) {
    Diags.Report(diag::err_target_unknown_triple) << Triple.str();
    return 0;
  }
  Target->setTargetOpts(Opts);

  // Set the target CPU if specified.
  if (!Opts->CPU.empty() && !Target->setCPU(Opts->CPU)) {
    Diags.Report(diag::err_target_unknown_cpu) << Opts->CPU;
    return 0;
  }

  // Set the target ABI if specified.
  if (!Opts->ABI.empty() && !Target->setABI(Opts->ABI)) {
    Diags.Report(diag::err_target_unknown_abi) << Opts->ABI;
    return 0;
  }

  // Set the target C++ ABI.
  if (!Opts->CXXABI.empty() && !Target->setCXXABI(Opts->CXXABI)) {
    Diags.Report(diag::err_target_unknown_cxxabi) << Opts->CXXABI;
    return 0;
  }

  // Set the fp math unit.
  if (!Opts->FPMath.empty() && !Target->setFPMath(Opts->FPMath)) {
    Diags.Report(diag::err_target_unknown_fpmath) << Opts->FPMath;
    return 0;
  }

  // Compute the default target features, we need the target to handle this
  // because features may have dependencies on one another.
  llvm::StringMap<bool> Features;
  Target->getDefaultFeatures(Features);

  // Apply the user specified deltas.
  for (unsigned I = 0, N = Opts->FeaturesAsWritten.size();
       I < N; ++I) {
    const char *Name = Opts->FeaturesAsWritten[I].c_str();
    // Apply the feature via the target.
    bool Enabled = Name[0] == '+';
    Target->setFeatureEnabled(Features, Name + 1, Enabled);
  }

  // Add the features to the compile options.
  //
  // FIXME: If we are completely confident that we have the right set, we only
  // need to pass the minuses.
  Opts->Features.clear();
  for (llvm::StringMap<bool>::const_iterator it = Features.begin(),
         ie = Features.end(); it != ie; ++it)
    Opts->Features.push_back((it->second ? "+" : "-") + it->first().str());
  if (!Target->handleTargetFeatures(Opts->Features, Diags))
    return 0;

  return Target.take();
}<|MERGE_RESOLUTION|>--- conflicted
+++ resolved
@@ -3677,16 +3677,11 @@
     // the kernel which on armv6 and newer uses ldrex and strex. The net result
     // is that if we assume the kernel is at least as recent as the hardware,
     // it is safe to use atomic instructions on armv6 and newer.
-<<<<<<< HEAD
-    if (T.getOS() != llvm::Triple::Linux)
-     return false;
-=======
     if (!T.isOSLinux() &&
         T.getOS() != llvm::Triple::FreeBSD &&
         T.getOS() != llvm::Triple::NetBSD &&
         T.getOS() != llvm::Triple::Bitrig)
       return false;
->>>>>>> a335ba03
     StringRef ArchName = T.getArchName();
     if (T.getArch() == llvm::Triple::arm) {
       if (!ArchName.startswith("armv"))
