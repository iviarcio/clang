--- conflicted
+++ resolved
@@ -64,11 +64,7 @@
 #include "clang/Basic/OpenMPKinds.def"
   case OMPC_threadprivate:
     return "threadprivate or thread local";
-<<<<<<< HEAD
-  default:
-=======
   case NUM_OPENMP_CLAUSES:
->>>>>>> f1f87fe9
     break;
   }
   llvm_unreachable("Invalid OpenMP clause kind");
@@ -83,7 +79,6 @@
              .Case(#Name, OMPC_DEFAULT_##Name)
 #include "clang/Basic/OpenMPKinds.def"
              .Default(OMPC_DEFAULT_unknown);
-<<<<<<< HEAD
   case OMPC_proc_bind:
     return llvm::StringSwitch<OpenMPProcBindClauseKind>(Str)
 #define OPENMP_PROC_BIND_KIND(Name) \
@@ -103,14 +98,6 @@
 #include "clang/Basic/OpenMPKinds.def"
              .Default(OMPC_SCHEDULE_unknown);
   default:
-=======
-  case OMPC_unknown:
-  case OMPC_threadprivate:
-  case OMPC_private:
-  case OMPC_firstprivate:
-  case OMPC_shared:
-  case NUM_OPENMP_CLAUSES:
->>>>>>> f1f87fe9
     break;
   }
   llvm_unreachable("Invalid OpenMP simple clause kind");
@@ -126,7 +113,6 @@
 #define OPENMP_DEFAULT_KIND(Name) \
     case OMPC_DEFAULT_##Name : return #Name;
 #include "clang/Basic/OpenMPKinds.def"
-<<<<<<< HEAD
     default:
       break;
     }
@@ -166,16 +152,6 @@
     }
     llvm_unreachable("Invalid OpenMP 'schedule' clause operator");
   default:
-=======
-    }
-    llvm_unreachable("Invalid OpenMP 'default' clause type");
-  case OMPC_unknown:
-  case OMPC_threadprivate:
-  case OMPC_private:
-  case OMPC_firstprivate:
-  case OMPC_shared:
-  case NUM_OPENMP_CLAUSES:
->>>>>>> f1f87fe9
     break;
   }
   llvm_unreachable("Invalid OpenMP simple clause kind");
@@ -195,7 +171,6 @@
       break;
     }
     break;
-<<<<<<< HEAD
   case OMPD_for:
     switch (CKind) {
 #define OPENMP_FOR_CLAUSE(Name) \
@@ -291,14 +266,4 @@
     break;
   }
   return false;
-}
-=======
-  case OMPD_unknown:
-  case OMPD_threadprivate:
-  case OMPD_task:
-  case NUM_OPENMP_DIRECTIVES:
-    break;
-  }
-  return false;
-}
->>>>>>> f1f87fe9
+}