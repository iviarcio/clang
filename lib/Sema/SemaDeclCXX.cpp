--- conflicted
+++ resolved
@@ -8996,11 +8996,7 @@
     Expr *FromInst = From.build(S, Loc);
     ExprResult Call = S.BuildCallToMemberFunction(/*Scope=*/0,
                                                   OpEqualRef.takeAs<Expr>(),
-<<<<<<< HEAD
-                                                  Loc, From, Loc);
-=======
                                                   Loc, FromInst, Loc);
->>>>>>> f1f87fe9
     if (Call.isInvalid())
       return StmtError();
 
@@ -9238,14 +9234,6 @@
       ? SpecialMemberIsTrivial(CopyAssignment, CXXCopyAssignment)
       : ClassDecl->hasTrivialCopyAssignment());
 
-<<<<<<< HEAD
-  // C++11 [class.copy]p19:
-  //   ....  If the class definition does not explicitly declare a copy
-  //   assignment operator, there is no user-declared move constructor, and
-  //   there is no user-declared move assignment operator, a copy assignment
-  //   operator is implicitly declared as defaulted.
-=======
->>>>>>> f1f87fe9
   if (ShouldDeleteSpecialMember(CopyAssignment, CXXCopyAssignment))
     SetDeclDeleted(CopyAssignment, ClassLoc);
 
