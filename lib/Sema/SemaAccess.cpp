//===---- SemaAccess.cpp - C++ Access Control -------------------*- C++ -*-===//
//
//                     The LLVM Compiler Infrastructure
//
// This file is distributed under the University of Illinois Open Source
// License. See LICENSE.TXT for details.
//
//===----------------------------------------------------------------------===//
//
// This file provides Sema routines for C++ access control semantics.
//
//===----------------------------------------------------------------------===//

#include "clang/Sema/SemaInternal.h"
#include "clang/AST/ASTContext.h"
#include "clang/AST/CXXInheritance.h"
#include "clang/AST/DeclCXX.h"
#include "clang/AST/DeclFriend.h"
#include "clang/AST/DeclObjC.h"
#include "clang/AST/DependentDiagnostic.h"
#include "clang/AST/ExprCXX.h"
#include "clang/Sema/DelayedDiagnostic.h"
#include "clang/Sema/Initialization.h"
#include "clang/Sema/Lookup.h"

using namespace clang;
using namespace sema;

/// A copy of Sema's enum without AR_delayed.
enum AccessResult {
  AR_accessible,
  AR_inaccessible,
  AR_dependent
};

/// SetMemberAccessSpecifier - Set the access specifier of a member.
/// Returns true on error (when the previous member decl access specifier
/// is different from the new member decl access specifier).
bool Sema::SetMemberAccessSpecifier(NamedDecl *MemberDecl,
                                    NamedDecl *PrevMemberDecl,
                                    AccessSpecifier LexicalAS) {
  if (!PrevMemberDecl) {
    // Use the lexical access specifier.
    MemberDecl->setAccess(LexicalAS);
    return false;
  }

  // C++ [class.access.spec]p3: When a member is redeclared its access
  // specifier must be same as its initial declaration.
  if (LexicalAS != AS_none && LexicalAS != PrevMemberDecl->getAccess()) {
    Diag(MemberDecl->getLocation(),
         diag::err_class_redeclared_with_different_access)
      << MemberDecl << LexicalAS;
    Diag(PrevMemberDecl->getLocation(), diag::note_previous_access_declaration)
      << PrevMemberDecl << PrevMemberDecl->getAccess();

    MemberDecl->setAccess(LexicalAS);
    return true;
  }

  MemberDecl->setAccess(PrevMemberDecl->getAccess());
  return false;
}

static CXXRecordDecl *FindDeclaringClass(NamedDecl *D) {
  DeclContext *DC = D->getDeclContext();

  // This can only happen at top: enum decls only "publish" their
  // immediate members.
  if (isa<EnumDecl>(DC))
    DC = cast<EnumDecl>(DC)->getDeclContext();

  CXXRecordDecl *DeclaringClass = cast<CXXRecordDecl>(DC);
  while (DeclaringClass->isAnonymousStructOrUnion())
    DeclaringClass = cast<CXXRecordDecl>(DeclaringClass->getDeclContext());
  return DeclaringClass;
}

namespace {
struct EffectiveContext {
  EffectiveContext() : Inner(0), Dependent(false) {}

  explicit EffectiveContext(DeclContext *DC)
    : Inner(DC),
      Dependent(DC->isDependentContext()) {

    // C++11 [class.access.nest]p1:
    //   A nested class is a member and as such has the same access
    //   rights as any other member.
    // C++11 [class.access]p2:
    //   A member of a class can also access all the names to which
    //   the class has access.  A local class of a member function
    //   may access the same names that the member function itself
    //   may access.
    // This almost implies that the privileges of nesting are transitive.
    // Technically it says nothing about the local classes of non-member
    // functions (which can gain privileges through friendship), but we
    // take that as an oversight.
    while (true) {
      // We want to add canonical declarations to the EC lists for
      // simplicity of checking, but we need to walk up through the
      // actual current DC chain.  Otherwise, something like a local
      // extern or friend which happens to be the canonical
      // declaration will really mess us up.

      if (isa<CXXRecordDecl>(DC)) {
        CXXRecordDecl *Record = cast<CXXRecordDecl>(DC);
        Records.push_back(Record->getCanonicalDecl());
        DC = Record->getDeclContext();
      } else if (isa<FunctionDecl>(DC)) {
        FunctionDecl *Function = cast<FunctionDecl>(DC);
        Functions.push_back(Function->getCanonicalDecl());
        if (Function->getFriendObjectKind())
          DC = Function->getLexicalDeclContext();
        else
          DC = Function->getDeclContext();
      } else if (DC->isFileContext()) {
        break;
      } else {
        DC = DC->getParent();
      }
    }
  }

  bool isDependent() const { return Dependent; }

  bool includesClass(const CXXRecordDecl *R) const {
    R = R->getCanonicalDecl();
    return std::find(Records.begin(), Records.end(), R)
             != Records.end();
  }

  /// Retrieves the innermost "useful" context.  Can be null if we're
  /// doing access-control without privileges.
  DeclContext *getInnerContext() const {
    return Inner;
  }

  typedef SmallVectorImpl<CXXRecordDecl*>::const_iterator record_iterator;

  DeclContext *Inner;
  SmallVector<FunctionDecl*, 4> Functions;
  SmallVector<CXXRecordDecl*, 4> Records;
  bool Dependent;
};

/// Like sema::AccessedEntity, but kindly lets us scribble all over
/// it.
struct AccessTarget : public AccessedEntity {
  AccessTarget(const AccessedEntity &Entity)
    : AccessedEntity(Entity) {
    initialize();
  }
    
  AccessTarget(ASTContext &Context, 
               MemberNonce _,
               CXXRecordDecl *NamingClass,
               DeclAccessPair FoundDecl,
               QualType BaseObjectType)
    : AccessedEntity(Context.getDiagAllocator(), Member, NamingClass,
                     FoundDecl, BaseObjectType) {
    initialize();
  }

  AccessTarget(ASTContext &Context, 
               BaseNonce _,
               CXXRecordDecl *BaseClass,
               CXXRecordDecl *DerivedClass,
               AccessSpecifier Access)
    : AccessedEntity(Context.getDiagAllocator(), Base, BaseClass, DerivedClass,
                     Access) {
    initialize();
  }

  bool isInstanceMember() const {
    return (isMemberAccess() && getTargetDecl()->isCXXInstanceMember());
  }

  bool hasInstanceContext() const {
    return HasInstanceContext;
  }

  class SavedInstanceContext {
  public:
    ~SavedInstanceContext() {
      Target.HasInstanceContext = Has;
    }

  private:
    friend struct AccessTarget;
    explicit SavedInstanceContext(AccessTarget &Target)
      : Target(Target), Has(Target.HasInstanceContext) {}
    AccessTarget &Target;
    bool Has;
  };

  SavedInstanceContext saveInstanceContext() {
    return SavedInstanceContext(*this);
  }

  void suppressInstanceContext() {
    HasInstanceContext = false;
  }

  const CXXRecordDecl *resolveInstanceContext(Sema &S) const {
    assert(HasInstanceContext);
    if (CalculatedInstanceContext)
      return InstanceContext;

    CalculatedInstanceContext = true;
    DeclContext *IC = S.computeDeclContext(getBaseObjectType());
    InstanceContext = (IC ? cast<CXXRecordDecl>(IC)->getCanonicalDecl() : 0);
    return InstanceContext;
  }

  const CXXRecordDecl *getDeclaringClass() const {
    return DeclaringClass;
  }

  /// The "effective" naming class is the canonical non-anonymous
  /// class containing the actual naming class.
  const CXXRecordDecl *getEffectiveNamingClass() const {
    const CXXRecordDecl *namingClass = getNamingClass();
    while (namingClass->isAnonymousStructOrUnion())
      namingClass = cast<CXXRecordDecl>(namingClass->getParent());
    return namingClass->getCanonicalDecl();
  }

private:
  void initialize() {
    HasInstanceContext = (isMemberAccess() &&
                          !getBaseObjectType().isNull() &&
                          getTargetDecl()->isCXXInstanceMember());
    CalculatedInstanceContext = false;
    InstanceContext = 0;

    if (isMemberAccess())
      DeclaringClass = FindDeclaringClass(getTargetDecl());
    else
      DeclaringClass = getBaseClass();
    DeclaringClass = DeclaringClass->getCanonicalDecl();
  }

  bool HasInstanceContext : 1;
  mutable bool CalculatedInstanceContext : 1;
  mutable const CXXRecordDecl *InstanceContext;
  const CXXRecordDecl *DeclaringClass;
};

}

/// Checks whether one class might instantiate to the other.
static bool MightInstantiateTo(const CXXRecordDecl *From,
                               const CXXRecordDecl *To) {
  // Declaration names are always preserved by instantiation.
  if (From->getDeclName() != To->getDeclName())
    return false;

  const DeclContext *FromDC = From->getDeclContext()->getPrimaryContext();
  const DeclContext *ToDC = To->getDeclContext()->getPrimaryContext();
  if (FromDC == ToDC) return true;
  if (FromDC->isFileContext() || ToDC->isFileContext()) return false;

  // Be conservative.
  return true;
}

/// Checks whether one class is derived from another, inclusively.
/// Properly indicates when it couldn't be determined due to
/// dependence.
///
/// This should probably be donated to AST or at least Sema.
static AccessResult IsDerivedFromInclusive(const CXXRecordDecl *Derived,
                                           const CXXRecordDecl *Target) {
  assert(Derived->getCanonicalDecl() == Derived);
  assert(Target->getCanonicalDecl() == Target);

  if (Derived == Target) return AR_accessible;

  bool CheckDependent = Derived->isDependentContext();
  if (CheckDependent && MightInstantiateTo(Derived, Target))
    return AR_dependent;

  AccessResult OnFailure = AR_inaccessible;
  SmallVector<const CXXRecordDecl*, 8> Queue; // actually a stack

  while (true) {
    if (Derived->isDependentContext() && !Derived->hasDefinition())
      return AR_dependent;
    
    for (CXXRecordDecl::base_class_const_iterator
           I = Derived->bases_begin(), E = Derived->bases_end(); I != E; ++I) {

      const CXXRecordDecl *RD;

      QualType T = I->getType();
      if (const RecordType *RT = T->getAs<RecordType>()) {
        RD = cast<CXXRecordDecl>(RT->getDecl());
      } else if (const InjectedClassNameType *IT
                   = T->getAs<InjectedClassNameType>()) {
        RD = IT->getDecl();
      } else {
        assert(T->isDependentType() && "non-dependent base wasn't a record?");
        OnFailure = AR_dependent;
        continue;
      }

      RD = RD->getCanonicalDecl();
      if (RD == Target) return AR_accessible;
      if (CheckDependent && MightInstantiateTo(RD, Target))
        OnFailure = AR_dependent;

      Queue.push_back(RD);
    }

    if (Queue.empty()) break;

    Derived = Queue.pop_back_val();
  }

  return OnFailure;
}


static bool MightInstantiateTo(Sema &S, DeclContext *Context,
                               DeclContext *Friend) {
  if (Friend == Context)
    return true;

  assert(!Friend->isDependentContext() &&
         "can't handle friends with dependent contexts here");

  if (!Context->isDependentContext())
    return false;

  if (Friend->isFileContext())
    return false;

  // TODO: this is very conservative
  return true;
}

// Asks whether the type in 'context' can ever instantiate to the type
// in 'friend'.
static bool MightInstantiateTo(Sema &S, CanQualType Context, CanQualType Friend) {
  if (Friend == Context)
    return true;

  if (!Friend->isDependentType() && !Context->isDependentType())
    return false;

  // TODO: this is very conservative.
  return true;
}

static bool MightInstantiateTo(Sema &S,
                               FunctionDecl *Context,
                               FunctionDecl *Friend) {
  if (Context->getDeclName() != Friend->getDeclName())
    return false;

  if (!MightInstantiateTo(S,
                          Context->getDeclContext(),
                          Friend->getDeclContext()))
    return false;

  CanQual<FunctionProtoType> FriendTy
    = S.Context.getCanonicalType(Friend->getType())
         ->getAs<FunctionProtoType>();
  CanQual<FunctionProtoType> ContextTy
    = S.Context.getCanonicalType(Context->getType())
         ->getAs<FunctionProtoType>();

  // There isn't any way that I know of to add qualifiers
  // during instantiation.
  if (FriendTy.getQualifiers() != ContextTy.getQualifiers())
    return false;

  if (FriendTy->getNumArgs() != ContextTy->getNumArgs())
    return false;

  if (!MightInstantiateTo(S,
                          ContextTy->getResultType(),
                          FriendTy->getResultType()))
    return false;

  for (unsigned I = 0, E = FriendTy->getNumArgs(); I != E; ++I)
    if (!MightInstantiateTo(S,
                            ContextTy->getArgType(I),
                            FriendTy->getArgType(I)))
      return false;

  return true;
}

static bool MightInstantiateTo(Sema &S,
                               FunctionTemplateDecl *Context,
                               FunctionTemplateDecl *Friend) {
  return MightInstantiateTo(S,
                            Context->getTemplatedDecl(),
                            Friend->getTemplatedDecl());
}

static AccessResult MatchesFriend(Sema &S,
                                  const EffectiveContext &EC,
                                  const CXXRecordDecl *Friend) {
  if (EC.includesClass(Friend))
    return AR_accessible;

  if (EC.isDependent()) {
    CanQualType FriendTy
      = S.Context.getCanonicalType(S.Context.getTypeDeclType(Friend));

    for (EffectiveContext::record_iterator
           I = EC.Records.begin(), E = EC.Records.end(); I != E; ++I) {
      CanQualType ContextTy
        = S.Context.getCanonicalType(S.Context.getTypeDeclType(*I));
      if (MightInstantiateTo(S, ContextTy, FriendTy))
        return AR_dependent;
    }
  }

  return AR_inaccessible;
}

static AccessResult MatchesFriend(Sema &S,
                                  const EffectiveContext &EC,
                                  CanQualType Friend) {
  if (const RecordType *RT = Friend->getAs<RecordType>())
    return MatchesFriend(S, EC, cast<CXXRecordDecl>(RT->getDecl()));

  // TODO: we can do better than this
  if (Friend->isDependentType())
    return AR_dependent;

  return AR_inaccessible;
}

/// Determines whether the given friend class template matches
/// anything in the effective context.
static AccessResult MatchesFriend(Sema &S,
                                  const EffectiveContext &EC,
                                  ClassTemplateDecl *Friend) {
  AccessResult OnFailure = AR_inaccessible;

  // Check whether the friend is the template of a class in the
  // context chain.
  for (SmallVectorImpl<CXXRecordDecl*>::const_iterator
         I = EC.Records.begin(), E = EC.Records.end(); I != E; ++I) {
    CXXRecordDecl *Record = *I;

    // Figure out whether the current class has a template:
    ClassTemplateDecl *CTD;

    // A specialization of the template...
    if (isa<ClassTemplateSpecializationDecl>(Record)) {
      CTD = cast<ClassTemplateSpecializationDecl>(Record)
        ->getSpecializedTemplate();

    // ... or the template pattern itself.
    } else {
      CTD = Record->getDescribedClassTemplate();
      if (!CTD) continue;
    }

    // It's a match.
    if (Friend == CTD->getCanonicalDecl())
      return AR_accessible;

    // If the context isn't dependent, it can't be a dependent match.
    if (!EC.isDependent())
      continue;

    // If the template names don't match, it can't be a dependent
    // match.
    if (CTD->getDeclName() != Friend->getDeclName())
      continue;

    // If the class's context can't instantiate to the friend's
    // context, it can't be a dependent match.
    if (!MightInstantiateTo(S, CTD->getDeclContext(),
                            Friend->getDeclContext()))
      continue;

    // Otherwise, it's a dependent match.
    OnFailure = AR_dependent;
  }

  return OnFailure;
}

/// Determines whether the given friend function matches anything in
/// the effective context.
static AccessResult MatchesFriend(Sema &S,
                                  const EffectiveContext &EC,
                                  FunctionDecl *Friend) {
  AccessResult OnFailure = AR_inaccessible;

  for (SmallVectorImpl<FunctionDecl*>::const_iterator
         I = EC.Functions.begin(), E = EC.Functions.end(); I != E; ++I) {
    if (Friend == *I)
      return AR_accessible;

    if (EC.isDependent() && MightInstantiateTo(S, *I, Friend))
      OnFailure = AR_dependent;
  }

  return OnFailure;
}

/// Determines whether the given friend function template matches
/// anything in the effective context.
static AccessResult MatchesFriend(Sema &S,
                                  const EffectiveContext &EC,
                                  FunctionTemplateDecl *Friend) {
  if (EC.Functions.empty()) return AR_inaccessible;

  AccessResult OnFailure = AR_inaccessible;

  for (SmallVectorImpl<FunctionDecl*>::const_iterator
         I = EC.Functions.begin(), E = EC.Functions.end(); I != E; ++I) {

    FunctionTemplateDecl *FTD = (*I)->getPrimaryTemplate();
    if (!FTD)
      FTD = (*I)->getDescribedFunctionTemplate();
    if (!FTD)
      continue;

    FTD = FTD->getCanonicalDecl();

    if (Friend == FTD)
      return AR_accessible;

    if (EC.isDependent() && MightInstantiateTo(S, FTD, Friend))
      OnFailure = AR_dependent;
  }

  return OnFailure;
}

/// Determines whether the given friend declaration matches anything
/// in the effective context.
static AccessResult MatchesFriend(Sema &S,
                                  const EffectiveContext &EC,
                                  FriendDecl *FriendD) {
  // Whitelist accesses if there's an invalid or unsupported friend
  // declaration.
  if (FriendD->isInvalidDecl() || FriendD->isUnsupportedFriend())
    return AR_accessible;

  if (TypeSourceInfo *T = FriendD->getFriendType())
    return MatchesFriend(S, EC, T->getType()->getCanonicalTypeUnqualified());

  NamedDecl *Friend
    = cast<NamedDecl>(FriendD->getFriendDecl()->getCanonicalDecl());

  // FIXME: declarations with dependent or templated scope.

  if (isa<ClassTemplateDecl>(Friend))
    return MatchesFriend(S, EC, cast<ClassTemplateDecl>(Friend));

  if (isa<FunctionTemplateDecl>(Friend))
    return MatchesFriend(S, EC, cast<FunctionTemplateDecl>(Friend));

  if (isa<CXXRecordDecl>(Friend))
    return MatchesFriend(S, EC, cast<CXXRecordDecl>(Friend));

  assert(isa<FunctionDecl>(Friend) && "unknown friend decl kind");
  return MatchesFriend(S, EC, cast<FunctionDecl>(Friend));
}

static AccessResult GetFriendKind(Sema &S,
                                  const EffectiveContext &EC,
                                  const CXXRecordDecl *Class) {
  AccessResult OnFailure = AR_inaccessible;

  // Okay, check friends.
  for (CXXRecordDecl::friend_iterator I = Class->friend_begin(),
         E = Class->friend_end(); I != E; ++I) {
    FriendDecl *Friend = *I;

    switch (MatchesFriend(S, EC, Friend)) {
    case AR_accessible:
      return AR_accessible;

    case AR_inaccessible:
      continue;

    case AR_dependent:
      OnFailure = AR_dependent;
      break;
    }
  }

  // That's it, give up.
  return OnFailure;
}

namespace {

/// A helper class for checking for a friend which will grant access
/// to a protected instance member.
struct ProtectedFriendContext {
  Sema &S;
  const EffectiveContext &EC;
  const CXXRecordDecl *NamingClass;
  bool CheckDependent;
  bool EverDependent;

  /// The path down to the current base class.
  SmallVector<const CXXRecordDecl*, 20> CurPath;

  ProtectedFriendContext(Sema &S, const EffectiveContext &EC,
                         const CXXRecordDecl *InstanceContext,
                         const CXXRecordDecl *NamingClass)
    : S(S), EC(EC), NamingClass(NamingClass),
      CheckDependent(InstanceContext->isDependentContext() ||
                     NamingClass->isDependentContext()),
      EverDependent(false) {}

  /// Check classes in the current path for friendship, starting at
  /// the given index.
  bool checkFriendshipAlongPath(unsigned I) {
    assert(I < CurPath.size());
    for (unsigned E = CurPath.size(); I != E; ++I) {
      switch (GetFriendKind(S, EC, CurPath[I])) {
      case AR_accessible:   return true;
      case AR_inaccessible: continue;
      case AR_dependent:    EverDependent = true; continue;
      }
    }
    return false;
  }

  /// Perform a search starting at the given class.
  ///
  /// PrivateDepth is the index of the last (least derived) class
  /// along the current path such that a notional public member of
  /// the final class in the path would have access in that class.
  bool findFriendship(const CXXRecordDecl *Cur, unsigned PrivateDepth) {
    // If we ever reach the naming class, check the current path for
    // friendship.  We can also stop recursing because we obviously
    // won't find the naming class there again.
    if (Cur == NamingClass)
      return checkFriendshipAlongPath(PrivateDepth);

    if (CheckDependent && MightInstantiateTo(Cur, NamingClass))
      EverDependent = true;

    // Recurse into the base classes.
    for (CXXRecordDecl::base_class_const_iterator
           I = Cur->bases_begin(), E = Cur->bases_end(); I != E; ++I) {

      // If this is private inheritance, then a public member of the
      // base will not have any access in classes derived from Cur.
      unsigned BasePrivateDepth = PrivateDepth;
      if (I->getAccessSpecifier() == AS_private)
        BasePrivateDepth = CurPath.size() - 1;

      const CXXRecordDecl *RD;

      QualType T = I->getType();
      if (const RecordType *RT = T->getAs<RecordType>()) {
        RD = cast<CXXRecordDecl>(RT->getDecl());
      } else if (const InjectedClassNameType *IT
                   = T->getAs<InjectedClassNameType>()) {
        RD = IT->getDecl();
      } else {
        assert(T->isDependentType() && "non-dependent base wasn't a record?");
        EverDependent = true;
        continue;
      }

      // Recurse.  We don't need to clean up if this returns true.
      CurPath.push_back(RD);
      if (findFriendship(RD->getCanonicalDecl(), BasePrivateDepth))
        return true;
      CurPath.pop_back();
    }

    return false;
  }

  bool findFriendship(const CXXRecordDecl *Cur) {
    assert(CurPath.empty());
    CurPath.push_back(Cur);
    return findFriendship(Cur, 0);
  }
};
}

/// Search for a class P that EC is a friend of, under the constraint
///   InstanceContext <= P
/// if InstanceContext exists, or else
///   NamingClass <= P
/// and with the additional restriction that a protected member of
/// NamingClass would have some natural access in P, which implicitly
/// imposes the constraint that P <= NamingClass.
///
/// This isn't quite the condition laid out in the standard.
/// Instead of saying that a notional protected member of NamingClass
/// would have to have some natural access in P, it says the actual
/// target has to have some natural access in P, which opens up the
/// possibility that the target (which is not necessarily a member
/// of NamingClass) might be more accessible along some path not
/// passing through it.  That's really a bad idea, though, because it
/// introduces two problems:
///   - Most importantly, it breaks encapsulation because you can
///     access a forbidden base class's members by directly subclassing
///     it elsewhere.
///   - It also makes access substantially harder to compute because it
///     breaks the hill-climbing algorithm: knowing that the target is
///     accessible in some base class would no longer let you change
///     the question solely to whether the base class is accessible,
///     because the original target might have been more accessible
///     because of crazy subclassing.
/// So we don't implement that.
static AccessResult GetProtectedFriendKind(Sema &S, const EffectiveContext &EC,
                                           const CXXRecordDecl *InstanceContext,
                                           const CXXRecordDecl *NamingClass) {
  assert(InstanceContext == 0 ||
         InstanceContext->getCanonicalDecl() == InstanceContext);
  assert(NamingClass->getCanonicalDecl() == NamingClass);

  // If we don't have an instance context, our constraints give us
  // that NamingClass <= P <= NamingClass, i.e. P == NamingClass.
  // This is just the usual friendship check.
  if (!InstanceContext) return GetFriendKind(S, EC, NamingClass);

  ProtectedFriendContext PRC(S, EC, InstanceContext, NamingClass);
  if (PRC.findFriendship(InstanceContext)) return AR_accessible;
  if (PRC.EverDependent) return AR_dependent;
  return AR_inaccessible;
}

static AccessResult HasAccess(Sema &S,
                              const EffectiveContext &EC,
                              const CXXRecordDecl *NamingClass,
                              AccessSpecifier Access,
                              const AccessTarget &Target) {
  assert(NamingClass->getCanonicalDecl() == NamingClass &&
         "declaration should be canonicalized before being passed here");

  if (Access == AS_public) return AR_accessible;
  assert(Access == AS_private || Access == AS_protected);

  AccessResult OnFailure = AR_inaccessible;

  for (EffectiveContext::record_iterator
         I = EC.Records.begin(), E = EC.Records.end(); I != E; ++I) {
    // All the declarations in EC have been canonicalized, so pointer
    // equality from this point on will work fine.
    const CXXRecordDecl *ECRecord = *I;

    // [B2] and [M2]
    if (Access == AS_private) {
      if (ECRecord == NamingClass)
        return AR_accessible;

      if (EC.isDependent() && MightInstantiateTo(ECRecord, NamingClass))
        OnFailure = AR_dependent;

    // [B3] and [M3]
    } else {
      assert(Access == AS_protected);
      switch (IsDerivedFromInclusive(ECRecord, NamingClass)) {
      case AR_accessible: break;
      case AR_inaccessible: continue;
      case AR_dependent: OnFailure = AR_dependent; continue;
      }

      // C++ [class.protected]p1:
      //   An additional access check beyond those described earlier in
      //   [class.access] is applied when a non-static data member or
      //   non-static member function is a protected member of its naming
      //   class.  As described earlier, access to a protected member is
      //   granted because the reference occurs in a friend or member of
      //   some class C.  If the access is to form a pointer to member,
      //   the nested-name-specifier shall name C or a class derived from
      //   C. All other accesses involve a (possibly implicit) object
      //   expression. In this case, the class of the object expression
      //   shall be C or a class derived from C.
      //
      // We interpret this as a restriction on [M3].

      // In this part of the code, 'C' is just our context class ECRecord.
      
      // These rules are different if we don't have an instance context.
      if (!Target.hasInstanceContext()) {
        // If it's not an instance member, these restrictions don't apply.
        if (!Target.isInstanceMember()) return AR_accessible;

        // If it's an instance member, use the pointer-to-member rule
        // that the naming class has to be derived from the effective
        // context.

        // Emulate a MSVC bug where the creation of pointer-to-member
        // to protected member of base class is allowed but only from
        // static member functions.
        if (S.getLangOpts().MicrosoftMode && !EC.Functions.empty())
          if (CXXMethodDecl* MD = dyn_cast<CXXMethodDecl>(EC.Functions.front()))
            if (MD->isStatic()) return AR_accessible;

        // Despite the standard's confident wording, there is a case
        // where you can have an instance member that's neither in a
        // pointer-to-member expression nor in a member access:  when
        // it names a field in an unevaluated context that can't be an
        // implicit member.  Pending clarification, we just apply the
        // same naming-class restriction here.
        //   FIXME: we're probably not correctly adding the
        //   protected-member restriction when we retroactively convert
        //   an expression to being evaluated.

        // We know that ECRecord derives from NamingClass.  The
        // restriction says to check whether NamingClass derives from
        // ECRecord, but that's not really necessary: two distinct
        // classes can't be recursively derived from each other.  So
        // along this path, we just need to check whether the classes
        // are equal.
        if (NamingClass == ECRecord) return AR_accessible;

        // Otherwise, this context class tells us nothing;  on to the next.
        continue;
      }

      assert(Target.isInstanceMember());

      const CXXRecordDecl *InstanceContext = Target.resolveInstanceContext(S);
      if (!InstanceContext) {
        OnFailure = AR_dependent;
        continue;
      }

      switch (IsDerivedFromInclusive(InstanceContext, ECRecord)) {
      case AR_accessible: return AR_accessible;
      case AR_inaccessible: continue;
      case AR_dependent: OnFailure = AR_dependent; continue;
      }
    }
  }

  // [M3] and [B3] say that, if the target is protected in N, we grant
  // access if the access occurs in a friend or member of some class P
  // that's a subclass of N and where the target has some natural
  // access in P.  The 'member' aspect is easy to handle because P
  // would necessarily be one of the effective-context records, and we
  // address that above.  The 'friend' aspect is completely ridiculous
  // to implement because there are no restrictions at all on P
  // *unless* the [class.protected] restriction applies.  If it does,
  // however, we should ignore whether the naming class is a friend,
  // and instead rely on whether any potential P is a friend.
  if (Access == AS_protected && Target.isInstanceMember()) {
    // Compute the instance context if possible.
    const CXXRecordDecl *InstanceContext = 0;
    if (Target.hasInstanceContext()) {
      InstanceContext = Target.resolveInstanceContext(S);
      if (!InstanceContext) return AR_dependent;
    }

    switch (GetProtectedFriendKind(S, EC, InstanceContext, NamingClass)) {
    case AR_accessible: return AR_accessible;
    case AR_inaccessible: return OnFailure;
    case AR_dependent: return AR_dependent;
    }
    llvm_unreachable("impossible friendship kind");
  }

  switch (GetFriendKind(S, EC, NamingClass)) {
  case AR_accessible: return AR_accessible;
  case AR_inaccessible: return OnFailure;
  case AR_dependent: return AR_dependent;
  }

  // Silence bogus warnings
  llvm_unreachable("impossible friendship kind");
}

/// Finds the best path from the naming class to the declaring class,
/// taking friend declarations into account.
///
/// C++0x [class.access.base]p5:
///   A member m is accessible at the point R when named in class N if
///   [M1] m as a member of N is public, or
///   [M2] m as a member of N is private, and R occurs in a member or
///        friend of class N, or
///   [M3] m as a member of N is protected, and R occurs in a member or
///        friend of class N, or in a member or friend of a class P
///        derived from N, where m as a member of P is public, private,
///        or protected, or
///   [M4] there exists a base class B of N that is accessible at R, and
///        m is accessible at R when named in class B.
///
/// C++0x [class.access.base]p4:
///   A base class B of N is accessible at R, if
///   [B1] an invented public member of B would be a public member of N, or
///   [B2] R occurs in a member or friend of class N, and an invented public
///        member of B would be a private or protected member of N, or
///   [B3] R occurs in a member or friend of a class P derived from N, and an
///        invented public member of B would be a private or protected member
///        of P, or
///   [B4] there exists a class S such that B is a base class of S accessible
///        at R and S is a base class of N accessible at R.
///
/// Along a single inheritance path we can restate both of these
/// iteratively:
///
/// First, we note that M1-4 are equivalent to B1-4 if the member is
/// treated as a notional base of its declaring class with inheritance
/// access equivalent to the member's access.  Therefore we need only
/// ask whether a class B is accessible from a class N in context R.
///
/// Let B_1 .. B_n be the inheritance path in question (i.e. where
/// B_1 = N, B_n = B, and for all i, B_{i+1} is a direct base class of
/// B_i).  For i in 1..n, we will calculate ACAB(i), the access to the
/// closest accessible base in the path:
///   Access(a, b) = (* access on the base specifier from a to b *)
///   Merge(a, forbidden) = forbidden
///   Merge(a, private) = forbidden
///   Merge(a, b) = min(a,b)
///   Accessible(c, forbidden) = false
///   Accessible(c, private) = (R is c) || IsFriend(c, R)
///   Accessible(c, protected) = (R derived from c) || IsFriend(c, R)
///   Accessible(c, public) = true
///   ACAB(n) = public
///   ACAB(i) =
///     let AccessToBase = Merge(Access(B_i, B_{i+1}), ACAB(i+1)) in
///     if Accessible(B_i, AccessToBase) then public else AccessToBase
///
/// B is an accessible base of N at R iff ACAB(1) = public.
///
/// \param FinalAccess the access of the "final step", or AS_public if
///   there is no final step.
/// \return null if friendship is dependent
static CXXBasePath *FindBestPath(Sema &S,
                                 const EffectiveContext &EC,
                                 AccessTarget &Target,
                                 AccessSpecifier FinalAccess,
                                 CXXBasePaths &Paths) {
  // Derive the paths to the desired base.
  const CXXRecordDecl *Derived = Target.getNamingClass();
  const CXXRecordDecl *Base = Target.getDeclaringClass();

  // FIXME: fail correctly when there are dependent paths.
  bool isDerived = Derived->isDerivedFrom(const_cast<CXXRecordDecl*>(Base),
                                          Paths);
  assert(isDerived && "derived class not actually derived from base");
  (void) isDerived;

  CXXBasePath *BestPath = 0;

  assert(FinalAccess != AS_none && "forbidden access after declaring class");

  bool AnyDependent = false;

  // Derive the friend-modified access along each path.
  for (CXXBasePaths::paths_iterator PI = Paths.begin(), PE = Paths.end();
         PI != PE; ++PI) {
    AccessTarget::SavedInstanceContext _ = Target.saveInstanceContext();

    // Walk through the path backwards.
    AccessSpecifier PathAccess = FinalAccess;
    CXXBasePath::iterator I = PI->end(), E = PI->begin();
    while (I != E) {
      --I;

      assert(PathAccess != AS_none);

      // If the declaration is a private member of a base class, there
      // is no level of friendship in derived classes that can make it
      // accessible.
      if (PathAccess == AS_private) {
        PathAccess = AS_none;
        break;
      }

      const CXXRecordDecl *NC = I->Class->getCanonicalDecl();

      AccessSpecifier BaseAccess = I->Base->getAccessSpecifier();
      PathAccess = std::max(PathAccess, BaseAccess);

      switch (HasAccess(S, EC, NC, PathAccess, Target)) {
      case AR_inaccessible: break;
      case AR_accessible:
        PathAccess = AS_public;

        // Future tests are not against members and so do not have
        // instance context.
        Target.suppressInstanceContext();
        break;
      case AR_dependent:
        AnyDependent = true;
        goto Next;
      }
    }

    // Note that we modify the path's Access field to the
    // friend-modified access.
    if (BestPath == 0 || PathAccess < BestPath->Access) {
      BestPath = &*PI;
      BestPath->Access = PathAccess;

      // Short-circuit if we found a public path.
      if (BestPath->Access == AS_public)
        return BestPath;
    }

  Next: ;
  }

  assert((!BestPath || BestPath->Access != AS_public) &&
         "fell out of loop with public path");

  // We didn't find a public path, but at least one path was subject
  // to dependent friendship, so delay the check.
  if (AnyDependent)
    return 0;

  return BestPath;
}

/// Given that an entity has protected natural access, check whether
/// access might be denied because of the protected member access
/// restriction.
///
/// \return true if a note was emitted
static bool TryDiagnoseProtectedAccess(Sema &S, const EffectiveContext &EC,
                                       AccessTarget &Target) {
  // Only applies to instance accesses.
  if (!Target.isInstanceMember())
    return false;

  assert(Target.isMemberAccess());

  const CXXRecordDecl *NamingClass = Target.getEffectiveNamingClass();

  for (EffectiveContext::record_iterator
         I = EC.Records.begin(), E = EC.Records.end(); I != E; ++I) {
    const CXXRecordDecl *ECRecord = *I;
    switch (IsDerivedFromInclusive(ECRecord, NamingClass)) {
    case AR_accessible: break;
    case AR_inaccessible: continue;
    case AR_dependent: continue;
    }

    // The effective context is a subclass of the declaring class.
    // Check whether the [class.protected] restriction is limiting
    // access.

    // To get this exactly right, this might need to be checked more
    // holistically;  it's not necessarily the case that gaining
    // access here would grant us access overall.

    NamedDecl *D = Target.getTargetDecl();

    // If we don't have an instance context, [class.protected] says the
    // naming class has to equal the context class.
    if (!Target.hasInstanceContext()) {
      // If it does, the restriction doesn't apply.
      if (NamingClass == ECRecord) continue;

      // TODO: it would be great to have a fixit here, since this is
      // such an obvious error.
      S.Diag(D->getLocation(), diag::note_access_protected_restricted_noobject)
        << S.Context.getTypeDeclType(ECRecord);
      return true;
    }

    const CXXRecordDecl *InstanceContext = Target.resolveInstanceContext(S);
    assert(InstanceContext && "diagnosing dependent access");

    switch (IsDerivedFromInclusive(InstanceContext, ECRecord)) {
    case AR_accessible: continue;
    case AR_dependent: continue;
    case AR_inaccessible:
      break;
    }

    // Okay, the restriction seems to be what's limiting us.

    // Use a special diagnostic for constructors and destructors.
    if (isa<CXXConstructorDecl>(D) || isa<CXXDestructorDecl>(D) ||
        (isa<FunctionTemplateDecl>(D) &&
         isa<CXXConstructorDecl>(
                cast<FunctionTemplateDecl>(D)->getTemplatedDecl()))) {
      S.Diag(D->getLocation(), diag::note_access_protected_restricted_ctordtor)
        << isa<CXXDestructorDecl>(D);
      return true;
    }

    // Otherwise, use the generic diagnostic.
    S.Diag(D->getLocation(), diag::note_access_protected_restricted_object)
      << S.Context.getTypeDeclType(ECRecord);
    return true;
  }

  return false;
}

/// We are unable to access a given declaration due to its direct
/// access control;  diagnose that.
static void diagnoseBadDirectAccess(Sema &S,
                                    const EffectiveContext &EC,
                                    AccessTarget &entity) {
  assert(entity.isMemberAccess());
  NamedDecl *D = entity.getTargetDecl();

  if (D->getAccess() == AS_protected &&
      TryDiagnoseProtectedAccess(S, EC, entity))
    return;

  // Find an original declaration.
  while (D->isOutOfLine()) {
    NamedDecl *PrevDecl = 0;
    if (VarDecl *VD = dyn_cast<VarDecl>(D))
      PrevDecl = VD->getPreviousDecl();
    else if (FunctionDecl *FD = dyn_cast<FunctionDecl>(D))
      PrevDecl = FD->getPreviousDecl();
    else if (TypedefNameDecl *TND = dyn_cast<TypedefNameDecl>(D))
      PrevDecl = TND->getPreviousDecl();
    else if (TagDecl *TD = dyn_cast<TagDecl>(D)) {
      if (isa<RecordDecl>(D) && cast<RecordDecl>(D)->isInjectedClassName())
        break;
      PrevDecl = TD->getPreviousDecl();
    }
    if (!PrevDecl) break;
    D = PrevDecl;
  }

  CXXRecordDecl *DeclaringClass = FindDeclaringClass(D);
  Decl *ImmediateChild;
  if (D->getDeclContext() == DeclaringClass)
    ImmediateChild = D;
  else {
    DeclContext *DC = D->getDeclContext();
    while (DC->getParent() != DeclaringClass)
      DC = DC->getParent();
    ImmediateChild = cast<Decl>(DC);
  }

  // Check whether there's an AccessSpecDecl preceding this in the
  // chain of the DeclContext.
  bool isImplicit = true;
  for (CXXRecordDecl::decl_iterator
         I = DeclaringClass->decls_begin(), E = DeclaringClass->decls_end();
       I != E; ++I) {
    if (*I == ImmediateChild) break;
    if (isa<AccessSpecDecl>(*I)) {
      isImplicit = false;
      break;
    }
  }

  S.Diag(D->getLocation(), diag::note_access_natural)
    << (unsigned) (D->getAccess() == AS_protected)
    << isImplicit;
}

/// Diagnose the path which caused the given declaration or base class
/// to become inaccessible.
static void DiagnoseAccessPath(Sema &S,
                               const EffectiveContext &EC,
                               AccessTarget &entity) {
  // Save the instance context to preserve invariants.
  AccessTarget::SavedInstanceContext _ = entity.saveInstanceContext();

  // This basically repeats the main algorithm but keeps some more
  // information.

  // The natural access so far.
  AccessSpecifier accessSoFar = AS_public;

  // Check whether we have special rights to the declaring class.
  if (entity.isMemberAccess()) {
    NamedDecl *D = entity.getTargetDecl();
    accessSoFar = D->getAccess();
    const CXXRecordDecl *declaringClass = entity.getDeclaringClass();

    switch (HasAccess(S, EC, declaringClass, accessSoFar, entity)) {
    // If the declaration is accessible when named in its declaring
    // class, then we must be constrained by the path.
    case AR_accessible:
      accessSoFar = AS_public;
      entity.suppressInstanceContext();
      break;

    case AR_inaccessible:
      if (accessSoFar == AS_private ||
          declaringClass == entity.getEffectiveNamingClass())
        return diagnoseBadDirectAccess(S, EC, entity);
      break;

    case AR_dependent:
      llvm_unreachable("cannot diagnose dependent access");
    }
  }

  CXXBasePaths paths;
  CXXBasePath &path = *FindBestPath(S, EC, entity, accessSoFar, paths);
  assert(path.Access != AS_public);

  CXXBasePath::iterator i = path.end(), e = path.begin();
  CXXBasePath::iterator constrainingBase = i;
  while (i != e) {
    --i;

    assert(accessSoFar != AS_none && accessSoFar != AS_private);

    // Is the entity accessible when named in the deriving class, as
    // modified by the base specifier?
    const CXXRecordDecl *derivingClass = i->Class->getCanonicalDecl();
    const CXXBaseSpecifier *base = i->Base;

    // If the access to this base is worse than the access we have to
    // the declaration, remember it.
    AccessSpecifier baseAccess = base->getAccessSpecifier();
    if (baseAccess > accessSoFar) {
      constrainingBase = i;
      accessSoFar = baseAccess;
    }

    switch (HasAccess(S, EC, derivingClass, accessSoFar, entity)) {
    case AR_inaccessible: break;
    case AR_accessible:
      accessSoFar = AS_public;
      entity.suppressInstanceContext();
      constrainingBase = 0;
      break;
    case AR_dependent:
      llvm_unreachable("cannot diagnose dependent access");
    }

    // If this was private inheritance, but we don't have access to
    // the deriving class, we're done.
    if (accessSoFar == AS_private) {
      assert(baseAccess == AS_private);
      assert(constrainingBase == i);
      break;
    }
  }

  // If we don't have a constraining base, the access failure must be
  // due to the original declaration.
  if (constrainingBase == path.end())
    return diagnoseBadDirectAccess(S, EC, entity);

  // We're constrained by inheritance, but we want to say
  // "declared private here" if we're diagnosing a hierarchy
  // conversion and this is the final step.
  unsigned diagnostic;
  if (entity.isMemberAccess() ||
      constrainingBase + 1 != path.end()) {
    diagnostic = diag::note_access_constrained_by_path;
  } else {
    diagnostic = diag::note_access_natural;
  }

  const CXXBaseSpecifier *base = constrainingBase->Base;

  S.Diag(base->getSourceRange().getBegin(), diagnostic)
    << base->getSourceRange()
    << (base->getAccessSpecifier() == AS_protected)
    << (base->getAccessSpecifierAsWritten() == AS_none);

  if (entity.isMemberAccess())
    S.Diag(entity.getTargetDecl()->getLocation(), diag::note_field_decl);
}

static void DiagnoseBadAccess(Sema &S, SourceLocation Loc,
                              const EffectiveContext &EC,
                              AccessTarget &Entity) {
  const CXXRecordDecl *NamingClass = Entity.getNamingClass();
  const CXXRecordDecl *DeclaringClass = Entity.getDeclaringClass();
  NamedDecl *D = (Entity.isMemberAccess() ? Entity.getTargetDecl() : 0);

  S.Diag(Loc, Entity.getDiag())
    << (Entity.getAccess() == AS_protected)
    << (D ? D->getDeclName() : DeclarationName())
    << S.Context.getTypeDeclType(NamingClass)
    << S.Context.getTypeDeclType(DeclaringClass);
  DiagnoseAccessPath(S, EC, Entity);
}

/// MSVC has a bug where if during an using declaration name lookup, 
/// the declaration found is unaccessible (private) and that declaration 
/// was bring into scope via another using declaration whose target
/// declaration is accessible (public) then no error is generated.
/// Example:
///   class A {
///   public:
///     int f();
///   };
///   class B : public A {
///   private:
///     using A::f;
///   };
///   class C : public B {
///   private:
///     using B::f;
///   };
///
/// Here, B::f is private so this should fail in Standard C++, but 
/// because B::f refers to A::f which is public MSVC accepts it.
static bool IsMicrosoftUsingDeclarationAccessBug(Sema& S, 
                                                 SourceLocation AccessLoc,
                                                 AccessTarget &Entity) {
  if (UsingShadowDecl *Shadow =
                         dyn_cast<UsingShadowDecl>(Entity.getTargetDecl())) {
    const NamedDecl *OrigDecl = Entity.getTargetDecl()->getUnderlyingDecl();
    if (Entity.getTargetDecl()->getAccess() == AS_private && 
        (OrigDecl->getAccess() == AS_public ||
         OrigDecl->getAccess() == AS_protected)) {
      S.Diag(AccessLoc, diag::ext_ms_using_declaration_inaccessible)
        << Shadow->getUsingDecl()->getQualifiedNameAsString()
        << OrigDecl->getQualifiedNameAsString();
      return true;
    }
  }
  return false;
}

/// Determines whether the accessed entity is accessible.  Public members
/// have been weeded out by this point.
static AccessResult IsAccessible(Sema &S,
                                 const EffectiveContext &EC,
                                 AccessTarget &Entity) {
  // Determine the actual naming class.
  const CXXRecordDecl *NamingClass = Entity.getEffectiveNamingClass();

  AccessSpecifier UnprivilegedAccess = Entity.getAccess();
  assert(UnprivilegedAccess != AS_public && "public access not weeded out");

  // Before we try to recalculate access paths, try to white-list
  // accesses which just trade in on the final step, i.e. accesses
  // which don't require [M4] or [B4]. These are by far the most
  // common forms of privileged access.
  if (UnprivilegedAccess != AS_none) {
    switch (HasAccess(S, EC, NamingClass, UnprivilegedAccess, Entity)) {
    case AR_dependent:
      // This is actually an interesting policy decision.  We don't
      // *have* to delay immediately here: we can do the full access
      // calculation in the hope that friendship on some intermediate
      // class will make the declaration accessible non-dependently.
      // But that's not cheap, and odds are very good (note: assertion
      // made without data) that the friend declaration will determine
      // access.
      return AR_dependent;

    case AR_accessible: return AR_accessible;
    case AR_inaccessible: break;
    }
  }

  AccessTarget::SavedInstanceContext _ = Entity.saveInstanceContext();

  // We lower member accesses to base accesses by pretending that the
  // member is a base class of its declaring class.
  AccessSpecifier FinalAccess;

  if (Entity.isMemberAccess()) {
    // Determine if the declaration is accessible from EC when named
    // in its declaring class.
    NamedDecl *Target = Entity.getTargetDecl();
    const CXXRecordDecl *DeclaringClass = Entity.getDeclaringClass();

    FinalAccess = Target->getAccess();
    switch (HasAccess(S, EC, DeclaringClass, FinalAccess, Entity)) {
    case AR_accessible:
      // Target is accessible at EC when named in its declaring class.
      // We can now hill-climb and simply check whether the declaring
      // class is accessible as a base of the naming class.  This is
      // equivalent to checking the access of a notional public
      // member with no instance context.
      FinalAccess = AS_public;
      Entity.suppressInstanceContext();
      break;
    case AR_inaccessible: break;
    case AR_dependent: return AR_dependent; // see above
    }

    if (DeclaringClass == NamingClass)
      return (FinalAccess == AS_public ? AR_accessible : AR_inaccessible);
  } else {
    FinalAccess = AS_public;
  }

  assert(Entity.getDeclaringClass() != NamingClass);

  // Append the declaration's access if applicable.
  CXXBasePaths Paths;
  CXXBasePath *Path = FindBestPath(S, EC, Entity, FinalAccess, Paths);
  if (!Path)
    return AR_dependent;

  assert(Path->Access <= UnprivilegedAccess &&
         "access along best path worse than direct?");
  if (Path->Access == AS_public)
    return AR_accessible;
  return AR_inaccessible;
}

static void DelayDependentAccess(Sema &S,
                                 const EffectiveContext &EC,
                                 SourceLocation Loc,
                                 const AccessTarget &Entity) {
  assert(EC.isDependent() && "delaying non-dependent access");
  DeclContext *DC = EC.getInnerContext();
  assert(DC->isDependentContext() && "delaying non-dependent access");
  DependentDiagnostic::Create(S.Context, DC, DependentDiagnostic::Access,
                              Loc,
                              Entity.isMemberAccess(),
                              Entity.getAccess(),
                              Entity.getTargetDecl(),
                              Entity.getNamingClass(),
                              Entity.getBaseObjectType(),
                              Entity.getDiag());
}

/// Checks access to an entity from the given effective context.
static AccessResult CheckEffectiveAccess(Sema &S,
                                         const EffectiveContext &EC,
                                         SourceLocation Loc,
                                         AccessTarget &Entity) {
  assert(Entity.getAccess() != AS_public && "called for public access!");

  if (S.getLangOpts().MicrosoftMode &&
      IsMicrosoftUsingDeclarationAccessBug(S, Loc, Entity))
    return AR_accessible;

  switch (IsAccessible(S, EC, Entity)) {
  case AR_dependent:
    DelayDependentAccess(S, EC, Loc, Entity);
    return AR_dependent;

  case AR_inaccessible:
    if (!Entity.isQuiet())
      DiagnoseBadAccess(S, Loc, EC, Entity);
    return AR_inaccessible;

  case AR_accessible:
    return AR_accessible;
  }

  // silence unnecessary warning
  llvm_unreachable("invalid access result");
}

static Sema::AccessResult CheckAccess(Sema &S, SourceLocation Loc,
                                      AccessTarget &Entity) {
  // If the access path is public, it's accessible everywhere.
  if (Entity.getAccess() == AS_public)
    return Sema::AR_accessible;

  // If we're currently parsing a declaration, we may need to delay
  // access control checking, because our effective context might be
  // different based on what the declaration comes out as.
  //
  // For example, we might be parsing a declaration with a scope
  // specifier, like this:
  //   A::private_type A::foo() { ... }
  //
  // Or we might be parsing something that will turn out to be a friend:
  //   void foo(A::private_type);
  //   void B::foo(A::private_type);
  if (S.DelayedDiagnostics.shouldDelayDiagnostics()) {
    S.DelayedDiagnostics.add(DelayedDiagnostic::makeAccess(Loc, Entity));
    return Sema::AR_delayed;
  }

  EffectiveContext EC(S.CurContext);
  switch (CheckEffectiveAccess(S, EC, Loc, Entity)) {
  case AR_accessible: return Sema::AR_accessible;
  case AR_inaccessible: return Sema::AR_inaccessible;
  case AR_dependent: return Sema::AR_dependent;
  }
  llvm_unreachable("falling off end");
}

void Sema::HandleDelayedAccessCheck(DelayedDiagnostic &DD, Decl *D) {
  // Access control for names used in the declarations of functions
  // and function templates should normally be evaluated in the context
  // of the declaration, just in case it's a friend of something.
  // However, this does not apply to local extern declarations.

  DeclContext *DC = D->getDeclContext();
  if (FunctionDecl *FN = dyn_cast<FunctionDecl>(D)) {
    if (D->getLexicalDeclContext()->isFunctionOrMethod())
      DC = D->getLexicalDeclContext();
    else
      DC = FN;
  } else if (TemplateDecl *TD = dyn_cast<TemplateDecl>(D)) {
    DC = cast<DeclContext>(TD->getTemplatedDecl());
  }

  EffectiveContext EC(DC);

  AccessTarget Target(DD.getAccessData());

  if (CheckEffectiveAccess(*this, EC, DD.Loc, Target) == ::AR_inaccessible)
    DD.Triggered = true;
}

void Sema::HandleDependentAccessCheck(const DependentDiagnostic &DD,
                        const MultiLevelTemplateArgumentList &TemplateArgs) {
  SourceLocation Loc = DD.getAccessLoc();
  AccessSpecifier Access = DD.getAccess();

  Decl *NamingD = FindInstantiatedDecl(Loc, DD.getAccessNamingClass(),
                                       TemplateArgs);
  if (!NamingD) return;
  Decl *TargetD = FindInstantiatedDecl(Loc, DD.getAccessTarget(),
                                       TemplateArgs);
  if (!TargetD) return;

  if (DD.isAccessToMember()) {
    CXXRecordDecl *NamingClass = cast<CXXRecordDecl>(NamingD);
    NamedDecl *TargetDecl = cast<NamedDecl>(TargetD);
    QualType BaseObjectType = DD.getAccessBaseObjectType();
    if (!BaseObjectType.isNull()) {
      BaseObjectType = SubstType(BaseObjectType, TemplateArgs, Loc,
                                 DeclarationName());
      if (BaseObjectType.isNull()) return;
    }

    AccessTarget Entity(Context,
                        AccessTarget::Member,
                        NamingClass,
                        DeclAccessPair::make(TargetDecl, Access),
                        BaseObjectType);
    Entity.setDiag(DD.getDiagnostic());
    CheckAccess(*this, Loc, Entity);
  } else {
    AccessTarget Entity(Context,
                        AccessTarget::Base,
                        cast<CXXRecordDecl>(TargetD),
                        cast<CXXRecordDecl>(NamingD),
                        Access);
    Entity.setDiag(DD.getDiagnostic());
    CheckAccess(*this, Loc, Entity);
  }
}

Sema::AccessResult Sema::CheckUnresolvedLookupAccess(UnresolvedLookupExpr *E,
                                                     DeclAccessPair Found) {
  if (!getLangOpts().AccessControl ||
      !E->getNamingClass() ||
      Found.getAccess() == AS_public)
    return AR_accessible;

  AccessTarget Entity(Context, AccessTarget::Member, E->getNamingClass(), 
                      Found, QualType());
  Entity.setDiag(diag::err_access) << E->getSourceRange();

  return CheckAccess(*this, E->getNameLoc(), Entity);
}

/// Perform access-control checking on a previously-unresolved member
/// access which has now been resolved to a member.
Sema::AccessResult Sema::CheckUnresolvedMemberAccess(UnresolvedMemberExpr *E,
                                                     DeclAccessPair Found) {
  if (!getLangOpts().AccessControl ||
      Found.getAccess() == AS_public)
    return AR_accessible;

  QualType BaseType = E->getBaseType();
  if (E->isArrow())
    BaseType = BaseType->getAs<PointerType>()->getPointeeType();

  AccessTarget Entity(Context, AccessTarget::Member, E->getNamingClass(),
                      Found, BaseType);
  Entity.setDiag(diag::err_access) << E->getSourceRange();

  return CheckAccess(*this, E->getMemberLoc(), Entity);
}

/// Is the given special member function accessible for the purposes of
/// deciding whether to define a special member function as deleted?
bool Sema::isSpecialMemberAccessibleForDeletion(CXXMethodDecl *decl,
                                                AccessSpecifier access,
                                                QualType objectType) {
  // Fast path.
  if (access == AS_public || !getLangOpts().AccessControl) return true;

  AccessTarget entity(Context, AccessTarget::Member, decl->getParent(),
                      DeclAccessPair::make(decl, access), objectType);

  // Suppress diagnostics.
  entity.setDiag(PDiag());

  switch (CheckAccess(*this, SourceLocation(), entity)) {
  case AR_accessible: return true;
  case AR_inaccessible: return false;
  case AR_dependent: llvm_unreachable("dependent for =delete computation");
  case AR_delayed: llvm_unreachable("cannot delay =delete computation");
  }
  llvm_unreachable("bad access result");
}

Sema::AccessResult Sema::CheckDestructorAccess(SourceLocation Loc,
                                               CXXDestructorDecl *Dtor,
                                               const PartialDiagnostic &PDiag,
                                               QualType ObjectTy) {
  if (!getLangOpts().AccessControl)
    return AR_accessible;

  // There's never a path involved when checking implicit destructor access.
  AccessSpecifier Access = Dtor->getAccess();
  if (Access == AS_public)
    return AR_accessible;

  CXXRecordDecl *NamingClass = Dtor->getParent();
  if (ObjectTy.isNull()) ObjectTy = Context.getTypeDeclType(NamingClass);

  AccessTarget Entity(Context, AccessTarget::Member, NamingClass,
                      DeclAccessPair::make(Dtor, Access),
                      ObjectTy);
  Entity.setDiag(PDiag); // TODO: avoid copy

  return CheckAccess(*this, Loc, Entity);
}

/// Checks access to a constructor.
Sema::AccessResult Sema::CheckConstructorAccess(SourceLocation UseLoc,
                                                CXXConstructorDecl *Constructor,
                                                const InitializedEntity &Entity,
                                                AccessSpecifier Access,
                                                bool IsCopyBindingRefToTemp) {
  if (!getLangOpts().AccessControl || Access == AS_public)
    return AR_accessible;

  PartialDiagnostic PD(PDiag());
  switch (Entity.getKind()) {
  default:
    PD = PDiag(IsCopyBindingRefToTemp
                 ? diag::ext_rvalue_to_reference_access_ctor
                 : diag::err_access_ctor);

    break;

  case InitializedEntity::EK_Base:
    PD = PDiag(diag::err_access_base_ctor);
    PD << Entity.isInheritedVirtualBase()
       << Entity.getBaseSpecifier()->getType() << getSpecialMember(Constructor);
    break;

  case InitializedEntity::EK_Member: {
    const FieldDecl *Field = cast<FieldDecl>(Entity.getDecl());
    PD = PDiag(diag::err_access_field_ctor);
    PD << Field->getType() << getSpecialMember(Constructor);
    break;
  }

  case InitializedEntity::EK_LambdaCapture: {
    StringRef VarName = Entity.getCapturedVarName();
    PD = PDiag(diag::err_access_lambda_capture);
    PD << VarName << Entity.getType() << getSpecialMember(Constructor);
    break;
  }

  }

  return CheckConstructorAccess(UseLoc, Constructor, Entity, Access, PD);
}

/// Checks access to a constructor.
Sema::AccessResult Sema::CheckConstructorAccess(SourceLocation UseLoc,
                                                CXXConstructorDecl *Constructor,
                                                const InitializedEntity &Entity,
                                                AccessSpecifier Access,
                                                const PartialDiagnostic &PD) {
  if (!getLangOpts().AccessControl ||
      Access == AS_public)
    return AR_accessible;

  CXXRecordDecl *NamingClass = Constructor->getParent();

  // Initializing a base sub-object is an instance method call on an
  // object of the derived class.  Otherwise, we have an instance method
  // call on an object of the constructed type.
  CXXRecordDecl *ObjectClass;
  if (Entity.getKind() == InitializedEntity::EK_Base) {
    ObjectClass = cast<CXXConstructorDecl>(CurContext)->getParent();
  } else {
    ObjectClass = NamingClass;
  }

  AccessTarget AccessEntity(Context, AccessTarget::Member, NamingClass,
                            DeclAccessPair::make(Constructor, Access),
                            Context.getTypeDeclType(ObjectClass));
  AccessEntity.setDiag(PD);

  return CheckAccess(*this, UseLoc, AccessEntity);
} 

/// Checks access to an overloaded operator new or delete.
Sema::AccessResult Sema::CheckAllocationAccess(SourceLocation OpLoc,
                                               SourceRange PlacementRange,
                                               CXXRecordDecl *NamingClass,
                                               DeclAccessPair Found,
                                               bool Diagnose) {
  if (!getLangOpts().AccessControl ||
      !NamingClass ||
      Found.getAccess() == AS_public)
    return AR_accessible;

  AccessTarget Entity(Context, AccessTarget::Member, NamingClass, Found,
                      QualType());
  if (Diagnose)
    Entity.setDiag(diag::err_access)
      << PlacementRange;

  return CheckAccess(*this, OpLoc, Entity);
}

/// \brief Checks access to a member.
Sema::AccessResult Sema::CheckMemberAccess(SourceLocation UseLoc,
                                           CXXRecordDecl *NamingClass,
<<<<<<< HEAD
                                           NamedDecl *D) {
  if (!getLangOpts().AccessControl ||
      !NamingClass ||
      D->getAccess() == AS_public)
    return AR_accessible;

  AccessTarget Entity(Context, AccessTarget::Member, NamingClass,
                      DeclAccessPair::make(D, D->getAccess()), QualType());
=======
                                           DeclAccessPair Found) {
  if (!getLangOpts().AccessControl ||
      !NamingClass ||
      Found.getAccess() == AS_public)
    return AR_accessible;

  AccessTarget Entity(Context, AccessTarget::Member, NamingClass,
                      Found, QualType());
>>>>>>> f1f87fe9

  return CheckAccess(*this, UseLoc, Entity);
}

/// Checks access to an overloaded member operator, including
/// conversion operators.
Sema::AccessResult Sema::CheckMemberOperatorAccess(SourceLocation OpLoc,
                                                   Expr *ObjectExpr,
                                                   Expr *ArgExpr,
                                                   DeclAccessPair Found) {
  if (!getLangOpts().AccessControl ||
      Found.getAccess() == AS_public)
    return AR_accessible;

  const RecordType *RT = ObjectExpr->getType()->castAs<RecordType>();
  CXXRecordDecl *NamingClass = cast<CXXRecordDecl>(RT->getDecl());

  AccessTarget Entity(Context, AccessTarget::Member, NamingClass, Found,
                      ObjectExpr->getType());
  Entity.setDiag(diag::err_access)
    << ObjectExpr->getSourceRange()
    << (ArgExpr ? ArgExpr->getSourceRange() : SourceRange());

  return CheckAccess(*this, OpLoc, Entity);
}

/// Checks access to the target of a friend declaration.
Sema::AccessResult Sema::CheckFriendAccess(NamedDecl *target) {
  assert(isa<CXXMethodDecl>(target) ||
         (isa<FunctionTemplateDecl>(target) &&
          isa<CXXMethodDecl>(cast<FunctionTemplateDecl>(target)
                               ->getTemplatedDecl())));

  // Friendship lookup is a redeclaration lookup, so there's never an
  // inheritance path modifying access.
  AccessSpecifier access = target->getAccess();

  if (!getLangOpts().AccessControl || access == AS_public)
    return AR_accessible;

  CXXMethodDecl *method = dyn_cast<CXXMethodDecl>(target);
  if (!method)
    method = cast<CXXMethodDecl>(
                     cast<FunctionTemplateDecl>(target)->getTemplatedDecl());
  assert(method->getQualifier());

  AccessTarget entity(Context, AccessTarget::Member,
                      cast<CXXRecordDecl>(target->getDeclContext()),
                      DeclAccessPair::make(target, access),
                      /*no instance context*/ QualType());
  entity.setDiag(diag::err_access_friend_function)
    << method->getQualifierLoc().getSourceRange();

  // We need to bypass delayed-diagnostics because we might be called
  // while the ParsingDeclarator is active.
  EffectiveContext EC(CurContext);
  switch (CheckEffectiveAccess(*this, EC, target->getLocation(), entity)) {
  case AR_accessible: return Sema::AR_accessible;
  case AR_inaccessible: return Sema::AR_inaccessible;
  case AR_dependent: return Sema::AR_dependent;
  }
  llvm_unreachable("falling off end");
}

Sema::AccessResult Sema::CheckAddressOfMemberAccess(Expr *OvlExpr,
                                                    DeclAccessPair Found) {
  if (!getLangOpts().AccessControl ||
      Found.getAccess() == AS_none ||
      Found.getAccess() == AS_public)
    return AR_accessible;

  OverloadExpr *Ovl = OverloadExpr::find(OvlExpr).Expression;
  CXXRecordDecl *NamingClass = Ovl->getNamingClass();

  AccessTarget Entity(Context, AccessTarget::Member, NamingClass, Found,
                      /*no instance context*/ QualType());
  Entity.setDiag(diag::err_access)
    << Ovl->getSourceRange();

  return CheckAccess(*this, Ovl->getNameLoc(), Entity);
}

/// Checks access for a hierarchy conversion.
///
/// \param ForceCheck true if this check should be performed even if access
///     control is disabled;  some things rely on this for semantics
/// \param ForceUnprivileged true if this check should proceed as if the
///     context had no special privileges
Sema::AccessResult Sema::CheckBaseClassAccess(SourceLocation AccessLoc,
                                              QualType Base,
                                              QualType Derived,
                                              const CXXBasePath &Path,
                                              unsigned DiagID,
                                              bool ForceCheck,
                                              bool ForceUnprivileged) {
  if (!ForceCheck && !getLangOpts().AccessControl)
    return AR_accessible;

  if (Path.Access == AS_public)
    return AR_accessible;

  CXXRecordDecl *BaseD, *DerivedD;
  BaseD = cast<CXXRecordDecl>(Base->getAs<RecordType>()->getDecl());
  DerivedD = cast<CXXRecordDecl>(Derived->getAs<RecordType>()->getDecl());

  AccessTarget Entity(Context, AccessTarget::Base, BaseD, DerivedD, 
                      Path.Access);
  if (DiagID)
    Entity.setDiag(DiagID) << Derived << Base;

  if (ForceUnprivileged) {
    switch (CheckEffectiveAccess(*this, EffectiveContext(),
                                 AccessLoc, Entity)) {
    case ::AR_accessible: return Sema::AR_accessible;
    case ::AR_inaccessible: return Sema::AR_inaccessible;
    case ::AR_dependent: return Sema::AR_dependent;
    }
    llvm_unreachable("unexpected result from CheckEffectiveAccess");
  }
  return CheckAccess(*this, AccessLoc, Entity);
}

/// Checks access to all the declarations in the given result set.
void Sema::CheckLookupAccess(const LookupResult &R) {
  assert(getLangOpts().AccessControl
         && "performing access check without access control");
  assert(R.getNamingClass() && "performing access check without naming class");

  for (LookupResult::iterator I = R.begin(), E = R.end(); I != E; ++I) {
    if (I.getAccess() != AS_public) {
      AccessTarget Entity(Context, AccessedEntity::Member,
                          R.getNamingClass(), I.getPair(),
                          R.getBaseObjectType());
      Entity.setDiag(diag::err_access);
      CheckAccess(*this, R.getNameLoc(), Entity);
    }
  }
}

/// Checks access to Decl from the given class. The check will take access
/// specifiers into account, but no member access expressions and such.
///
/// \param Decl the declaration to check if it can be accessed
/// \param Ctx the class/context from which to start the search
/// \return true if the Decl is accessible from the Class, false otherwise.
bool Sema::IsSimplyAccessible(NamedDecl *Decl, DeclContext *Ctx) {
  if (CXXRecordDecl *Class = dyn_cast<CXXRecordDecl>(Ctx)) {
    if (!Decl->isCXXClassMember())
      return true;

    QualType qType = Class->getTypeForDecl()->getCanonicalTypeInternal();
    AccessTarget Entity(Context, AccessedEntity::Member, Class,
                        DeclAccessPair::make(Decl, Decl->getAccess()),
                        qType);
    if (Entity.getAccess() == AS_public)
      return true;

    EffectiveContext EC(CurContext);
    return ::IsAccessible(*this, EC, Entity) != ::AR_inaccessible;
  }
  
  if (ObjCIvarDecl *Ivar = dyn_cast<ObjCIvarDecl>(Decl)) {
    // @public and @package ivars are always accessible.
    if (Ivar->getCanonicalAccessControl() == ObjCIvarDecl::Public ||
        Ivar->getCanonicalAccessControl() == ObjCIvarDecl::Package)
      return true;

    // If we are inside a class or category implementation, determine the
    // interface we're in.
    ObjCInterfaceDecl *ClassOfMethodDecl = 0;
    if (ObjCMethodDecl *MD = getCurMethodDecl())
      ClassOfMethodDecl =  MD->getClassInterface();
    else if (FunctionDecl *FD = getCurFunctionDecl()) {
      if (ObjCImplDecl *Impl 
            = dyn_cast<ObjCImplDecl>(FD->getLexicalDeclContext())) {
        if (ObjCImplementationDecl *IMPD
              = dyn_cast<ObjCImplementationDecl>(Impl))
          ClassOfMethodDecl = IMPD->getClassInterface();
        else if (ObjCCategoryImplDecl* CatImplClass
                   = dyn_cast<ObjCCategoryImplDecl>(Impl))
          ClassOfMethodDecl = CatImplClass->getClassInterface();
      }
    }
    
    // If we're not in an interface, this ivar is inaccessible.
    if (!ClassOfMethodDecl)
      return false;
    
    // If we're inside the same interface that owns the ivar, we're fine.
    if (declaresSameEntity(ClassOfMethodDecl, Ivar->getContainingInterface()))
      return true;
    
    // If the ivar is private, it's inaccessible.
    if (Ivar->getCanonicalAccessControl() == ObjCIvarDecl::Private)
      return false;
    
    return Ivar->getContainingInterface()->isSuperClassOf(ClassOfMethodDecl);
  }
  
  return true;
}<|MERGE_RESOLUTION|>--- conflicted
+++ resolved
@@ -1714,16 +1714,6 @@
 /// \brief Checks access to a member.
 Sema::AccessResult Sema::CheckMemberAccess(SourceLocation UseLoc,
                                            CXXRecordDecl *NamingClass,
-<<<<<<< HEAD
-                                           NamedDecl *D) {
-  if (!getLangOpts().AccessControl ||
-      !NamingClass ||
-      D->getAccess() == AS_public)
-    return AR_accessible;
-
-  AccessTarget Entity(Context, AccessTarget::Member, NamingClass,
-                      DeclAccessPair::make(D, D->getAccess()), QualType());
-=======
                                            DeclAccessPair Found) {
   if (!getLangOpts().AccessControl ||
       !NamingClass ||
@@ -1732,7 +1722,6 @@
 
   AccessTarget Entity(Context, AccessTarget::Member, NamingClass,
                       Found, QualType());
->>>>>>> f1f87fe9
 
   return CheckAccess(*this, UseLoc, Entity);
 }
