//===------- TreeTransform.h - Semantic Tree Transformation -----*- C++ -*-===//
//
//                     The LLVM Compiler Infrastructure
//
// This file is distributed under the University of Illinois Open Source
// License. See LICENSE.TXT for details.
//===----------------------------------------------------------------------===//
//
//  This file implements a semantic tree transformation that takes a given
//  AST and rebuilds it, possibly transforming some nodes in the process.
//
//===----------------------------------------------------------------------===//

#ifndef LLVM_CLANG_SEMA_TREETRANSFORM_H
#define LLVM_CLANG_SEMA_TREETRANSFORM_H

#include "TypeLocBuilder.h"
#include "clang/AST/Decl.h"
#include "clang/AST/DeclObjC.h"
#include "clang/AST/DeclTemplate.h"
#include "clang/AST/Expr.h"
#include "clang/AST/ExprCXX.h"
#include "clang/AST/ExprObjC.h"
#include "clang/AST/Stmt.h"
#include "clang/AST/StmtCXX.h"
#include "clang/AST/StmtObjC.h"
#include "clang/AST/StmtOpenMP.h"
#include "clang/Sema/Designator.h"
#include "clang/Sema/Lookup.h"
#include "clang/Sema/Ownership.h"
#include "clang/Sema/ParsedTemplate.h"
#include "clang/Sema/ScopeInfo.h"
#include "clang/Sema/SemaDiagnostic.h"
#include "clang/Sema/SemaInternal.h"
#include "llvm/ADT/ArrayRef.h"
#include "llvm/Support/ErrorHandling.h"
#include <algorithm>

namespace clang {
using namespace sema;

/// \brief A semantic tree transformation that allows one to transform one
/// abstract syntax tree into another.
///
/// A new tree transformation is defined by creating a new subclass \c X of
/// \c TreeTransform<X> and then overriding certain operations to provide
/// behavior specific to that transformation. For example, template
/// instantiation is implemented as a tree transformation where the
/// transformation of TemplateTypeParmType nodes involves substituting the
/// template arguments for their corresponding template parameters; a similar
/// transformation is performed for non-type template parameters and
/// template template parameters.
///
/// This tree-transformation template uses static polymorphism to allow
/// subclasses to customize any of its operations. Thus, a subclass can
/// override any of the transformation or rebuild operators by providing an
/// operation with the same signature as the default implementation. The
/// overridding function should not be virtual.
///
/// Semantic tree transformations are split into two stages, either of which
/// can be replaced by a subclass. The "transform" step transforms an AST node
/// or the parts of an AST node using the various transformation functions,
/// then passes the pieces on to the "rebuild" step, which constructs a new AST
/// node of the appropriate kind from the pieces. The default transformation
/// routines recursively transform the operands to composite AST nodes (e.g.,
/// the pointee type of a PointerType node) and, if any of those operand nodes
/// were changed by the transformation, invokes the rebuild operation to create
/// a new AST node.
///
/// Subclasses can customize the transformation at various levels. The
/// most coarse-grained transformations involve replacing TransformType(),
/// TransformExpr(), TransformDecl(), TransformNestedNameSpecifierLoc(),
/// TransformTemplateName(), or TransformTemplateArgument() with entirely
/// new implementations.
///
/// For more fine-grained transformations, subclasses can replace any of the
/// \c TransformXXX functions (where XXX is the name of an AST node, e.g.,
/// PointerType, StmtExpr) to alter the transformation. As mentioned previously,
/// replacing TransformTemplateTypeParmType() allows template instantiation
/// to substitute template arguments for their corresponding template
/// parameters. Additionally, subclasses can override the \c RebuildXXX
/// functions to control how AST nodes are rebuilt when their operands change.
/// By default, \c TreeTransform will invoke semantic analysis to rebuild
/// AST nodes. However, certain other tree transformations (e.g, cloning) may
/// be able to use more efficient rebuild steps.
///
/// There are a handful of other functions that can be overridden, allowing one
/// to avoid traversing nodes that don't need any transformation
/// (\c AlreadyTransformed()), force rebuilding AST nodes even when their
/// operands have not changed (\c AlwaysRebuild()), and customize the
/// default locations and entity names used for type-checking
/// (\c getBaseLocation(), \c getBaseEntity()).
template<typename Derived>
class TreeTransform {
  /// \brief Private RAII object that helps us forget and then re-remember
  /// the template argument corresponding to a partially-substituted parameter
  /// pack.
  class ForgetPartiallySubstitutedPackRAII {
    Derived &Self;
    TemplateArgument Old;

  public:
    ForgetPartiallySubstitutedPackRAII(Derived &Self) : Self(Self) {
      Old = Self.ForgetPartiallySubstitutedPack();
    }

    ~ForgetPartiallySubstitutedPackRAII() {
      Self.RememberPartiallySubstitutedPack(Old);
    }
  };

protected:
  Sema &SemaRef;

  /// \brief The set of local declarations that have been transformed, for
  /// cases where we are forced to build new declarations within the transformer
  /// rather than in the subclass (e.g., lambda closure types).
  llvm::DenseMap<Decl *, Decl *> TransformedLocalDecls;

public:
  /// \brief Initializes a new tree transformer.
  TreeTransform(Sema &SemaRef) : SemaRef(SemaRef) { }

  /// \brief Retrieves a reference to the derived class.
  Derived &getDerived() { return static_cast<Derived&>(*this); }

  /// \brief Retrieves a reference to the derived class.
  const Derived &getDerived() const {
    return static_cast<const Derived&>(*this);
  }

  static inline ExprResult Owned(Expr *E) { return E; }
  static inline StmtResult Owned(Stmt *S) { return S; }

  /// \brief Retrieves a reference to the semantic analysis object used for
  /// this tree transform.
  Sema &getSema() const { return SemaRef; }

  /// \brief Whether the transformation should always rebuild AST nodes, even
  /// if none of the children have changed.
  ///
  /// Subclasses may override this function to specify when the transformation
  /// should rebuild all AST nodes.
  ///
  /// We must always rebuild all AST nodes when performing variadic template
  /// pack expansion, in order to avoid violating the AST invariant that each
  /// statement node appears at most once in its containing declaration.
  bool AlwaysRebuild() { return SemaRef.ArgumentPackSubstitutionIndex != -1; }

  /// \brief Returns the location of the entity being transformed, if that
  /// information was not available elsewhere in the AST.
  ///
  /// By default, returns no source-location information. Subclasses can
  /// provide an alternative implementation that provides better location
  /// information.
  SourceLocation getBaseLocation() { return SourceLocation(); }

  /// \brief Returns the name of the entity being transformed, if that
  /// information was not available elsewhere in the AST.
  ///
  /// By default, returns an empty name. Subclasses can provide an alternative
  /// implementation with a more precise name.
  DeclarationName getBaseEntity() { return DeclarationName(); }

  /// \brief Sets the "base" location and entity when that
  /// information is known based on another transformation.
  ///
  /// By default, the source location and entity are ignored. Subclasses can
  /// override this function to provide a customized implementation.
  void setBase(SourceLocation Loc, DeclarationName Entity) { }

  /// \brief RAII object that temporarily sets the base location and entity
  /// used for reporting diagnostics in types.
  class TemporaryBase {
    TreeTransform &Self;
    SourceLocation OldLocation;
    DeclarationName OldEntity;

  public:
    TemporaryBase(TreeTransform &Self, SourceLocation Location,
                  DeclarationName Entity) : Self(Self) {
      OldLocation = Self.getDerived().getBaseLocation();
      OldEntity = Self.getDerived().getBaseEntity();

      if (Location.isValid())
        Self.getDerived().setBase(Location, Entity);
    }

    ~TemporaryBase() {
      Self.getDerived().setBase(OldLocation, OldEntity);
    }
  };

  /// \brief Determine whether the given type \p T has already been
  /// transformed.
  ///
  /// Subclasses can provide an alternative implementation of this routine
  /// to short-circuit evaluation when it is known that a given type will
  /// not change. For example, template instantiation need not traverse
  /// non-dependent types.
  bool AlreadyTransformed(QualType T) {
    return T.isNull();
  }

  /// \brief Determine whether the given call argument should be dropped, e.g.,
  /// because it is a default argument.
  ///
  /// Subclasses can provide an alternative implementation of this routine to
  /// determine which kinds of call arguments get dropped. By default,
  /// CXXDefaultArgument nodes are dropped (prior to transformation).
  bool DropCallArgument(Expr *E) {
    return E->isDefaultArgument();
  }

  /// \brief Determine whether we should expand a pack expansion with the
  /// given set of parameter packs into separate arguments by repeatedly
  /// transforming the pattern.
  ///
  /// By default, the transformer never tries to expand pack expansions.
  /// Subclasses can override this routine to provide different behavior.
  ///
  /// \param EllipsisLoc The location of the ellipsis that identifies the
  /// pack expansion.
  ///
  /// \param PatternRange The source range that covers the entire pattern of
  /// the pack expansion.
  ///
  /// \param Unexpanded The set of unexpanded parameter packs within the
  /// pattern.
  ///
  /// \param ShouldExpand Will be set to \c true if the transformer should
  /// expand the corresponding pack expansions into separate arguments. When
  /// set, \c NumExpansions must also be set.
  ///
  /// \param RetainExpansion Whether the caller should add an unexpanded
  /// pack expansion after all of the expanded arguments. This is used
  /// when extending explicitly-specified template argument packs per
  /// C++0x [temp.arg.explicit]p9.
  ///
  /// \param NumExpansions The number of separate arguments that will be in
  /// the expanded form of the corresponding pack expansion. This is both an
  /// input and an output parameter, which can be set by the caller if the
  /// number of expansions is known a priori (e.g., due to a prior substitution)
  /// and will be set by the callee when the number of expansions is known.
  /// The callee must set this value when \c ShouldExpand is \c true; it may
  /// set this value in other cases.
  ///
  /// \returns true if an error occurred (e.g., because the parameter packs
  /// are to be instantiated with arguments of different lengths), false
  /// otherwise. If false, \c ShouldExpand (and possibly \c NumExpansions)
  /// must be set.
  bool TryExpandParameterPacks(SourceLocation EllipsisLoc,
                               SourceRange PatternRange,
                               ArrayRef<UnexpandedParameterPack> Unexpanded,
                               bool &ShouldExpand,
                               bool &RetainExpansion,
                               Optional<unsigned> &NumExpansions) {
    ShouldExpand = false;
    return false;
  }

  /// \brief "Forget" about the partially-substituted pack template argument,
  /// when performing an instantiation that must preserve the parameter pack
  /// use.
  ///
  /// This routine is meant to be overridden by the template instantiator.
  TemplateArgument ForgetPartiallySubstitutedPack() {
    return TemplateArgument();
  }

  /// \brief "Remember" the partially-substituted pack template argument
  /// after performing an instantiation that must preserve the parameter pack
  /// use.
  ///
  /// This routine is meant to be overridden by the template instantiator.
  void RememberPartiallySubstitutedPack(TemplateArgument Arg) { }

  /// \brief Note to the derived class when a function parameter pack is
  /// being expanded.
  void ExpandingFunctionParameterPack(ParmVarDecl *Pack) { }

  /// \brief Transforms the given type into another type.
  ///
  /// By default, this routine transforms a type by creating a
  /// TypeSourceInfo for it and delegating to the appropriate
  /// function.  This is expensive, but we don't mind, because
  /// this method is deprecated anyway;  all users should be
  /// switched to storing TypeSourceInfos.
  ///
  /// \returns the transformed type.
  QualType TransformType(QualType T);

  /// \brief Transforms the given type-with-location into a new
  /// type-with-location.
  ///
  /// By default, this routine transforms a type by delegating to the
  /// appropriate TransformXXXType to build a new type.  Subclasses
  /// may override this function (to take over all type
  /// transformations) or some set of the TransformXXXType functions
  /// to alter the transformation.
  TypeSourceInfo *TransformType(TypeSourceInfo *DI);

  /// \brief Transform the given type-with-location into a new
  /// type, collecting location information in the given builder
  /// as necessary.
  ///
  QualType TransformType(TypeLocBuilder &TLB, TypeLoc TL);

  /// \brief Transform the given statement.
  ///
  /// By default, this routine transforms a statement by delegating to the
  /// appropriate TransformXXXStmt function to transform a specific kind of
  /// statement or the TransformExpr() function to transform an expression.
  /// Subclasses may override this function to transform statements using some
  /// other mechanism.
  ///
  /// \returns the transformed statement.
  StmtResult TransformStmt(Stmt *S);

  /// \brief Transform the given statement.
  ///
  /// By default, this routine transforms a statement by delegating to the
  /// appropriate TransformOMPXXXClause function to transform a specific kind
  /// of clause. Subclasses may override this function to transform statements
  /// using some other mechanism.
  ///
  /// \returns the transformed OpenMP clause.
  OMPClause *TransformOMPClause(OMPClause *S);

  /// \brief Transform the given expression.
  ///
  /// By default, this routine transforms an expression by delegating to the
  /// appropriate TransformXXXExpr function to build a new expression.
  /// Subclasses may override this function to transform expressions using some
  /// other mechanism.
  ///
  /// \returns the transformed expression.
  ExprResult TransformExpr(Expr *E);

  /// \brief Transform the given initializer.
  ///
  /// By default, this routine transforms an initializer by stripping off the
  /// semantic nodes added by initialization, then passing the result to
  /// TransformExpr or TransformExprs.
  ///
  /// \returns the transformed initializer.
  ExprResult TransformInitializer(Expr *Init, bool NotCopyInit);

  /// \brief Transform the given list of expressions.
  ///
  /// This routine transforms a list of expressions by invoking
  /// \c TransformExpr() for each subexpression. However, it also provides
  /// support for variadic templates by expanding any pack expansions (if the
  /// derived class permits such expansion) along the way. When pack expansions
  /// are present, the number of outputs may not equal the number of inputs.
  ///
  /// \param Inputs The set of expressions to be transformed.
  ///
  /// \param NumInputs The number of expressions in \c Inputs.
  ///
  /// \param IsCall If \c true, then this transform is being performed on
  /// function-call arguments, and any arguments that should be dropped, will
  /// be.
  ///
  /// \param Outputs The transformed input expressions will be added to this
  /// vector.
  ///
  /// \param ArgChanged If non-NULL, will be set \c true if any argument changed
  /// due to transformation.
  ///
  /// \returns true if an error occurred, false otherwise.
  bool TransformExprs(Expr **Inputs, unsigned NumInputs, bool IsCall,
                      SmallVectorImpl<Expr *> &Outputs,
                      bool *ArgChanged = nullptr);

  /// \brief Transform the given declaration, which is referenced from a type
  /// or expression.
  ///
  /// By default, acts as the identity function on declarations, unless the
  /// transformer has had to transform the declaration itself. Subclasses
  /// may override this function to provide alternate behavior.
  Decl *TransformDecl(SourceLocation Loc, Decl *D) {
    llvm::DenseMap<Decl *, Decl *>::iterator Known
      = TransformedLocalDecls.find(D);
    if (Known != TransformedLocalDecls.end())
      return Known->second;

    return D;
  }

  /// \brief Transform the attributes associated with the given declaration and
  /// place them on the new declaration.
  ///
  /// By default, this operation does nothing. Subclasses may override this
  /// behavior to transform attributes.
  void transformAttrs(Decl *Old, Decl *New) { }

  /// \brief Note that a local declaration has been transformed by this
  /// transformer.
  ///
  /// Local declarations are typically transformed via a call to
  /// TransformDefinition. However, in some cases (e.g., lambda expressions),
  /// the transformer itself has to transform the declarations. This routine
  /// can be overridden by a subclass that keeps track of such mappings.
  void transformedLocalDecl(Decl *Old, Decl *New) {
    TransformedLocalDecls[Old] = New;
  }

  /// \brief Transform the definition of the given declaration.
  ///
  /// By default, invokes TransformDecl() to transform the declaration.
  /// Subclasses may override this function to provide alternate behavior.
  Decl *TransformDefinition(SourceLocation Loc, Decl *D) {
    return getDerived().TransformDecl(Loc, D);
  }

  /// \brief Transform the given declaration, which was the first part of a
  /// nested-name-specifier in a member access expression.
  ///
  /// This specific declaration transformation only applies to the first
  /// identifier in a nested-name-specifier of a member access expression, e.g.,
  /// the \c T in \c x->T::member
  ///
  /// By default, invokes TransformDecl() to transform the declaration.
  /// Subclasses may override this function to provide alternate behavior.
  NamedDecl *TransformFirstQualifierInScope(NamedDecl *D, SourceLocation Loc) {
    return cast_or_null<NamedDecl>(getDerived().TransformDecl(Loc, D));
  }

  /// \brief Transform the given nested-name-specifier with source-location
  /// information.
  ///
  /// By default, transforms all of the types and declarations within the
  /// nested-name-specifier. Subclasses may override this function to provide
  /// alternate behavior.
  NestedNameSpecifierLoc
  TransformNestedNameSpecifierLoc(NestedNameSpecifierLoc NNS,
                                  QualType ObjectType = QualType(),
                                  NamedDecl *FirstQualifierInScope = nullptr);

  /// \brief Transform the given declaration name.
  ///
  /// By default, transforms the types of conversion function, constructor,
  /// and destructor names and then (if needed) rebuilds the declaration name.
  /// Identifiers and selectors are returned unmodified. Sublcasses may
  /// override this function to provide alternate behavior.
  DeclarationNameInfo
  TransformDeclarationNameInfo(const DeclarationNameInfo &NameInfo);

  /// \brief Transform the given template name.
  ///
  /// \param SS The nested-name-specifier that qualifies the template
  /// name. This nested-name-specifier must already have been transformed.
  ///
  /// \param Name The template name to transform.
  ///
  /// \param NameLoc The source location of the template name.
  ///
  /// \param ObjectType If we're translating a template name within a member
  /// access expression, this is the type of the object whose member template
  /// is being referenced.
  ///
  /// \param FirstQualifierInScope If the first part of a nested-name-specifier
  /// also refers to a name within the current (lexical) scope, this is the
  /// declaration it refers to.
  ///
  /// By default, transforms the template name by transforming the declarations
  /// and nested-name-specifiers that occur within the template name.
  /// Subclasses may override this function to provide alternate behavior.
  TemplateName
  TransformTemplateName(CXXScopeSpec &SS, TemplateName Name,
                        SourceLocation NameLoc,
                        QualType ObjectType = QualType(),
                        NamedDecl *FirstQualifierInScope = nullptr);

  /// \brief Transform the given template argument.
  ///
  /// By default, this operation transforms the type, expression, or
  /// declaration stored within the template argument and constructs a
  /// new template argument from the transformed result. Subclasses may
  /// override this function to provide alternate behavior.
  ///
  /// Returns true if there was an error.
  bool TransformTemplateArgument(const TemplateArgumentLoc &Input,
                                 TemplateArgumentLoc &Output);

  /// \brief Transform the given set of template arguments.
  ///
  /// By default, this operation transforms all of the template arguments
  /// in the input set using \c TransformTemplateArgument(), and appends
  /// the transformed arguments to the output list.
  ///
  /// Note that this overload of \c TransformTemplateArguments() is merely
  /// a convenience function. Subclasses that wish to override this behavior
  /// should override the iterator-based member template version.
  ///
  /// \param Inputs The set of template arguments to be transformed.
  ///
  /// \param NumInputs The number of template arguments in \p Inputs.
  ///
  /// \param Outputs The set of transformed template arguments output by this
  /// routine.
  ///
  /// Returns true if an error occurred.
  bool TransformTemplateArguments(const TemplateArgumentLoc *Inputs,
                                  unsigned NumInputs,
                                  TemplateArgumentListInfo &Outputs) {
    return TransformTemplateArguments(Inputs, Inputs + NumInputs, Outputs);
  }

  /// \brief Transform the given set of template arguments.
  ///
  /// By default, this operation transforms all of the template arguments
  /// in the input set using \c TransformTemplateArgument(), and appends
  /// the transformed arguments to the output list.
  ///
  /// \param First An iterator to the first template argument.
  ///
  /// \param Last An iterator one step past the last template argument.
  ///
  /// \param Outputs The set of transformed template arguments output by this
  /// routine.
  ///
  /// Returns true if an error occurred.
  template<typename InputIterator>
  bool TransformTemplateArguments(InputIterator First,
                                  InputIterator Last,
                                  TemplateArgumentListInfo &Outputs);

  /// \brief Fakes up a TemplateArgumentLoc for a given TemplateArgument.
  void InventTemplateArgumentLoc(const TemplateArgument &Arg,
                                 TemplateArgumentLoc &ArgLoc);

  /// \brief Fakes up a TypeSourceInfo for a type.
  TypeSourceInfo *InventTypeSourceInfo(QualType T) {
    return SemaRef.Context.getTrivialTypeSourceInfo(T,
                       getDerived().getBaseLocation());
  }

#define ABSTRACT_TYPELOC(CLASS, PARENT)
#define TYPELOC(CLASS, PARENT)                                   \
  QualType Transform##CLASS##Type(TypeLocBuilder &TLB, CLASS##TypeLoc T);
#include "clang/AST/TypeLocNodes.def"

  QualType TransformFunctionProtoType(TypeLocBuilder &TLB,
                                      FunctionProtoTypeLoc TL,
                                      CXXRecordDecl *ThisContext,
                                      unsigned ThisTypeQuals);

  StmtResult TransformSEHHandler(Stmt *Handler);

  QualType
  TransformTemplateSpecializationType(TypeLocBuilder &TLB,
                                      TemplateSpecializationTypeLoc TL,
                                      TemplateName Template);

  QualType
  TransformDependentTemplateSpecializationType(TypeLocBuilder &TLB,
                                      DependentTemplateSpecializationTypeLoc TL,
                                               TemplateName Template,
                                               CXXScopeSpec &SS);

  QualType
  TransformDependentTemplateSpecializationType(TypeLocBuilder &TLB,
                                               DependentTemplateSpecializationTypeLoc TL,
                                         NestedNameSpecifierLoc QualifierLoc);

  /// \brief Transforms the parameters of a function type into the
  /// given vectors.
  ///
  /// The result vectors should be kept in sync; null entries in the
  /// variables vector are acceptable.
  ///
  /// Return true on error.
  bool TransformFunctionTypeParams(SourceLocation Loc,
                                   ParmVarDecl **Params, unsigned NumParams,
                                   const QualType *ParamTypes,
                                   SmallVectorImpl<QualType> &PTypes,
                                   SmallVectorImpl<ParmVarDecl*> *PVars);

  /// \brief Transforms a single function-type parameter.  Return null
  /// on error.
  ///
  /// \param indexAdjustment - A number to add to the parameter's
  ///   scope index;  can be negative
  ParmVarDecl *TransformFunctionTypeParam(ParmVarDecl *OldParm,
                                          int indexAdjustment,
                                          Optional<unsigned> NumExpansions,
                                          bool ExpectParameterPack);

  QualType TransformReferenceType(TypeLocBuilder &TLB, ReferenceTypeLoc TL);

  StmtResult TransformCompoundStmt(CompoundStmt *S, bool IsStmtExpr);
  ExprResult TransformCXXNamedCastExpr(CXXNamedCastExpr *E);
  
  typedef std::pair<ExprResult, QualType> InitCaptureInfoTy;
  /// \brief Transform the captures and body of a lambda expression.
  ExprResult TransformLambdaScope(LambdaExpr *E, CXXMethodDecl *CallOperator, 
       ArrayRef<InitCaptureInfoTy> InitCaptureExprsAndTypes);

  TemplateParameterList *TransformTemplateParameterList(
        TemplateParameterList *TPL) {
    return TPL;
  }

  ExprResult TransformAddressOfOperand(Expr *E);

  ExprResult TransformDependentScopeDeclRefExpr(DependentScopeDeclRefExpr *E,
                                                bool IsAddressOfOperand,
                                                TypeSourceInfo **RecoveryTSI);

  ExprResult TransformParenDependentScopeDeclRefExpr(
      ParenExpr *PE, DependentScopeDeclRefExpr *DRE, bool IsAddressOfOperand,
      TypeSourceInfo **RecoveryTSI);

  StmtResult TransformOMPExecutableDirective(OMPExecutableDirective *S);

// FIXME: We use LLVM_ATTRIBUTE_NOINLINE because inlining causes a ridiculous
// amount of stack usage with clang.
#define STMT(Node, Parent)                        \
  LLVM_ATTRIBUTE_NOINLINE \
  StmtResult Transform##Node(Node *S);
#define EXPR(Node, Parent)                        \
  LLVM_ATTRIBUTE_NOINLINE \
  ExprResult Transform##Node(Node *E);
#define ABSTRACT_STMT(Stmt)
#include "clang/AST/StmtNodes.inc"

  StmtResult TransformOMPExecutableDirective(OMPExecutableDirective *S);

#define OPENMP_CLAUSE(Name, Class)                        \
  LLVM_ATTRIBUTE_NOINLINE \
  OMPClause *Transform ## Class(Class *S);
#include "clang/Basic/OpenMPKinds.def"

  /// \brief Build a new pointer type given its pointee type.
  ///
  /// By default, performs semantic analysis when building the pointer type.
  /// Subclasses may override this routine to provide different behavior.
  QualType RebuildPointerType(QualType PointeeType, SourceLocation Sigil);

  /// \brief Build a new block pointer type given its pointee type.
  ///
  /// By default, performs semantic analysis when building the block pointer
  /// type. Subclasses may override this routine to provide different behavior.
  QualType RebuildBlockPointerType(QualType PointeeType, SourceLocation Sigil);

  /// \brief Build a new reference type given the type it references.
  ///
  /// By default, performs semantic analysis when building the
  /// reference type. Subclasses may override this routine to provide
  /// different behavior.
  ///
  /// \param LValue whether the type was written with an lvalue sigil
  /// or an rvalue sigil.
  QualType RebuildReferenceType(QualType ReferentType,
                                bool LValue,
                                SourceLocation Sigil);

  /// \brief Build a new member pointer type given the pointee type and the
  /// class type it refers into.
  ///
  /// By default, performs semantic analysis when building the member pointer
  /// type. Subclasses may override this routine to provide different behavior.
  QualType RebuildMemberPointerType(QualType PointeeType, QualType ClassType,
                                    SourceLocation Sigil);

  /// \brief Build a new array type given the element type, size
  /// modifier, size of the array (if known), size expression, and index type
  /// qualifiers.
  ///
  /// By default, performs semantic analysis when building the array type.
  /// Subclasses may override this routine to provide different behavior.
  /// Also by default, all of the other Rebuild*Array
  QualType RebuildArrayType(QualType ElementType,
                            ArrayType::ArraySizeModifier SizeMod,
                            const llvm::APInt *Size,
                            Expr *SizeExpr,
                            unsigned IndexTypeQuals,
                            SourceRange BracketsRange);

  /// \brief Build a new constant array type given the element type, size
  /// modifier, (known) size of the array, and index type qualifiers.
  ///
  /// By default, performs semantic analysis when building the array type.
  /// Subclasses may override this routine to provide different behavior.
  QualType RebuildConstantArrayType(QualType ElementType,
                                    ArrayType::ArraySizeModifier SizeMod,
                                    const llvm::APInt &Size,
                                    unsigned IndexTypeQuals,
                                    SourceRange BracketsRange);

  /// \brief Build a new incomplete array type given the element type, size
  /// modifier, and index type qualifiers.
  ///
  /// By default, performs semantic analysis when building the array type.
  /// Subclasses may override this routine to provide different behavior.
  QualType RebuildIncompleteArrayType(QualType ElementType,
                                      ArrayType::ArraySizeModifier SizeMod,
                                      unsigned IndexTypeQuals,
                                      SourceRange BracketsRange);

  /// \brief Build a new variable-length array type given the element type,
  /// size modifier, size expression, and index type qualifiers.
  ///
  /// By default, performs semantic analysis when building the array type.
  /// Subclasses may override this routine to provide different behavior.
  QualType RebuildVariableArrayType(QualType ElementType,
                                    ArrayType::ArraySizeModifier SizeMod,
                                    Expr *SizeExpr,
                                    unsigned IndexTypeQuals,
                                    SourceRange BracketsRange);

  /// \brief Build a new dependent-sized array type given the element type,
  /// size modifier, size expression, and index type qualifiers.
  ///
  /// By default, performs semantic analysis when building the array type.
  /// Subclasses may override this routine to provide different behavior.
  QualType RebuildDependentSizedArrayType(QualType ElementType,
                                          ArrayType::ArraySizeModifier SizeMod,
                                          Expr *SizeExpr,
                                          unsigned IndexTypeQuals,
                                          SourceRange BracketsRange);

  /// \brief Build a new vector type given the element type and
  /// number of elements.
  ///
  /// By default, performs semantic analysis when building the vector type.
  /// Subclasses may override this routine to provide different behavior.
  QualType RebuildVectorType(QualType ElementType, unsigned NumElements,
                             VectorType::VectorKind VecKind);

  /// \brief Build a new extended vector type given the element type and
  /// number of elements.
  ///
  /// By default, performs semantic analysis when building the vector type.
  /// Subclasses may override this routine to provide different behavior.
  QualType RebuildExtVectorType(QualType ElementType, unsigned NumElements,
                                SourceLocation AttributeLoc);

  /// \brief Build a new potentially dependently-sized extended vector type
  /// given the element type and number of elements.
  ///
  /// By default, performs semantic analysis when building the vector type.
  /// Subclasses may override this routine to provide different behavior.
  QualType RebuildDependentSizedExtVectorType(QualType ElementType,
                                              Expr *SizeExpr,
                                              SourceLocation AttributeLoc);

  /// \brief Build a new function type.
  ///
  /// By default, performs semantic analysis when building the function type.
  /// Subclasses may override this routine to provide different behavior.
  QualType RebuildFunctionProtoType(QualType T,
                                    MutableArrayRef<QualType> ParamTypes,
                                    const FunctionProtoType::ExtProtoInfo &EPI);

  /// \brief Build a new unprototyped function type.
  QualType RebuildFunctionNoProtoType(QualType ResultType);

  /// \brief Rebuild an unresolved typename type, given the decl that
  /// the UnresolvedUsingTypenameDecl was transformed to.
  QualType RebuildUnresolvedUsingType(Decl *D);

  /// \brief Build a new typedef type.
  QualType RebuildTypedefType(TypedefNameDecl *Typedef) {
    return SemaRef.Context.getTypeDeclType(Typedef);
  }

  /// \brief Build a new class/struct/union type.
  QualType RebuildRecordType(RecordDecl *Record) {
    return SemaRef.Context.getTypeDeclType(Record);
  }

  /// \brief Build a new Enum type.
  QualType RebuildEnumType(EnumDecl *Enum) {
    return SemaRef.Context.getTypeDeclType(Enum);
  }

  /// \brief Build a new typeof(expr) type.
  ///
  /// By default, performs semantic analysis when building the typeof type.
  /// Subclasses may override this routine to provide different behavior.
  QualType RebuildTypeOfExprType(Expr *Underlying, SourceLocation Loc);

  /// \brief Build a new typeof(type) type.
  ///
  /// By default, builds a new TypeOfType with the given underlying type.
  QualType RebuildTypeOfType(QualType Underlying);

  /// \brief Build a new unary transform type.
  QualType RebuildUnaryTransformType(QualType BaseType,
                                     UnaryTransformType::UTTKind UKind,
                                     SourceLocation Loc);

  /// \brief Build a new C++11 decltype type.
  ///
  /// By default, performs semantic analysis when building the decltype type.
  /// Subclasses may override this routine to provide different behavior.
  QualType RebuildDecltypeType(Expr *Underlying, SourceLocation Loc);

  /// \brief Build a new C++11 auto type.
  ///
  /// By default, builds a new AutoType with the given deduced type.
  QualType RebuildAutoType(QualType Deduced, bool IsDecltypeAuto) {
    // Note, IsDependent is always false here: we implicitly convert an 'auto'
    // which has been deduced to a dependent type into an undeduced 'auto', so
    // that we'll retry deduction after the transformation.
    return SemaRef.Context.getAutoType(Deduced, IsDecltypeAuto, 
                                       /*IsDependent*/ false);
  }

  /// \brief Build a new template specialization type.
  ///
  /// By default, performs semantic analysis when building the template
  /// specialization type. Subclasses may override this routine to provide
  /// different behavior.
  QualType RebuildTemplateSpecializationType(TemplateName Template,
                                             SourceLocation TemplateLoc,
                                             TemplateArgumentListInfo &Args);

  /// \brief Build a new parenthesized type.
  ///
  /// By default, builds a new ParenType type from the inner type.
  /// Subclasses may override this routine to provide different behavior.
  QualType RebuildParenType(QualType InnerType) {
    return SemaRef.Context.getParenType(InnerType);
  }

  /// \brief Build a new qualified name type.
  ///
  /// By default, builds a new ElaboratedType type from the keyword,
  /// the nested-name-specifier and the named type.
  /// Subclasses may override this routine to provide different behavior.
  QualType RebuildElaboratedType(SourceLocation KeywordLoc,
                                 ElaboratedTypeKeyword Keyword,
                                 NestedNameSpecifierLoc QualifierLoc,
                                 QualType Named) {
    return SemaRef.Context.getElaboratedType(Keyword,
                                         QualifierLoc.getNestedNameSpecifier(),
                                             Named);
  }

  /// \brief Build a new typename type that refers to a template-id.
  ///
  /// By default, builds a new DependentNameType type from the
  /// nested-name-specifier and the given type. Subclasses may override
  /// this routine to provide different behavior.
  QualType RebuildDependentTemplateSpecializationType(
                                          ElaboratedTypeKeyword Keyword,
                                          NestedNameSpecifierLoc QualifierLoc,
                                          const IdentifierInfo *Name,
                                          SourceLocation NameLoc,
                                          TemplateArgumentListInfo &Args) {
    // Rebuild the template name.
    // TODO: avoid TemplateName abstraction
    CXXScopeSpec SS;
    SS.Adopt(QualifierLoc);
    TemplateName InstName
      = getDerived().RebuildTemplateName(SS, *Name, NameLoc, QualType(),
                                         nullptr);

    if (InstName.isNull())
      return QualType();

    // If it's still dependent, make a dependent specialization.
    if (InstName.getAsDependentTemplateName())
      return SemaRef.Context.getDependentTemplateSpecializationType(Keyword,
                                          QualifierLoc.getNestedNameSpecifier(),
                                                                    Name,
                                                                    Args);

    // Otherwise, make an elaborated type wrapping a non-dependent
    // specialization.
    QualType T =
    getDerived().RebuildTemplateSpecializationType(InstName, NameLoc, Args);
    if (T.isNull()) return QualType();

    if (Keyword == ETK_None && QualifierLoc.getNestedNameSpecifier() == nullptr)
      return T;

    return SemaRef.Context.getElaboratedType(Keyword,
                                       QualifierLoc.getNestedNameSpecifier(),
                                             T);
  }

  /// \brief Build a new typename type that refers to an identifier.
  ///
  /// By default, performs semantic analysis when building the typename type
  /// (or elaborated type). Subclasses may override this routine to provide
  /// different behavior.
  QualType RebuildDependentNameType(ElaboratedTypeKeyword Keyword,
                                    SourceLocation KeywordLoc,
                                    NestedNameSpecifierLoc QualifierLoc,
                                    const IdentifierInfo *Id,
                                    SourceLocation IdLoc) {
    CXXScopeSpec SS;
    SS.Adopt(QualifierLoc);

    if (QualifierLoc.getNestedNameSpecifier()->isDependent()) {
      // If the name is still dependent, just build a new dependent name type.
      if (!SemaRef.computeDeclContext(SS))
        return SemaRef.Context.getDependentNameType(Keyword,
                                          QualifierLoc.getNestedNameSpecifier(),
                                                    Id);
    }

    if (Keyword == ETK_None || Keyword == ETK_Typename)
      return SemaRef.CheckTypenameType(Keyword, KeywordLoc, QualifierLoc,
                                       *Id, IdLoc);

    TagTypeKind Kind = TypeWithKeyword::getTagTypeKindForKeyword(Keyword);

    // We had a dependent elaborated-type-specifier that has been transformed
    // into a non-dependent elaborated-type-specifier. Find the tag we're
    // referring to.
    LookupResult Result(SemaRef, Id, IdLoc, Sema::LookupTagName);
    DeclContext *DC = SemaRef.computeDeclContext(SS, false);
    if (!DC)
      return QualType();

    if (SemaRef.RequireCompleteDeclContext(SS, DC))
      return QualType();

    TagDecl *Tag = nullptr;
    SemaRef.LookupQualifiedName(Result, DC);
    switch (Result.getResultKind()) {
      case LookupResult::NotFound:
      case LookupResult::NotFoundInCurrentInstantiation:
        break;

      case LookupResult::Found:
        Tag = Result.getAsSingle<TagDecl>();
        break;

      case LookupResult::FoundOverloaded:
      case LookupResult::FoundUnresolvedValue:
        llvm_unreachable("Tag lookup cannot find non-tags");

      case LookupResult::Ambiguous:
        // Let the LookupResult structure handle ambiguities.
        return QualType();
    }

    if (!Tag) {
      // Check where the name exists but isn't a tag type and use that to emit
      // better diagnostics.
      LookupResult Result(SemaRef, Id, IdLoc, Sema::LookupTagName);
      SemaRef.LookupQualifiedName(Result, DC);
      switch (Result.getResultKind()) {
        case LookupResult::Found:
        case LookupResult::FoundOverloaded:
        case LookupResult::FoundUnresolvedValue: {
          NamedDecl *SomeDecl = Result.getRepresentativeDecl();
          unsigned Kind = 0;
          if (isa<TypedefDecl>(SomeDecl)) Kind = 1;
          else if (isa<TypeAliasDecl>(SomeDecl)) Kind = 2;
          else if (isa<ClassTemplateDecl>(SomeDecl)) Kind = 3;
          SemaRef.Diag(IdLoc, diag::err_tag_reference_non_tag) << Kind;
          SemaRef.Diag(SomeDecl->getLocation(), diag::note_declared_at);
          break;
        }
        default:
          SemaRef.Diag(IdLoc, diag::err_not_tag_in_scope)
              << Kind << Id << DC << QualifierLoc.getSourceRange();
          break;
      }
      return QualType();
    }

    if (!SemaRef.isAcceptableTagRedeclaration(Tag, Kind, /*isDefinition*/false,
                                              IdLoc, *Id)) {
      SemaRef.Diag(KeywordLoc, diag::err_use_with_wrong_tag) << Id;
      SemaRef.Diag(Tag->getLocation(), diag::note_previous_use);
      return QualType();
    }

    // Build the elaborated-type-specifier type.
    QualType T = SemaRef.Context.getTypeDeclType(Tag);
    return SemaRef.Context.getElaboratedType(Keyword,
                                         QualifierLoc.getNestedNameSpecifier(),
                                             T);
  }

  /// \brief Build a new pack expansion type.
  ///
  /// By default, builds a new PackExpansionType type from the given pattern.
  /// Subclasses may override this routine to provide different behavior.
  QualType RebuildPackExpansionType(QualType Pattern,
                                    SourceRange PatternRange,
                                    SourceLocation EllipsisLoc,
                                    Optional<unsigned> NumExpansions) {
    return getSema().CheckPackExpansion(Pattern, PatternRange, EllipsisLoc,
                                        NumExpansions);
  }

  /// \brief Build a new atomic type given its value type.
  ///
  /// By default, performs semantic analysis when building the atomic type.
  /// Subclasses may override this routine to provide different behavior.
  QualType RebuildAtomicType(QualType ValueType, SourceLocation KWLoc);

  /// \brief Build a new template name given a nested name specifier, a flag
  /// indicating whether the "template" keyword was provided, and the template
  /// that the template name refers to.
  ///
  /// By default, builds the new template name directly. Subclasses may override
  /// this routine to provide different behavior.
  TemplateName RebuildTemplateName(CXXScopeSpec &SS,
                                   bool TemplateKW,
                                   TemplateDecl *Template);

  /// \brief Build a new template name given a nested name specifier and the
  /// name that is referred to as a template.
  ///
  /// By default, performs semantic analysis to determine whether the name can
  /// be resolved to a specific template, then builds the appropriate kind of
  /// template name. Subclasses may override this routine to provide different
  /// behavior.
  TemplateName RebuildTemplateName(CXXScopeSpec &SS,
                                   const IdentifierInfo &Name,
                                   SourceLocation NameLoc,
                                   QualType ObjectType,
                                   NamedDecl *FirstQualifierInScope);

  /// \brief Build a new template name given a nested name specifier and the
  /// overloaded operator name that is referred to as a template.
  ///
  /// By default, performs semantic analysis to determine whether the name can
  /// be resolved to a specific template, then builds the appropriate kind of
  /// template name. Subclasses may override this routine to provide different
  /// behavior.
  TemplateName RebuildTemplateName(CXXScopeSpec &SS,
                                   OverloadedOperatorKind Operator,
                                   SourceLocation NameLoc,
                                   QualType ObjectType);

  /// \brief Build a new template name given a template template parameter pack
  /// and the
  ///
  /// By default, performs semantic analysis to determine whether the name can
  /// be resolved to a specific template, then builds the appropriate kind of
  /// template name. Subclasses may override this routine to provide different
  /// behavior.
  TemplateName RebuildTemplateName(TemplateTemplateParmDecl *Param,
                                   const TemplateArgument &ArgPack) {
    return getSema().Context.getSubstTemplateTemplateParmPack(Param, ArgPack);
  }

  /// \brief Build a new compound statement.
  ///
  /// By default, performs semantic analysis to build the new statement.
  /// Subclasses may override this routine to provide different behavior.
  StmtResult RebuildCompoundStmt(SourceLocation LBraceLoc,
                                       MultiStmtArg Statements,
                                       SourceLocation RBraceLoc,
                                       bool IsStmtExpr) {
    return getSema().ActOnCompoundStmt(LBraceLoc, RBraceLoc, Statements,
                                       IsStmtExpr);
  }

  /// \brief Build a new case statement.
  ///
  /// By default, performs semantic analysis to build the new statement.
  /// Subclasses may override this routine to provide different behavior.
  StmtResult RebuildCaseStmt(SourceLocation CaseLoc,
                                   Expr *LHS,
                                   SourceLocation EllipsisLoc,
                                   Expr *RHS,
                                   SourceLocation ColonLoc) {
    return getSema().ActOnCaseStmt(CaseLoc, LHS, EllipsisLoc, RHS,
                                   ColonLoc);
  }

  /// \brief Attach the body to a new case statement.
  ///
  /// By default, performs semantic analysis to build the new statement.
  /// Subclasses may override this routine to provide different behavior.
  StmtResult RebuildCaseStmtBody(Stmt *S, Stmt *Body) {
    getSema().ActOnCaseStmtBody(S, Body);
    return S;
  }

  /// \brief Build a new default statement.
  ///
  /// By default, performs semantic analysis to build the new statement.
  /// Subclasses may override this routine to provide different behavior.
  StmtResult RebuildDefaultStmt(SourceLocation DefaultLoc,
                                      SourceLocation ColonLoc,
                                      Stmt *SubStmt) {
    return getSema().ActOnDefaultStmt(DefaultLoc, ColonLoc, SubStmt,
                                      /*CurScope=*/nullptr);
  }

  /// \brief Build a new label statement.
  ///
  /// By default, performs semantic analysis to build the new statement.
  /// Subclasses may override this routine to provide different behavior.
  StmtResult RebuildLabelStmt(SourceLocation IdentLoc, LabelDecl *L,
                              SourceLocation ColonLoc, Stmt *SubStmt) {
    return SemaRef.ActOnLabelStmt(IdentLoc, L, ColonLoc, SubStmt);
  }

  /// \brief Build a new label statement.
  ///
  /// By default, performs semantic analysis to build the new statement.
  /// Subclasses may override this routine to provide different behavior.
  StmtResult RebuildAttributedStmt(SourceLocation AttrLoc,
                                   ArrayRef<const Attr*> Attrs,
                                   Stmt *SubStmt) {
    return SemaRef.ActOnAttributedStmt(AttrLoc, Attrs, SubStmt);
  }

  /// \brief Build a new "if" statement.
  ///
  /// By default, performs semantic analysis to build the new statement.
  /// Subclasses may override this routine to provide different behavior.
  StmtResult RebuildIfStmt(SourceLocation IfLoc, Sema::FullExprArg Cond,
                           VarDecl *CondVar, Stmt *Then,
                           SourceLocation ElseLoc, Stmt *Else) {
    return getSema().ActOnIfStmt(IfLoc, Cond, CondVar, Then, ElseLoc, Else);
  }

  /// \brief Start building a new switch statement.
  ///
  /// By default, performs semantic analysis to build the new statement.
  /// Subclasses may override this routine to provide different behavior.
  StmtResult RebuildSwitchStmtStart(SourceLocation SwitchLoc,
                                    Expr *Cond, VarDecl *CondVar) {
    return getSema().ActOnStartOfSwitchStmt(SwitchLoc, Cond,
                                            CondVar);
  }

  /// \brief Attach the body to the switch statement.
  ///
  /// By default, performs semantic analysis to build the new statement.
  /// Subclasses may override this routine to provide different behavior.
  StmtResult RebuildSwitchStmtBody(SourceLocation SwitchLoc,
                                   Stmt *Switch, Stmt *Body) {
    return getSema().ActOnFinishSwitchStmt(SwitchLoc, Switch, Body);
  }

  /// \brief Build a new while statement.
  ///
  /// By default, performs semantic analysis to build the new statement.
  /// Subclasses may override this routine to provide different behavior.
  StmtResult RebuildWhileStmt(SourceLocation WhileLoc, Sema::FullExprArg Cond,
                              VarDecl *CondVar, Stmt *Body) {
    return getSema().ActOnWhileStmt(WhileLoc, Cond, CondVar, Body);
  }

  /// \brief Build a new do-while statement.
  ///
  /// By default, performs semantic analysis to build the new statement.
  /// Subclasses may override this routine to provide different behavior.
  StmtResult RebuildDoStmt(SourceLocation DoLoc, Stmt *Body,
                           SourceLocation WhileLoc, SourceLocation LParenLoc,
                           Expr *Cond, SourceLocation RParenLoc) {
    return getSema().ActOnDoStmt(DoLoc, Body, WhileLoc, LParenLoc,
                                 Cond, RParenLoc);
  }

  /// \brief Build a new for statement.
  ///
  /// By default, performs semantic analysis to build the new statement.
  /// Subclasses may override this routine to provide different behavior.
  StmtResult RebuildForStmt(SourceLocation ForLoc, SourceLocation LParenLoc,
                            Stmt *Init, Sema::FullExprArg Cond,
                            VarDecl *CondVar, Sema::FullExprArg Inc,
                            SourceLocation RParenLoc, Stmt *Body) {
    return getSema().ActOnForStmt(ForLoc, LParenLoc, Init, Cond,
                                  CondVar, Inc, RParenLoc, Body);
  }

  /// \brief Build a new goto statement.
  ///
  /// By default, performs semantic analysis to build the new statement.
  /// Subclasses may override this routine to provide different behavior.
  StmtResult RebuildGotoStmt(SourceLocation GotoLoc, SourceLocation LabelLoc,
                             LabelDecl *Label) {
    return getSema().ActOnGotoStmt(GotoLoc, LabelLoc, Label);
  }

  /// \brief Build a new indirect goto statement.
  ///
  /// By default, performs semantic analysis to build the new statement.
  /// Subclasses may override this routine to provide different behavior.
  StmtResult RebuildIndirectGotoStmt(SourceLocation GotoLoc,
                                     SourceLocation StarLoc,
                                     Expr *Target) {
    return getSema().ActOnIndirectGotoStmt(GotoLoc, StarLoc, Target);
  }

  /// \brief Build a new return statement.
  ///
  /// By default, performs semantic analysis to build the new statement.
  /// Subclasses may override this routine to provide different behavior.
  StmtResult RebuildReturnStmt(SourceLocation ReturnLoc, Expr *Result) {
    return getSema().BuildReturnStmt(ReturnLoc, Result);
  }

  /// \brief Build a new declaration statement.
  ///
  /// By default, performs semantic analysis to build the new statement.
  /// Subclasses may override this routine to provide different behavior.
  StmtResult RebuildDeclStmt(MutableArrayRef<Decl *> Decls,
                             SourceLocation StartLoc, SourceLocation EndLoc) {
    Sema::DeclGroupPtrTy DG = getSema().BuildDeclaratorGroup(Decls);
    return getSema().ActOnDeclStmt(DG, StartLoc, EndLoc);
  }

  /// \brief Build a new inline asm statement.
  ///
  /// By default, performs semantic analysis to build the new statement.
  /// Subclasses may override this routine to provide different behavior.
  StmtResult RebuildGCCAsmStmt(SourceLocation AsmLoc, bool IsSimple,
                               bool IsVolatile, unsigned NumOutputs,
                               unsigned NumInputs, IdentifierInfo **Names,
                               MultiExprArg Constraints, MultiExprArg Exprs,
                               Expr *AsmString, MultiExprArg Clobbers,
                               SourceLocation RParenLoc) {
    return getSema().ActOnGCCAsmStmt(AsmLoc, IsSimple, IsVolatile, NumOutputs,
                                     NumInputs, Names, Constraints, Exprs,
                                     AsmString, Clobbers, RParenLoc);
  }

  /// \brief Build a new MS style inline asm statement.
  ///
  /// By default, performs semantic analysis to build the new statement.
  /// Subclasses may override this routine to provide different behavior.
  StmtResult RebuildMSAsmStmt(SourceLocation AsmLoc, SourceLocation LBraceLoc,
                              ArrayRef<Token> AsmToks,
                              StringRef AsmString,
                              unsigned NumOutputs, unsigned NumInputs,
                              ArrayRef<StringRef> Constraints,
                              ArrayRef<StringRef> Clobbers,
                              ArrayRef<Expr*> Exprs,
                              SourceLocation EndLoc) {
    return getSema().ActOnMSAsmStmt(AsmLoc, LBraceLoc, AsmToks, AsmString,
                                    NumOutputs, NumInputs,
                                    Constraints, Clobbers, Exprs, EndLoc);
  }

  /// \brief Build a new Objective-C \@try statement.
  ///
  /// By default, performs semantic analysis to build the new statement.
  /// Subclasses may override this routine to provide different behavior.
  StmtResult RebuildObjCAtTryStmt(SourceLocation AtLoc,
                                        Stmt *TryBody,
                                        MultiStmtArg CatchStmts,
                                        Stmt *Finally) {
    return getSema().ActOnObjCAtTryStmt(AtLoc, TryBody, CatchStmts,
                                        Finally);
  }

  /// \brief Rebuild an Objective-C exception declaration.
  ///
  /// By default, performs semantic analysis to build the new declaration.
  /// Subclasses may override this routine to provide different behavior.
  VarDecl *RebuildObjCExceptionDecl(VarDecl *ExceptionDecl,
                                    TypeSourceInfo *TInfo, QualType T) {
    return getSema().BuildObjCExceptionDecl(TInfo, T,
                                            ExceptionDecl->getInnerLocStart(),
                                            ExceptionDecl->getLocation(),
                                            ExceptionDecl->getIdentifier());
  }

  /// \brief Build a new Objective-C \@catch statement.
  ///
  /// By default, performs semantic analysis to build the new statement.
  /// Subclasses may override this routine to provide different behavior.
  StmtResult RebuildObjCAtCatchStmt(SourceLocation AtLoc,
                                          SourceLocation RParenLoc,
                                          VarDecl *Var,
                                          Stmt *Body) {
    return getSema().ActOnObjCAtCatchStmt(AtLoc, RParenLoc,
                                          Var, Body);
  }

  /// \brief Build a new Objective-C \@finally statement.
  ///
  /// By default, performs semantic analysis to build the new statement.
  /// Subclasses may override this routine to provide different behavior.
  StmtResult RebuildObjCAtFinallyStmt(SourceLocation AtLoc,
                                            Stmt *Body) {
    return getSema().ActOnObjCAtFinallyStmt(AtLoc, Body);
  }

  /// \brief Build a new Objective-C \@throw statement.
  ///
  /// By default, performs semantic analysis to build the new statement.
  /// Subclasses may override this routine to provide different behavior.
  StmtResult RebuildObjCAtThrowStmt(SourceLocation AtLoc,
                                          Expr *Operand) {
    return getSema().BuildObjCAtThrowStmt(AtLoc, Operand);
  }

  /// \brief Build a new OpenMP executable directive.
  ///
  /// By default, performs semantic analysis to build the new statement.
  /// Subclasses may override this routine to provide different behavior.
  StmtResult RebuildOMPExecutableDirective(OpenMPDirectiveKind Kind,
                                           DeclarationNameInfo DirName,
                                           ArrayRef<OMPClause *> Clauses,
<<<<<<< HEAD
                                           Stmt *AStmt,
                                           SourceLocation StartLoc,
                                           SourceLocation EndLoc,
                                           OpenMPDirectiveKind ConstructType) {
    return getSema().ActOnOpenMPExecutableDirective(Kind, DirName, Clauses,
                                                    AStmt, StartLoc, EndLoc,
                                                    ConstructType);
=======
                                           Stmt *AStmt, SourceLocation StartLoc,
                                           SourceLocation EndLoc) {
    return getSema().ActOnOpenMPExecutableDirective(Kind, DirName, Clauses,
                                                    AStmt, StartLoc, EndLoc);
>>>>>>> d4309185
  }

  /// \brief Build a new OpenMP 'if' clause.
  ///
<<<<<<< HEAD
  /// By default, performs semantic analysis to build the new statement.
  /// Subclasses may override this routine to provide different behavior.
  OMPClause *RebuildOMPIfClause(Expr *Condition,
                                SourceLocation StartLoc,
                                SourceLocation EndLoc) {
    return getSema().ActOnOpenMPIfClause(Condition, StartLoc, EndLoc);
=======
  /// By default, performs semantic analysis to build the new OpenMP clause.
  /// Subclasses may override this routine to provide different behavior.
  OMPClause *RebuildOMPIfClause(Expr *Condition,
                                SourceLocation StartLoc,
                                SourceLocation LParenLoc,
                                SourceLocation EndLoc) {
    return getSema().ActOnOpenMPIfClause(Condition, StartLoc,
                                         LParenLoc, EndLoc);
>>>>>>> d4309185
  }

  /// \brief Build a new OpenMP 'final' clause.
  ///
<<<<<<< HEAD
  /// By default, performs semantic analysis to build the new statement.
  /// Subclasses may override this routine to provide different behavior.
  OMPClause *RebuildOMPFinalClause(Expr *Condition,
                                   SourceLocation StartLoc,
                                   SourceLocation EndLoc) {
    return getSema().ActOnOpenMPFinalClause(Condition, StartLoc, EndLoc);
=======
  /// By default, performs semantic analysis to build the new OpenMP clause.
  /// Subclasses may override this routine to provide different behavior.
  OMPClause *RebuildOMPFinalClause(Expr *Condition, SourceLocation StartLoc,
                                   SourceLocation LParenLoc,
                                   SourceLocation EndLoc) {
    return getSema().ActOnOpenMPFinalClause(Condition, StartLoc, LParenLoc,
                                            EndLoc);
>>>>>>> d4309185
  }

  /// \brief Build a new OpenMP 'num_threads' clause.
  ///
<<<<<<< HEAD
  /// By default, performs semantic analysis to build the new statement.
  /// Subclasses may override this routine to provide different behavior.
  OMPClause *RebuildOMPNumThreadsClause(Expr *NumThreads,
                                        SourceLocation StartLoc,
                                        SourceLocation EndLoc) {
    return getSema().ActOnOpenMPNumThreadsClause(NumThreads, StartLoc, EndLoc);
  }

  /// \brief Build a new OpenMP 'collapse' clause.
  ///
  /// By default, performs semantic analysis to build the new statement.
  /// Subclasses may override this routine to provide different behavior.
  OMPClause *RebuildOMPCollapseClause(Expr *NumForLoops,
                                      SourceLocation StartLoc,
                                      SourceLocation EndLoc) {
    return getSema().ActOnOpenMPCollapseClause(NumForLoops, StartLoc, EndLoc);
  }

  /// \brief Build a new OpenMP 'device' clause.
  ///
  /// By default, performs semantic analysis to build the new statement.
  /// Subclasses may override this routine to provide different behavior.
  OMPClause *RebuildOMPDeviceClause(Expr *Device,
                                    SourceLocation StartLoc,
                                    SourceLocation EndLoc) {
    return getSema().ActOnOpenMPDeviceClause(Device, StartLoc, EndLoc);
=======
  /// By default, performs semantic analysis to build the new OpenMP clause.
  /// Subclasses may override this routine to provide different behavior.
  OMPClause *RebuildOMPNumThreadsClause(Expr *NumThreads,
                                        SourceLocation StartLoc,
                                        SourceLocation LParenLoc,
                                        SourceLocation EndLoc) {
    return getSema().ActOnOpenMPNumThreadsClause(NumThreads, StartLoc,
                                                 LParenLoc, EndLoc);
  }

  /// \brief Build a new OpenMP 'safelen' clause.
  ///
  /// By default, performs semantic analysis to build the new OpenMP clause.
  /// Subclasses may override this routine to provide different behavior.
  OMPClause *RebuildOMPSafelenClause(Expr *Len, SourceLocation StartLoc,
                                     SourceLocation LParenLoc,
                                     SourceLocation EndLoc) {
    return getSema().ActOnOpenMPSafelenClause(Len, StartLoc, LParenLoc, EndLoc);
  }

  /// \brief Build a new OpenMP 'collapse' clause.
  ///
  /// By default, performs semantic analysis to build the new OpenMP clause.
  /// Subclasses may override this routine to provide different behavior.
  OMPClause *RebuildOMPCollapseClause(Expr *Num, SourceLocation StartLoc,
                                      SourceLocation LParenLoc,
                                      SourceLocation EndLoc) {
    return getSema().ActOnOpenMPCollapseClause(Num, StartLoc, LParenLoc,
                                               EndLoc);
>>>>>>> d4309185
  }

  /// \brief Build a new OpenMP 'default' clause.
  ///
  /// By default, performs semantic analysis to build the new OpenMP clause.
  /// Subclasses may override this routine to provide different behavior.
  OMPClause *RebuildOMPDefaultClause(OpenMPDefaultClauseKind Kind,
                                     SourceLocation KindLoc,
                                     SourceLocation StartLoc,
                                     SourceLocation EndLoc) {
    return getSema().ActOnOpenMPDefaultClause(Kind, KindLoc,
                                              StartLoc, EndLoc);
  }

  /// \brief Build a new OpenMP 'proc_bind' clause.
  ///
  /// By default, performs semantic analysis to build the new statement.
  /// Subclasses may override this routine to provide different behavior.
  OMPClause *RebuildOMPProcBindClause(OpenMPProcBindClauseKind Kind,
                                      SourceLocation KindLoc,
                                      SourceLocation StartLoc,
                                      SourceLocation EndLoc) {
    return getSema().ActOnOpenMPProcBindClause(Kind, KindLoc,
                                               StartLoc, EndLoc);
  }

  /// \brief Build a new OpenMP 'schedule' clause.
  ///
  /// By default, performs semantic analysis to build the new statement.
  /// Subclasses may override this routine to provide different behavior.
  OMPClause *RebuildOMPScheduleClause(OpenMPScheduleClauseKind Kind,
                                      SourceLocation KindLoc,
                                      Expr *ChunkSize,
                                      SourceLocation StartLoc,
                                      SourceLocation EndLoc) {
    return getSema().ActOnOpenMPScheduleClause(Kind, KindLoc, ChunkSize,
                                               StartLoc, EndLoc);
  }

  /// \brief Build a new OpenMP 'dist_schedule' clause.
  ///
  /// By default, performs semantic analysis to build the new statement.
  /// Subclasses may override this routine to provide different behavior.
  OMPClause *RebuildOMPDistScheduleClause(OpenMPDistScheduleClauseKind Kind,
                                          SourceLocation KindLoc,
                                          Expr *ChunkSize,
                                          SourceLocation StartLoc,
                                          SourceLocation EndLoc) {
    return getSema().ActOnOpenMPDistScheduleClause(Kind, KindLoc, ChunkSize,
                                                   StartLoc, EndLoc);
  }

  /// \brief Build a new OpenMP 'proc_bind' clause.
  ///
  /// By default, performs semantic analysis to build the new OpenMP clause.
  /// Subclasses may override this routine to provide different behavior.
  OMPClause *RebuildOMPProcBindClause(OpenMPProcBindClauseKind Kind,
                                      SourceLocation KindKwLoc,
                                      SourceLocation StartLoc,
                                      SourceLocation LParenLoc,
                                      SourceLocation EndLoc) {
    return getSema().ActOnOpenMPProcBindClause(Kind, KindKwLoc,
                                               StartLoc, LParenLoc, EndLoc);
  }

  /// \brief Build a new OpenMP 'schedule' clause.
  ///
  /// By default, performs semantic analysis to build the new OpenMP clause.
  /// Subclasses may override this routine to provide different behavior.
  OMPClause *RebuildOMPScheduleClause(OpenMPScheduleClauseKind Kind,
                                      Expr *ChunkSize,
                                      SourceLocation StartLoc,
                                      SourceLocation LParenLoc,
                                      SourceLocation KindLoc,
                                      SourceLocation CommaLoc,
                                      SourceLocation EndLoc) {
    return getSema().ActOnOpenMPScheduleClause(
        Kind, ChunkSize, StartLoc, LParenLoc, KindLoc, CommaLoc, EndLoc);
  }

  /// \brief Build a new OpenMP 'private' clause.
  ///
  /// By default, performs semantic analysis to build the new OpenMP clause.
  /// Subclasses may override this routine to provide different behavior.
  OMPClause *RebuildOMPPrivateClause(ArrayRef<Expr *> VarList,
                                     SourceLocation StartLoc,
                                     SourceLocation EndLoc) {
    return getSema().ActOnOpenMPPrivateClause(VarList,
                                              StartLoc, EndLoc);
  }

  /// \brief Build a new OpenMP 'firstprivate' clause.
  ///
  /// By default, performs semantic analysis to build the new OpenMP clause.
  /// Subclasses may override this routine to provide different behavior.
  OMPClause *RebuildOMPFirstPrivateClause(ArrayRef<Expr *> VarList,
                                          SourceLocation StartLoc,
                                          SourceLocation EndLoc) {
    return getSema().ActOnOpenMPFirstPrivateClause(VarList,
                                                   StartLoc, EndLoc);
  }

<<<<<<< HEAD
  /// \brief Build a new OpenMP 'shared' clause.
  ///
  /// By default, performs semantic analysis to build the new statement.
=======
  /// \brief Build a new OpenMP 'lastprivate' clause.
  ///
  /// By default, performs semantic analysis to build the new OpenMP clause.
  /// Subclasses may override this routine to provide different behavior.
  OMPClause *RebuildOMPLastprivateClause(ArrayRef<Expr *> VarList,
                                         SourceLocation StartLoc,
                                         SourceLocation LParenLoc,
                                         SourceLocation EndLoc) {
    return getSema().ActOnOpenMPLastprivateClause(VarList, StartLoc, LParenLoc,
                                                  EndLoc);
  }

  /// \brief Build a new OpenMP 'shared' clause.
  ///
  /// By default, performs semantic analysis to build the new OpenMP clause.
>>>>>>> d4309185
  /// Subclasses may override this routine to provide different behavior.
  OMPClause *RebuildOMPSharedClause(ArrayRef<Expr *> VarList,
                                    SourceLocation StartLoc,
                                    SourceLocation EndLoc) {
    return getSema().ActOnOpenMPSharedClause(VarList,
                                             StartLoc, EndLoc);
  }

  /// \brief Build a new OpenMP 'copyin' clause.
  ///
  /// By default, performs semantic analysis to build the new statement.
  /// Subclasses may override this routine to provide different behavior.
  OMPClause *RebuildOMPCopyinClause(ArrayRef<Expr *> VarList,
                                    SourceLocation StartLoc,
                                    SourceLocation EndLoc) {
    return getSema().ActOnOpenMPCopyinClause(VarList,
                                             StartLoc, EndLoc);
  }

  /// \brief Build a new OpenMP 'copyprivate' clause.
  ///
  /// By default, performs semantic analysis to build the new statement.
  /// Subclasses may override this routine to provide different behavior.
  OMPClause *RebuildOMPCopyPrivateClause(ArrayRef<Expr *> VarList,
                                         SourceLocation StartLoc,
                                         SourceLocation EndLoc) {
    return getSema().ActOnOpenMPCopyPrivateClause(VarList,
                                                  StartLoc, EndLoc);
  }

  /// \brief Build a new OpenMP 'lastprivate' clause.
  ///
  /// By default, performs semantic analysis to build the new statement.
  /// Subclasses may override this routine to provide different behavior.
  OMPClause *RebuildOMPLastPrivateClause(ArrayRef<Expr *> VarList,
                                         SourceLocation StartLoc,
                                         SourceLocation EndLoc) {
    return getSema().ActOnOpenMPLastPrivateClause(VarList,
                                                  StartLoc, EndLoc);
  }

  /// \brief Build a new OpenMP 'reduction' clause.
  ///
  /// By default, performs semantic analysis to build the new statement.
  /// Subclasses may override this routine to provide different behavior.
  OMPClause *RebuildOMPReductionClause(ArrayRef<Expr *> VarList,
                                       SourceLocation StartLoc,
                                       SourceLocation EndLoc,
                                       OpenMPReductionClauseOperator Op,
                                       CXXScopeSpec &SS,
                                       DeclarationNameInfo OpName) {
    return getSema().ActOnOpenMPReductionClause(VarList,
                                                StartLoc, EndLoc, Op,
                                                SS, OpName);
  }

  /// \brief Build a new OpenMP 'depend' clause.
  ///
  /// By default, performs semantic analysis to build the new statement.
  /// Subclasses may override this routine to provide different behavior.
  OMPClause *RebuildOMPDependClause(ArrayRef<Expr *> VarList,
                                    SourceLocation StartLoc,
                                    SourceLocation EndLoc,
                                    OpenMPDependClauseType Ty,
                                    SourceLocation TyLoc) {
    return getSema().ActOnOpenMPDependClause(VarList, StartLoc, EndLoc, Ty,
                                             TyLoc);
  }

  /// \brief Build a new OpenMP 'map' clause.
  ///
  /// By default, performs semantic analysis to build the new statement.
  /// Subclasses may override this routine to provide different behavior.
  OMPClause *RebuildOMPMapClause(ArrayRef<Expr *> VarList,
                                 SourceLocation StartLoc,
                                 SourceLocation EndLoc,
                                 OpenMPMapClauseKind Kind,
                                 SourceLocation KindLoc) {
    return getSema().ActOnOpenMPMapClause(VarList, StartLoc, EndLoc, Kind,
                                          KindLoc);
  }

  /// \brief Build a new OpenMP 'to' clause.
  ///
  /// By default, performs semantic analysis to build the new statement.
  /// Subclasses may override this routine to provide different behavior.
  OMPClause *RebuildOMPToClause(ArrayRef<Expr *> VarList,
                                SourceLocation StartLoc,
                                SourceLocation EndLoc) {
    return getSema().ActOnOpenMPToClause(VarList, StartLoc, EndLoc);
  }

  /// \brief Build a new OpenMP 'from' clause.
  ///
  /// By default, performs semantic analysis to build the new statement.
  /// Subclasses may override this routine to provide different behavior.
  OMPClause *RebuildOMPFromClause(ArrayRef<Expr *> VarList,
                                  SourceLocation StartLoc,
                                  SourceLocation EndLoc) {
    return getSema().ActOnOpenMPFromClause(VarList, StartLoc, EndLoc);
  }

  /// \brief Build a new OpenMP 'ordered' clause.
  ///
  /// By default, performs semantic analysis to build the new statement.
  /// Subclasses may override this routine to provide different behavior.
  OMPClause *RebuildOMPOrderedClause(SourceLocation StartLoc,
                                     SourceLocation EndLoc) {
    return getSema().ActOnOpenMPOrderedClause(StartLoc, EndLoc);
  }

  /// \brief Build a new OpenMP 'nowait' clause.
  ///
  /// By default, performs semantic analysis to build the new statement.
  /// Subclasses may override this routine to provide different behavior.
  OMPClause *RebuildOMPNowaitClause(SourceLocation StartLoc,
                                    SourceLocation EndLoc) {
    return getSema().ActOnOpenMPNowaitClause(StartLoc, EndLoc);
  }

  /// \brief Build a new OpenMP 'untied' clause.
  ///
  /// By default, performs semantic analysis to build the new statement.
  /// Subclasses may override this routine to provide different behavior.
  OMPClause *RebuildOMPUntiedClause(SourceLocation StartLoc,
                                    SourceLocation EndLoc) {
    return getSema().ActOnOpenMPUntiedClause(StartLoc, EndLoc);
  }

  /// \brief Build a new OpenMP 'mergeable' clause.
  ///
  /// By default, performs semantic analysis to build the new statement.
  /// Subclasses may override this routine to provide different behavior.
  OMPClause *RebuildOMPMergeableClause(SourceLocation StartLoc,
                                       SourceLocation EndLoc) {
    return getSema().ActOnOpenMPMergeableClause(StartLoc, EndLoc);
  }

  /// \brief Build a new OpenMP 'read' clause.
  ///
  /// By default, performs semantic analysis to build the new statement.
  /// Subclasses may override this routine to provide different behavior.
  OMPClause *RebuildOMPReadClause(SourceLocation StartLoc,
                                  SourceLocation EndLoc) {
    return getSema().ActOnOpenMPReadClause(StartLoc, EndLoc);
  }

  /// \brief Build a new OpenMP 'write' clause.
  ///
  /// By default, performs semantic analysis to build the new statement.
  /// Subclasses may override this routine to provide different behavior.
  OMPClause *RebuildOMPWriteClause(SourceLocation StartLoc,
                                   SourceLocation EndLoc) {
    return getSema().ActOnOpenMPWriteClause(StartLoc, EndLoc);
  }

  /// \brief Build a new OpenMP 'update' clause.
  ///
  /// By default, performs semantic analysis to build the new statement.
  /// Subclasses may override this routine to provide different behavior.
  OMPClause *RebuildOMPUpdateClause(SourceLocation StartLoc,
                                    SourceLocation EndLoc) {
    return getSema().ActOnOpenMPUpdateClause(StartLoc, EndLoc);
  }

  /// \brief Build a new OpenMP 'capture' clause.
  ///
  /// By default, performs semantic analysis to build the new statement.
  /// Subclasses may override this routine to provide different behavior.
  OMPClause *RebuildOMPCaptureClause(SourceLocation StartLoc,
                                     SourceLocation EndLoc) {
    return getSema().ActOnOpenMPCaptureClause(StartLoc, EndLoc);
  }

  /// \brief Build a new OpenMP 'seq_cst' clause.
  ///
  /// By default, performs semantic analysis to build the new statement.
  /// Subclasses may override this routine to provide different behavior.
  OMPClause *RebuildOMPSeqCstClause(SourceLocation StartLoc,
                                    SourceLocation EndLoc) {
    return getSema().ActOnOpenMPSeqCstClause(StartLoc, EndLoc);
  }

  /// \brief Build a new OpenMP 'inbranch' clause.
  ///
  /// By default, performs semantic analysis to build the new statement.
  /// Subclasses may override this routine to provide different behavior.
  OMPClause *RebuildOMPInBranchClause(SourceLocation StartLoc,
                                      SourceLocation EndLoc) {
    return getSema().ActOnOpenMPInBranchClause(StartLoc, EndLoc);
  }

  /// \brief Build a new OpenMP 'notinbranch' clause.
  ///
  /// By default, performs semantic analysis to build the new statement.
  /// Subclasses may override this routine to provide different behavior.
  OMPClause *RebuildOMPNotInBranchClause(SourceLocation StartLoc,
                                         SourceLocation EndLoc) {
    return getSema().ActOnOpenMPNotInBranchClause(StartLoc, EndLoc);
  }

  /// \brief Build a new OpenMP list of vars for 'flush' directive.
  ///
  /// By default, performs semantic analysis to build the new statement.
  /// Subclasses may override this routine to provide different behavior.
  OMPClause *RebuildOMPFlushClause(ArrayRef<Expr *> VarList,
                                   SourceLocation StartLoc,
                                   SourceLocation EndLoc) {
    return getSema().ActOnOpenMPFlushClause(VarList, StartLoc, EndLoc);
  }

  /// \brief Build a new OpenMP list of vars for 'uniform' directive.
  ///
  /// By default, performs semantic analysis to build the new statement.
  /// Subclasses may override this routine to provide different behavior.
  OMPClause *RebuildOMPUniformClause(ArrayRef<Expr *> VarList,
                                     SourceLocation StartLoc,
                                     SourceLocation EndLoc) {
    return getSema().ActOnOpenMPUniformClause(VarList, StartLoc, EndLoc);
  }

  /// \brief Build a new OpenMP 'safelen' clause.
  ///
  /// By default, performs semantic analysis to build the new statement.
  /// Subclasses may override this routine to provide different behavior.
  OMPClause *RebuildOMPSafelenClause(Expr *Len,
                                     SourceLocation StartLoc,
                                     SourceLocation EndLoc) {
    return getSema().ActOnOpenMPSafelenClause(Len, StartLoc, EndLoc);
  }

  /// \brief Build a new OpenMP 'simdlen' clause.
  ///
  /// By default, performs semantic analysis to build the new statement.
  /// Subclasses may override this routine to provide different behavior.
  OMPClause *RebuildOMPSimdlenClause(Expr *Len,
                                     SourceLocation StartLoc,
                                     SourceLocation EndLoc) {
    return getSema().ActOnOpenMPSimdlenClause(Len, StartLoc, EndLoc);
  }

  /// \brief Build a new OpenMP 'num_teams' clause.
  ///
  /// By default, performs semantic analysis to build the new statement.
  /// Subclasses may override this routine to provide different behavior.
  OMPClause *RebuildOMPNumTeamsClause(Expr *NumTeams,
                                      SourceLocation StartLoc,
                                      SourceLocation EndLoc) {
    return getSema().ActOnOpenMPNumTeamsClause(NumTeams, StartLoc, EndLoc);
  }

  /// \brief Build a new OpenMP 'thread_limit' clause.
  ///
  /// By default, performs semantic analysis to build the new statement.
  /// Subclasses may override this routine to provide different behavior.
  OMPClause *RebuildOMPThreadLimitClause(Expr *ThreadLimit,
                                         SourceLocation StartLoc,
                                         SourceLocation EndLoc) {
    return getSema().ActOnOpenMPThreadLimitClause(ThreadLimit,
                                                  StartLoc, EndLoc);
  }

  /// \brief Build a new OpenMP 'linear' clause.
  ///
  /// By default, performs semantic analysis to build the new statement.
  /// Subclasses may override this routine to provide different behavior.
  OMPClause *RebuildOMPLinearClause(ArrayRef<Expr *> VarList,
                                    SourceLocation StartLoc,
                                    SourceLocation EndLoc,
                                    Expr *Step,
                                    SourceLocation StepLoc) {
    return getSema().ActOnOpenMPLinearClause(VarList, StartLoc, EndLoc,
                                             Step, StepLoc);
  }

  /// \brief Build a new OpenMP 'aligned' clause.
  ///
  /// By default, performs semantic analysis to build the new statement.
  /// Subclasses may override this routine to provide different behavior.
  OMPClause *RebuildOMPAlignedClause(ArrayRef<Expr *> VarList,
                                     SourceLocation StartLoc,
                                     SourceLocation EndLoc,
                                     Expr *Alignment,
                                     SourceLocation AlignmentLoc) {
    return getSema().ActOnOpenMPAlignedClause(VarList, StartLoc, EndLoc,
                                              Alignment, AlignmentLoc);
  }

  /// \brief Build a new OpenMP 'reduction' clause.
  ///
  /// By default, performs semantic analysis to build the new statement.
  /// Subclasses may override this routine to provide different behavior.
  OMPClause *RebuildOMPReductionClause(ArrayRef<Expr *> VarList,
                                       SourceLocation StartLoc,
                                       SourceLocation LParenLoc,
                                       SourceLocation ColonLoc,
                                       SourceLocation EndLoc,
                                       CXXScopeSpec &ReductionIdScopeSpec,
                                       const DeclarationNameInfo &ReductionId) {
    return getSema().ActOnOpenMPReductionClause(
        VarList, StartLoc, LParenLoc, ColonLoc, EndLoc, ReductionIdScopeSpec,
        ReductionId);
  }

  /// \brief Build a new OpenMP 'linear' clause.
  ///
  /// By default, performs semantic analysis to build the new OpenMP clause.
  /// Subclasses may override this routine to provide different behavior.
  OMPClause *RebuildOMPLinearClause(ArrayRef<Expr *> VarList, Expr *Step,
                                    SourceLocation StartLoc,
                                    SourceLocation LParenLoc,
                                    SourceLocation ColonLoc,
                                    SourceLocation EndLoc) {
    return getSema().ActOnOpenMPLinearClause(VarList, Step, StartLoc, LParenLoc,
                                             ColonLoc, EndLoc);
  }

  /// \brief Build a new OpenMP 'aligned' clause.
  ///
  /// By default, performs semantic analysis to build the new OpenMP clause.
  /// Subclasses may override this routine to provide different behavior.
  OMPClause *RebuildOMPAlignedClause(ArrayRef<Expr *> VarList, Expr *Alignment,
                                     SourceLocation StartLoc,
                                     SourceLocation LParenLoc,
                                     SourceLocation ColonLoc,
                                     SourceLocation EndLoc) {
    return getSema().ActOnOpenMPAlignedClause(VarList, Alignment, StartLoc,
                                              LParenLoc, ColonLoc, EndLoc);
  }

  /// \brief Build a new OpenMP 'copyin' clause.
  ///
  /// By default, performs semantic analysis to build the new OpenMP clause.
  /// Subclasses may override this routine to provide different behavior.
  OMPClause *RebuildOMPCopyinClause(ArrayRef<Expr *> VarList,
                                    SourceLocation StartLoc,
                                    SourceLocation LParenLoc,
                                    SourceLocation EndLoc) {
    return getSema().ActOnOpenMPCopyinClause(VarList, StartLoc, LParenLoc,
                                             EndLoc);
  }

  /// \brief Build a new OpenMP 'copyprivate' clause.
  ///
  /// By default, performs semantic analysis to build the new OpenMP clause.
  /// Subclasses may override this routine to provide different behavior.
  OMPClause *RebuildOMPCopyprivateClause(ArrayRef<Expr *> VarList,
                                         SourceLocation StartLoc,
                                         SourceLocation LParenLoc,
                                         SourceLocation EndLoc) {
    return getSema().ActOnOpenMPCopyprivateClause(VarList, StartLoc, LParenLoc,
                                                  EndLoc);
  }

  /// \brief Build a new OpenMP 'flush' pseudo clause.
  ///
  /// By default, performs semantic analysis to build the new OpenMP clause.
  /// Subclasses may override this routine to provide different behavior.
  OMPClause *RebuildOMPFlushClause(ArrayRef<Expr *> VarList,
                                   SourceLocation StartLoc,
                                   SourceLocation LParenLoc,
                                   SourceLocation EndLoc) {
    return getSema().ActOnOpenMPFlushClause(VarList, StartLoc, LParenLoc,
                                            EndLoc);
  }

  /// \brief Rebuild the operand to an Objective-C \@synchronized statement.
  ///
  /// By default, performs semantic analysis to build the new statement.
  /// Subclasses may override this routine to provide different behavior.
  ExprResult RebuildObjCAtSynchronizedOperand(SourceLocation atLoc,
                                              Expr *object) {
    return getSema().ActOnObjCAtSynchronizedOperand(atLoc, object);
  }

  /// \brief Build a new Objective-C \@synchronized statement.
  ///
  /// By default, performs semantic analysis to build the new statement.
  /// Subclasses may override this routine to provide different behavior.
  StmtResult RebuildObjCAtSynchronizedStmt(SourceLocation AtLoc,
                                           Expr *Object, Stmt *Body) {
    return getSema().ActOnObjCAtSynchronizedStmt(AtLoc, Object, Body);
  }

  /// \brief Build a new Objective-C \@autoreleasepool statement.
  ///
  /// By default, performs semantic analysis to build the new statement.
  /// Subclasses may override this routine to provide different behavior.
  StmtResult RebuildObjCAutoreleasePoolStmt(SourceLocation AtLoc,
                                            Stmt *Body) {
    return getSema().ActOnObjCAutoreleasePoolStmt(AtLoc, Body);
  }

  /// \brief Build a new Objective-C fast enumeration statement.
  ///
  /// By default, performs semantic analysis to build the new statement.
  /// Subclasses may override this routine to provide different behavior.
  StmtResult RebuildObjCForCollectionStmt(SourceLocation ForLoc,
                                          Stmt *Element,
                                          Expr *Collection,
                                          SourceLocation RParenLoc,
                                          Stmt *Body) {
    StmtResult ForEachStmt = getSema().ActOnObjCForCollectionStmt(ForLoc,
                                                Element,
                                                Collection,
                                                RParenLoc);
    if (ForEachStmt.isInvalid())
      return StmtError();

    return getSema().FinishObjCForCollectionStmt(ForEachStmt.get(), Body);
  }

  /// \brief Build a new C++ exception declaration.
  ///
  /// By default, performs semantic analysis to build the new decaration.
  /// Subclasses may override this routine to provide different behavior.
  VarDecl *RebuildExceptionDecl(VarDecl *ExceptionDecl,
                                TypeSourceInfo *Declarator,
                                SourceLocation StartLoc,
                                SourceLocation IdLoc,
                                IdentifierInfo *Id) {
    VarDecl *Var = getSema().BuildExceptionDeclaration(nullptr, Declarator,
                                                       StartLoc, IdLoc, Id);
    if (Var)
      getSema().CurContext->addDecl(Var);
    return Var;
  }

  /// \brief Build a new C++ catch statement.
  ///
  /// By default, performs semantic analysis to build the new statement.
  /// Subclasses may override this routine to provide different behavior.
  StmtResult RebuildCXXCatchStmt(SourceLocation CatchLoc,
                                 VarDecl *ExceptionDecl,
                                 Stmt *Handler) {
    return Owned(new (getSema().Context) CXXCatchStmt(CatchLoc, ExceptionDecl,
                                                      Handler));
  }

  /// \brief Build a new C++ try statement.
  ///
  /// By default, performs semantic analysis to build the new statement.
  /// Subclasses may override this routine to provide different behavior.
  StmtResult RebuildCXXTryStmt(SourceLocation TryLoc, Stmt *TryBlock,
                               ArrayRef<Stmt *> Handlers) {
    return getSema().ActOnCXXTryBlock(TryLoc, TryBlock, Handlers);
  }

  /// \brief Build a new C++0x range-based for statement.
  ///
  /// By default, performs semantic analysis to build the new statement.
  /// Subclasses may override this routine to provide different behavior.
  StmtResult RebuildCXXForRangeStmt(SourceLocation ForLoc,
                                    SourceLocation ColonLoc,
                                    Stmt *Range, Stmt *BeginEnd,
                                    Expr *Cond, Expr *Inc,
                                    Stmt *LoopVar,
                                    SourceLocation RParenLoc) {
    // If we've just learned that the range is actually an Objective-C
    // collection, treat this as an Objective-C fast enumeration loop.
    if (DeclStmt *RangeStmt = dyn_cast<DeclStmt>(Range)) {
      if (RangeStmt->isSingleDecl()) {
        if (VarDecl *RangeVar = dyn_cast<VarDecl>(RangeStmt->getSingleDecl())) {
          if (RangeVar->isInvalidDecl())
            return StmtError();

          Expr *RangeExpr = RangeVar->getInit();
          if (!RangeExpr->isTypeDependent() &&
              RangeExpr->getType()->isObjCObjectPointerType())
            return getSema().ActOnObjCForCollectionStmt(ForLoc, LoopVar, RangeExpr,
                                                        RParenLoc);
        }
      }
    }

    return getSema().BuildCXXForRangeStmt(ForLoc, ColonLoc, Range, BeginEnd,
                                          Cond, Inc, LoopVar, RParenLoc,
                                          Sema::BFRK_Rebuild);
  }

  /// \brief Build a new C++0x range-based for statement.
  ///
  /// By default, performs semantic analysis to build the new statement.
  /// Subclasses may override this routine to provide different behavior.
  StmtResult RebuildMSDependentExistsStmt(SourceLocation KeywordLoc,
                                          bool IsIfExists,
                                          NestedNameSpecifierLoc QualifierLoc,
                                          DeclarationNameInfo NameInfo,
                                          Stmt *Nested) {
    return getSema().BuildMSDependentExistsStmt(KeywordLoc, IsIfExists,
                                                QualifierLoc, NameInfo, Nested);
  }

  /// \brief Attach body to a C++0x range-based for statement.
  ///
  /// By default, performs semantic analysis to finish the new statement.
  /// Subclasses may override this routine to provide different behavior.
  StmtResult FinishCXXForRangeStmt(Stmt *ForRange, Stmt *Body) {
    return getSema().FinishCXXForRangeStmt(ForRange, Body);
  }

  StmtResult RebuildSEHTryStmt(bool IsCXXTry, SourceLocation TryLoc,
                               Stmt *TryBlock, Stmt *Handler, int HandlerIndex,
                               int HandlerParentIndex) {
    return getSema().ActOnSEHTryBlock(IsCXXTry, TryLoc, TryBlock, Handler,
                                      HandlerIndex, HandlerParentIndex);
  }

  StmtResult RebuildSEHExceptStmt(SourceLocation Loc, Expr *FilterExpr,
                                  Stmt *Block) {
    return getSema().ActOnSEHExceptBlock(Loc, FilterExpr, Block);
  }

  StmtResult RebuildSEHFinallyStmt(SourceLocation Loc, Stmt *Block) {
    return getSema().ActOnSEHFinallyBlock(Loc, Block);
  }

  /// \brief Build a new expression that references a declaration.
  ///
  /// By default, performs semantic analysis to build the new expression.
  /// Subclasses may override this routine to provide different behavior.
  ExprResult RebuildDeclarationNameExpr(const CXXScopeSpec &SS,
                                        LookupResult &R,
                                        bool RequiresADL) {
    return getSema().BuildDeclarationNameExpr(SS, R, RequiresADL);
  }


  /// \brief Build a new expression that references a declaration.
  ///
  /// By default, performs semantic analysis to build the new expression.
  /// Subclasses may override this routine to provide different behavior.
  ExprResult RebuildDeclRefExpr(NestedNameSpecifierLoc QualifierLoc,
                                ValueDecl *VD,
                                const DeclarationNameInfo &NameInfo,
                                TemplateArgumentListInfo *TemplateArgs) {
    CXXScopeSpec SS;
    SS.Adopt(QualifierLoc);

    // FIXME: loses template args.

    return getSema().BuildDeclarationNameExpr(SS, NameInfo, VD);
  }

  /// \brief Build a new expression in parentheses.
  ///
  /// By default, performs semantic analysis to build the new expression.
  /// Subclasses may override this routine to provide different behavior.
  ExprResult RebuildParenExpr(Expr *SubExpr, SourceLocation LParen,
                                    SourceLocation RParen) {
    return getSema().ActOnParenExpr(LParen, RParen, SubExpr);
  }

  /// \brief Build a new pseudo-destructor expression.
  ///
  /// By default, performs semantic analysis to build the new expression.
  /// Subclasses may override this routine to provide different behavior.
  ExprResult RebuildCXXPseudoDestructorExpr(Expr *Base,
                                            SourceLocation OperatorLoc,
                                            bool isArrow,
                                            CXXScopeSpec &SS,
                                            TypeSourceInfo *ScopeType,
                                            SourceLocation CCLoc,
                                            SourceLocation TildeLoc,
                                        PseudoDestructorTypeStorage Destroyed);

  /// \brief Build a new unary operator expression.
  ///
  /// By default, performs semantic analysis to build the new expression.
  /// Subclasses may override this routine to provide different behavior.
  ExprResult RebuildUnaryOperator(SourceLocation OpLoc,
                                        UnaryOperatorKind Opc,
                                        Expr *SubExpr) {
    return getSema().BuildUnaryOp(/*Scope=*/nullptr, OpLoc, Opc, SubExpr);
  }

  /// \brief Build a new builtin offsetof expression.
  ///
  /// By default, performs semantic analysis to build the new expression.
  /// Subclasses may override this routine to provide different behavior.
  ExprResult RebuildOffsetOfExpr(SourceLocation OperatorLoc,
                                       TypeSourceInfo *Type,
                                       Sema::OffsetOfComponent *Components,
                                       unsigned NumComponents,
                                       SourceLocation RParenLoc) {
    return getSema().BuildBuiltinOffsetOf(OperatorLoc, Type, Components,
                                          NumComponents, RParenLoc);
  }

  /// \brief Build a new sizeof, alignof or vec_step expression with a
  /// type argument.
  ///
  /// By default, performs semantic analysis to build the new expression.
  /// Subclasses may override this routine to provide different behavior.
  ExprResult RebuildUnaryExprOrTypeTrait(TypeSourceInfo *TInfo,
                                         SourceLocation OpLoc,
                                         UnaryExprOrTypeTrait ExprKind,
                                         SourceRange R) {
    return getSema().CreateUnaryExprOrTypeTraitExpr(TInfo, OpLoc, ExprKind, R);
  }

  /// \brief Build a new sizeof, alignof or vec step expression with an
  /// expression argument.
  ///
  /// By default, performs semantic analysis to build the new expression.
  /// Subclasses may override this routine to provide different behavior.
  ExprResult RebuildUnaryExprOrTypeTrait(Expr *SubExpr, SourceLocation OpLoc,
                                         UnaryExprOrTypeTrait ExprKind,
                                         SourceRange R) {
    ExprResult Result
      = getSema().CreateUnaryExprOrTypeTraitExpr(SubExpr, OpLoc, ExprKind);
    if (Result.isInvalid())
      return ExprError();

    return Result;
  }

  /// \brief Build a new array subscript expression.
  ///
  /// By default, performs semantic analysis to build the new expression.
  /// Subclasses may override this routine to provide different behavior.
  ExprResult RebuildArraySubscriptExpr(Expr *LHS,
                                             SourceLocation LBracketLoc,
                                             Expr *RHS,
                                             SourceLocation RBracketLoc) {
    return getSema().ActOnArraySubscriptExpr(/*Scope=*/nullptr, LHS,
                                             LBracketLoc, RHS,
                                             RBracketLoc);
  }

  /// \brief Build a new CEAN index expression.
  ///
  /// By default, performs semantic analysis to build the new expression.
  /// Subclasses may override this routine to provide different behavior.
  ExprResult RebuildCEANIndexExpr(Expr *Base, Expr *LowerBound,
                                  SourceLocation ColonLoc,
                                  Expr *Length) {
    return getSema().ActOnCEANIndexExpr(0, Base, LowerBound, ColonLoc,
                                        Length);
  }

  /// \brief Build a new call expression.
  ///
  /// By default, performs semantic analysis to build the new expression.
  /// Subclasses may override this routine to provide different behavior.
  ExprResult RebuildCallExpr(Expr *Callee, SourceLocation LParenLoc,
                                   MultiExprArg Args,
                                   SourceLocation RParenLoc,
                                   Expr *ExecConfig = nullptr) {
    return getSema().ActOnCallExpr(/*Scope=*/nullptr, Callee, LParenLoc,
                                   Args, RParenLoc, ExecConfig);
  }

  /// \brief Build a new member access expression.
  ///
  /// By default, performs semantic analysis to build the new expression.
  /// Subclasses may override this routine to provide different behavior.
  ExprResult RebuildMemberExpr(Expr *Base, SourceLocation OpLoc,
                               bool isArrow,
                               NestedNameSpecifierLoc QualifierLoc,
                               SourceLocation TemplateKWLoc,
                               const DeclarationNameInfo &MemberNameInfo,
                               ValueDecl *Member,
                               NamedDecl *FoundDecl,
                        const TemplateArgumentListInfo *ExplicitTemplateArgs,
                               NamedDecl *FirstQualifierInScope) {
    ExprResult BaseResult = getSema().PerformMemberExprBaseConversion(Base,
                                                                      isArrow);
    if (!Member->getDeclName()) {
      // We have a reference to an unnamed field.  This is always the
      // base of an anonymous struct/union member access, i.e. the
      // field is always of record type.
      assert(!QualifierLoc && "Can't have an unnamed field with a qualifier!");
      assert(Member->getType()->isRecordType() &&
             "unnamed member not of record type?");

      BaseResult =
        getSema().PerformObjectMemberConversion(BaseResult.get(),
                                                QualifierLoc.getNestedNameSpecifier(),
                                                FoundDecl, Member);
      if (BaseResult.isInvalid())
        return ExprError();
      Base = BaseResult.get();
      ExprValueKind VK = isArrow ? VK_LValue : Base->getValueKind();
      MemberExpr *ME =
        new (getSema().Context) MemberExpr(Base, isArrow,
                                           Member, MemberNameInfo,
                                           cast<FieldDecl>(Member)->getType(),
                                           VK, OK_Ordinary);
      return ME;
    }

    CXXScopeSpec SS;
    SS.Adopt(QualifierLoc);

    Base = BaseResult.get();
    QualType BaseType = Base->getType();

    // FIXME: this involves duplicating earlier analysis in a lot of
    // cases; we should avoid this when possible.
    LookupResult R(getSema(), MemberNameInfo, Sema::LookupMemberName);
    R.addDecl(FoundDecl);
    R.resolveKind();

    return getSema().BuildMemberReferenceExpr(Base, BaseType, OpLoc, isArrow,
                                              SS, TemplateKWLoc,
                                              FirstQualifierInScope,
                                              R, ExplicitTemplateArgs);
  }

  /// \brief Build a new binary operator expression.
  ///
  /// By default, performs semantic analysis to build the new expression.
  /// Subclasses may override this routine to provide different behavior.
  ExprResult RebuildBinaryOperator(SourceLocation OpLoc,
                                         BinaryOperatorKind Opc,
                                         Expr *LHS, Expr *RHS) {
    return getSema().BuildBinOp(/*Scope=*/nullptr, OpLoc, Opc, LHS, RHS);
  }

  /// \brief Build a new conditional operator expression.
  ///
  /// By default, performs semantic analysis to build the new expression.
  /// Subclasses may override this routine to provide different behavior.
  ExprResult RebuildConditionalOperator(Expr *Cond,
                                        SourceLocation QuestionLoc,
                                        Expr *LHS,
                                        SourceLocation ColonLoc,
                                        Expr *RHS) {
    return getSema().ActOnConditionalOp(QuestionLoc, ColonLoc, Cond,
                                        LHS, RHS);
  }

  /// \brief Build a new C-style cast expression.
  ///
  /// By default, performs semantic analysis to build the new expression.
  /// Subclasses may override this routine to provide different behavior.
  ExprResult RebuildCStyleCastExpr(SourceLocation LParenLoc,
                                         TypeSourceInfo *TInfo,
                                         SourceLocation RParenLoc,
                                         Expr *SubExpr) {
    return getSema().BuildCStyleCastExpr(LParenLoc, TInfo, RParenLoc,
                                         SubExpr);
  }

  /// \brief Build a new compound literal expression.
  ///
  /// By default, performs semantic analysis to build the new expression.
  /// Subclasses may override this routine to provide different behavior.
  ExprResult RebuildCompoundLiteralExpr(SourceLocation LParenLoc,
                                              TypeSourceInfo *TInfo,
                                              SourceLocation RParenLoc,
                                              Expr *Init) {
    return getSema().BuildCompoundLiteralExpr(LParenLoc, TInfo, RParenLoc,
                                              Init);
  }

  /// \brief Build a new extended vector element access expression.
  ///
  /// By default, performs semantic analysis to build the new expression.
  /// Subclasses may override this routine to provide different behavior.
  ExprResult RebuildExtVectorElementExpr(Expr *Base,
                                               SourceLocation OpLoc,
                                               SourceLocation AccessorLoc,
                                               IdentifierInfo &Accessor) {

    CXXScopeSpec SS;
    DeclarationNameInfo NameInfo(&Accessor, AccessorLoc);
    return getSema().BuildMemberReferenceExpr(Base, Base->getType(),
                                              OpLoc, /*IsArrow*/ false,
                                              SS, SourceLocation(),
                                              /*FirstQualifierInScope*/ nullptr,
                                              NameInfo,
                                              /* TemplateArgs */ nullptr);
  }

  /// \brief Build a new initializer list expression.
  ///
  /// By default, performs semantic analysis to build the new expression.
  /// Subclasses may override this routine to provide different behavior.
  ExprResult RebuildInitList(SourceLocation LBraceLoc,
                             MultiExprArg Inits,
                             SourceLocation RBraceLoc,
                             QualType ResultTy) {
    ExprResult Result
      = SemaRef.ActOnInitList(LBraceLoc, Inits, RBraceLoc);
    if (Result.isInvalid() || ResultTy->isDependentType())
      return Result;

    // Patch in the result type we were given, which may have been computed
    // when the initial InitListExpr was built.
    InitListExpr *ILE = cast<InitListExpr>((Expr *)Result.get());
    ILE->setType(ResultTy);
    return Result;
  }

  /// \brief Build a new designated initializer expression.
  ///
  /// By default, performs semantic analysis to build the new expression.
  /// Subclasses may override this routine to provide different behavior.
  ExprResult RebuildDesignatedInitExpr(Designation &Desig,
                                             MultiExprArg ArrayExprs,
                                             SourceLocation EqualOrColonLoc,
                                             bool GNUSyntax,
                                             Expr *Init) {
    ExprResult Result
      = SemaRef.ActOnDesignatedInitializer(Desig, EqualOrColonLoc, GNUSyntax,
                                           Init);
    if (Result.isInvalid())
      return ExprError();

    return Result;
  }

  /// \brief Build a new value-initialized expression.
  ///
  /// By default, builds the implicit value initialization without performing
  /// any semantic analysis. Subclasses may override this routine to provide
  /// different behavior.
  ExprResult RebuildImplicitValueInitExpr(QualType T) {
    return new (SemaRef.Context) ImplicitValueInitExpr(T);
  }

  /// \brief Build a new \c va_arg expression.
  ///
  /// By default, performs semantic analysis to build the new expression.
  /// Subclasses may override this routine to provide different behavior.
  ExprResult RebuildVAArgExpr(SourceLocation BuiltinLoc,
                                    Expr *SubExpr, TypeSourceInfo *TInfo,
                                    SourceLocation RParenLoc) {
    return getSema().BuildVAArgExpr(BuiltinLoc,
                                    SubExpr, TInfo,
                                    RParenLoc);
  }

  /// \brief Build a new expression list in parentheses.
  ///
  /// By default, performs semantic analysis to build the new expression.
  /// Subclasses may override this routine to provide different behavior.
  ExprResult RebuildParenListExpr(SourceLocation LParenLoc,
                                  MultiExprArg SubExprs,
                                  SourceLocation RParenLoc) {
    return getSema().ActOnParenListExpr(LParenLoc, RParenLoc, SubExprs);
  }

  /// \brief Build a new address-of-label expression.
  ///
  /// By default, performs semantic analysis, using the name of the label
  /// rather than attempting to map the label statement itself.
  /// Subclasses may override this routine to provide different behavior.
  ExprResult RebuildAddrLabelExpr(SourceLocation AmpAmpLoc,
                                  SourceLocation LabelLoc, LabelDecl *Label) {
    return getSema().ActOnAddrLabel(AmpAmpLoc, LabelLoc, Label);
  }

  /// \brief Build a new GNU statement expression.
  ///
  /// By default, performs semantic analysis to build the new expression.
  /// Subclasses may override this routine to provide different behavior.
  ExprResult RebuildStmtExpr(SourceLocation LParenLoc,
                                   Stmt *SubStmt,
                                   SourceLocation RParenLoc) {
    return getSema().ActOnStmtExpr(LParenLoc, SubStmt, RParenLoc);
  }

  /// \brief Build a new __builtin_choose_expr expression.
  ///
  /// By default, performs semantic analysis to build the new expression.
  /// Subclasses may override this routine to provide different behavior.
  ExprResult RebuildChooseExpr(SourceLocation BuiltinLoc,
                                     Expr *Cond, Expr *LHS, Expr *RHS,
                                     SourceLocation RParenLoc) {
    return SemaRef.ActOnChooseExpr(BuiltinLoc,
                                   Cond, LHS, RHS,
                                   RParenLoc);
  }

  /// \brief Build a new generic selection expression.
  ///
  /// By default, performs semantic analysis to build the new expression.
  /// Subclasses may override this routine to provide different behavior.
  ExprResult RebuildGenericSelectionExpr(SourceLocation KeyLoc,
                                         SourceLocation DefaultLoc,
                                         SourceLocation RParenLoc,
                                         Expr *ControllingExpr,
                                         ArrayRef<TypeSourceInfo *> Types,
                                         ArrayRef<Expr *> Exprs) {
    return getSema().CreateGenericSelectionExpr(KeyLoc, DefaultLoc, RParenLoc,
                                                ControllingExpr, Types, Exprs);
  }

  /// \brief Build a new overloaded operator call expression.
  ///
  /// By default, performs semantic analysis to build the new expression.
  /// The semantic analysis provides the behavior of template instantiation,
  /// copying with transformations that turn what looks like an overloaded
  /// operator call into a use of a builtin operator, performing
  /// argument-dependent lookup, etc. Subclasses may override this routine to
  /// provide different behavior.
  ExprResult RebuildCXXOperatorCallExpr(OverloadedOperatorKind Op,
                                              SourceLocation OpLoc,
                                              Expr *Callee,
                                              Expr *First,
                                              Expr *Second);

  /// \brief Build a new C++ "named" cast expression, such as static_cast or
  /// reinterpret_cast.
  ///
  /// By default, this routine dispatches to one of the more-specific routines
  /// for a particular named case, e.g., RebuildCXXStaticCastExpr().
  /// Subclasses may override this routine to provide different behavior.
  ExprResult RebuildCXXNamedCastExpr(SourceLocation OpLoc,
                                           Stmt::StmtClass Class,
                                           SourceLocation LAngleLoc,
                                           TypeSourceInfo *TInfo,
                                           SourceLocation RAngleLoc,
                                           SourceLocation LParenLoc,
                                           Expr *SubExpr,
                                           SourceLocation RParenLoc) {
    switch (Class) {
    case Stmt::CXXStaticCastExprClass:
      return getDerived().RebuildCXXStaticCastExpr(OpLoc, LAngleLoc, TInfo,
                                                   RAngleLoc, LParenLoc,
                                                   SubExpr, RParenLoc);

    case Stmt::CXXDynamicCastExprClass:
      return getDerived().RebuildCXXDynamicCastExpr(OpLoc, LAngleLoc, TInfo,
                                                    RAngleLoc, LParenLoc,
                                                    SubExpr, RParenLoc);

    case Stmt::CXXReinterpretCastExprClass:
      return getDerived().RebuildCXXReinterpretCastExpr(OpLoc, LAngleLoc, TInfo,
                                                        RAngleLoc, LParenLoc,
                                                        SubExpr,
                                                        RParenLoc);

    case Stmt::CXXConstCastExprClass:
      return getDerived().RebuildCXXConstCastExpr(OpLoc, LAngleLoc, TInfo,
                                                   RAngleLoc, LParenLoc,
                                                   SubExpr, RParenLoc);

    default:
      llvm_unreachable("Invalid C++ named cast");
    }
  }

  /// \brief Build a new C++ static_cast expression.
  ///
  /// By default, performs semantic analysis to build the new expression.
  /// Subclasses may override this routine to provide different behavior.
  ExprResult RebuildCXXStaticCastExpr(SourceLocation OpLoc,
                                            SourceLocation LAngleLoc,
                                            TypeSourceInfo *TInfo,
                                            SourceLocation RAngleLoc,
                                            SourceLocation LParenLoc,
                                            Expr *SubExpr,
                                            SourceLocation RParenLoc) {
    return getSema().BuildCXXNamedCast(OpLoc, tok::kw_static_cast,
                                       TInfo, SubExpr,
                                       SourceRange(LAngleLoc, RAngleLoc),
                                       SourceRange(LParenLoc, RParenLoc));
  }

  /// \brief Build a new C++ dynamic_cast expression.
  ///
  /// By default, performs semantic analysis to build the new expression.
  /// Subclasses may override this routine to provide different behavior.
  ExprResult RebuildCXXDynamicCastExpr(SourceLocation OpLoc,
                                             SourceLocation LAngleLoc,
                                             TypeSourceInfo *TInfo,
                                             SourceLocation RAngleLoc,
                                             SourceLocation LParenLoc,
                                             Expr *SubExpr,
                                             SourceLocation RParenLoc) {
    return getSema().BuildCXXNamedCast(OpLoc, tok::kw_dynamic_cast,
                                       TInfo, SubExpr,
                                       SourceRange(LAngleLoc, RAngleLoc),
                                       SourceRange(LParenLoc, RParenLoc));
  }

  /// \brief Build a new C++ reinterpret_cast expression.
  ///
  /// By default, performs semantic analysis to build the new expression.
  /// Subclasses may override this routine to provide different behavior.
  ExprResult RebuildCXXReinterpretCastExpr(SourceLocation OpLoc,
                                                 SourceLocation LAngleLoc,
                                                 TypeSourceInfo *TInfo,
                                                 SourceLocation RAngleLoc,
                                                 SourceLocation LParenLoc,
                                                 Expr *SubExpr,
                                                 SourceLocation RParenLoc) {
    return getSema().BuildCXXNamedCast(OpLoc, tok::kw_reinterpret_cast,
                                       TInfo, SubExpr,
                                       SourceRange(LAngleLoc, RAngleLoc),
                                       SourceRange(LParenLoc, RParenLoc));
  }

  /// \brief Build a new C++ const_cast expression.
  ///
  /// By default, performs semantic analysis to build the new expression.
  /// Subclasses may override this routine to provide different behavior.
  ExprResult RebuildCXXConstCastExpr(SourceLocation OpLoc,
                                           SourceLocation LAngleLoc,
                                           TypeSourceInfo *TInfo,
                                           SourceLocation RAngleLoc,
                                           SourceLocation LParenLoc,
                                           Expr *SubExpr,
                                           SourceLocation RParenLoc) {
    return getSema().BuildCXXNamedCast(OpLoc, tok::kw_const_cast,
                                       TInfo, SubExpr,
                                       SourceRange(LAngleLoc, RAngleLoc),
                                       SourceRange(LParenLoc, RParenLoc));
  }

  /// \brief Build a new C++ functional-style cast expression.
  ///
  /// By default, performs semantic analysis to build the new expression.
  /// Subclasses may override this routine to provide different behavior.
  ExprResult RebuildCXXFunctionalCastExpr(TypeSourceInfo *TInfo,
                                          SourceLocation LParenLoc,
                                          Expr *Sub,
                                          SourceLocation RParenLoc) {
    return getSema().BuildCXXTypeConstructExpr(TInfo, LParenLoc,
                                               MultiExprArg(&Sub, 1),
                                               RParenLoc);
  }

  /// \brief Build a new C++ typeid(type) expression.
  ///
  /// By default, performs semantic analysis to build the new expression.
  /// Subclasses may override this routine to provide different behavior.
  ExprResult RebuildCXXTypeidExpr(QualType TypeInfoType,
                                        SourceLocation TypeidLoc,
                                        TypeSourceInfo *Operand,
                                        SourceLocation RParenLoc) {
    return getSema().BuildCXXTypeId(TypeInfoType, TypeidLoc, Operand,
                                    RParenLoc);
  }


  /// \brief Build a new C++ typeid(expr) expression.
  ///
  /// By default, performs semantic analysis to build the new expression.
  /// Subclasses may override this routine to provide different behavior.
  ExprResult RebuildCXXTypeidExpr(QualType TypeInfoType,
                                        SourceLocation TypeidLoc,
                                        Expr *Operand,
                                        SourceLocation RParenLoc) {
    return getSema().BuildCXXTypeId(TypeInfoType, TypeidLoc, Operand,
                                    RParenLoc);
  }

  /// \brief Build a new C++ __uuidof(type) expression.
  ///
  /// By default, performs semantic analysis to build the new expression.
  /// Subclasses may override this routine to provide different behavior.
  ExprResult RebuildCXXUuidofExpr(QualType TypeInfoType,
                                        SourceLocation TypeidLoc,
                                        TypeSourceInfo *Operand,
                                        SourceLocation RParenLoc) {
    return getSema().BuildCXXUuidof(TypeInfoType, TypeidLoc, Operand,
                                    RParenLoc);
  }

  /// \brief Build a new C++ __uuidof(expr) expression.
  ///
  /// By default, performs semantic analysis to build the new expression.
  /// Subclasses may override this routine to provide different behavior.
  ExprResult RebuildCXXUuidofExpr(QualType TypeInfoType,
                                        SourceLocation TypeidLoc,
                                        Expr *Operand,
                                        SourceLocation RParenLoc) {
    return getSema().BuildCXXUuidof(TypeInfoType, TypeidLoc, Operand,
                                    RParenLoc);
  }

  /// \brief Build a new C++ "this" expression.
  ///
  /// By default, builds a new "this" expression without performing any
  /// semantic analysis. Subclasses may override this routine to provide
  /// different behavior.
  ExprResult RebuildCXXThisExpr(SourceLocation ThisLoc,
                                QualType ThisType,
                                bool isImplicit) {
    getSema().CheckCXXThisCapture(ThisLoc);
    return new (getSema().Context) CXXThisExpr(ThisLoc, ThisType, isImplicit);
  }

  /// \brief Build a new C++ throw expression.
  ///
  /// By default, performs semantic analysis to build the new expression.
  /// Subclasses may override this routine to provide different behavior.
  ExprResult RebuildCXXThrowExpr(SourceLocation ThrowLoc, Expr *Sub,
                                 bool IsThrownVariableInScope) {
    return getSema().BuildCXXThrow(ThrowLoc, Sub, IsThrownVariableInScope);
  }

  /// \brief Build a new C++ default-argument expression.
  ///
  /// By default, builds a new default-argument expression, which does not
  /// require any semantic analysis. Subclasses may override this routine to
  /// provide different behavior.
  ExprResult RebuildCXXDefaultArgExpr(SourceLocation Loc,
                                            ParmVarDecl *Param) {
    return CXXDefaultArgExpr::Create(getSema().Context, Loc, Param);
  }

  /// \brief Build a new C++11 default-initialization expression.
  ///
  /// By default, builds a new default field initialization expression, which
  /// does not require any semantic analysis. Subclasses may override this
  /// routine to provide different behavior.
  ExprResult RebuildCXXDefaultInitExpr(SourceLocation Loc,
                                       FieldDecl *Field) {
    return CXXDefaultInitExpr::Create(getSema().Context, Loc, Field);
  }

  /// \brief Build a new C++ zero-initialization expression.
  ///
  /// By default, performs semantic analysis to build the new expression.
  /// Subclasses may override this routine to provide different behavior.
  ExprResult RebuildCXXScalarValueInitExpr(TypeSourceInfo *TSInfo,
                                           SourceLocation LParenLoc,
                                           SourceLocation RParenLoc) {
    return getSema().BuildCXXTypeConstructExpr(TSInfo, LParenLoc,
                                               None, RParenLoc);
  }

  /// \brief Build a new C++ "new" expression.
  ///
  /// By default, performs semantic analysis to build the new expression.
  /// Subclasses may override this routine to provide different behavior.
  ExprResult RebuildCXXNewExpr(SourceLocation StartLoc,
                               bool UseGlobal,
                               SourceLocation PlacementLParen,
                               MultiExprArg PlacementArgs,
                               SourceLocation PlacementRParen,
                               SourceRange TypeIdParens,
                               QualType AllocatedType,
                               TypeSourceInfo *AllocatedTypeInfo,
                               Expr *ArraySize,
                               SourceRange DirectInitRange,
                               Expr *Initializer) {
    return getSema().BuildCXXNew(StartLoc, UseGlobal,
                                 PlacementLParen,
                                 PlacementArgs,
                                 PlacementRParen,
                                 TypeIdParens,
                                 AllocatedType,
                                 AllocatedTypeInfo,
                                 ArraySize,
                                 DirectInitRange,
                                 Initializer);
  }

  /// \brief Build a new C++ "delete" expression.
  ///
  /// By default, performs semantic analysis to build the new expression.
  /// Subclasses may override this routine to provide different behavior.
  ExprResult RebuildCXXDeleteExpr(SourceLocation StartLoc,
                                        bool IsGlobalDelete,
                                        bool IsArrayForm,
                                        Expr *Operand) {
    return getSema().ActOnCXXDelete(StartLoc, IsGlobalDelete, IsArrayForm,
                                    Operand);
  }

  /// \brief Build a new type trait expression.
  ///
  /// By default, performs semantic analysis to build the new expression.
  /// Subclasses may override this routine to provide different behavior.
  ExprResult RebuildTypeTrait(TypeTrait Trait,
                              SourceLocation StartLoc,
                              ArrayRef<TypeSourceInfo *> Args,
                              SourceLocation RParenLoc) {
    return getSema().BuildTypeTrait(Trait, StartLoc, Args, RParenLoc);
  }

  /// \brief Build a new array type trait expression.
  ///
  /// By default, performs semantic analysis to build the new expression.
  /// Subclasses may override this routine to provide different behavior.
  ExprResult RebuildArrayTypeTrait(ArrayTypeTrait Trait,
                                   SourceLocation StartLoc,
                                   TypeSourceInfo *TSInfo,
                                   Expr *DimExpr,
                                   SourceLocation RParenLoc) {
    return getSema().BuildArrayTypeTrait(Trait, StartLoc, TSInfo, DimExpr, RParenLoc);
  }

  /// \brief Build a new expression trait expression.
  ///
  /// By default, performs semantic analysis to build the new expression.
  /// Subclasses may override this routine to provide different behavior.
  ExprResult RebuildExpressionTrait(ExpressionTrait Trait,
                                   SourceLocation StartLoc,
                                   Expr *Queried,
                                   SourceLocation RParenLoc) {
    return getSema().BuildExpressionTrait(Trait, StartLoc, Queried, RParenLoc);
  }

  /// \brief Build a new (previously unresolved) declaration reference
  /// expression.
  ///
  /// By default, performs semantic analysis to build the new expression.
  /// Subclasses may override this routine to provide different behavior.
  ExprResult RebuildDependentScopeDeclRefExpr(
                                          NestedNameSpecifierLoc QualifierLoc,
                                          SourceLocation TemplateKWLoc,
                                       const DeclarationNameInfo &NameInfo,
                              const TemplateArgumentListInfo *TemplateArgs,
                                          bool IsAddressOfOperand,
                                          TypeSourceInfo **RecoveryTSI) {
    CXXScopeSpec SS;
    SS.Adopt(QualifierLoc);

    if (TemplateArgs || TemplateKWLoc.isValid())
      return getSema().BuildQualifiedTemplateIdExpr(SS, TemplateKWLoc, NameInfo,
                                                    TemplateArgs);

    return getSema().BuildQualifiedDeclarationNameExpr(
        SS, NameInfo, IsAddressOfOperand, RecoveryTSI);
  }

  /// \brief Build a new template-id expression.
  ///
  /// By default, performs semantic analysis to build the new expression.
  /// Subclasses may override this routine to provide different behavior.
  ExprResult RebuildTemplateIdExpr(const CXXScopeSpec &SS,
                                   SourceLocation TemplateKWLoc,
                                   LookupResult &R,
                                   bool RequiresADL,
                              const TemplateArgumentListInfo *TemplateArgs) {
    return getSema().BuildTemplateIdExpr(SS, TemplateKWLoc, R, RequiresADL,
                                         TemplateArgs);
  }

  /// \brief Build a new object-construction expression.
  ///
  /// By default, performs semantic analysis to build the new expression.
  /// Subclasses may override this routine to provide different behavior.
  ExprResult RebuildCXXConstructExpr(QualType T,
                                     SourceLocation Loc,
                                     CXXConstructorDecl *Constructor,
                                     bool IsElidable,
                                     MultiExprArg Args,
                                     bool HadMultipleCandidates,
                                     bool ListInitialization,
                                     bool StdInitListInitialization,
                                     bool RequiresZeroInit,
                             CXXConstructExpr::ConstructionKind ConstructKind,
                                     SourceRange ParenRange) {
    SmallVector<Expr*, 8> ConvertedArgs;
    if (getSema().CompleteConstructorCall(Constructor, Args, Loc,
                                          ConvertedArgs))
      return ExprError();

    return getSema().BuildCXXConstructExpr(Loc, T, Constructor, IsElidable,
                                           ConvertedArgs,
                                           HadMultipleCandidates,
                                           ListInitialization,
                                           StdInitListInitialization,
                                           RequiresZeroInit, ConstructKind,
                                           ParenRange);
  }

  /// \brief Build a new object-construction expression.
  ///
  /// By default, performs semantic analysis to build the new expression.
  /// Subclasses may override this routine to provide different behavior.
  ExprResult RebuildCXXTemporaryObjectExpr(TypeSourceInfo *TSInfo,
                                           SourceLocation LParenLoc,
                                           MultiExprArg Args,
                                           SourceLocation RParenLoc) {
    return getSema().BuildCXXTypeConstructExpr(TSInfo,
                                               LParenLoc,
                                               Args,
                                               RParenLoc);
  }

  /// \brief Build a new object-construction expression.
  ///
  /// By default, performs semantic analysis to build the new expression.
  /// Subclasses may override this routine to provide different behavior.
  ExprResult RebuildCXXUnresolvedConstructExpr(TypeSourceInfo *TSInfo,
                                               SourceLocation LParenLoc,
                                               MultiExprArg Args,
                                               SourceLocation RParenLoc) {
    return getSema().BuildCXXTypeConstructExpr(TSInfo,
                                               LParenLoc,
                                               Args,
                                               RParenLoc);
  }

  /// \brief Build a new member reference expression.
  ///
  /// By default, performs semantic analysis to build the new expression.
  /// Subclasses may override this routine to provide different behavior.
  ExprResult RebuildCXXDependentScopeMemberExpr(Expr *BaseE,
                                                QualType BaseType,
                                                bool IsArrow,
                                                SourceLocation OperatorLoc,
                                          NestedNameSpecifierLoc QualifierLoc,
                                                SourceLocation TemplateKWLoc,
                                            NamedDecl *FirstQualifierInScope,
                                   const DeclarationNameInfo &MemberNameInfo,
                              const TemplateArgumentListInfo *TemplateArgs) {
    CXXScopeSpec SS;
    SS.Adopt(QualifierLoc);

    return SemaRef.BuildMemberReferenceExpr(BaseE, BaseType,
                                            OperatorLoc, IsArrow,
                                            SS, TemplateKWLoc,
                                            FirstQualifierInScope,
                                            MemberNameInfo,
                                            TemplateArgs);
  }

  /// \brief Build a new member reference expression.
  ///
  /// By default, performs semantic analysis to build the new expression.
  /// Subclasses may override this routine to provide different behavior.
  ExprResult RebuildUnresolvedMemberExpr(Expr *BaseE, QualType BaseType,
                                         SourceLocation OperatorLoc,
                                         bool IsArrow,
                                         NestedNameSpecifierLoc QualifierLoc,
                                         SourceLocation TemplateKWLoc,
                                         NamedDecl *FirstQualifierInScope,
                                         LookupResult &R,
                                const TemplateArgumentListInfo *TemplateArgs) {
    CXXScopeSpec SS;
    SS.Adopt(QualifierLoc);

    return SemaRef.BuildMemberReferenceExpr(BaseE, BaseType,
                                            OperatorLoc, IsArrow,
                                            SS, TemplateKWLoc,
                                            FirstQualifierInScope,
                                            R, TemplateArgs);
  }

  /// \brief Build a new noexcept expression.
  ///
  /// By default, performs semantic analysis to build the new expression.
  /// Subclasses may override this routine to provide different behavior.
  ExprResult RebuildCXXNoexceptExpr(SourceRange Range, Expr *Arg) {
    return SemaRef.BuildCXXNoexceptExpr(Range.getBegin(), Arg, Range.getEnd());
  }

  /// \brief Build a new expression to compute the length of a parameter pack.
  ExprResult RebuildSizeOfPackExpr(SourceLocation OperatorLoc, NamedDecl *Pack,
                                   SourceLocation PackLoc,
                                   SourceLocation RParenLoc,
                                   Optional<unsigned> Length) {
    if (Length)
      return new (SemaRef.Context) SizeOfPackExpr(SemaRef.Context.getSizeType(),
                                                  OperatorLoc, Pack, PackLoc,
                                                  RParenLoc, *Length);

    return new (SemaRef.Context) SizeOfPackExpr(SemaRef.Context.getSizeType(),
                                                OperatorLoc, Pack, PackLoc,
                                                RParenLoc);
  }

  /// \brief Build a new Objective-C boxed expression.
  ///
  /// By default, performs semantic analysis to build the new expression.
  /// Subclasses may override this routine to provide different behavior.
  ExprResult RebuildObjCBoxedExpr(SourceRange SR, Expr *ValueExpr) {
    return getSema().BuildObjCBoxedExpr(SR, ValueExpr);
  }

  /// \brief Build a new Objective-C array literal.
  ///
  /// By default, performs semantic analysis to build the new expression.
  /// Subclasses may override this routine to provide different behavior.
  ExprResult RebuildObjCArrayLiteral(SourceRange Range,
                                     Expr **Elements, unsigned NumElements) {
    return getSema().BuildObjCArrayLiteral(Range,
                                           MultiExprArg(Elements, NumElements));
  }

  ExprResult RebuildObjCSubscriptRefExpr(SourceLocation RB,
                                         Expr *Base, Expr *Key,
                                         ObjCMethodDecl *getterMethod,
                                         ObjCMethodDecl *setterMethod) {
    return  getSema().BuildObjCSubscriptExpression(RB, Base, Key,
                                                   getterMethod, setterMethod);
  }

  /// \brief Build a new Objective-C dictionary literal.
  ///
  /// By default, performs semantic analysis to build the new expression.
  /// Subclasses may override this routine to provide different behavior.
  ExprResult RebuildObjCDictionaryLiteral(SourceRange Range,
                                          ObjCDictionaryElement *Elements,
                                          unsigned NumElements) {
    return getSema().BuildObjCDictionaryLiteral(Range, Elements, NumElements);
  }

  /// \brief Build a new Objective-C \@encode expression.
  ///
  /// By default, performs semantic analysis to build the new expression.
  /// Subclasses may override this routine to provide different behavior.
  ExprResult RebuildObjCEncodeExpr(SourceLocation AtLoc,
                                         TypeSourceInfo *EncodeTypeInfo,
                                         SourceLocation RParenLoc) {
    return SemaRef.BuildObjCEncodeExpression(AtLoc, EncodeTypeInfo, RParenLoc);
  }

  /// \brief Build a new Objective-C class message.
  ExprResult RebuildObjCMessageExpr(TypeSourceInfo *ReceiverTypeInfo,
                                          Selector Sel,
                                          ArrayRef<SourceLocation> SelectorLocs,
                                          ObjCMethodDecl *Method,
                                          SourceLocation LBracLoc,
                                          MultiExprArg Args,
                                          SourceLocation RBracLoc) {
    return SemaRef.BuildClassMessage(ReceiverTypeInfo,
                                     ReceiverTypeInfo->getType(),
                                     /*SuperLoc=*/SourceLocation(),
                                     Sel, Method, LBracLoc, SelectorLocs,
                                     RBracLoc, Args);
  }

  /// \brief Build a new Objective-C instance message.
  ExprResult RebuildObjCMessageExpr(Expr *Receiver,
                                          Selector Sel,
                                          ArrayRef<SourceLocation> SelectorLocs,
                                          ObjCMethodDecl *Method,
                                          SourceLocation LBracLoc,
                                          MultiExprArg Args,
                                          SourceLocation RBracLoc) {
    return SemaRef.BuildInstanceMessage(Receiver,
                                        Receiver->getType(),
                                        /*SuperLoc=*/SourceLocation(),
                                        Sel, Method, LBracLoc, SelectorLocs,
                                        RBracLoc, Args);
  }

  /// \brief Build a new Objective-C ivar reference expression.
  ///
  /// By default, performs semantic analysis to build the new expression.
  /// Subclasses may override this routine to provide different behavior.
  ExprResult RebuildObjCIvarRefExpr(Expr *BaseArg, ObjCIvarDecl *Ivar,
                                          SourceLocation IvarLoc,
                                          bool IsArrow, bool IsFreeIvar) {
    // FIXME: We lose track of the IsFreeIvar bit.
    CXXScopeSpec SS;
    DeclarationNameInfo NameInfo(Ivar->getDeclName(), IvarLoc);
    return getSema().BuildMemberReferenceExpr(BaseArg, BaseArg->getType(),
                                              /*FIXME:*/IvarLoc, IsArrow,
                                              SS, SourceLocation(),
                                              /*FirstQualifierInScope=*/nullptr,
                                              NameInfo,
                                              /*TemplateArgs=*/nullptr);
  }

  /// \brief Build a new Objective-C property reference expression.
  ///
  /// By default, performs semantic analysis to build the new expression.
  /// Subclasses may override this routine to provide different behavior.
  ExprResult RebuildObjCPropertyRefExpr(Expr *BaseArg,
                                        ObjCPropertyDecl *Property,
                                        SourceLocation PropertyLoc) {
    CXXScopeSpec SS;
    DeclarationNameInfo NameInfo(Property->getDeclName(), PropertyLoc);
    return getSema().BuildMemberReferenceExpr(BaseArg, BaseArg->getType(),
                                              /*FIXME:*/PropertyLoc,
                                              /*IsArrow=*/false,
                                              SS, SourceLocation(),
                                              /*FirstQualifierInScope=*/nullptr,
                                              NameInfo,
                                              /*TemplateArgs=*/nullptr);
  }

  /// \brief Build a new Objective-C property reference expression.
  ///
  /// By default, performs semantic analysis to build the new expression.
  /// Subclasses may override this routine to provide different behavior.
  ExprResult RebuildObjCPropertyRefExpr(Expr *Base, QualType T,
                                        ObjCMethodDecl *Getter,
                                        ObjCMethodDecl *Setter,
                                        SourceLocation PropertyLoc) {
    // Since these expressions can only be value-dependent, we do not
    // need to perform semantic analysis again.
    return Owned(
      new (getSema().Context) ObjCPropertyRefExpr(Getter, Setter, T,
                                                  VK_LValue, OK_ObjCProperty,
                                                  PropertyLoc, Base));
  }

  /// \brief Build a new Objective-C "isa" expression.
  ///
  /// By default, performs semantic analysis to build the new expression.
  /// Subclasses may override this routine to provide different behavior.
  ExprResult RebuildObjCIsaExpr(Expr *BaseArg, SourceLocation IsaLoc,
                                SourceLocation OpLoc, bool IsArrow) {
    CXXScopeSpec SS;
    DeclarationNameInfo NameInfo(&getSema().Context.Idents.get("isa"), IsaLoc);
    return getSema().BuildMemberReferenceExpr(BaseArg, BaseArg->getType(),
                                              OpLoc, IsArrow,
                                              SS, SourceLocation(),
                                              /*FirstQualifierInScope=*/nullptr,
                                              NameInfo,
                                              /*TemplateArgs=*/nullptr);
  }

  /// \brief Build a new shuffle vector expression.
  ///
  /// By default, performs semantic analysis to build the new expression.
  /// Subclasses may override this routine to provide different behavior.
  ExprResult RebuildShuffleVectorExpr(SourceLocation BuiltinLoc,
                                      MultiExprArg SubExprs,
                                      SourceLocation RParenLoc) {
    // Find the declaration for __builtin_shufflevector
    const IdentifierInfo &Name
      = SemaRef.Context.Idents.get("__builtin_shufflevector");
    TranslationUnitDecl *TUDecl = SemaRef.Context.getTranslationUnitDecl();
    DeclContext::lookup_result Lookup = TUDecl->lookup(DeclarationName(&Name));
    assert(!Lookup.empty() && "No __builtin_shufflevector?");

    // Build a reference to the __builtin_shufflevector builtin
    FunctionDecl *Builtin = cast<FunctionDecl>(Lookup.front());
    Expr *Callee = new (SemaRef.Context) DeclRefExpr(Builtin, false,
                                                  SemaRef.Context.BuiltinFnTy,
                                                  VK_RValue, BuiltinLoc);
    QualType CalleePtrTy = SemaRef.Context.getPointerType(Builtin->getType());
    Callee = SemaRef.ImpCastExprToType(Callee, CalleePtrTy,
                                       CK_BuiltinFnToFnPtr).get();

    // Build the CallExpr
    ExprResult TheCall = new (SemaRef.Context) CallExpr(
        SemaRef.Context, Callee, SubExprs, Builtin->getCallResultType(),
        Expr::getValueKindForType(Builtin->getReturnType()), RParenLoc);

    // Type-check the __builtin_shufflevector expression.
    return SemaRef.SemaBuiltinShuffleVector(cast<CallExpr>(TheCall.get()));
  }

  /// \brief Build a new convert vector expression.
  ExprResult RebuildConvertVectorExpr(SourceLocation BuiltinLoc,
                                      Expr *SrcExpr, TypeSourceInfo *DstTInfo,
                                      SourceLocation RParenLoc) {
    return SemaRef.SemaConvertVectorExpr(SrcExpr, DstTInfo,
                                         BuiltinLoc, RParenLoc);
  }

  /// \brief Build a new template argument pack expansion.
  ///
  /// By default, performs semantic analysis to build a new pack expansion
  /// for a template argument. Subclasses may override this routine to provide
  /// different behavior.
  TemplateArgumentLoc RebuildPackExpansion(TemplateArgumentLoc Pattern,
                                           SourceLocation EllipsisLoc,
                                           Optional<unsigned> NumExpansions) {
    switch (Pattern.getArgument().getKind()) {
    case TemplateArgument::Expression: {
      ExprResult Result
        = getSema().CheckPackExpansion(Pattern.getSourceExpression(),
                                       EllipsisLoc, NumExpansions);
      if (Result.isInvalid())
        return TemplateArgumentLoc();

      return TemplateArgumentLoc(Result.get(), Result.get());
    }

    case TemplateArgument::Template:
      return TemplateArgumentLoc(TemplateArgument(
                                          Pattern.getArgument().getAsTemplate(),
                                                  NumExpansions),
                                 Pattern.getTemplateQualifierLoc(),
                                 Pattern.getTemplateNameLoc(),
                                 EllipsisLoc);

    case TemplateArgument::Null:
    case TemplateArgument::Integral:
    case TemplateArgument::Declaration:
    case TemplateArgument::Pack:
    case TemplateArgument::TemplateExpansion:
    case TemplateArgument::NullPtr:
      llvm_unreachable("Pack expansion pattern has no parameter packs");

    case TemplateArgument::Type:
      if (TypeSourceInfo *Expansion
            = getSema().CheckPackExpansion(Pattern.getTypeSourceInfo(),
                                           EllipsisLoc,
                                           NumExpansions))
        return TemplateArgumentLoc(TemplateArgument(Expansion->getType()),
                                   Expansion);
      break;
    }

    return TemplateArgumentLoc();
  }

  /// \brief Build a new expression pack expansion.
  ///
  /// By default, performs semantic analysis to build a new pack expansion
  /// for an expression. Subclasses may override this routine to provide
  /// different behavior.
  ExprResult RebuildPackExpansion(Expr *Pattern, SourceLocation EllipsisLoc,
                                  Optional<unsigned> NumExpansions) {
    return getSema().CheckPackExpansion(Pattern, EllipsisLoc, NumExpansions);
  }

  /// \brief Build a new atomic operation expression.
  ///
  /// By default, performs semantic analysis to build the new expression.
  /// Subclasses may override this routine to provide different behavior.
  ExprResult RebuildAtomicExpr(SourceLocation BuiltinLoc,
                               MultiExprArg SubExprs,
                               QualType RetTy,
                               AtomicExpr::AtomicOp Op,
                               SourceLocation RParenLoc) {
    // Just create the expression; there is not any interesting semantic
    // analysis here because we can't actually build an AtomicExpr until
    // we are sure it is semantically sound.
    return new (SemaRef.Context) AtomicExpr(BuiltinLoc, SubExprs, RetTy, Op,
                                            RParenLoc);
  }

private:
  TypeLoc TransformTypeInObjectScope(TypeLoc TL,
                                     QualType ObjectType,
                                     NamedDecl *FirstQualifierInScope,
                                     CXXScopeSpec &SS);

  TypeSourceInfo *TransformTypeInObjectScope(TypeSourceInfo *TSInfo,
                                             QualType ObjectType,
                                             NamedDecl *FirstQualifierInScope,
                                             CXXScopeSpec &SS);

  TypeSourceInfo *TransformTSIInObjectScope(TypeLoc TL, QualType ObjectType,
                                            NamedDecl *FirstQualifierInScope,
                                            CXXScopeSpec &SS);
};

template<typename Derived>
StmtResult TreeTransform<Derived>::TransformStmt(Stmt *S) {
  if (!S)
    return S;

  switch (S->getStmtClass()) {
  case Stmt::NoStmtClass: break;

  // Transform individual statement nodes
#define STMT(Node, Parent)                                              \
  case Stmt::Node##Class: return getDerived().Transform##Node(cast<Node>(S));
#define ABSTRACT_STMT(Node)
#define EXPR(Node, Parent)
#include "clang/AST/StmtNodes.inc"

  // Transform expressions by calling TransformExpr.
#define STMT(Node, Parent)
#define ABSTRACT_STMT(Stmt)
#define EXPR(Node, Parent) case Stmt::Node##Class:
#include "clang/AST/StmtNodes.inc"
    {
      ExprResult E = getDerived().TransformExpr(cast<Expr>(S));
      if (E.isInvalid())
        return StmtError();

      return getSema().ActOnExprStmt(E);
    }
  }

  return S;
}

template<typename Derived>
OMPClause *TreeTransform<Derived>::TransformOMPClause(OMPClause *S) {
  if (!S)
    return S;

  switch (S->getClauseKind()) {
  default: break;
  // Transform individual clause nodes
#define OPENMP_CLAUSE(Name, Class)                                             \
  case OMPC_ ## Name :                                                         \
    return getDerived().Transform ## Class(cast<Class>(S));
#include "clang/Basic/OpenMPKinds.def"
  }

  return S;
}


template<typename Derived>
ExprResult TreeTransform<Derived>::TransformExpr(Expr *E) {
  if (!E)
    return E;

  switch (E->getStmtClass()) {
    case Stmt::NoStmtClass: break;
#define STMT(Node, Parent) case Stmt::Node##Class: break;
#define ABSTRACT_STMT(Stmt)
#define EXPR(Node, Parent)                                              \
    case Stmt::Node##Class: return getDerived().Transform##Node(cast<Node>(E));
#include "clang/AST/StmtNodes.inc"
  }

  return E;
}

template<typename Derived>
ExprResult TreeTransform<Derived>::TransformInitializer(Expr *Init,
                                                        bool NotCopyInit) {
  // Initializers are instantiated like expressions, except that various outer
  // layers are stripped.
  if (!Init)
    return Init;

  if (ExprWithCleanups *ExprTemp = dyn_cast<ExprWithCleanups>(Init))
    Init = ExprTemp->getSubExpr();

  if (MaterializeTemporaryExpr *MTE = dyn_cast<MaterializeTemporaryExpr>(Init))
    Init = MTE->GetTemporaryExpr();

  while (CXXBindTemporaryExpr *Binder = dyn_cast<CXXBindTemporaryExpr>(Init))
    Init = Binder->getSubExpr();

  if (ImplicitCastExpr *ICE = dyn_cast<ImplicitCastExpr>(Init))
    Init = ICE->getSubExprAsWritten();

  if (CXXStdInitializerListExpr *ILE =
          dyn_cast<CXXStdInitializerListExpr>(Init))
    return TransformInitializer(ILE->getSubExpr(), NotCopyInit);

  // If this is copy-initialization, we only need to reconstruct
  // InitListExprs. Other forms of copy-initialization will be a no-op if
  // the initializer is already the right type.
  CXXConstructExpr *Construct = dyn_cast<CXXConstructExpr>(Init);
  if (!NotCopyInit && !(Construct && Construct->isListInitialization()))
    return getDerived().TransformExpr(Init);

  // Revert value-initialization back to empty parens.
  if (CXXScalarValueInitExpr *VIE = dyn_cast<CXXScalarValueInitExpr>(Init)) {
    SourceRange Parens = VIE->getSourceRange();
    return getDerived().RebuildParenListExpr(Parens.getBegin(), None,
                                             Parens.getEnd());
  }

  // FIXME: We shouldn't build ImplicitValueInitExprs for direct-initialization.
  if (isa<ImplicitValueInitExpr>(Init))
    return getDerived().RebuildParenListExpr(SourceLocation(), None,
                                             SourceLocation());

  // Revert initialization by constructor back to a parenthesized or braced list
  // of expressions. Any other form of initializer can just be reused directly.
  if (!Construct || isa<CXXTemporaryObjectExpr>(Construct))
    return getDerived().TransformExpr(Init);

  // If the initialization implicitly converted an initializer list to a
  // std::initializer_list object, unwrap the std::initializer_list too.
  if (Construct && Construct->isStdInitListInitialization())
    return TransformInitializer(Construct->getArg(0), NotCopyInit);

  SmallVector<Expr*, 8> NewArgs;
  bool ArgChanged = false;
  if (getDerived().TransformExprs(Construct->getArgs(), Construct->getNumArgs(),
                                  /*IsCall*/true, NewArgs, &ArgChanged))
    return ExprError();

  // If this was list initialization, revert to list form.
  if (Construct->isListInitialization())
    return getDerived().RebuildInitList(Construct->getLocStart(), NewArgs,
                                        Construct->getLocEnd(),
                                        Construct->getType());

  // Build a ParenListExpr to represent anything else.
  SourceRange Parens = Construct->getParenOrBraceRange();
  if (Parens.isInvalid()) {
    // This was a variable declaration's initialization for which no initializer
    // was specified.
    assert(NewArgs.empty() &&
           "no parens or braces but have direct init with arguments?");
    return ExprEmpty();
  }
  return getDerived().RebuildParenListExpr(Parens.getBegin(), NewArgs,
                                           Parens.getEnd());
}

template<typename Derived>
bool TreeTransform<Derived>::TransformExprs(Expr **Inputs,
                                            unsigned NumInputs,
                                            bool IsCall,
                                      SmallVectorImpl<Expr *> &Outputs,
                                            bool *ArgChanged) {
  for (unsigned I = 0; I != NumInputs; ++I) {
    // If requested, drop call arguments that need to be dropped.
    if (IsCall && getDerived().DropCallArgument(Inputs[I])) {
      if (ArgChanged)
        *ArgChanged = true;

      break;
    }

    if (PackExpansionExpr *Expansion = dyn_cast<PackExpansionExpr>(Inputs[I])) {
      Expr *Pattern = Expansion->getPattern();

      SmallVector<UnexpandedParameterPack, 2> Unexpanded;
      getSema().collectUnexpandedParameterPacks(Pattern, Unexpanded);
      assert(!Unexpanded.empty() && "Pack expansion without parameter packs?");

      // Determine whether the set of unexpanded parameter packs can and should
      // be expanded.
      bool Expand = true;
      bool RetainExpansion = false;
      Optional<unsigned> OrigNumExpansions = Expansion->getNumExpansions();
      Optional<unsigned> NumExpansions = OrigNumExpansions;
      if (getDerived().TryExpandParameterPacks(Expansion->getEllipsisLoc(),
                                               Pattern->getSourceRange(),
                                               Unexpanded,
                                               Expand, RetainExpansion,
                                               NumExpansions))
        return true;

      if (!Expand) {
        // The transform has determined that we should perform a simple
        // transformation on the pack expansion, producing another pack
        // expansion.
        Sema::ArgumentPackSubstitutionIndexRAII SubstIndex(getSema(), -1);
        ExprResult OutPattern = getDerived().TransformExpr(Pattern);
        if (OutPattern.isInvalid())
          return true;

        ExprResult Out = getDerived().RebuildPackExpansion(OutPattern.get(),
                                                Expansion->getEllipsisLoc(),
                                                           NumExpansions);
        if (Out.isInvalid())
          return true;

        if (ArgChanged)
          *ArgChanged = true;
        Outputs.push_back(Out.get());
        continue;
      }

      // Record right away that the argument was changed.  This needs
      // to happen even if the array expands to nothing.
      if (ArgChanged) *ArgChanged = true;

      // The transform has determined that we should perform an elementwise
      // expansion of the pattern. Do so.
      for (unsigned I = 0; I != *NumExpansions; ++I) {
        Sema::ArgumentPackSubstitutionIndexRAII SubstIndex(getSema(), I);
        ExprResult Out = getDerived().TransformExpr(Pattern);
        if (Out.isInvalid())
          return true;

        // FIXME: Can this happen? We should not try to expand the pack
        // in this case.
        if (Out.get()->containsUnexpandedParameterPack()) {
          Out = getDerived().RebuildPackExpansion(
              Out.get(), Expansion->getEllipsisLoc(), OrigNumExpansions);
          if (Out.isInvalid())
            return true;
        }

        Outputs.push_back(Out.get());
      }

      // If we're supposed to retain a pack expansion, do so by temporarily
      // forgetting the partially-substituted parameter pack.
      if (RetainExpansion) {
        ForgetPartiallySubstitutedPackRAII Forget(getDerived());

        ExprResult Out = getDerived().TransformExpr(Pattern);
        if (Out.isInvalid())
          return true;

        Out = getDerived().RebuildPackExpansion(
            Out.get(), Expansion->getEllipsisLoc(), OrigNumExpansions);
        if (Out.isInvalid())
          return true;

        Outputs.push_back(Out.get());
      }

      continue;
    }

    ExprResult Result =
      IsCall ? getDerived().TransformInitializer(Inputs[I], /*DirectInit*/false)
             : getDerived().TransformExpr(Inputs[I]);
    if (Result.isInvalid())
      return true;

    if (Result.get() != Inputs[I] && ArgChanged)
      *ArgChanged = true;

    Outputs.push_back(Result.get());
  }

  return false;
}

template<typename Derived>
NestedNameSpecifierLoc
TreeTransform<Derived>::TransformNestedNameSpecifierLoc(
                                                    NestedNameSpecifierLoc NNS,
                                                     QualType ObjectType,
                                             NamedDecl *FirstQualifierInScope) {
  SmallVector<NestedNameSpecifierLoc, 4> Qualifiers;
  for (NestedNameSpecifierLoc Qualifier = NNS; Qualifier;
       Qualifier = Qualifier.getPrefix())
    Qualifiers.push_back(Qualifier);

  CXXScopeSpec SS;
  while (!Qualifiers.empty()) {
    NestedNameSpecifierLoc Q = Qualifiers.pop_back_val();
    NestedNameSpecifier *QNNS = Q.getNestedNameSpecifier();

    switch (QNNS->getKind()) {
    case NestedNameSpecifier::Identifier:
      if (SemaRef.BuildCXXNestedNameSpecifier(/*Scope=*/nullptr,
                                              *QNNS->getAsIdentifier(),
                                              Q.getLocalBeginLoc(),
                                              Q.getLocalEndLoc(),
                                              ObjectType, false, SS,
                                              FirstQualifierInScope, false))
        return NestedNameSpecifierLoc();

      break;

    case NestedNameSpecifier::Namespace: {
      NamespaceDecl *NS
        = cast_or_null<NamespaceDecl>(
                                    getDerived().TransformDecl(
                                                          Q.getLocalBeginLoc(),
                                                       QNNS->getAsNamespace()));
      SS.Extend(SemaRef.Context, NS, Q.getLocalBeginLoc(), Q.getLocalEndLoc());
      break;
    }

    case NestedNameSpecifier::NamespaceAlias: {
      NamespaceAliasDecl *Alias
        = cast_or_null<NamespaceAliasDecl>(
                      getDerived().TransformDecl(Q.getLocalBeginLoc(),
                                                 QNNS->getAsNamespaceAlias()));
      SS.Extend(SemaRef.Context, Alias, Q.getLocalBeginLoc(),
                Q.getLocalEndLoc());
      break;
    }

    case NestedNameSpecifier::Global:
      // There is no meaningful transformation that one could perform on the
      // global scope.
      SS.MakeGlobal(SemaRef.Context, Q.getBeginLoc());
      break;

    case NestedNameSpecifier::TypeSpecWithTemplate:
    case NestedNameSpecifier::TypeSpec: {
      TypeLoc TL = TransformTypeInObjectScope(Q.getTypeLoc(), ObjectType,
                                              FirstQualifierInScope, SS);

      if (!TL)
        return NestedNameSpecifierLoc();

      if (TL.getType()->isDependentType() || TL.getType()->isRecordType() ||
          (SemaRef.getLangOpts().CPlusPlus11 &&
           TL.getType()->isEnumeralType())) {
        assert(!TL.getType().hasLocalQualifiers() &&
               "Can't get cv-qualifiers here");
        if (TL.getType()->isEnumeralType())
          SemaRef.Diag(TL.getBeginLoc(),
                       diag::warn_cxx98_compat_enum_nested_name_spec);
        SS.Extend(SemaRef.Context, /*FIXME:*/SourceLocation(), TL,
                  Q.getLocalEndLoc());
        break;
      }
      // If the nested-name-specifier is an invalid type def, don't emit an
      // error because a previous error should have already been emitted.
      TypedefTypeLoc TTL = TL.getAs<TypedefTypeLoc>();
      if (!TTL || !TTL.getTypedefNameDecl()->isInvalidDecl()) {
        SemaRef.Diag(TL.getBeginLoc(), diag::err_nested_name_spec_non_tag)
          << TL.getType() << SS.getRange();
      }
      return NestedNameSpecifierLoc();
    }
    }

    // The qualifier-in-scope and object type only apply to the leftmost entity.
    FirstQualifierInScope = nullptr;
    ObjectType = QualType();
  }

  // Don't rebuild the nested-name-specifier if we don't have to.
  if (SS.getScopeRep() == NNS.getNestedNameSpecifier() &&
      !getDerived().AlwaysRebuild())
    return NNS;

  // If we can re-use the source-location data from the original
  // nested-name-specifier, do so.
  if (SS.location_size() == NNS.getDataLength() &&
      memcmp(SS.location_data(), NNS.getOpaqueData(), SS.location_size()) == 0)
    return NestedNameSpecifierLoc(SS.getScopeRep(), NNS.getOpaqueData());

  // Allocate new nested-name-specifier location information.
  return SS.getWithLocInContext(SemaRef.Context);
}

template<typename Derived>
DeclarationNameInfo
TreeTransform<Derived>
::TransformDeclarationNameInfo(const DeclarationNameInfo &NameInfo) {
  DeclarationName Name = NameInfo.getName();
  if (!Name)
    return DeclarationNameInfo();

  switch (Name.getNameKind()) {
  case DeclarationName::Identifier:
  case DeclarationName::ObjCZeroArgSelector:
  case DeclarationName::ObjCOneArgSelector:
  case DeclarationName::ObjCMultiArgSelector:
  case DeclarationName::CXXOperatorName:
  case DeclarationName::CXXLiteralOperatorName:
  case DeclarationName::CXXUsingDirective:
    return NameInfo;

  case DeclarationName::CXXConstructorName:
  case DeclarationName::CXXDestructorName:
  case DeclarationName::CXXConversionFunctionName: {
    TypeSourceInfo *NewTInfo;
    CanQualType NewCanTy;
    if (TypeSourceInfo *OldTInfo = NameInfo.getNamedTypeInfo()) {
      NewTInfo = getDerived().TransformType(OldTInfo);
      if (!NewTInfo)
        return DeclarationNameInfo();
      NewCanTy = SemaRef.Context.getCanonicalType(NewTInfo->getType());
    }
    else {
      NewTInfo = nullptr;
      TemporaryBase Rebase(*this, NameInfo.getLoc(), Name);
      QualType NewT = getDerived().TransformType(Name.getCXXNameType());
      if (NewT.isNull())
        return DeclarationNameInfo();
      NewCanTy = SemaRef.Context.getCanonicalType(NewT);
    }

    DeclarationName NewName
      = SemaRef.Context.DeclarationNames.getCXXSpecialName(Name.getNameKind(),
                                                           NewCanTy);
    DeclarationNameInfo NewNameInfo(NameInfo);
    NewNameInfo.setName(NewName);
    NewNameInfo.setNamedTypeInfo(NewTInfo);
    return NewNameInfo;
  }
  }

  llvm_unreachable("Unknown name kind.");
}

template<typename Derived>
TemplateName
TreeTransform<Derived>::TransformTemplateName(CXXScopeSpec &SS,
                                              TemplateName Name,
                                              SourceLocation NameLoc,
                                              QualType ObjectType,
                                              NamedDecl *FirstQualifierInScope) {
  if (QualifiedTemplateName *QTN = Name.getAsQualifiedTemplateName()) {
    TemplateDecl *Template = QTN->getTemplateDecl();
    assert(Template && "qualified template name must refer to a template");

    TemplateDecl *TransTemplate
      = cast_or_null<TemplateDecl>(getDerived().TransformDecl(NameLoc,
                                                              Template));
    if (!TransTemplate)
      return TemplateName();

    if (!getDerived().AlwaysRebuild() &&
        SS.getScopeRep() == QTN->getQualifier() &&
        TransTemplate == Template)
      return Name;

    return getDerived().RebuildTemplateName(SS, QTN->hasTemplateKeyword(),
                                            TransTemplate);
  }

  if (DependentTemplateName *DTN = Name.getAsDependentTemplateName()) {
    if (SS.getScopeRep()) {
      // These apply to the scope specifier, not the template.
      ObjectType = QualType();
      FirstQualifierInScope = nullptr;
    }

    if (!getDerived().AlwaysRebuild() &&
        SS.getScopeRep() == DTN->getQualifier() &&
        ObjectType.isNull())
      return Name;

    if (DTN->isIdentifier()) {
      return getDerived().RebuildTemplateName(SS,
                                              *DTN->getIdentifier(),
                                              NameLoc,
                                              ObjectType,
                                              FirstQualifierInScope);
    }

    return getDerived().RebuildTemplateName(SS, DTN->getOperator(), NameLoc,
                                            ObjectType);
  }

  if (TemplateDecl *Template = Name.getAsTemplateDecl()) {
    TemplateDecl *TransTemplate
      = cast_or_null<TemplateDecl>(getDerived().TransformDecl(NameLoc,
                                                              Template));
    if (!TransTemplate)
      return TemplateName();

    if (!getDerived().AlwaysRebuild() &&
        TransTemplate == Template)
      return Name;

    return TemplateName(TransTemplate);
  }

  if (SubstTemplateTemplateParmPackStorage *SubstPack
      = Name.getAsSubstTemplateTemplateParmPack()) {
    TemplateTemplateParmDecl *TransParam
    = cast_or_null<TemplateTemplateParmDecl>(
            getDerived().TransformDecl(NameLoc, SubstPack->getParameterPack()));
    if (!TransParam)
      return TemplateName();

    if (!getDerived().AlwaysRebuild() &&
        TransParam == SubstPack->getParameterPack())
      return Name;

    return getDerived().RebuildTemplateName(TransParam,
                                            SubstPack->getArgumentPack());
  }

  // These should be getting filtered out before they reach the AST.
  llvm_unreachable("overloaded function decl survived to here");
}

template<typename Derived>
void TreeTransform<Derived>::InventTemplateArgumentLoc(
                                         const TemplateArgument &Arg,
                                         TemplateArgumentLoc &Output) {
  SourceLocation Loc = getDerived().getBaseLocation();
  switch (Arg.getKind()) {
  case TemplateArgument::Null:
    llvm_unreachable("null template argument in TreeTransform");
    break;

  case TemplateArgument::Type:
    Output = TemplateArgumentLoc(Arg,
               SemaRef.Context.getTrivialTypeSourceInfo(Arg.getAsType(), Loc));

    break;

  case TemplateArgument::Template:
  case TemplateArgument::TemplateExpansion: {
    NestedNameSpecifierLocBuilder Builder;
    TemplateName Template = Arg.getAsTemplate();
    if (DependentTemplateName *DTN = Template.getAsDependentTemplateName())
      Builder.MakeTrivial(SemaRef.Context, DTN->getQualifier(), Loc);
    else if (QualifiedTemplateName *QTN = Template.getAsQualifiedTemplateName())
      Builder.MakeTrivial(SemaRef.Context, QTN->getQualifier(), Loc);

    if (Arg.getKind() == TemplateArgument::Template)
      Output = TemplateArgumentLoc(Arg,
                                   Builder.getWithLocInContext(SemaRef.Context),
                                   Loc);
    else
      Output = TemplateArgumentLoc(Arg,
                                   Builder.getWithLocInContext(SemaRef.Context),
                                   Loc, Loc);

    break;
  }

  case TemplateArgument::Expression:
    Output = TemplateArgumentLoc(Arg, Arg.getAsExpr());
    break;

  case TemplateArgument::Declaration:
  case TemplateArgument::Integral:
  case TemplateArgument::Pack:
  case TemplateArgument::NullPtr:
    Output = TemplateArgumentLoc(Arg, TemplateArgumentLocInfo());
    break;
  }
}

template<typename Derived>
bool TreeTransform<Derived>::TransformTemplateArgument(
                                         const TemplateArgumentLoc &Input,
                                         TemplateArgumentLoc &Output) {
  const TemplateArgument &Arg = Input.getArgument();
  switch (Arg.getKind()) {
  case TemplateArgument::Null:
  case TemplateArgument::Integral:
  case TemplateArgument::Pack:
  case TemplateArgument::Declaration:
  case TemplateArgument::NullPtr:
    llvm_unreachable("Unexpected TemplateArgument");

  case TemplateArgument::Type: {
    TypeSourceInfo *DI = Input.getTypeSourceInfo();
    if (!DI)
      DI = InventTypeSourceInfo(Input.getArgument().getAsType());

    DI = getDerived().TransformType(DI);
    if (!DI) return true;

    Output = TemplateArgumentLoc(TemplateArgument(DI->getType()), DI);
    return false;
  }

  case TemplateArgument::Template: {
    NestedNameSpecifierLoc QualifierLoc = Input.getTemplateQualifierLoc();
    if (QualifierLoc) {
      QualifierLoc = getDerived().TransformNestedNameSpecifierLoc(QualifierLoc);
      if (!QualifierLoc)
        return true;
    }

    CXXScopeSpec SS;
    SS.Adopt(QualifierLoc);
    TemplateName Template
      = getDerived().TransformTemplateName(SS, Arg.getAsTemplate(),
                                           Input.getTemplateNameLoc());
    if (Template.isNull())
      return true;

    Output = TemplateArgumentLoc(TemplateArgument(Template), QualifierLoc,
                                 Input.getTemplateNameLoc());
    return false;
  }

  case TemplateArgument::TemplateExpansion:
    llvm_unreachable("Caller should expand pack expansions");

  case TemplateArgument::Expression: {
    // Template argument expressions are constant expressions.
    EnterExpressionEvaluationContext Unevaluated(getSema(),
                                                 Sema::ConstantEvaluated);

    Expr *InputExpr = Input.getSourceExpression();
    if (!InputExpr) InputExpr = Input.getArgument().getAsExpr();

    ExprResult E = getDerived().TransformExpr(InputExpr);
    E = SemaRef.ActOnConstantExpression(E);
    if (E.isInvalid()) return true;
    Output = TemplateArgumentLoc(TemplateArgument(E.get()), E.get());
    return false;
  }
  }

  // Work around bogus GCC warning
  return true;
}

/// \brief Iterator adaptor that invents template argument location information
/// for each of the template arguments in its underlying iterator.
template<typename Derived, typename InputIterator>
class TemplateArgumentLocInventIterator {
  TreeTransform<Derived> &Self;
  InputIterator Iter;

public:
  typedef TemplateArgumentLoc value_type;
  typedef TemplateArgumentLoc reference;
  typedef typename std::iterator_traits<InputIterator>::difference_type
    difference_type;
  typedef std::input_iterator_tag iterator_category;

  class pointer {
    TemplateArgumentLoc Arg;

  public:
    explicit pointer(TemplateArgumentLoc Arg) : Arg(Arg) { }

    const TemplateArgumentLoc *operator->() const { return &Arg; }
  };

  TemplateArgumentLocInventIterator() { }

  explicit TemplateArgumentLocInventIterator(TreeTransform<Derived> &Self,
                                             InputIterator Iter)
    : Self(Self), Iter(Iter) { }

  TemplateArgumentLocInventIterator &operator++() {
    ++Iter;
    return *this;
  }

  TemplateArgumentLocInventIterator operator++(int) {
    TemplateArgumentLocInventIterator Old(*this);
    ++(*this);
    return Old;
  }

  reference operator*() const {
    TemplateArgumentLoc Result;
    Self.InventTemplateArgumentLoc(*Iter, Result);
    return Result;
  }

  pointer operator->() const { return pointer(**this); }

  friend bool operator==(const TemplateArgumentLocInventIterator &X,
                         const TemplateArgumentLocInventIterator &Y) {
    return X.Iter == Y.Iter;
  }

  friend bool operator!=(const TemplateArgumentLocInventIterator &X,
                         const TemplateArgumentLocInventIterator &Y) {
    return X.Iter != Y.Iter;
  }
};

template<typename Derived>
template<typename InputIterator>
bool TreeTransform<Derived>::TransformTemplateArguments(InputIterator First,
                                                        InputIterator Last,
                                            TemplateArgumentListInfo &Outputs) {
  for (; First != Last; ++First) {
    TemplateArgumentLoc Out;
    TemplateArgumentLoc In = *First;

    if (In.getArgument().getKind() == TemplateArgument::Pack) {
      // Unpack argument packs, which we translate them into separate
      // arguments.
      // FIXME: We could do much better if we could guarantee that the
      // TemplateArgumentLocInfo for the pack expansion would be usable for
      // all of the template arguments in the argument pack.
      typedef TemplateArgumentLocInventIterator<Derived,
                                                TemplateArgument::pack_iterator>
        PackLocIterator;
      if (TransformTemplateArguments(PackLocIterator(*this,
                                                 In.getArgument().pack_begin()),
                                     PackLocIterator(*this,
                                                   In.getArgument().pack_end()),
                                     Outputs))
        return true;

      continue;
    }

    if (In.getArgument().isPackExpansion()) {
      // We have a pack expansion, for which we will be substituting into
      // the pattern.
      SourceLocation Ellipsis;
      Optional<unsigned> OrigNumExpansions;
      TemplateArgumentLoc Pattern
        = getSema().getTemplateArgumentPackExpansionPattern(
              In, Ellipsis, OrigNumExpansions);

      SmallVector<UnexpandedParameterPack, 2> Unexpanded;
      getSema().collectUnexpandedParameterPacks(Pattern, Unexpanded);
      assert(!Unexpanded.empty() && "Pack expansion without parameter packs?");

      // Determine whether the set of unexpanded parameter packs can and should
      // be expanded.
      bool Expand = true;
      bool RetainExpansion = false;
      Optional<unsigned> NumExpansions = OrigNumExpansions;
      if (getDerived().TryExpandParameterPacks(Ellipsis,
                                               Pattern.getSourceRange(),
                                               Unexpanded,
                                               Expand,
                                               RetainExpansion,
                                               NumExpansions))
        return true;

      if (!Expand) {
        // The transform has determined that we should perform a simple
        // transformation on the pack expansion, producing another pack
        // expansion.
        TemplateArgumentLoc OutPattern;
        Sema::ArgumentPackSubstitutionIndexRAII SubstIndex(getSema(), -1);
        if (getDerived().TransformTemplateArgument(Pattern, OutPattern))
          return true;

        Out = getDerived().RebuildPackExpansion(OutPattern, Ellipsis,
                                                NumExpansions);
        if (Out.getArgument().isNull())
          return true;

        Outputs.addArgument(Out);
        continue;
      }

      // The transform has determined that we should perform an elementwise
      // expansion of the pattern. Do so.
      for (unsigned I = 0; I != *NumExpansions; ++I) {
        Sema::ArgumentPackSubstitutionIndexRAII SubstIndex(getSema(), I);

        if (getDerived().TransformTemplateArgument(Pattern, Out))
          return true;

        if (Out.getArgument().containsUnexpandedParameterPack()) {
          Out = getDerived().RebuildPackExpansion(Out, Ellipsis,
                                                  OrigNumExpansions);
          if (Out.getArgument().isNull())
            return true;
        }

        Outputs.addArgument(Out);
      }

      // If we're supposed to retain a pack expansion, do so by temporarily
      // forgetting the partially-substituted parameter pack.
      if (RetainExpansion) {
        ForgetPartiallySubstitutedPackRAII Forget(getDerived());

        if (getDerived().TransformTemplateArgument(Pattern, Out))
          return true;

        Out = getDerived().RebuildPackExpansion(Out, Ellipsis,
                                                OrigNumExpansions);
        if (Out.getArgument().isNull())
          return true;

        Outputs.addArgument(Out);
      }

      continue;
    }

    // The simple case:
    if (getDerived().TransformTemplateArgument(In, Out))
      return true;

    Outputs.addArgument(Out);
  }

  return false;

}

//===----------------------------------------------------------------------===//
// Type transformation
//===----------------------------------------------------------------------===//

template<typename Derived>
QualType TreeTransform<Derived>::TransformType(QualType T) {
  if (getDerived().AlreadyTransformed(T))
    return T;

  // Temporary workaround.  All of these transformations should
  // eventually turn into transformations on TypeLocs.
  TypeSourceInfo *DI = getSema().Context.getTrivialTypeSourceInfo(T,
                                                getDerived().getBaseLocation());

  TypeSourceInfo *NewDI = getDerived().TransformType(DI);

  if (!NewDI)
    return QualType();

  return NewDI->getType();
}

template<typename Derived>
TypeSourceInfo *TreeTransform<Derived>::TransformType(TypeSourceInfo *DI) {
  // Refine the base location to the type's location.
  TemporaryBase Rebase(*this, DI->getTypeLoc().getBeginLoc(),
                       getDerived().getBaseEntity());
  if (getDerived().AlreadyTransformed(DI->getType()))
    return DI;

  TypeLocBuilder TLB;

  TypeLoc TL = DI->getTypeLoc();
  TLB.reserve(TL.getFullDataSize());

  QualType Result = getDerived().TransformType(TLB, TL);
  if (Result.isNull())
    return nullptr;

  return TLB.getTypeSourceInfo(SemaRef.Context, Result);
}

template<typename Derived>
QualType
TreeTransform<Derived>::TransformType(TypeLocBuilder &TLB, TypeLoc T) {
  switch (T.getTypeLocClass()) {
#define ABSTRACT_TYPELOC(CLASS, PARENT)
#define TYPELOC(CLASS, PARENT)                                                 \
  case TypeLoc::CLASS:                                                         \
    return getDerived().Transform##CLASS##Type(TLB,                            \
                                               T.castAs<CLASS##TypeLoc>());
#include "clang/AST/TypeLocNodes.def"
  }

  llvm_unreachable("unhandled type loc!");
}

/// FIXME: By default, this routine adds type qualifiers only to types
/// that can have qualifiers, and silently suppresses those qualifiers
/// that are not permitted (e.g., qualifiers on reference or function
/// types). This is the right thing for template instantiation, but
/// probably not for other clients.
template<typename Derived>
QualType
TreeTransform<Derived>::TransformQualifiedType(TypeLocBuilder &TLB,
                                               QualifiedTypeLoc T) {
  Qualifiers Quals = T.getType().getLocalQualifiers();

  QualType Result = getDerived().TransformType(TLB, T.getUnqualifiedLoc());
  if (Result.isNull())
    return QualType();

  // Silently suppress qualifiers if the result type can't be qualified.
  // FIXME: this is the right thing for template instantiation, but
  // probably not for other clients.
  if (Result->isFunctionType() || Result->isReferenceType())
    return Result;

  // Suppress Objective-C lifetime qualifiers if they don't make sense for the
  // resulting type.
  if (Quals.hasObjCLifetime()) {
    if (!Result->isObjCLifetimeType() && !Result->isDependentType())
      Quals.removeObjCLifetime();
    else if (Result.getObjCLifetime()) {
      // Objective-C ARC:
      //   A lifetime qualifier applied to a substituted template parameter
      //   overrides the lifetime qualifier from the template argument.
      const AutoType *AutoTy;
      if (const SubstTemplateTypeParmType *SubstTypeParam
                                = dyn_cast<SubstTemplateTypeParmType>(Result)) {
        QualType Replacement = SubstTypeParam->getReplacementType();
        Qualifiers Qs = Replacement.getQualifiers();
        Qs.removeObjCLifetime();
        Replacement
          = SemaRef.Context.getQualifiedType(Replacement.getUnqualifiedType(),
                                             Qs);
        Result = SemaRef.Context.getSubstTemplateTypeParmType(
                                        SubstTypeParam->getReplacedParameter(),
                                                              Replacement);
        TLB.TypeWasModifiedSafely(Result);
      } else if ((AutoTy = dyn_cast<AutoType>(Result)) && AutoTy->isDeduced()) {
        // 'auto' types behave the same way as template parameters.
        QualType Deduced = AutoTy->getDeducedType();
        Qualifiers Qs = Deduced.getQualifiers();
        Qs.removeObjCLifetime();
        Deduced = SemaRef.Context.getQualifiedType(Deduced.getUnqualifiedType(),
                                                   Qs);
        Result = SemaRef.Context.getAutoType(Deduced, AutoTy->isDecltypeAuto(), 
                                AutoTy->isDependentType());
        TLB.TypeWasModifiedSafely(Result);
      } else {
        // Otherwise, complain about the addition of a qualifier to an
        // already-qualified type.
        SourceRange R = T.getUnqualifiedLoc().getSourceRange();
        SemaRef.Diag(R.getBegin(), diag::err_attr_objc_ownership_redundant)
          << Result << R;

        Quals.removeObjCLifetime();
      }
    }
  }
  if (!Quals.empty()) {
    Result = SemaRef.BuildQualifiedType(Result, T.getBeginLoc(), Quals);
    // BuildQualifiedType might not add qualifiers if they are invalid.
    if (Result.hasLocalQualifiers())
      TLB.push<QualifiedTypeLoc>(Result);
    // No location information to preserve.
  }

  return Result;
}

template<typename Derived>
TypeLoc
TreeTransform<Derived>::TransformTypeInObjectScope(TypeLoc TL,
                                                   QualType ObjectType,
                                                   NamedDecl *UnqualLookup,
                                                   CXXScopeSpec &SS) {
  if (getDerived().AlreadyTransformed(TL.getType()))
    return TL;

  TypeSourceInfo *TSI =
      TransformTSIInObjectScope(TL, ObjectType, UnqualLookup, SS);
  if (TSI)
    return TSI->getTypeLoc();
  return TypeLoc();
}

template<typename Derived>
TypeSourceInfo *
TreeTransform<Derived>::TransformTypeInObjectScope(TypeSourceInfo *TSInfo,
                                                   QualType ObjectType,
                                                   NamedDecl *UnqualLookup,
                                                   CXXScopeSpec &SS) {
  if (getDerived().AlreadyTransformed(TSInfo->getType()))
    return TSInfo;

  return TransformTSIInObjectScope(TSInfo->getTypeLoc(), ObjectType,
                                   UnqualLookup, SS);
}

template <typename Derived>
TypeSourceInfo *TreeTransform<Derived>::TransformTSIInObjectScope(
    TypeLoc TL, QualType ObjectType, NamedDecl *UnqualLookup,
    CXXScopeSpec &SS) {
  QualType T = TL.getType();
  assert(!getDerived().AlreadyTransformed(T));

  TypeLocBuilder TLB;
  QualType Result;

  if (isa<TemplateSpecializationType>(T)) {
    TemplateSpecializationTypeLoc SpecTL =
        TL.castAs<TemplateSpecializationTypeLoc>();

    TemplateName Template
    = getDerived().TransformTemplateName(SS,
                                         SpecTL.getTypePtr()->getTemplateName(),
                                         SpecTL.getTemplateNameLoc(),
                                         ObjectType, UnqualLookup);
    if (Template.isNull())
      return nullptr;

    Result = getDerived().TransformTemplateSpecializationType(TLB, SpecTL,
                                                              Template);
  } else if (isa<DependentTemplateSpecializationType>(T)) {
    DependentTemplateSpecializationTypeLoc SpecTL =
        TL.castAs<DependentTemplateSpecializationTypeLoc>();

    TemplateName Template
      = getDerived().RebuildTemplateName(SS,
                                         *SpecTL.getTypePtr()->getIdentifier(),
                                         SpecTL.getTemplateNameLoc(),
                                         ObjectType, UnqualLookup);
    if (Template.isNull())
      return nullptr;

    Result = getDerived().TransformDependentTemplateSpecializationType(TLB,
                                                                       SpecTL,
                                                                       Template,
                                                                       SS);
  } else {
    // Nothing special needs to be done for these.
    Result = getDerived().TransformType(TLB, TL);
  }

  if (Result.isNull())
    return nullptr;

  return TLB.getTypeSourceInfo(SemaRef.Context, Result);
}

template <class TyLoc> static inline
QualType TransformTypeSpecType(TypeLocBuilder &TLB, TyLoc T) {
  TyLoc NewT = TLB.push<TyLoc>(T.getType());
  NewT.setNameLoc(T.getNameLoc());
  return T.getType();
}

template<typename Derived>
QualType TreeTransform<Derived>::TransformBuiltinType(TypeLocBuilder &TLB,
                                                      BuiltinTypeLoc T) {
  BuiltinTypeLoc NewT = TLB.push<BuiltinTypeLoc>(T.getType());
  NewT.setBuiltinLoc(T.getBuiltinLoc());
  if (T.needsExtraLocalData())
    NewT.getWrittenBuiltinSpecs() = T.getWrittenBuiltinSpecs();
  return T.getType();
}

template<typename Derived>
QualType TreeTransform<Derived>::TransformComplexType(TypeLocBuilder &TLB,
                                                      ComplexTypeLoc T) {
  // FIXME: recurse?
  return TransformTypeSpecType(TLB, T);
}

template <typename Derived>
QualType TreeTransform<Derived>::TransformAdjustedType(TypeLocBuilder &TLB,
                                                       AdjustedTypeLoc TL) {
  // Adjustments applied during transformation are handled elsewhere.
  return getDerived().TransformType(TLB, TL.getOriginalLoc());
}

template<typename Derived>
QualType TreeTransform<Derived>::TransformDecayedType(TypeLocBuilder &TLB,
                                                      DecayedTypeLoc TL) {
  QualType OriginalType = getDerived().TransformType(TLB, TL.getOriginalLoc());
  if (OriginalType.isNull())
    return QualType();

  QualType Result = TL.getType();
  if (getDerived().AlwaysRebuild() ||
      OriginalType != TL.getOriginalLoc().getType())
    Result = SemaRef.Context.getDecayedType(OriginalType);
  TLB.push<DecayedTypeLoc>(Result);
  // Nothing to set for DecayedTypeLoc.
  return Result;
}

template<typename Derived>
QualType TreeTransform<Derived>::TransformPointerType(TypeLocBuilder &TLB,
                                                      PointerTypeLoc TL) {
  QualType PointeeType
    = getDerived().TransformType(TLB, TL.getPointeeLoc());
  if (PointeeType.isNull())
    return QualType();

  QualType Result = TL.getType();
  if (PointeeType->getAs<ObjCObjectType>()) {
    // A dependent pointer type 'T *' has is being transformed such
    // that an Objective-C class type is being replaced for 'T'. The
    // resulting pointer type is an ObjCObjectPointerType, not a
    // PointerType.
    Result = SemaRef.Context.getObjCObjectPointerType(PointeeType);

    ObjCObjectPointerTypeLoc NewT = TLB.push<ObjCObjectPointerTypeLoc>(Result);
    NewT.setStarLoc(TL.getStarLoc());
    return Result;
  }

  if (getDerived().AlwaysRebuild() ||
      PointeeType != TL.getPointeeLoc().getType()) {
    Result = getDerived().RebuildPointerType(PointeeType, TL.getSigilLoc());
    if (Result.isNull())
      return QualType();
  }

  // Objective-C ARC can add lifetime qualifiers to the type that we're
  // pointing to.
  TLB.TypeWasModifiedSafely(Result->getPointeeType());

  PointerTypeLoc NewT = TLB.push<PointerTypeLoc>(Result);
  NewT.setSigilLoc(TL.getSigilLoc());
  return Result;
}

template<typename Derived>
QualType
TreeTransform<Derived>::TransformBlockPointerType(TypeLocBuilder &TLB,
                                                  BlockPointerTypeLoc TL) {
  QualType PointeeType
    = getDerived().TransformType(TLB, TL.getPointeeLoc());
  if (PointeeType.isNull())
    return QualType();

  QualType Result = TL.getType();
  if (getDerived().AlwaysRebuild() ||
      PointeeType != TL.getPointeeLoc().getType()) {
    Result = getDerived().RebuildBlockPointerType(PointeeType,
                                                  TL.getSigilLoc());
    if (Result.isNull())
      return QualType();
  }

  BlockPointerTypeLoc NewT = TLB.push<BlockPointerTypeLoc>(Result);
  NewT.setSigilLoc(TL.getSigilLoc());
  return Result;
}

/// Transforms a reference type.  Note that somewhat paradoxically we
/// don't care whether the type itself is an l-value type or an r-value
/// type;  we only care if the type was *written* as an l-value type
/// or an r-value type.
template<typename Derived>
QualType
TreeTransform<Derived>::TransformReferenceType(TypeLocBuilder &TLB,
                                               ReferenceTypeLoc TL) {
  const ReferenceType *T = TL.getTypePtr();

  // Note that this works with the pointee-as-written.
  QualType PointeeType = getDerived().TransformType(TLB, TL.getPointeeLoc());
  if (PointeeType.isNull())
    return QualType();

  QualType Result = TL.getType();
  if (getDerived().AlwaysRebuild() ||
      PointeeType != T->getPointeeTypeAsWritten()) {
    Result = getDerived().RebuildReferenceType(PointeeType,
                                               T->isSpelledAsLValue(),
                                               TL.getSigilLoc());
    if (Result.isNull())
      return QualType();
  }

  // Objective-C ARC can add lifetime qualifiers to the type that we're
  // referring to.
  TLB.TypeWasModifiedSafely(
                     Result->getAs<ReferenceType>()->getPointeeTypeAsWritten());

  // r-value references can be rebuilt as l-value references.
  ReferenceTypeLoc NewTL;
  if (isa<LValueReferenceType>(Result))
    NewTL = TLB.push<LValueReferenceTypeLoc>(Result);
  else
    NewTL = TLB.push<RValueReferenceTypeLoc>(Result);
  NewTL.setSigilLoc(TL.getSigilLoc());

  return Result;
}

template<typename Derived>
QualType
TreeTransform<Derived>::TransformLValueReferenceType(TypeLocBuilder &TLB,
                                                 LValueReferenceTypeLoc TL) {
  return TransformReferenceType(TLB, TL);
}

template<typename Derived>
QualType
TreeTransform<Derived>::TransformRValueReferenceType(TypeLocBuilder &TLB,
                                                 RValueReferenceTypeLoc TL) {
  return TransformReferenceType(TLB, TL);
}

template<typename Derived>
QualType
TreeTransform<Derived>::TransformMemberPointerType(TypeLocBuilder &TLB,
                                                   MemberPointerTypeLoc TL) {
  QualType PointeeType = getDerived().TransformType(TLB, TL.getPointeeLoc());
  if (PointeeType.isNull())
    return QualType();

  TypeSourceInfo* OldClsTInfo = TL.getClassTInfo();
  TypeSourceInfo *NewClsTInfo = nullptr;
  if (OldClsTInfo) {
    NewClsTInfo = getDerived().TransformType(OldClsTInfo);
    if (!NewClsTInfo)
      return QualType();
  }

  const MemberPointerType *T = TL.getTypePtr();
  QualType OldClsType = QualType(T->getClass(), 0);
  QualType NewClsType;
  if (NewClsTInfo)
    NewClsType = NewClsTInfo->getType();
  else {
    NewClsType = getDerived().TransformType(OldClsType);
    if (NewClsType.isNull())
      return QualType();
  }

  QualType Result = TL.getType();
  if (getDerived().AlwaysRebuild() ||
      PointeeType != T->getPointeeType() ||
      NewClsType != OldClsType) {
    Result = getDerived().RebuildMemberPointerType(PointeeType, NewClsType,
                                                   TL.getStarLoc());
    if (Result.isNull())
      return QualType();
  }

  // If we had to adjust the pointee type when building a member pointer, make
  // sure to push TypeLoc info for it.
  const MemberPointerType *MPT = Result->getAs<MemberPointerType>();
  if (MPT && PointeeType != MPT->getPointeeType()) {
    assert(isa<AdjustedType>(MPT->getPointeeType()));
    TLB.push<AdjustedTypeLoc>(MPT->getPointeeType());
  }

  MemberPointerTypeLoc NewTL = TLB.push<MemberPointerTypeLoc>(Result);
  NewTL.setSigilLoc(TL.getSigilLoc());
  NewTL.setClassTInfo(NewClsTInfo);

  return Result;
}

template<typename Derived>
QualType
TreeTransform<Derived>::TransformConstantArrayType(TypeLocBuilder &TLB,
                                                   ConstantArrayTypeLoc TL) {
  const ConstantArrayType *T = TL.getTypePtr();
  QualType ElementType = getDerived().TransformType(TLB, TL.getElementLoc());
  if (ElementType.isNull())
    return QualType();

  QualType Result = TL.getType();
  if (getDerived().AlwaysRebuild() ||
      ElementType != T->getElementType()) {
    Result = getDerived().RebuildConstantArrayType(ElementType,
                                                   T->getSizeModifier(),
                                                   T->getSize(),
                                             T->getIndexTypeCVRQualifiers(),
                                                   TL.getBracketsRange());
    if (Result.isNull())
      return QualType();
  }

  // We might have either a ConstantArrayType or a VariableArrayType now:
  // a ConstantArrayType is allowed to have an element type which is a
  // VariableArrayType if the type is dependent.  Fortunately, all array
  // types have the same location layout.
  ArrayTypeLoc NewTL = TLB.push<ArrayTypeLoc>(Result);
  NewTL.setLBracketLoc(TL.getLBracketLoc());
  NewTL.setRBracketLoc(TL.getRBracketLoc());

  Expr *Size = TL.getSizeExpr();
  if (Size) {
    EnterExpressionEvaluationContext Unevaluated(SemaRef,
                                                 Sema::ConstantEvaluated);
    Size = getDerived().TransformExpr(Size).template getAs<Expr>();
    Size = SemaRef.ActOnConstantExpression(Size).get();
  }
  NewTL.setSizeExpr(Size);

  return Result;
}

template<typename Derived>
QualType TreeTransform<Derived>::TransformIncompleteArrayType(
                                              TypeLocBuilder &TLB,
                                              IncompleteArrayTypeLoc TL) {
  const IncompleteArrayType *T = TL.getTypePtr();
  QualType ElementType = getDerived().TransformType(TLB, TL.getElementLoc());
  if (ElementType.isNull())
    return QualType();

  QualType Result = TL.getType();
  if (getDerived().AlwaysRebuild() ||
      ElementType != T->getElementType()) {
    Result = getDerived().RebuildIncompleteArrayType(ElementType,
                                                     T->getSizeModifier(),
                                           T->getIndexTypeCVRQualifiers(),
                                                     TL.getBracketsRange());
    if (Result.isNull())
      return QualType();
  }

  IncompleteArrayTypeLoc NewTL = TLB.push<IncompleteArrayTypeLoc>(Result);
  NewTL.setLBracketLoc(TL.getLBracketLoc());
  NewTL.setRBracketLoc(TL.getRBracketLoc());
  NewTL.setSizeExpr(nullptr);

  return Result;
}

template<typename Derived>
QualType
TreeTransform<Derived>::TransformVariableArrayType(TypeLocBuilder &TLB,
                                                   VariableArrayTypeLoc TL) {
  const VariableArrayType *T = TL.getTypePtr();
  QualType ElementType = getDerived().TransformType(TLB, TL.getElementLoc());
  if (ElementType.isNull())
    return QualType();

  ExprResult SizeResult
    = getDerived().TransformExpr(T->getSizeExpr());
  if (SizeResult.isInvalid())
    return QualType();

  Expr *Size = SizeResult.get();

  QualType Result = TL.getType();
  if (getDerived().AlwaysRebuild() ||
      ElementType != T->getElementType() ||
      Size != T->getSizeExpr()) {
    Result = getDerived().RebuildVariableArrayType(ElementType,
                                                   T->getSizeModifier(),
                                                   Size,
                                             T->getIndexTypeCVRQualifiers(),
                                                   TL.getBracketsRange());
    if (Result.isNull())
      return QualType();
  }

  // We might have constant size array now, but fortunately it has the same
  // location layout.
  ArrayTypeLoc NewTL = TLB.push<ArrayTypeLoc>(Result);
  NewTL.setLBracketLoc(TL.getLBracketLoc());
  NewTL.setRBracketLoc(TL.getRBracketLoc());
  NewTL.setSizeExpr(Size);

  return Result;
}

template<typename Derived>
QualType
TreeTransform<Derived>::TransformDependentSizedArrayType(TypeLocBuilder &TLB,
                                             DependentSizedArrayTypeLoc TL) {
  const DependentSizedArrayType *T = TL.getTypePtr();
  QualType ElementType = getDerived().TransformType(TLB, TL.getElementLoc());
  if (ElementType.isNull())
    return QualType();

  // Array bounds are constant expressions.
  EnterExpressionEvaluationContext Unevaluated(SemaRef,
                                               Sema::ConstantEvaluated);

  // Prefer the expression from the TypeLoc;  the other may have been uniqued.
  Expr *origSize = TL.getSizeExpr();
  if (!origSize) origSize = T->getSizeExpr();

  ExprResult sizeResult
    = getDerived().TransformExpr(origSize);
  sizeResult = SemaRef.ActOnConstantExpression(sizeResult);
  if (sizeResult.isInvalid())
    return QualType();

  Expr *size = sizeResult.get();

  QualType Result = TL.getType();
  if (getDerived().AlwaysRebuild() ||
      ElementType != T->getElementType() ||
      size != origSize) {
    Result = getDerived().RebuildDependentSizedArrayType(ElementType,
                                                         T->getSizeModifier(),
                                                         size,
                                                T->getIndexTypeCVRQualifiers(),
                                                        TL.getBracketsRange());
    if (Result.isNull())
      return QualType();
  }

  // We might have any sort of array type now, but fortunately they
  // all have the same location layout.
  ArrayTypeLoc NewTL = TLB.push<ArrayTypeLoc>(Result);
  NewTL.setLBracketLoc(TL.getLBracketLoc());
  NewTL.setRBracketLoc(TL.getRBracketLoc());
  NewTL.setSizeExpr(size);

  return Result;
}

template<typename Derived>
QualType TreeTransform<Derived>::TransformDependentSizedExtVectorType(
                                      TypeLocBuilder &TLB,
                                      DependentSizedExtVectorTypeLoc TL) {
  const DependentSizedExtVectorType *T = TL.getTypePtr();

  // FIXME: ext vector locs should be nested
  QualType ElementType = getDerived().TransformType(T->getElementType());
  if (ElementType.isNull())
    return QualType();

  // Vector sizes are constant expressions.
  EnterExpressionEvaluationContext Unevaluated(SemaRef,
                                               Sema::ConstantEvaluated);

  ExprResult Size = getDerived().TransformExpr(T->getSizeExpr());
  Size = SemaRef.ActOnConstantExpression(Size);
  if (Size.isInvalid())
    return QualType();

  QualType Result = TL.getType();
  if (getDerived().AlwaysRebuild() ||
      ElementType != T->getElementType() ||
      Size.get() != T->getSizeExpr()) {
    Result = getDerived().RebuildDependentSizedExtVectorType(ElementType,
                                                             Size.get(),
                                                         T->getAttributeLoc());
    if (Result.isNull())
      return QualType();
  }

  // Result might be dependent or not.
  if (isa<DependentSizedExtVectorType>(Result)) {
    DependentSizedExtVectorTypeLoc NewTL
      = TLB.push<DependentSizedExtVectorTypeLoc>(Result);
    NewTL.setNameLoc(TL.getNameLoc());
  } else {
    ExtVectorTypeLoc NewTL = TLB.push<ExtVectorTypeLoc>(Result);
    NewTL.setNameLoc(TL.getNameLoc());
  }

  return Result;
}

template<typename Derived>
QualType TreeTransform<Derived>::TransformVectorType(TypeLocBuilder &TLB,
                                                     VectorTypeLoc TL) {
  const VectorType *T = TL.getTypePtr();
  QualType ElementType = getDerived().TransformType(T->getElementType());
  if (ElementType.isNull())
    return QualType();

  QualType Result = TL.getType();
  if (getDerived().AlwaysRebuild() ||
      ElementType != T->getElementType()) {
    Result = getDerived().RebuildVectorType(ElementType, T->getNumElements(),
                                            T->getVectorKind());
    if (Result.isNull())
      return QualType();
  }

  VectorTypeLoc NewTL = TLB.push<VectorTypeLoc>(Result);
  NewTL.setNameLoc(TL.getNameLoc());

  return Result;
}

template<typename Derived>
QualType TreeTransform<Derived>::TransformExtVectorType(TypeLocBuilder &TLB,
                                                        ExtVectorTypeLoc TL) {
  const VectorType *T = TL.getTypePtr();
  QualType ElementType = getDerived().TransformType(T->getElementType());
  if (ElementType.isNull())
    return QualType();

  QualType Result = TL.getType();
  if (getDerived().AlwaysRebuild() ||
      ElementType != T->getElementType()) {
    Result = getDerived().RebuildExtVectorType(ElementType,
                                               T->getNumElements(),
                                               /*FIXME*/ SourceLocation());
    if (Result.isNull())
      return QualType();
  }

  ExtVectorTypeLoc NewTL = TLB.push<ExtVectorTypeLoc>(Result);
  NewTL.setNameLoc(TL.getNameLoc());

  return Result;
}

template <typename Derived>
ParmVarDecl *TreeTransform<Derived>::TransformFunctionTypeParam(
    ParmVarDecl *OldParm, int indexAdjustment, Optional<unsigned> NumExpansions,
    bool ExpectParameterPack) {
  TypeSourceInfo *OldDI = OldParm->getTypeSourceInfo();
  TypeSourceInfo *NewDI = nullptr;

  if (NumExpansions && isa<PackExpansionType>(OldDI->getType())) {
    // If we're substituting into a pack expansion type and we know the
    // length we want to expand to, just substitute for the pattern.
    TypeLoc OldTL = OldDI->getTypeLoc();
    PackExpansionTypeLoc OldExpansionTL = OldTL.castAs<PackExpansionTypeLoc>();

    TypeLocBuilder TLB;
    TypeLoc NewTL = OldDI->getTypeLoc();
    TLB.reserve(NewTL.getFullDataSize());

    QualType Result = getDerived().TransformType(TLB,
                                               OldExpansionTL.getPatternLoc());
    if (Result.isNull())
      return nullptr;

    Result = RebuildPackExpansionType(Result,
                                OldExpansionTL.getPatternLoc().getSourceRange(),
                                      OldExpansionTL.getEllipsisLoc(),
                                      NumExpansions);
    if (Result.isNull())
      return nullptr;

    PackExpansionTypeLoc NewExpansionTL
      = TLB.push<PackExpansionTypeLoc>(Result);
    NewExpansionTL.setEllipsisLoc(OldExpansionTL.getEllipsisLoc());
    NewDI = TLB.getTypeSourceInfo(SemaRef.Context, Result);
  } else
    NewDI = getDerived().TransformType(OldDI);
  if (!NewDI)
    return nullptr;

  if (NewDI == OldDI && indexAdjustment == 0)
    return OldParm;

  ParmVarDecl *newParm = ParmVarDecl::Create(SemaRef.Context,
                                             OldParm->getDeclContext(),
                                             OldParm->getInnerLocStart(),
                                             OldParm->getLocation(),
                                             OldParm->getIdentifier(),
                                             NewDI->getType(),
                                             NewDI,
                                             OldParm->getStorageClass(),
                                             /* DefArg */ nullptr);
  newParm->setScopeInfo(OldParm->getFunctionScopeDepth(),
                        OldParm->getFunctionScopeIndex() + indexAdjustment);
  return newParm;
}

template<typename Derived>
bool TreeTransform<Derived>::
  TransformFunctionTypeParams(SourceLocation Loc,
                              ParmVarDecl **Params, unsigned NumParams,
                              const QualType *ParamTypes,
                              SmallVectorImpl<QualType> &OutParamTypes,
                              SmallVectorImpl<ParmVarDecl*> *PVars) {
  int indexAdjustment = 0;

  for (unsigned i = 0; i != NumParams; ++i) {
    if (ParmVarDecl *OldParm = Params[i]) {
      assert(OldParm->getFunctionScopeIndex() == i);

      Optional<unsigned> NumExpansions;
      ParmVarDecl *NewParm = nullptr;
      if (OldParm->isParameterPack()) {
        // We have a function parameter pack that may need to be expanded.
        SmallVector<UnexpandedParameterPack, 2> Unexpanded;

        // Find the parameter packs that could be expanded.
        TypeLoc TL = OldParm->getTypeSourceInfo()->getTypeLoc();
        PackExpansionTypeLoc ExpansionTL = TL.castAs<PackExpansionTypeLoc>();
        TypeLoc Pattern = ExpansionTL.getPatternLoc();
        SemaRef.collectUnexpandedParameterPacks(Pattern, Unexpanded);
        assert(Unexpanded.size() > 0 && "Could not find parameter packs!");

        // Determine whether we should expand the parameter packs.
        bool ShouldExpand = false;
        bool RetainExpansion = false;
        Optional<unsigned> OrigNumExpansions =
            ExpansionTL.getTypePtr()->getNumExpansions();
        NumExpansions = OrigNumExpansions;
        if (getDerived().TryExpandParameterPacks(ExpansionTL.getEllipsisLoc(),
                                                 Pattern.getSourceRange(),
                                                 Unexpanded,
                                                 ShouldExpand,
                                                 RetainExpansion,
                                                 NumExpansions)) {
          return true;
        }

        if (ShouldExpand) {
          // Expand the function parameter pack into multiple, separate
          // parameters.
          getDerived().ExpandingFunctionParameterPack(OldParm);
          for (unsigned I = 0; I != *NumExpansions; ++I) {
            Sema::ArgumentPackSubstitutionIndexRAII SubstIndex(getSema(), I);
            ParmVarDecl *NewParm
              = getDerived().TransformFunctionTypeParam(OldParm,
                                                        indexAdjustment++,
                                                        OrigNumExpansions,
                                                /*ExpectParameterPack=*/false);
            if (!NewParm)
              return true;

            OutParamTypes.push_back(NewParm->getType());
            if (PVars)
              PVars->push_back(NewParm);
          }

          // If we're supposed to retain a pack expansion, do so by temporarily
          // forgetting the partially-substituted parameter pack.
          if (RetainExpansion) {
            ForgetPartiallySubstitutedPackRAII Forget(getDerived());
            ParmVarDecl *NewParm
              = getDerived().TransformFunctionTypeParam(OldParm,
                                                        indexAdjustment++,
                                                        OrigNumExpansions,
                                                /*ExpectParameterPack=*/false);
            if (!NewParm)
              return true;

            OutParamTypes.push_back(NewParm->getType());
            if (PVars)
              PVars->push_back(NewParm);
          }

          // The next parameter should have the same adjustment as the
          // last thing we pushed, but we post-incremented indexAdjustment
          // on every push.  Also, if we push nothing, the adjustment should
          // go down by one.
          indexAdjustment--;

          // We're done with the pack expansion.
          continue;
        }

        // We'll substitute the parameter now without expanding the pack
        // expansion.
        Sema::ArgumentPackSubstitutionIndexRAII SubstIndex(getSema(), -1);
        NewParm = getDerived().TransformFunctionTypeParam(OldParm,
                                                          indexAdjustment,
                                                          NumExpansions,
                                                  /*ExpectParameterPack=*/true);
      } else {
        NewParm = getDerived().TransformFunctionTypeParam(
            OldParm, indexAdjustment, None, /*ExpectParameterPack=*/ false);
      }

      if (!NewParm)
        return true;

      OutParamTypes.push_back(NewParm->getType());
      if (PVars)
        PVars->push_back(NewParm);
      continue;
    }

    // Deal with the possibility that we don't have a parameter
    // declaration for this parameter.
    QualType OldType = ParamTypes[i];
    bool IsPackExpansion = false;
    Optional<unsigned> NumExpansions;
    QualType NewType;
    if (const PackExpansionType *Expansion
                                       = dyn_cast<PackExpansionType>(OldType)) {
      // We have a function parameter pack that may need to be expanded.
      QualType Pattern = Expansion->getPattern();
      SmallVector<UnexpandedParameterPack, 2> Unexpanded;
      getSema().collectUnexpandedParameterPacks(Pattern, Unexpanded);

      // Determine whether we should expand the parameter packs.
      bool ShouldExpand = false;
      bool RetainExpansion = false;
      if (getDerived().TryExpandParameterPacks(Loc, SourceRange(),
                                               Unexpanded,
                                               ShouldExpand,
                                               RetainExpansion,
                                               NumExpansions)) {
        return true;
      }

      if (ShouldExpand) {
        // Expand the function parameter pack into multiple, separate
        // parameters.
        for (unsigned I = 0; I != *NumExpansions; ++I) {
          Sema::ArgumentPackSubstitutionIndexRAII SubstIndex(getSema(), I);
          QualType NewType = getDerived().TransformType(Pattern);
          if (NewType.isNull())
            return true;

          OutParamTypes.push_back(NewType);
          if (PVars)
            PVars->push_back(nullptr);
        }

        // We're done with the pack expansion.
        continue;
      }

      // If we're supposed to retain a pack expansion, do so by temporarily
      // forgetting the partially-substituted parameter pack.
      if (RetainExpansion) {
        ForgetPartiallySubstitutedPackRAII Forget(getDerived());
        QualType NewType = getDerived().TransformType(Pattern);
        if (NewType.isNull())
          return true;

        OutParamTypes.push_back(NewType);
        if (PVars)
          PVars->push_back(nullptr);
      }

      // We'll substitute the parameter now without expanding the pack
      // expansion.
      OldType = Expansion->getPattern();
      IsPackExpansion = true;
      Sema::ArgumentPackSubstitutionIndexRAII SubstIndex(getSema(), -1);
      NewType = getDerived().TransformType(OldType);
    } else {
      NewType = getDerived().TransformType(OldType);
    }

    if (NewType.isNull())
      return true;

    if (IsPackExpansion)
      NewType = getSema().Context.getPackExpansionType(NewType,
                                                       NumExpansions);

    OutParamTypes.push_back(NewType);
    if (PVars)
      PVars->push_back(nullptr);
  }

#ifndef NDEBUG
  if (PVars) {
    for (unsigned i = 0, e = PVars->size(); i != e; ++i)
      if (ParmVarDecl *parm = (*PVars)[i])
        assert(parm->getFunctionScopeIndex() == i);
  }
#endif

  return false;
}

template<typename Derived>
QualType
TreeTransform<Derived>::TransformFunctionProtoType(TypeLocBuilder &TLB,
                                                   FunctionProtoTypeLoc TL) {
  return getDerived().TransformFunctionProtoType(TLB, TL, nullptr, 0);
}

template<typename Derived>
QualType
TreeTransform<Derived>::TransformFunctionProtoType(TypeLocBuilder &TLB,
                                                   FunctionProtoTypeLoc TL,
                                                   CXXRecordDecl *ThisContext,
                                                   unsigned ThisTypeQuals) {
  // Transform the parameters and return type.
  //
  // We are required to instantiate the params and return type in source order.
  // When the function has a trailing return type, we instantiate the
  // parameters before the return type,  since the return type can then refer
  // to the parameters themselves (via decltype, sizeof, etc.).
  //
  SmallVector<QualType, 4> ParamTypes;
  SmallVector<ParmVarDecl*, 4> ParamDecls;
  const FunctionProtoType *T = TL.getTypePtr();

  QualType ResultType;

  if (T->hasTrailingReturn()) {
    if (getDerived().TransformFunctionTypeParams(
            TL.getBeginLoc(), TL.getParmArray(), TL.getNumParams(),
            TL.getTypePtr()->param_type_begin(), ParamTypes, &ParamDecls))
      return QualType();

    {
      // C++11 [expr.prim.general]p3:
      //   If a declaration declares a member function or member function
      //   template of a class X, the expression this is a prvalue of type
      //   "pointer to cv-qualifier-seq X" between the optional cv-qualifer-seq
      //   and the end of the function-definition, member-declarator, or
      //   declarator.
      Sema::CXXThisScopeRAII ThisScope(SemaRef, ThisContext, ThisTypeQuals);

      ResultType = getDerived().TransformType(TLB, TL.getReturnLoc());
      if (ResultType.isNull())
        return QualType();
    }
  }
  else {
    ResultType = getDerived().TransformType(TLB, TL.getReturnLoc());
    if (ResultType.isNull())
      return QualType();

    if (getDerived().TransformFunctionTypeParams(
            TL.getBeginLoc(), TL.getParmArray(), TL.getNumParams(),
            TL.getTypePtr()->param_type_begin(), ParamTypes, &ParamDecls))
      return QualType();
  }

  // FIXME: Need to transform the exception-specification too.

  QualType Result = TL.getType();
  if (getDerived().AlwaysRebuild() || ResultType != T->getReturnType() ||
      T->getNumParams() != ParamTypes.size() ||
      !std::equal(T->param_type_begin(), T->param_type_end(),
                  ParamTypes.begin())) {
    Result = getDerived().RebuildFunctionProtoType(ResultType, ParamTypes,
                                                   T->getExtProtoInfo());
    if (Result.isNull())
      return QualType();
  }

  FunctionProtoTypeLoc NewTL = TLB.push<FunctionProtoTypeLoc>(Result);
  NewTL.setLocalRangeBegin(TL.getLocalRangeBegin());
  NewTL.setLParenLoc(TL.getLParenLoc());
  NewTL.setRParenLoc(TL.getRParenLoc());
  NewTL.setLocalRangeEnd(TL.getLocalRangeEnd());
  for (unsigned i = 0, e = NewTL.getNumParams(); i != e; ++i)
    NewTL.setParam(i, ParamDecls[i]);

  return Result;
}

template<typename Derived>
QualType TreeTransform<Derived>::TransformFunctionNoProtoType(
                                                 TypeLocBuilder &TLB,
                                                 FunctionNoProtoTypeLoc TL) {
  const FunctionNoProtoType *T = TL.getTypePtr();
  QualType ResultType = getDerived().TransformType(TLB, TL.getReturnLoc());
  if (ResultType.isNull())
    return QualType();

  QualType Result = TL.getType();
  if (getDerived().AlwaysRebuild() || ResultType != T->getReturnType())
    Result = getDerived().RebuildFunctionNoProtoType(ResultType);

  FunctionNoProtoTypeLoc NewTL = TLB.push<FunctionNoProtoTypeLoc>(Result);
  NewTL.setLocalRangeBegin(TL.getLocalRangeBegin());
  NewTL.setLParenLoc(TL.getLParenLoc());
  NewTL.setRParenLoc(TL.getRParenLoc());
  NewTL.setLocalRangeEnd(TL.getLocalRangeEnd());

  return Result;
}

template<typename Derived> QualType
TreeTransform<Derived>::TransformUnresolvedUsingType(TypeLocBuilder &TLB,
                                                 UnresolvedUsingTypeLoc TL) {
  const UnresolvedUsingType *T = TL.getTypePtr();
  Decl *D = getDerived().TransformDecl(TL.getNameLoc(), T->getDecl());
  if (!D)
    return QualType();

  QualType Result = TL.getType();
  if (getDerived().AlwaysRebuild() || D != T->getDecl()) {
    Result = getDerived().RebuildUnresolvedUsingType(D);
    if (Result.isNull())
      return QualType();
  }

  // We might get an arbitrary type spec type back.  We should at
  // least always get a type spec type, though.
  TypeSpecTypeLoc NewTL = TLB.pushTypeSpec(Result);
  NewTL.setNameLoc(TL.getNameLoc());

  return Result;
}

template<typename Derived>
QualType TreeTransform<Derived>::TransformTypedefType(TypeLocBuilder &TLB,
                                                      TypedefTypeLoc TL) {
  const TypedefType *T = TL.getTypePtr();
  TypedefNameDecl *Typedef
    = cast_or_null<TypedefNameDecl>(getDerived().TransformDecl(TL.getNameLoc(),
                                                               T->getDecl()));
  if (!Typedef)
    return QualType();

  QualType Result = TL.getType();
  if (getDerived().AlwaysRebuild() ||
      Typedef != T->getDecl()) {
    Result = getDerived().RebuildTypedefType(Typedef);
    if (Result.isNull())
      return QualType();
  }

  TypedefTypeLoc NewTL = TLB.push<TypedefTypeLoc>(Result);
  NewTL.setNameLoc(TL.getNameLoc());

  return Result;
}

template<typename Derived>
QualType TreeTransform<Derived>::TransformTypeOfExprType(TypeLocBuilder &TLB,
                                                      TypeOfExprTypeLoc TL) {
  // typeof expressions are not potentially evaluated contexts
  EnterExpressionEvaluationContext Unevaluated(SemaRef, Sema::Unevaluated,
                                               Sema::ReuseLambdaContextDecl);

  ExprResult E = getDerived().TransformExpr(TL.getUnderlyingExpr());
  if (E.isInvalid())
    return QualType();

  E = SemaRef.HandleExprEvaluationContextForTypeof(E.get());
  if (E.isInvalid())
    return QualType();

  QualType Result = TL.getType();
  if (getDerived().AlwaysRebuild() ||
      E.get() != TL.getUnderlyingExpr()) {
    Result = getDerived().RebuildTypeOfExprType(E.get(), TL.getTypeofLoc());
    if (Result.isNull())
      return QualType();
  }
  else E.get();

  TypeOfExprTypeLoc NewTL = TLB.push<TypeOfExprTypeLoc>(Result);
  NewTL.setTypeofLoc(TL.getTypeofLoc());
  NewTL.setLParenLoc(TL.getLParenLoc());
  NewTL.setRParenLoc(TL.getRParenLoc());

  return Result;
}

template<typename Derived>
QualType TreeTransform<Derived>::TransformTypeOfType(TypeLocBuilder &TLB,
                                                     TypeOfTypeLoc TL) {
  TypeSourceInfo* Old_Under_TI = TL.getUnderlyingTInfo();
  TypeSourceInfo* New_Under_TI = getDerived().TransformType(Old_Under_TI);
  if (!New_Under_TI)
    return QualType();

  QualType Result = TL.getType();
  if (getDerived().AlwaysRebuild() || New_Under_TI != Old_Under_TI) {
    Result = getDerived().RebuildTypeOfType(New_Under_TI->getType());
    if (Result.isNull())
      return QualType();
  }

  TypeOfTypeLoc NewTL = TLB.push<TypeOfTypeLoc>(Result);
  NewTL.setTypeofLoc(TL.getTypeofLoc());
  NewTL.setLParenLoc(TL.getLParenLoc());
  NewTL.setRParenLoc(TL.getRParenLoc());
  NewTL.setUnderlyingTInfo(New_Under_TI);

  return Result;
}

template<typename Derived>
QualType TreeTransform<Derived>::TransformDecltypeType(TypeLocBuilder &TLB,
                                                       DecltypeTypeLoc TL) {
  const DecltypeType *T = TL.getTypePtr();

  // decltype expressions are not potentially evaluated contexts
  EnterExpressionEvaluationContext Unevaluated(SemaRef, Sema::Unevaluated,
                                               nullptr, /*IsDecltype=*/ true);

  ExprResult E = getDerived().TransformExpr(T->getUnderlyingExpr());
  if (E.isInvalid())
    return QualType();

  E = getSema().ActOnDecltypeExpression(E.get());
  if (E.isInvalid())
    return QualType();

  QualType Result = TL.getType();
  if (getDerived().AlwaysRebuild() ||
      E.get() != T->getUnderlyingExpr()) {
    Result = getDerived().RebuildDecltypeType(E.get(), TL.getNameLoc());
    if (Result.isNull())
      return QualType();
  }
  else E.get();

  DecltypeTypeLoc NewTL = TLB.push<DecltypeTypeLoc>(Result);
  NewTL.setNameLoc(TL.getNameLoc());

  return Result;
}

template<typename Derived>
QualType TreeTransform<Derived>::TransformUnaryTransformType(
                                                            TypeLocBuilder &TLB,
                                                     UnaryTransformTypeLoc TL) {
  QualType Result = TL.getType();
  if (Result->isDependentType()) {
    const UnaryTransformType *T = TL.getTypePtr();
    QualType NewBase =
      getDerived().TransformType(TL.getUnderlyingTInfo())->getType();
    Result = getDerived().RebuildUnaryTransformType(NewBase,
                                                    T->getUTTKind(),
                                                    TL.getKWLoc());
    if (Result.isNull())
      return QualType();
  }

  UnaryTransformTypeLoc NewTL = TLB.push<UnaryTransformTypeLoc>(Result);
  NewTL.setKWLoc(TL.getKWLoc());
  NewTL.setParensRange(TL.getParensRange());
  NewTL.setUnderlyingTInfo(TL.getUnderlyingTInfo());
  return Result;
}

template<typename Derived>
QualType TreeTransform<Derived>::TransformAutoType(TypeLocBuilder &TLB,
                                                   AutoTypeLoc TL) {
  const AutoType *T = TL.getTypePtr();
  QualType OldDeduced = T->getDeducedType();
  QualType NewDeduced;
  if (!OldDeduced.isNull()) {
    NewDeduced = getDerived().TransformType(OldDeduced);
    if (NewDeduced.isNull())
      return QualType();
  }

  QualType Result = TL.getType();
  if (getDerived().AlwaysRebuild() || NewDeduced != OldDeduced ||
      T->isDependentType()) {
    Result = getDerived().RebuildAutoType(NewDeduced, T->isDecltypeAuto());
    if (Result.isNull())
      return QualType();
  }

  AutoTypeLoc NewTL = TLB.push<AutoTypeLoc>(Result);
  NewTL.setNameLoc(TL.getNameLoc());

  return Result;
}

template<typename Derived>
QualType TreeTransform<Derived>::TransformRecordType(TypeLocBuilder &TLB,
                                                     RecordTypeLoc TL) {
  const RecordType *T = TL.getTypePtr();
  RecordDecl *Record
    = cast_or_null<RecordDecl>(getDerived().TransformDecl(TL.getNameLoc(),
                                                          T->getDecl()));
  if (!Record)
    return QualType();

  QualType Result = TL.getType();
  if (getDerived().AlwaysRebuild() ||
      Record != T->getDecl()) {
    Result = getDerived().RebuildRecordType(Record);
    if (Result.isNull())
      return QualType();
  }

  RecordTypeLoc NewTL = TLB.push<RecordTypeLoc>(Result);
  NewTL.setNameLoc(TL.getNameLoc());

  return Result;
}

template<typename Derived>
QualType TreeTransform<Derived>::TransformEnumType(TypeLocBuilder &TLB,
                                                   EnumTypeLoc TL) {
  const EnumType *T = TL.getTypePtr();
  EnumDecl *Enum
    = cast_or_null<EnumDecl>(getDerived().TransformDecl(TL.getNameLoc(),
                                                        T->getDecl()));
  if (!Enum)
    return QualType();

  QualType Result = TL.getType();
  if (getDerived().AlwaysRebuild() ||
      Enum != T->getDecl()) {
    Result = getDerived().RebuildEnumType(Enum);
    if (Result.isNull())
      return QualType();
  }

  EnumTypeLoc NewTL = TLB.push<EnumTypeLoc>(Result);
  NewTL.setNameLoc(TL.getNameLoc());

  return Result;
}

template<typename Derived>
QualType TreeTransform<Derived>::TransformInjectedClassNameType(
                                         TypeLocBuilder &TLB,
                                         InjectedClassNameTypeLoc TL) {
  Decl *D = getDerived().TransformDecl(TL.getNameLoc(),
                                       TL.getTypePtr()->getDecl());
  if (!D) return QualType();

  QualType T = SemaRef.Context.getTypeDeclType(cast<TypeDecl>(D));
  TLB.pushTypeSpec(T).setNameLoc(TL.getNameLoc());
  return T;
}

template<typename Derived>
QualType TreeTransform<Derived>::TransformTemplateTypeParmType(
                                                TypeLocBuilder &TLB,
                                                TemplateTypeParmTypeLoc TL) {
  return TransformTypeSpecType(TLB, TL);
}

template<typename Derived>
QualType TreeTransform<Derived>::TransformSubstTemplateTypeParmType(
                                         TypeLocBuilder &TLB,
                                         SubstTemplateTypeParmTypeLoc TL) {
  const SubstTemplateTypeParmType *T = TL.getTypePtr();

  // Substitute into the replacement type, which itself might involve something
  // that needs to be transformed. This only tends to occur with default
  // template arguments of template template parameters.
  TemporaryBase Rebase(*this, TL.getNameLoc(), DeclarationName());
  QualType Replacement = getDerived().TransformType(T->getReplacementType());
  if (Replacement.isNull())
    return QualType();

  // Always canonicalize the replacement type.
  Replacement = SemaRef.Context.getCanonicalType(Replacement);
  QualType Result
    = SemaRef.Context.getSubstTemplateTypeParmType(T->getReplacedParameter(),
                                                   Replacement);

  // Propagate type-source information.
  SubstTemplateTypeParmTypeLoc NewTL
    = TLB.push<SubstTemplateTypeParmTypeLoc>(Result);
  NewTL.setNameLoc(TL.getNameLoc());
  return Result;

}

template<typename Derived>
QualType TreeTransform<Derived>::TransformSubstTemplateTypeParmPackType(
                                          TypeLocBuilder &TLB,
                                          SubstTemplateTypeParmPackTypeLoc TL) {
  return TransformTypeSpecType(TLB, TL);
}

template<typename Derived>
QualType TreeTransform<Derived>::TransformTemplateSpecializationType(
                                                        TypeLocBuilder &TLB,
                                           TemplateSpecializationTypeLoc TL) {
  const TemplateSpecializationType *T = TL.getTypePtr();

  // The nested-name-specifier never matters in a TemplateSpecializationType,
  // because we can't have a dependent nested-name-specifier anyway.
  CXXScopeSpec SS;
  TemplateName Template
    = getDerived().TransformTemplateName(SS, T->getTemplateName(),
                                         TL.getTemplateNameLoc());
  if (Template.isNull())
    return QualType();

  return getDerived().TransformTemplateSpecializationType(TLB, TL, Template);
}

template<typename Derived>
QualType TreeTransform<Derived>::TransformAtomicType(TypeLocBuilder &TLB,
                                                     AtomicTypeLoc TL) {
  QualType ValueType = getDerived().TransformType(TLB, TL.getValueLoc());
  if (ValueType.isNull())
    return QualType();

  QualType Result = TL.getType();
  if (getDerived().AlwaysRebuild() ||
      ValueType != TL.getValueLoc().getType()) {
    Result = getDerived().RebuildAtomicType(ValueType, TL.getKWLoc());
    if (Result.isNull())
      return QualType();
  }

  AtomicTypeLoc NewTL = TLB.push<AtomicTypeLoc>(Result);
  NewTL.setKWLoc(TL.getKWLoc());
  NewTL.setLParenLoc(TL.getLParenLoc());
  NewTL.setRParenLoc(TL.getRParenLoc());

  return Result;
}

  /// \brief Simple iterator that traverses the template arguments in a
  /// container that provides a \c getArgLoc() member function.
  ///
  /// This iterator is intended to be used with the iterator form of
  /// \c TreeTransform<Derived>::TransformTemplateArguments().
  template<typename ArgLocContainer>
  class TemplateArgumentLocContainerIterator {
    ArgLocContainer *Container;
    unsigned Index;

  public:
    typedef TemplateArgumentLoc value_type;
    typedef TemplateArgumentLoc reference;
    typedef int difference_type;
    typedef std::input_iterator_tag iterator_category;

    class pointer {
      TemplateArgumentLoc Arg;

    public:
      explicit pointer(TemplateArgumentLoc Arg) : Arg(Arg) { }

      const TemplateArgumentLoc *operator->() const {
        return &Arg;
      }
    };


    TemplateArgumentLocContainerIterator() {}

    TemplateArgumentLocContainerIterator(ArgLocContainer &Container,
                                 unsigned Index)
      : Container(&Container), Index(Index) { }

    TemplateArgumentLocContainerIterator &operator++() {
      ++Index;
      return *this;
    }

    TemplateArgumentLocContainerIterator operator++(int) {
      TemplateArgumentLocContainerIterator Old(*this);
      ++(*this);
      return Old;
    }

    TemplateArgumentLoc operator*() const {
      return Container->getArgLoc(Index);
    }

    pointer operator->() const {
      return pointer(Container->getArgLoc(Index));
    }

    friend bool operator==(const TemplateArgumentLocContainerIterator &X,
                           const TemplateArgumentLocContainerIterator &Y) {
      return X.Container == Y.Container && X.Index == Y.Index;
    }

    friend bool operator!=(const TemplateArgumentLocContainerIterator &X,
                           const TemplateArgumentLocContainerIterator &Y) {
      return !(X == Y);
    }
  };


template <typename Derived>
QualType TreeTransform<Derived>::TransformTemplateSpecializationType(
                                                        TypeLocBuilder &TLB,
                                           TemplateSpecializationTypeLoc TL,
                                                      TemplateName Template) {
  TemplateArgumentListInfo NewTemplateArgs;
  NewTemplateArgs.setLAngleLoc(TL.getLAngleLoc());
  NewTemplateArgs.setRAngleLoc(TL.getRAngleLoc());
  typedef TemplateArgumentLocContainerIterator<TemplateSpecializationTypeLoc>
    ArgIterator;
  if (getDerived().TransformTemplateArguments(ArgIterator(TL, 0),
                                              ArgIterator(TL, TL.getNumArgs()),
                                              NewTemplateArgs))
    return QualType();

  // FIXME: maybe don't rebuild if all the template arguments are the same.

  QualType Result =
    getDerived().RebuildTemplateSpecializationType(Template,
                                                   TL.getTemplateNameLoc(),
                                                   NewTemplateArgs);

  if (!Result.isNull()) {
    // Specializations of template template parameters are represented as
    // TemplateSpecializationTypes, and substitution of type alias templates
    // within a dependent context can transform them into
    // DependentTemplateSpecializationTypes.
    if (isa<DependentTemplateSpecializationType>(Result)) {
      DependentTemplateSpecializationTypeLoc NewTL
        = TLB.push<DependentTemplateSpecializationTypeLoc>(Result);
      NewTL.setElaboratedKeywordLoc(SourceLocation());
      NewTL.setQualifierLoc(NestedNameSpecifierLoc());
      NewTL.setTemplateKeywordLoc(TL.getTemplateKeywordLoc());
      NewTL.setTemplateNameLoc(TL.getTemplateNameLoc());
      NewTL.setLAngleLoc(TL.getLAngleLoc());
      NewTL.setRAngleLoc(TL.getRAngleLoc());
      for (unsigned i = 0, e = NewTemplateArgs.size(); i != e; ++i)
        NewTL.setArgLocInfo(i, NewTemplateArgs[i].getLocInfo());
      return Result;
    }

    TemplateSpecializationTypeLoc NewTL
      = TLB.push<TemplateSpecializationTypeLoc>(Result);
    NewTL.setTemplateKeywordLoc(TL.getTemplateKeywordLoc());
    NewTL.setTemplateNameLoc(TL.getTemplateNameLoc());
    NewTL.setLAngleLoc(TL.getLAngleLoc());
    NewTL.setRAngleLoc(TL.getRAngleLoc());
    for (unsigned i = 0, e = NewTemplateArgs.size(); i != e; ++i)
      NewTL.setArgLocInfo(i, NewTemplateArgs[i].getLocInfo());
  }

  return Result;
}

template <typename Derived>
QualType TreeTransform<Derived>::TransformDependentTemplateSpecializationType(
                                     TypeLocBuilder &TLB,
                                     DependentTemplateSpecializationTypeLoc TL,
                                     TemplateName Template,
                                     CXXScopeSpec &SS) {
  TemplateArgumentListInfo NewTemplateArgs;
  NewTemplateArgs.setLAngleLoc(TL.getLAngleLoc());
  NewTemplateArgs.setRAngleLoc(TL.getRAngleLoc());
  typedef TemplateArgumentLocContainerIterator<
            DependentTemplateSpecializationTypeLoc> ArgIterator;
  if (getDerived().TransformTemplateArguments(ArgIterator(TL, 0),
                                              ArgIterator(TL, TL.getNumArgs()),
                                              NewTemplateArgs))
    return QualType();

  // FIXME: maybe don't rebuild if all the template arguments are the same.

  if (DependentTemplateName *DTN = Template.getAsDependentTemplateName()) {
    QualType Result
      = getSema().Context.getDependentTemplateSpecializationType(
                                                TL.getTypePtr()->getKeyword(),
                                                         DTN->getQualifier(),
                                                         DTN->getIdentifier(),
                                                               NewTemplateArgs);

    DependentTemplateSpecializationTypeLoc NewTL
      = TLB.push<DependentTemplateSpecializationTypeLoc>(Result);
    NewTL.setElaboratedKeywordLoc(TL.getElaboratedKeywordLoc());
    NewTL.setQualifierLoc(SS.getWithLocInContext(SemaRef.Context));
    NewTL.setTemplateKeywordLoc(TL.getTemplateKeywordLoc());
    NewTL.setTemplateNameLoc(TL.getTemplateNameLoc());
    NewTL.setLAngleLoc(TL.getLAngleLoc());
    NewTL.setRAngleLoc(TL.getRAngleLoc());
    for (unsigned i = 0, e = NewTemplateArgs.size(); i != e; ++i)
      NewTL.setArgLocInfo(i, NewTemplateArgs[i].getLocInfo());
    return Result;
  }

  QualType Result
    = getDerived().RebuildTemplateSpecializationType(Template,
                                                     TL.getTemplateNameLoc(),
                                                     NewTemplateArgs);

  if (!Result.isNull()) {
    /// FIXME: Wrap this in an elaborated-type-specifier?
    TemplateSpecializationTypeLoc NewTL
      = TLB.push<TemplateSpecializationTypeLoc>(Result);
    NewTL.setTemplateKeywordLoc(TL.getTemplateKeywordLoc());
    NewTL.setTemplateNameLoc(TL.getTemplateNameLoc());
    NewTL.setLAngleLoc(TL.getLAngleLoc());
    NewTL.setRAngleLoc(TL.getRAngleLoc());
    for (unsigned i = 0, e = NewTemplateArgs.size(); i != e; ++i)
      NewTL.setArgLocInfo(i, NewTemplateArgs[i].getLocInfo());
  }

  return Result;
}

template<typename Derived>
QualType
TreeTransform<Derived>::TransformElaboratedType(TypeLocBuilder &TLB,
                                                ElaboratedTypeLoc TL) {
  const ElaboratedType *T = TL.getTypePtr();

  NestedNameSpecifierLoc QualifierLoc;
  // NOTE: the qualifier in an ElaboratedType is optional.
  if (TL.getQualifierLoc()) {
    QualifierLoc
      = getDerived().TransformNestedNameSpecifierLoc(TL.getQualifierLoc());
    if (!QualifierLoc)
      return QualType();
  }

  QualType NamedT = getDerived().TransformType(TLB, TL.getNamedTypeLoc());
  if (NamedT.isNull())
    return QualType();

  // C++0x [dcl.type.elab]p2:
  //   If the identifier resolves to a typedef-name or the simple-template-id
  //   resolves to an alias template specialization, the
  //   elaborated-type-specifier is ill-formed.
  if (T->getKeyword() != ETK_None && T->getKeyword() != ETK_Typename) {
    if (const TemplateSpecializationType *TST =
          NamedT->getAs<TemplateSpecializationType>()) {
      TemplateName Template = TST->getTemplateName();
      if (TypeAliasTemplateDecl *TAT =
          dyn_cast_or_null<TypeAliasTemplateDecl>(Template.getAsTemplateDecl())) {
        SemaRef.Diag(TL.getNamedTypeLoc().getBeginLoc(),
                     diag::err_tag_reference_non_tag) << 4;
        SemaRef.Diag(TAT->getLocation(), diag::note_declared_at);
      }
    }
  }

  QualType Result = TL.getType();
  if (getDerived().AlwaysRebuild() ||
      QualifierLoc != TL.getQualifierLoc() ||
      NamedT != T->getNamedType()) {
    Result = getDerived().RebuildElaboratedType(TL.getElaboratedKeywordLoc(),
                                                T->getKeyword(),
                                                QualifierLoc, NamedT);
    if (Result.isNull())
      return QualType();
  }

  ElaboratedTypeLoc NewTL = TLB.push<ElaboratedTypeLoc>(Result);
  NewTL.setElaboratedKeywordLoc(TL.getElaboratedKeywordLoc());
  NewTL.setQualifierLoc(QualifierLoc);
  return Result;
}

template<typename Derived>
QualType TreeTransform<Derived>::TransformAttributedType(
                                                TypeLocBuilder &TLB,
                                                AttributedTypeLoc TL) {
  const AttributedType *oldType = TL.getTypePtr();
  QualType modifiedType = getDerived().TransformType(TLB, TL.getModifiedLoc());
  if (modifiedType.isNull())
    return QualType();

  QualType result = TL.getType();

  // FIXME: dependent operand expressions?
  if (getDerived().AlwaysRebuild() ||
      modifiedType != oldType->getModifiedType()) {
    // TODO: this is really lame; we should really be rebuilding the
    // equivalent type from first principles.
    QualType equivalentType
      = getDerived().TransformType(oldType->getEquivalentType());
    if (equivalentType.isNull())
      return QualType();
    result = SemaRef.Context.getAttributedType(oldType->getAttrKind(),
                                               modifiedType,
                                               equivalentType);
  }

  AttributedTypeLoc newTL = TLB.push<AttributedTypeLoc>(result);
  newTL.setAttrNameLoc(TL.getAttrNameLoc());
  if (TL.hasAttrOperand())
    newTL.setAttrOperandParensRange(TL.getAttrOperandParensRange());
  if (TL.hasAttrExprOperand())
    newTL.setAttrExprOperand(TL.getAttrExprOperand());
  else if (TL.hasAttrEnumOperand())
    newTL.setAttrEnumOperandLoc(TL.getAttrEnumOperandLoc());

  return result;
}

template<typename Derived>
QualType
TreeTransform<Derived>::TransformParenType(TypeLocBuilder &TLB,
                                           ParenTypeLoc TL) {
  QualType Inner = getDerived().TransformType(TLB, TL.getInnerLoc());
  if (Inner.isNull())
    return QualType();

  QualType Result = TL.getType();
  if (getDerived().AlwaysRebuild() ||
      Inner != TL.getInnerLoc().getType()) {
    Result = getDerived().RebuildParenType(Inner);
    if (Result.isNull())
      return QualType();
  }

  ParenTypeLoc NewTL = TLB.push<ParenTypeLoc>(Result);
  NewTL.setLParenLoc(TL.getLParenLoc());
  NewTL.setRParenLoc(TL.getRParenLoc());
  return Result;
}

template<typename Derived>
QualType TreeTransform<Derived>::TransformDependentNameType(TypeLocBuilder &TLB,
                                                      DependentNameTypeLoc TL) {
  const DependentNameType *T = TL.getTypePtr();

  NestedNameSpecifierLoc QualifierLoc
    = getDerived().TransformNestedNameSpecifierLoc(TL.getQualifierLoc());
  if (!QualifierLoc)
    return QualType();

  QualType Result
    = getDerived().RebuildDependentNameType(T->getKeyword(),
                                            TL.getElaboratedKeywordLoc(),
                                            QualifierLoc,
                                            T->getIdentifier(),
                                            TL.getNameLoc());
  if (Result.isNull())
    return QualType();

  if (const ElaboratedType* ElabT = Result->getAs<ElaboratedType>()) {
    QualType NamedT = ElabT->getNamedType();
    TLB.pushTypeSpec(NamedT).setNameLoc(TL.getNameLoc());

    ElaboratedTypeLoc NewTL = TLB.push<ElaboratedTypeLoc>(Result);
    NewTL.setElaboratedKeywordLoc(TL.getElaboratedKeywordLoc());
    NewTL.setQualifierLoc(QualifierLoc);
  } else {
    DependentNameTypeLoc NewTL = TLB.push<DependentNameTypeLoc>(Result);
    NewTL.setElaboratedKeywordLoc(TL.getElaboratedKeywordLoc());
    NewTL.setQualifierLoc(QualifierLoc);
    NewTL.setNameLoc(TL.getNameLoc());
  }
  return Result;
}

template<typename Derived>
QualType TreeTransform<Derived>::
          TransformDependentTemplateSpecializationType(TypeLocBuilder &TLB,
                                 DependentTemplateSpecializationTypeLoc TL) {
  NestedNameSpecifierLoc QualifierLoc;
  if (TL.getQualifierLoc()) {
    QualifierLoc
      = getDerived().TransformNestedNameSpecifierLoc(TL.getQualifierLoc());
    if (!QualifierLoc)
      return QualType();
  }

  return getDerived()
           .TransformDependentTemplateSpecializationType(TLB, TL, QualifierLoc);
}

template<typename Derived>
QualType TreeTransform<Derived>::
TransformDependentTemplateSpecializationType(TypeLocBuilder &TLB,
                                   DependentTemplateSpecializationTypeLoc TL,
                                       NestedNameSpecifierLoc QualifierLoc) {
  const DependentTemplateSpecializationType *T = TL.getTypePtr();

  TemplateArgumentListInfo NewTemplateArgs;
  NewTemplateArgs.setLAngleLoc(TL.getLAngleLoc());
  NewTemplateArgs.setRAngleLoc(TL.getRAngleLoc());

  typedef TemplateArgumentLocContainerIterator<
  DependentTemplateSpecializationTypeLoc> ArgIterator;
  if (getDerived().TransformTemplateArguments(ArgIterator(TL, 0),
                                              ArgIterator(TL, TL.getNumArgs()),
                                              NewTemplateArgs))
    return QualType();

  QualType Result
    = getDerived().RebuildDependentTemplateSpecializationType(T->getKeyword(),
                                                              QualifierLoc,
                                                            T->getIdentifier(),
                                                       TL.getTemplateNameLoc(),
                                                            NewTemplateArgs);
  if (Result.isNull())
    return QualType();

  if (const ElaboratedType *ElabT = dyn_cast<ElaboratedType>(Result)) {
    QualType NamedT = ElabT->getNamedType();

    // Copy information relevant to the template specialization.
    TemplateSpecializationTypeLoc NamedTL
      = TLB.push<TemplateSpecializationTypeLoc>(NamedT);
    NamedTL.setTemplateKeywordLoc(TL.getTemplateKeywordLoc());
    NamedTL.setTemplateNameLoc(TL.getTemplateNameLoc());
    NamedTL.setLAngleLoc(TL.getLAngleLoc());
    NamedTL.setRAngleLoc(TL.getRAngleLoc());
    for (unsigned I = 0, E = NewTemplateArgs.size(); I != E; ++I)
      NamedTL.setArgLocInfo(I, NewTemplateArgs[I].getLocInfo());

    // Copy information relevant to the elaborated type.
    ElaboratedTypeLoc NewTL = TLB.push<ElaboratedTypeLoc>(Result);
    NewTL.setElaboratedKeywordLoc(TL.getElaboratedKeywordLoc());
    NewTL.setQualifierLoc(QualifierLoc);
  } else if (isa<DependentTemplateSpecializationType>(Result)) {
    DependentTemplateSpecializationTypeLoc SpecTL
      = TLB.push<DependentTemplateSpecializationTypeLoc>(Result);
    SpecTL.setElaboratedKeywordLoc(TL.getElaboratedKeywordLoc());
    SpecTL.setQualifierLoc(QualifierLoc);
    SpecTL.setTemplateKeywordLoc(TL.getTemplateKeywordLoc());
    SpecTL.setTemplateNameLoc(TL.getTemplateNameLoc());
    SpecTL.setLAngleLoc(TL.getLAngleLoc());
    SpecTL.setRAngleLoc(TL.getRAngleLoc());
    for (unsigned I = 0, E = NewTemplateArgs.size(); I != E; ++I)
      SpecTL.setArgLocInfo(I, NewTemplateArgs[I].getLocInfo());
  } else {
    TemplateSpecializationTypeLoc SpecTL
      = TLB.push<TemplateSpecializationTypeLoc>(Result);
    SpecTL.setTemplateKeywordLoc(TL.getTemplateKeywordLoc());
    SpecTL.setTemplateNameLoc(TL.getTemplateNameLoc());
    SpecTL.setLAngleLoc(TL.getLAngleLoc());
    SpecTL.setRAngleLoc(TL.getRAngleLoc());
    for (unsigned I = 0, E = NewTemplateArgs.size(); I != E; ++I)
      SpecTL.setArgLocInfo(I, NewTemplateArgs[I].getLocInfo());
  }
  return Result;
}

template<typename Derived>
QualType TreeTransform<Derived>::TransformPackExpansionType(TypeLocBuilder &TLB,
                                                      PackExpansionTypeLoc TL) {
  QualType Pattern
    = getDerived().TransformType(TLB, TL.getPatternLoc());
  if (Pattern.isNull())
    return QualType();

  QualType Result = TL.getType();
  if (getDerived().AlwaysRebuild() ||
      Pattern != TL.getPatternLoc().getType()) {
    Result = getDerived().RebuildPackExpansionType(Pattern,
                                           TL.getPatternLoc().getSourceRange(),
                                                   TL.getEllipsisLoc(),
                                           TL.getTypePtr()->getNumExpansions());
    if (Result.isNull())
      return QualType();
  }

  PackExpansionTypeLoc NewT = TLB.push<PackExpansionTypeLoc>(Result);
  NewT.setEllipsisLoc(TL.getEllipsisLoc());
  return Result;
}

template<typename Derived>
QualType
TreeTransform<Derived>::TransformObjCInterfaceType(TypeLocBuilder &TLB,
                                                   ObjCInterfaceTypeLoc TL) {
  // ObjCInterfaceType is never dependent.
  TLB.pushFullCopy(TL);
  return TL.getType();
}

template<typename Derived>
QualType
TreeTransform<Derived>::TransformObjCObjectType(TypeLocBuilder &TLB,
                                                ObjCObjectTypeLoc TL) {
  // ObjCObjectType is never dependent.
  TLB.pushFullCopy(TL);
  return TL.getType();
}

template<typename Derived>
QualType
TreeTransform<Derived>::TransformObjCObjectPointerType(TypeLocBuilder &TLB,
                                               ObjCObjectPointerTypeLoc TL) {
  // ObjCObjectPointerType is never dependent.
  TLB.pushFullCopy(TL);
  return TL.getType();
}

//===----------------------------------------------------------------------===//
// Statement transformation
//===----------------------------------------------------------------------===//
template<typename Derived>
StmtResult
TreeTransform<Derived>::TransformNullStmt(NullStmt *S) {
  return S;
}

template<typename Derived>
StmtResult
TreeTransform<Derived>::TransformCompoundStmt(CompoundStmt *S) {
  return getDerived().TransformCompoundStmt(S, false);
}

template<typename Derived>
StmtResult
TreeTransform<Derived>::TransformCompoundStmt(CompoundStmt *S,
                                              bool IsStmtExpr) {
  Sema::CompoundScopeRAII CompoundScope(getSema());

  bool SubStmtInvalid = false;
  bool SubStmtChanged = false;
  SmallVector<Stmt*, 8> Statements;
  for (auto *B : S->body()) {
    StmtResult Result = getDerived().TransformStmt(B);
    if (Result.isInvalid()) {
      // Immediately fail if this was a DeclStmt, since it's very
      // likely that this will cause problems for future statements.
      if (isa<DeclStmt>(B))
        return StmtError();

      // Otherwise, just keep processing substatements and fail later.
      SubStmtInvalid = true;
      continue;
    }

    SubStmtChanged = SubStmtChanged || Result.get() != B;
    Statements.push_back(Result.getAs<Stmt>());
  }

  if (SubStmtInvalid)
    return StmtError();

  if (!getDerived().AlwaysRebuild() &&
      !SubStmtChanged)
    return S;

  return getDerived().RebuildCompoundStmt(S->getLBracLoc(),
                                          Statements,
                                          S->getRBracLoc(),
                                          IsStmtExpr);
}

template<typename Derived>
StmtResult
TreeTransform<Derived>::TransformCaseStmt(CaseStmt *S) {
  ExprResult LHS, RHS;
  {
    EnterExpressionEvaluationContext Unevaluated(SemaRef,
                                                 Sema::ConstantEvaluated);

    // Transform the left-hand case value.
    LHS = getDerived().TransformExpr(S->getLHS());
    LHS = SemaRef.ActOnConstantExpression(LHS);
    if (LHS.isInvalid())
      return StmtError();

    // Transform the right-hand case value (for the GNU case-range extension).
    RHS = getDerived().TransformExpr(S->getRHS());
    RHS = SemaRef.ActOnConstantExpression(RHS);
    if (RHS.isInvalid())
      return StmtError();
  }

  // Build the case statement.
  // Case statements are always rebuilt so that they will attached to their
  // transformed switch statement.
  StmtResult Case = getDerived().RebuildCaseStmt(S->getCaseLoc(),
                                                       LHS.get(),
                                                       S->getEllipsisLoc(),
                                                       RHS.get(),
                                                       S->getColonLoc());
  if (Case.isInvalid())
    return StmtError();

  // Transform the statement following the case
  StmtResult SubStmt = getDerived().TransformStmt(S->getSubStmt());
  if (SubStmt.isInvalid())
    return StmtError();

  // Attach the body to the case statement
  return getDerived().RebuildCaseStmtBody(Case.get(), SubStmt.get());
}

template<typename Derived>
StmtResult
TreeTransform<Derived>::TransformDefaultStmt(DefaultStmt *S) {
  // Transform the statement following the default case
  StmtResult SubStmt = getDerived().TransformStmt(S->getSubStmt());
  if (SubStmt.isInvalid())
    return StmtError();

  // Default statements are always rebuilt
  return getDerived().RebuildDefaultStmt(S->getDefaultLoc(), S->getColonLoc(),
                                         SubStmt.get());
}

template<typename Derived>
StmtResult
TreeTransform<Derived>::TransformLabelStmt(LabelStmt *S) {
  StmtResult SubStmt = getDerived().TransformStmt(S->getSubStmt());
  if (SubStmt.isInvalid())
    return StmtError();

  Decl *LD = getDerived().TransformDecl(S->getDecl()->getLocation(),
                                        S->getDecl());
  if (!LD)
    return StmtError();


  // FIXME: Pass the real colon location in.
  return getDerived().RebuildLabelStmt(S->getIdentLoc(),
                                       cast<LabelDecl>(LD), SourceLocation(),
                                       SubStmt.get());
}

template<typename Derived>
StmtResult
TreeTransform<Derived>::TransformAttributedStmt(AttributedStmt *S) {
  StmtResult SubStmt = getDerived().TransformStmt(S->getSubStmt());
  if (SubStmt.isInvalid())
    return StmtError();

  // TODO: transform attributes
  if (SubStmt.get() == S->getSubStmt() /* && attrs are the same */)
    return S;

  return getDerived().RebuildAttributedStmt(S->getAttrLoc(),
                                            S->getAttrs(),
                                            SubStmt.get());
}

template<typename Derived>
StmtResult
TreeTransform<Derived>::TransformIfStmt(IfStmt *S) {
  // Transform the condition
  ExprResult Cond;
  VarDecl *ConditionVar = nullptr;
  if (S->getConditionVariable()) {
    ConditionVar
      = cast_or_null<VarDecl>(
                   getDerived().TransformDefinition(
                                      S->getConditionVariable()->getLocation(),
                                                    S->getConditionVariable()));
    if (!ConditionVar)
      return StmtError();
  } else {
    Cond = getDerived().TransformExpr(S->getCond());

    if (Cond.isInvalid())
      return StmtError();

    // Convert the condition to a boolean value.
    if (S->getCond()) {
      ExprResult CondE = getSema().ActOnBooleanCondition(nullptr, S->getIfLoc(),
                                                         Cond.get());
      if (CondE.isInvalid())
        return StmtError();

      Cond = CondE.get();
    }
  }

  Sema::FullExprArg FullCond(getSema().MakeFullExpr(Cond.get()));
  if (!S->getConditionVariable() && S->getCond() && !FullCond.get())
    return StmtError();

  // Transform the "then" branch.
  StmtResult Then = getDerived().TransformStmt(S->getThen());
  if (Then.isInvalid())
    return StmtError();

  // Transform the "else" branch.
  StmtResult Else = getDerived().TransformStmt(S->getElse());
  if (Else.isInvalid())
    return StmtError();

  if (!getDerived().AlwaysRebuild() &&
      FullCond.get() == S->getCond() &&
      ConditionVar == S->getConditionVariable() &&
      Then.get() == S->getThen() &&
      Else.get() == S->getElse())
    return S;

  return getDerived().RebuildIfStmt(S->getIfLoc(), FullCond, ConditionVar,
                                    Then.get(),
                                    S->getElseLoc(), Else.get());
}

template<typename Derived>
StmtResult
TreeTransform<Derived>::TransformSwitchStmt(SwitchStmt *S) {
  // Transform the condition.
  ExprResult Cond;
  VarDecl *ConditionVar = nullptr;
  if (S->getConditionVariable()) {
    ConditionVar
      = cast_or_null<VarDecl>(
                   getDerived().TransformDefinition(
                                      S->getConditionVariable()->getLocation(),
                                                    S->getConditionVariable()));
    if (!ConditionVar)
      return StmtError();
  } else {
    Cond = getDerived().TransformExpr(S->getCond());

    if (Cond.isInvalid())
      return StmtError();
  }

  // Rebuild the switch statement.
  StmtResult Switch
    = getDerived().RebuildSwitchStmtStart(S->getSwitchLoc(), Cond.get(),
                                          ConditionVar);
  if (Switch.isInvalid())
    return StmtError();

  // Transform the body of the switch statement.
  StmtResult Body = getDerived().TransformStmt(S->getBody());
  if (Body.isInvalid())
    return StmtError();

  // Complete the switch statement.
  return getDerived().RebuildSwitchStmtBody(S->getSwitchLoc(), Switch.get(),
                                            Body.get());
}

template<typename Derived>
StmtResult
TreeTransform<Derived>::TransformWhileStmt(WhileStmt *S) {
  // Transform the condition
  ExprResult Cond;
  VarDecl *ConditionVar = nullptr;
  if (S->getConditionVariable()) {
    ConditionVar
      = cast_or_null<VarDecl>(
                   getDerived().TransformDefinition(
                                      S->getConditionVariable()->getLocation(),
                                                    S->getConditionVariable()));
    if (!ConditionVar)
      return StmtError();
  } else {
    Cond = getDerived().TransformExpr(S->getCond());

    if (Cond.isInvalid())
      return StmtError();

    if (S->getCond()) {
      // Convert the condition to a boolean value.
      ExprResult CondE = getSema().ActOnBooleanCondition(nullptr,
                                                         S->getWhileLoc(),
                                                         Cond.get());
      if (CondE.isInvalid())
        return StmtError();
      Cond = CondE;
    }
  }

  Sema::FullExprArg FullCond(getSema().MakeFullExpr(Cond.get()));
  if (!S->getConditionVariable() && S->getCond() && !FullCond.get())
    return StmtError();

  // Transform the body
  StmtResult Body = getDerived().TransformStmt(S->getBody());
  if (Body.isInvalid())
    return StmtError();

  if (!getDerived().AlwaysRebuild() &&
      FullCond.get() == S->getCond() &&
      ConditionVar == S->getConditionVariable() &&
      Body.get() == S->getBody())
    return Owned(S);

  return getDerived().RebuildWhileStmt(S->getWhileLoc(), FullCond,
                                       ConditionVar, Body.get());
}

template<typename Derived>
StmtResult
TreeTransform<Derived>::TransformDoStmt(DoStmt *S) {
  // Transform the body
  StmtResult Body = getDerived().TransformStmt(S->getBody());
  if (Body.isInvalid())
    return StmtError();

  // Transform the condition
  ExprResult Cond = getDerived().TransformExpr(S->getCond());
  if (Cond.isInvalid())
    return StmtError();

  if (!getDerived().AlwaysRebuild() &&
      Cond.get() == S->getCond() &&
      Body.get() == S->getBody())
    return S;

  return getDerived().RebuildDoStmt(S->getDoLoc(), Body.get(), S->getWhileLoc(),
                                    /*FIXME:*/S->getWhileLoc(), Cond.get(),
                                    S->getRParenLoc());
}

template<typename Derived>
StmtResult
TreeTransform<Derived>::TransformForStmt(ForStmt *S) {
  // Transform the initialization statement
  StmtResult Init = getDerived().TransformStmt(S->getInit());
  if (Init.isInvalid())
    return StmtError();

  // Transform the condition
  ExprResult Cond;
  VarDecl *ConditionVar = nullptr;
  if (S->getConditionVariable()) {
    ConditionVar
      = cast_or_null<VarDecl>(
                   getDerived().TransformDefinition(
                                      S->getConditionVariable()->getLocation(),
                                                    S->getConditionVariable()));
    if (!ConditionVar)
      return StmtError();
  } else {
    Cond = getDerived().TransformExpr(S->getCond());

    if (Cond.isInvalid())
      return StmtError();

    if (S->getCond()) {
      // Convert the condition to a boolean value.
      ExprResult CondE = getSema().ActOnBooleanCondition(nullptr,
                                                         S->getForLoc(),
                                                         Cond.get());
      if (CondE.isInvalid())
        return StmtError();

      Cond = CondE.get();
    }
  }

  Sema::FullExprArg FullCond(getSema().MakeFullExpr(Cond.get()));
  if (!S->getConditionVariable() && S->getCond() && !FullCond.get())
    return StmtError();

  // Transform the increment
  ExprResult Inc = getDerived().TransformExpr(S->getInc());
  if (Inc.isInvalid())
    return StmtError();

  Sema::FullExprArg FullInc(getSema().MakeFullDiscardedValueExpr(Inc.get()));
  if (S->getInc() && !FullInc.get())
    return StmtError();

  // Transform the body
  StmtResult Body = getDerived().TransformStmt(S->getBody());
  if (Body.isInvalid())
    return StmtError();

  if (!getDerived().AlwaysRebuild() &&
      Init.get() == S->getInit() &&
      FullCond.get() == S->getCond() &&
      Inc.get() == S->getInc() &&
      Body.get() == S->getBody())
    return S;

  return getDerived().RebuildForStmt(S->getForLoc(), S->getLParenLoc(),
                                     Init.get(), FullCond, ConditionVar,
                                     FullInc, S->getRParenLoc(), Body.get());
}

template<typename Derived>
StmtResult
TreeTransform<Derived>::TransformGotoStmt(GotoStmt *S) {
  Decl *LD = getDerived().TransformDecl(S->getLabel()->getLocation(),
                                        S->getLabel());
  if (!LD)
    return StmtError();

  // Goto statements must always be rebuilt, to resolve the label.
  return getDerived().RebuildGotoStmt(S->getGotoLoc(), S->getLabelLoc(),
                                      cast<LabelDecl>(LD));
}

template<typename Derived>
StmtResult
TreeTransform<Derived>::TransformIndirectGotoStmt(IndirectGotoStmt *S) {
  ExprResult Target = getDerived().TransformExpr(S->getTarget());
  if (Target.isInvalid())
    return StmtError();
  Target = SemaRef.MaybeCreateExprWithCleanups(Target.get());

  if (!getDerived().AlwaysRebuild() &&
      Target.get() == S->getTarget())
    return S;

  return getDerived().RebuildIndirectGotoStmt(S->getGotoLoc(), S->getStarLoc(),
                                              Target.get());
}

template<typename Derived>
StmtResult
TreeTransform<Derived>::TransformContinueStmt(ContinueStmt *S) {
  return S;
}

template<typename Derived>
StmtResult
TreeTransform<Derived>::TransformBreakStmt(BreakStmt *S) {
  return S;
}

template<typename Derived>
StmtResult
TreeTransform<Derived>::TransformReturnStmt(ReturnStmt *S) {
  ExprResult Result = getDerived().TransformExpr(S->getRetValue());
  if (Result.isInvalid())
    return StmtError();

  // FIXME: We always rebuild the return statement because there is no way
  // to tell whether the return type of the function has changed.
  return getDerived().RebuildReturnStmt(S->getReturnLoc(), Result.get());
}

template<typename Derived>
StmtResult
TreeTransform<Derived>::TransformDeclStmt(DeclStmt *S) {
  bool DeclChanged = false;
  SmallVector<Decl *, 4> Decls;
  for (auto *D : S->decls()) {
    Decl *Transformed = getDerived().TransformDefinition(D->getLocation(), D);
    if (!Transformed)
      return StmtError();

    if (Transformed != D)
      DeclChanged = true;

    Decls.push_back(Transformed);
  }

  if (!getDerived().AlwaysRebuild() && !DeclChanged)
    return S;

  return getDerived().RebuildDeclStmt(Decls, S->getStartLoc(), S->getEndLoc());
}

template<typename Derived>
StmtResult
TreeTransform<Derived>::TransformGCCAsmStmt(GCCAsmStmt *S) {

  SmallVector<Expr*, 8> Constraints;
  SmallVector<Expr*, 8> Exprs;
  SmallVector<IdentifierInfo *, 4> Names;

  ExprResult AsmString;
  SmallVector<Expr*, 8> Clobbers;

  bool ExprsChanged = false;

  // Go through the outputs.
  for (unsigned I = 0, E = S->getNumOutputs(); I != E; ++I) {
    Names.push_back(S->getOutputIdentifier(I));

    // No need to transform the constraint literal.
    Constraints.push_back(S->getOutputConstraintLiteral(I));

    // Transform the output expr.
    Expr *OutputExpr = S->getOutputExpr(I);
    ExprResult Result = getDerived().TransformExpr(OutputExpr);
    if (Result.isInvalid())
      return StmtError();

    ExprsChanged |= Result.get() != OutputExpr;

    Exprs.push_back(Result.get());
  }

  // Go through the inputs.
  for (unsigned I = 0, E = S->getNumInputs(); I != E; ++I) {
    Names.push_back(S->getInputIdentifier(I));

    // No need to transform the constraint literal.
    Constraints.push_back(S->getInputConstraintLiteral(I));

    // Transform the input expr.
    Expr *InputExpr = S->getInputExpr(I);
    ExprResult Result = getDerived().TransformExpr(InputExpr);
    if (Result.isInvalid())
      return StmtError();

    ExprsChanged |= Result.get() != InputExpr;

    Exprs.push_back(Result.get());
  }

  if (!getDerived().AlwaysRebuild() && !ExprsChanged)
    return S;

  // Go through the clobbers.
  for (unsigned I = 0, E = S->getNumClobbers(); I != E; ++I)
    Clobbers.push_back(S->getClobberStringLiteral(I));

  // No need to transform the asm string literal.
  AsmString = S->getAsmString();
  return getDerived().RebuildGCCAsmStmt(S->getAsmLoc(), S->isSimple(),
                                        S->isVolatile(), S->getNumOutputs(),
                                        S->getNumInputs(), Names.data(),
                                        Constraints, Exprs, AsmString.get(),
                                        Clobbers, S->getRParenLoc());
}

template<typename Derived>
StmtResult
TreeTransform<Derived>::TransformMSAsmStmt(MSAsmStmt *S) {
  ArrayRef<Token> AsmToks =
    llvm::makeArrayRef(S->getAsmToks(), S->getNumAsmToks());

  bool HadError = false, HadChange = false;

  ArrayRef<Expr*> SrcExprs = S->getAllExprs();
  SmallVector<Expr*, 8> TransformedExprs;
  TransformedExprs.reserve(SrcExprs.size());
  for (unsigned i = 0, e = SrcExprs.size(); i != e; ++i) {
    ExprResult Result = getDerived().TransformExpr(SrcExprs[i]);
    if (!Result.isUsable()) {
      HadError = true;
    } else {
      HadChange |= (Result.get() != SrcExprs[i]);
      TransformedExprs.push_back(Result.get());
    }
  }

  if (HadError) return StmtError();
  if (!HadChange && !getDerived().AlwaysRebuild())
    return Owned(S);

  return getDerived().RebuildMSAsmStmt(S->getAsmLoc(), S->getLBraceLoc(),
                                       AsmToks, S->getAsmString(),
                                       S->getNumOutputs(), S->getNumInputs(),
                                       S->getAllConstraints(), S->getClobbers(),
                                       TransformedExprs, S->getEndLoc());
}

template<typename Derived>
StmtResult
TreeTransform<Derived>::TransformObjCAtTryStmt(ObjCAtTryStmt *S) {
  // Transform the body of the @try.
  StmtResult TryBody = getDerived().TransformStmt(S->getTryBody());
  if (TryBody.isInvalid())
    return StmtError();

  // Transform the @catch statements (if present).
  bool AnyCatchChanged = false;
  SmallVector<Stmt*, 8> CatchStmts;
  for (unsigned I = 0, N = S->getNumCatchStmts(); I != N; ++I) {
    StmtResult Catch = getDerived().TransformStmt(S->getCatchStmt(I));
    if (Catch.isInvalid())
      return StmtError();
    if (Catch.get() != S->getCatchStmt(I))
      AnyCatchChanged = true;
    CatchStmts.push_back(Catch.get());
  }

  // Transform the @finally statement (if present).
  StmtResult Finally;
  if (S->getFinallyStmt()) {
    Finally = getDerived().TransformStmt(S->getFinallyStmt());
    if (Finally.isInvalid())
      return StmtError();
  }

  // If nothing changed, just retain this statement.
  if (!getDerived().AlwaysRebuild() &&
      TryBody.get() == S->getTryBody() &&
      !AnyCatchChanged &&
      Finally.get() == S->getFinallyStmt())
    return S;

  // Build a new statement.
  return getDerived().RebuildObjCAtTryStmt(S->getAtTryLoc(), TryBody.get(),
                                           CatchStmts, Finally.get());
}

template<typename Derived>
StmtResult
TreeTransform<Derived>::TransformObjCAtCatchStmt(ObjCAtCatchStmt *S) {
  // Transform the @catch parameter, if there is one.
  VarDecl *Var = nullptr;
  if (VarDecl *FromVar = S->getCatchParamDecl()) {
    TypeSourceInfo *TSInfo = nullptr;
    if (FromVar->getTypeSourceInfo()) {
      TSInfo = getDerived().TransformType(FromVar->getTypeSourceInfo());
      if (!TSInfo)
        return StmtError();
    }

    QualType T;
    if (TSInfo)
      T = TSInfo->getType();
    else {
      T = getDerived().TransformType(FromVar->getType());
      if (T.isNull())
        return StmtError();
    }

    Var = getDerived().RebuildObjCExceptionDecl(FromVar, TSInfo, T);
    if (!Var)
      return StmtError();
  }

  StmtResult Body = getDerived().TransformStmt(S->getCatchBody());
  if (Body.isInvalid())
    return StmtError();

  return getDerived().RebuildObjCAtCatchStmt(S->getAtCatchLoc(),
                                             S->getRParenLoc(),
                                             Var, Body.get());
}

template<typename Derived>
StmtResult
TreeTransform<Derived>::TransformObjCAtFinallyStmt(ObjCAtFinallyStmt *S) {
  // Transform the body.
  StmtResult Body = getDerived().TransformStmt(S->getFinallyBody());
  if (Body.isInvalid())
    return StmtError();

  // If nothing changed, just retain this statement.
  if (!getDerived().AlwaysRebuild() &&
      Body.get() == S->getFinallyBody())
    return S;

  // Build a new statement.
  return getDerived().RebuildObjCAtFinallyStmt(S->getAtFinallyLoc(),
                                               Body.get());
}

template<typename Derived>
StmtResult
TreeTransform<Derived>::TransformObjCAtThrowStmt(ObjCAtThrowStmt *S) {
  ExprResult Operand;
  if (S->getThrowExpr()) {
    Operand = getDerived().TransformExpr(S->getThrowExpr());
    if (Operand.isInvalid())
      return StmtError();
  }

  if (!getDerived().AlwaysRebuild() &&
      Operand.get() == S->getThrowExpr())
    return S;

  return getDerived().RebuildObjCAtThrowStmt(S->getThrowLoc(), Operand.get());
}

template<typename Derived>
StmtResult
TreeTransform<Derived>::TransformObjCAtSynchronizedStmt(
                                                  ObjCAtSynchronizedStmt *S) {
  // Transform the object we are locking.
  ExprResult Object = getDerived().TransformExpr(S->getSynchExpr());
  if (Object.isInvalid())
    return StmtError();
  Object =
    getDerived().RebuildObjCAtSynchronizedOperand(S->getAtSynchronizedLoc(),
                                                  Object.get());
  if (Object.isInvalid())
    return StmtError();

  // Transform the body.
  StmtResult Body = getDerived().TransformStmt(S->getSynchBody());
  if (Body.isInvalid())
    return StmtError();

  // If nothing change, just retain the current statement.
  if (!getDerived().AlwaysRebuild() &&
      Object.get() == S->getSynchExpr() &&
      Body.get() == S->getSynchBody())
    return S;

  // Build a new statement.
  return getDerived().RebuildObjCAtSynchronizedStmt(S->getAtSynchronizedLoc(),
                                                    Object.get(), Body.get());
}

template<typename Derived>
StmtResult
TreeTransform<Derived>::TransformObjCAutoreleasePoolStmt(
                                              ObjCAutoreleasePoolStmt *S) {
  // Transform the body.
  StmtResult Body = getDerived().TransformStmt(S->getSubStmt());
  if (Body.isInvalid())
    return StmtError();

  // If nothing changed, just retain this statement.
  if (!getDerived().AlwaysRebuild() &&
      Body.get() == S->getSubStmt())
    return S;

  // Build a new statement.
  return getDerived().RebuildObjCAutoreleasePoolStmt(
                        S->getAtLoc(), Body.get());
}

template<typename Derived>
StmtResult
TreeTransform<Derived>::TransformObjCForCollectionStmt(
                                                  ObjCForCollectionStmt *S) {
  // Transform the element statement.
  StmtResult Element = getDerived().TransformStmt(S->getElement());
  if (Element.isInvalid())
    return StmtError();

  // Transform the collection expression.
  ExprResult Collection = getDerived().TransformExpr(S->getCollection());
  if (Collection.isInvalid())
    return StmtError();

  // Transform the body.
  StmtResult Body = getDerived().TransformStmt(S->getBody());
  if (Body.isInvalid())
    return StmtError();

  // If nothing changed, just retain this statement.
  if (!getDerived().AlwaysRebuild() &&
      Element.get() == S->getElement() &&
      Collection.get() == S->getCollection() &&
      Body.get() == S->getBody())
    return S;

  // Build a new statement.
  return getDerived().RebuildObjCForCollectionStmt(S->getForLoc(),
                                                   Element.get(),
                                                   Collection.get(),
                                                   S->getRParenLoc(),
                                                   Body.get());
}

template <typename Derived>
StmtResult TreeTransform<Derived>::TransformCXXCatchStmt(CXXCatchStmt *S) {
  // Transform the exception declaration, if any.
  VarDecl *Var = nullptr;
  if (VarDecl *ExceptionDecl = S->getExceptionDecl()) {
    TypeSourceInfo *T =
        getDerived().TransformType(ExceptionDecl->getTypeSourceInfo());
    if (!T)
      return StmtError();

    Var = getDerived().RebuildExceptionDecl(
        ExceptionDecl, T, ExceptionDecl->getInnerLocStart(),
        ExceptionDecl->getLocation(), ExceptionDecl->getIdentifier());
    if (!Var || Var->isInvalidDecl())
      return StmtError();
  }

  // Transform the actual exception handler.
  StmtResult Handler = getDerived().TransformStmt(S->getHandlerBlock());
  if (Handler.isInvalid())
    return StmtError();

  if (!getDerived().AlwaysRebuild() && !Var &&
      Handler.get() == S->getHandlerBlock())
    return S;

  return getDerived().RebuildCXXCatchStmt(S->getCatchLoc(), Var, Handler.get());
}

template <typename Derived>
StmtResult TreeTransform<Derived>::TransformCXXTryStmt(CXXTryStmt *S) {
  // Transform the try block itself.
  StmtResult TryBlock = getDerived().TransformCompoundStmt(S->getTryBlock());
  if (TryBlock.isInvalid())
    return StmtError();

  // Transform the handlers.
  bool HandlerChanged = false;
  SmallVector<Stmt *, 8> Handlers;
  for (unsigned I = 0, N = S->getNumHandlers(); I != N; ++I) {
    StmtResult Handler = getDerived().TransformCXXCatchStmt(S->getHandler(I));
    if (Handler.isInvalid())
      return StmtError();

    HandlerChanged = HandlerChanged || Handler.get() != S->getHandler(I);
    Handlers.push_back(Handler.getAs<Stmt>());
  }

  if (!getDerived().AlwaysRebuild() && TryBlock.get() == S->getTryBlock() &&
      !HandlerChanged)
    return S;

  return getDerived().RebuildCXXTryStmt(S->getTryLoc(), TryBlock.get(),
                                        Handlers);
}

template<typename Derived>
StmtResult
TreeTransform<Derived>::TransformCXXForRangeStmt(CXXForRangeStmt *S) {
  StmtResult Range = getDerived().TransformStmt(S->getRangeStmt());
  if (Range.isInvalid())
    return StmtError();

  StmtResult BeginEnd = getDerived().TransformStmt(S->getBeginEndStmt());
  if (BeginEnd.isInvalid())
    return StmtError();

  ExprResult Cond = getDerived().TransformExpr(S->getCond());
  if (Cond.isInvalid())
    return StmtError();
  if (Cond.get())
    Cond = SemaRef.CheckBooleanCondition(Cond.get(), S->getColonLoc());
  if (Cond.isInvalid())
    return StmtError();
  if (Cond.get())
    Cond = SemaRef.MaybeCreateExprWithCleanups(Cond.get());

  ExprResult Inc = getDerived().TransformExpr(S->getInc());
  if (Inc.isInvalid())
    return StmtError();
  if (Inc.get())
    Inc = SemaRef.MaybeCreateExprWithCleanups(Inc.get());

  StmtResult LoopVar = getDerived().TransformStmt(S->getLoopVarStmt());
  if (LoopVar.isInvalid())
    return StmtError();

  StmtResult NewStmt = S;
  if (getDerived().AlwaysRebuild() ||
      Range.get() != S->getRangeStmt() ||
      BeginEnd.get() != S->getBeginEndStmt() ||
      Cond.get() != S->getCond() ||
      Inc.get() != S->getInc() ||
      LoopVar.get() != S->getLoopVarStmt()) {
    NewStmt = getDerived().RebuildCXXForRangeStmt(S->getForLoc(),
                                                  S->getColonLoc(), Range.get(),
                                                  BeginEnd.get(), Cond.get(),
                                                  Inc.get(), LoopVar.get(),
                                                  S->getRParenLoc());
    if (NewStmt.isInvalid())
      return StmtError();
  }

  StmtResult Body = getDerived().TransformStmt(S->getBody());
  if (Body.isInvalid())
    return StmtError();

  // Body has changed but we didn't rebuild the for-range statement. Rebuild
  // it now so we have a new statement to attach the body to.
  if (Body.get() != S->getBody() && NewStmt.get() == S) {
    NewStmt = getDerived().RebuildCXXForRangeStmt(S->getForLoc(),
                                                  S->getColonLoc(), Range.get(),
                                                  BeginEnd.get(), Cond.get(),
                                                  Inc.get(), LoopVar.get(),
                                                  S->getRParenLoc());
    if (NewStmt.isInvalid())
      return StmtError();
  }

  if (NewStmt.get() == S)
    return S;

  return FinishCXXForRangeStmt(NewStmt.get(), Body.get());
}

template <typename Derived>
StmtResult
TreeTransform<Derived>::TransformMSDependentExistsStmt(
                                                    MSDependentExistsStmt *S) {
  // Transform the nested-name-specifier, if any.
  NestedNameSpecifierLoc QualifierLoc;
  if (S->getQualifierLoc()) {
    QualifierLoc
      = getDerived().TransformNestedNameSpecifierLoc(S->getQualifierLoc());
    if (!QualifierLoc)
      return StmtError();
  }

  // Transform the declaration name.
  DeclarationNameInfo NameInfo = S->getNameInfo();
  if (NameInfo.getName()) {
    NameInfo = getDerived().TransformDeclarationNameInfo(NameInfo);
    if (!NameInfo.getName())
      return StmtError();
  }

  // Check whether anything changed.
  if (!getDerived().AlwaysRebuild() &&
      QualifierLoc == S->getQualifierLoc() &&
      NameInfo.getName() == S->getNameInfo().getName())
    return S;

  // Determine whether this name exists, if we can.
  CXXScopeSpec SS;
  SS.Adopt(QualifierLoc);
  bool Dependent = false;
  switch (getSema().CheckMicrosoftIfExistsSymbol(/*S=*/nullptr, SS, NameInfo)) {
  case Sema::IER_Exists:
    if (S->isIfExists())
      break;

    return new (getSema().Context) NullStmt(S->getKeywordLoc());

  case Sema::IER_DoesNotExist:
    if (S->isIfNotExists())
      break;

    return new (getSema().Context) NullStmt(S->getKeywordLoc());

  case Sema::IER_Dependent:
    Dependent = true;
    break;

  case Sema::IER_Error:
    return StmtError();
  }

  // We need to continue with the instantiation, so do so now.
  StmtResult SubStmt = getDerived().TransformCompoundStmt(S->getSubStmt());
  if (SubStmt.isInvalid())
    return StmtError();

  // If we have resolved the name, just transform to the substatement.
  if (!Dependent)
    return SubStmt;

  // The name is still dependent, so build a dependent expression again.
  return getDerived().RebuildMSDependentExistsStmt(S->getKeywordLoc(),
                                                   S->isIfExists(),
                                                   QualifierLoc,
                                                   NameInfo,
                                                   SubStmt.get());
}

template<typename Derived>
ExprResult
TreeTransform<Derived>::TransformMSPropertyRefExpr(MSPropertyRefExpr *E) {
  NestedNameSpecifierLoc QualifierLoc;
  if (E->getQualifierLoc()) {
    QualifierLoc
    = getDerived().TransformNestedNameSpecifierLoc(E->getQualifierLoc());
    if (!QualifierLoc)
      return ExprError();
  }

  MSPropertyDecl *PD = cast_or_null<MSPropertyDecl>(
    getDerived().TransformDecl(E->getMemberLoc(), E->getPropertyDecl()));
  if (!PD)
    return ExprError();

  ExprResult Base = getDerived().TransformExpr(E->getBaseExpr());
  if (Base.isInvalid())
    return ExprError();

  return new (SemaRef.getASTContext())
      MSPropertyRefExpr(Base.get(), PD, E->isArrow(),
                        SemaRef.getASTContext().PseudoObjectTy, VK_LValue,
                        QualifierLoc, E->getMemberLoc());
}

template <typename Derived>
StmtResult TreeTransform<Derived>::TransformSEHTryStmt(SEHTryStmt *S) {
  StmtResult TryBlock = getDerived().TransformCompoundStmt(S->getTryBlock());
  if (TryBlock.isInvalid())
    return StmtError();

  StmtResult Handler = getDerived().TransformSEHHandler(S->getHandler());
  if (Handler.isInvalid())
    return StmtError();

  if (!getDerived().AlwaysRebuild() && TryBlock.get() == S->getTryBlock() &&
      Handler.get() == S->getHandler())
    return S;

  return getDerived().RebuildSEHTryStmt(
      S->getIsCXXTry(), S->getTryLoc(), TryBlock.get(), Handler.get(),
      S->getHandlerIndex(), S->getHandlerParentIndex());
}

template <typename Derived>
StmtResult TreeTransform<Derived>::TransformSEHFinallyStmt(SEHFinallyStmt *S) {
  StmtResult Block = getDerived().TransformCompoundStmt(S->getBlock());
  if (Block.isInvalid())
    return StmtError();

  return getDerived().RebuildSEHFinallyStmt(S->getFinallyLoc(), Block.get());
}

template <typename Derived>
StmtResult TreeTransform<Derived>::TransformSEHExceptStmt(SEHExceptStmt *S) {
  ExprResult FilterExpr = getDerived().TransformExpr(S->getFilterExpr());
  if (FilterExpr.isInvalid())
    return StmtError();

  StmtResult Block = getDerived().TransformCompoundStmt(S->getBlock());
  if (Block.isInvalid())
    return StmtError();

  return getDerived().RebuildSEHExceptStmt(S->getExceptLoc(), FilterExpr.get(),
                                           Block.get());
}

template <typename Derived>
StmtResult TreeTransform<Derived>::TransformSEHHandler(Stmt *Handler) {
  if (isa<SEHFinallyStmt>(Handler))
    return getDerived().TransformSEHFinallyStmt(cast<SEHFinallyStmt>(Handler));
  else
    return getDerived().TransformSEHExceptStmt(cast<SEHExceptStmt>(Handler));
}

<<<<<<< HEAD
template <typename Derived>
StmtResult TreeTransform<Derived>::TransformOMPExecutableDirective(
    OMPExecutableDirective *D) {
=======
template<typename Derived>
StmtResult
TreeTransform<Derived>::TransformSEHLeaveStmt(SEHLeaveStmt *S) {
  return S;
}

//===----------------------------------------------------------------------===//
// OpenMP directive transformation
//===----------------------------------------------------------------------===//
template <typename Derived>
StmtResult TreeTransform<Derived>::TransformOMPExecutableDirective(
    OMPExecutableDirective *D) {

>>>>>>> d4309185
  // Transform the clauses
  llvm::SmallVector<OMPClause *, 5> TClauses;
  ArrayRef<OMPClause *> Clauses = D->clauses();
  TClauses.reserve(Clauses.size());
  for (ArrayRef<OMPClause *>::iterator I = Clauses.begin(), E = Clauses.end();
       I != E; ++I) {
    if (*I) {
      OMPClause *Clause = getDerived().TransformOMPClause(*I);
<<<<<<< HEAD
      if (!Clause)
        return StmtError();
      TClauses.push_back(Clause);
    } else {
      TClauses.push_back(0);
    }
  }
  StmtResult AssociatedStmt;
  if (D->hasAssociatedStmt() && D->getAssociatedStmt()) {
    CapturedStmt *S = cast<CapturedStmt>(D->getAssociatedStmt());
    SourceLocation Loc = S->getLocStart();
    unsigned NumParams = S->getCapturedDecl()->getNumParams();
    getSema().ActOnCapturedRegionStart(Loc, /*CurScope*/ 0,
                                       S->getCapturedRegionKind(), NumParams);
    StmtResult Body = getDerived().TransformStmt(S->getCapturedStmt());

    if (Body.isInvalid()) {
      getSema().ActOnCapturedRegionError();
      return StmtError();
    }

    getSema().MarkOpenMPClauses(TClauses);
    AssociatedStmt = getSema().ActOnCapturedRegionEnd(Body.take());
    if (!AssociatedStmt.isUsable())
      return StmtError();
  } else if (D->hasAssociatedStmt())
=======
      if (Clause)
        TClauses.push_back(Clause);
    } else {
      TClauses.push_back(nullptr);
    }
  }
  StmtResult AssociatedStmt;
  if (D->hasAssociatedStmt()) {
    if (!D->getAssociatedStmt()) {
      return StmtError();
    }
    AssociatedStmt = getDerived().TransformStmt(D->getAssociatedStmt());
    if (AssociatedStmt.isInvalid()) {
      return StmtError();
    }
  }
  if (TClauses.size() != Clauses.size()) {
>>>>>>> d4309185
    return StmtError();
  Stmt *AStmt = AssociatedStmt.take();
  DeclarationNameInfo DirName;
  if (D->getDirectiveKind() == OMPD_critical) {
    DirName = cast<OMPCriticalDirective>(D)->getDirectiveName();
    DirName = getDerived().TransformDeclarationNameInfo(DirName);
  }
<<<<<<< HEAD
  OpenMPDirectiveKind ConstructType = OMPD_unknown;
  if (D->getDirectiveKind() == OMPD_cancel) {
    ConstructType = cast<OMPCancelDirective>(D)->getConstructType();
  } else if (D->getDirectiveKind() == OMPD_cancellation_point) {
    ConstructType = cast<OMPCancellationPointDirective>(D)->getConstructType();
  }

  return getDerived().RebuildOMPExecutableDirective(
      D->getDirectiveKind(), DirName, TClauses, AStmt, D->getLocStart(),
      D->getLocEnd(), ConstructType);
=======

  // Transform directive name for 'omp critical' directive.
  DeclarationNameInfo DirName;
  if (D->getDirectiveKind() == OMPD_critical) {
    DirName = cast<OMPCriticalDirective>(D)->getDirectiveName();
    DirName = getDerived().TransformDeclarationNameInfo(DirName);
  }

  return getDerived().RebuildOMPExecutableDirective(
      D->getDirectiveKind(), DirName, TClauses, AssociatedStmt.get(),
      D->getLocStart(), D->getLocEnd());
>>>>>>> d4309185
}

template <typename Derived>
StmtResult
TreeTransform<Derived>::TransformOMPParallelDirective(OMPParallelDirective *D) {
  DeclarationNameInfo DirName;
<<<<<<< HEAD
  getDerived().getSema().StartOpenMPDSABlock(OMPD_parallel, DirName, 0);
=======
  getDerived().getSema().StartOpenMPDSABlock(OMPD_parallel, DirName, nullptr,
                                             D->getLocStart());
>>>>>>> d4309185
  StmtResult Res = getDerived().TransformOMPExecutableDirective(D);
  getDerived().getSema().EndOpenMPDSABlock(Res.get());
  return Res;
}

template <typename Derived>
<<<<<<< HEAD
StmtResult TreeTransform<Derived>::TransformOMPParallelForDirective(
    OMPParallelForDirective *D) {
  DeclarationNameInfo DirName;
  getDerived().getSema().StartOpenMPDSABlock(OMPD_parallel_for, DirName, 0);
  StmtResult Res = getDerived().TransformOMPExecutableDirective(D);
  getDerived().getSema().EndOpenMPDSABlock(Res.get());
  return Res;
}

template <typename Derived>
StmtResult TreeTransform<Derived>::TransformOMPParallelForSimdDirective(
    OMPParallelForSimdDirective *D) {
  DeclarationNameInfo DirName;
  getDerived().getSema().StartOpenMPDSABlock(OMPD_parallel_for_simd, DirName,
                                             0);
  StmtResult Res = getDerived().TransformOMPExecutableDirective(D);
  getDerived().getSema().EndOpenMPDSABlock(Res.get());
  return Res;
}

template <typename Derived>
StmtResult TreeTransform<Derived>::TransformOMPParallelSectionsDirective(
    OMPParallelSectionsDirective *D) {
  DeclarationNameInfo DirName;
  getDerived().getSema().StartOpenMPDSABlock(OMPD_parallel_sections, DirName,
                                             0);
  StmtResult Res = getDerived().TransformOMPExecutableDirective(D);
  getDerived().getSema().EndOpenMPDSABlock(Res.get());
  return Res;
}

template <typename Derived>
StmtResult
TreeTransform<Derived>::TransformOMPForDirective(OMPForDirective *D) {
  DeclarationNameInfo DirName;
  getDerived().getSema().StartOpenMPDSABlock(OMPD_for, DirName, 0);
  StmtResult Res = getDerived().TransformOMPExecutableDirective(D);
  getDerived().getSema().EndOpenMPDSABlock(Res.get());
  return Res;
}

template <typename Derived>
StmtResult
TreeTransform<Derived>::TransformOMPSimdDirective(OMPSimdDirective *D) {
  DeclarationNameInfo DirName;
  getDerived().getSema().StartOpenMPDSABlock(OMPD_simd, DirName, 0);
  StmtResult Res = getDerived().TransformOMPExecutableDirective(D);
  getDerived().getSema().EndOpenMPDSABlock(Res.get());
  return Res;
}

template <typename Derived>
StmtResult
TreeTransform<Derived>::TransformOMPForSimdDirective(OMPForSimdDirective *D) {
  DeclarationNameInfo DirName;
  getDerived().getSema().StartOpenMPDSABlock(OMPD_for_simd, DirName, 0);
  StmtResult Res = getDerived().TransformOMPExecutableDirective(D);
  getDerived().getSema().EndOpenMPDSABlock(Res.get());
  return Res;
}

template <typename Derived>
StmtResult TreeTransform<Derived>::TransformOMPDistributeSimdDirective(
    OMPDistributeSimdDirective *D) {
  DeclarationNameInfo DirName;
  getDerived().getSema().StartOpenMPDSABlock(OMPD_distribute_simd, DirName, 0);
  StmtResult Res = getDerived().TransformOMPExecutableDirective(D);
  getDerived().getSema().EndOpenMPDSABlock(Res.get());
  return Res;
}

template <typename Derived>
StmtResult TreeTransform<Derived>::TransformOMPDistributeParallelForDirective(
    OMPDistributeParallelForDirective *D) {
  DeclarationNameInfo DirName;
  getDerived().getSema().StartOpenMPDSABlock(OMPD_distribute_parallel_for,
                                             DirName, 0);
  StmtResult Res = getDerived().TransformOMPExecutableDirective(D);
  getDerived().getSema().EndOpenMPDSABlock(Res.get());
  return Res;
}

template <typename Derived>
StmtResult
TreeTransform<Derived>::TransformOMPDistributeParallelForSimdDirective(
    OMPDistributeParallelForSimdDirective *D) {
  DeclarationNameInfo DirName;
  getDerived().getSema().StartOpenMPDSABlock(OMPD_distribute_parallel_for_simd,
                                             DirName, 0);
  StmtResult Res = getDerived().TransformOMPExecutableDirective(D);
  getDerived().getSema().EndOpenMPDSABlock(Res.get());
  return Res;
}

template <typename Derived>
StmtResult
TreeTransform<Derived>::TransformOMPTeamsDistributeParallelForDirective(
    OMPTeamsDistributeParallelForDirective *D) {
  DeclarationNameInfo DirName;
  getDerived().getSema().StartOpenMPDSABlock(OMPD_teams_distribute_parallel_for,
                                             DirName, 0);
  StmtResult Res = getDerived().TransformOMPExecutableDirective(D);
  getDerived().getSema().EndOpenMPDSABlock(Res.get());
  return Res;
}

template <typename Derived>
StmtResult
TreeTransform<Derived>::TransformOMPTeamsDistributeParallelForSimdDirective(
    OMPTeamsDistributeParallelForSimdDirective *D) {
  DeclarationNameInfo DirName;
  getDerived().getSema().StartOpenMPDSABlock(
      OMPD_teams_distribute_parallel_for_simd, DirName, 0);
  StmtResult Res = getDerived().TransformOMPExecutableDirective(D);
  getDerived().getSema().EndOpenMPDSABlock(Res.get());
  return Res;
}

template <typename Derived>
StmtResult
TreeTransform<Derived>::TransformOMPTargetTeamsDistributeParallelForDirective(
    OMPTargetTeamsDistributeParallelForDirective *D) {
  DeclarationNameInfo DirName;
  getDerived().getSema().StartOpenMPDSABlock(
      OMPD_target_teams_distribute_parallel_for, DirName, 0);
  StmtResult Res = getDerived().TransformOMPExecutableDirective(D);
  getDerived().getSema().EndOpenMPDSABlock(Res.get());
  return Res;
}

template <typename Derived>
StmtResult TreeTransform<Derived>::
    TransformOMPTargetTeamsDistributeParallelForSimdDirective(
        OMPTargetTeamsDistributeParallelForSimdDirective *D) {
  DeclarationNameInfo DirName;
  getDerived().getSema().StartOpenMPDSABlock(
      OMPD_target_teams_distribute_parallel_for_simd, DirName, 0);
  StmtResult Res = getDerived().TransformOMPExecutableDirective(D);
  getDerived().getSema().EndOpenMPDSABlock(Res.get());
  return Res;
}

template <typename Derived>
StmtResult
TreeTransform<Derived>::TransformOMPSectionsDirective(OMPSectionsDirective *D) {
  DeclarationNameInfo DirName;
  getDerived().getSema().StartOpenMPDSABlock(OMPD_sections, DirName, 0);
  StmtResult Res = getDerived().TransformOMPExecutableDirective(D);
  getDerived().getSema().EndOpenMPDSABlock(Res.get());
  return Res;
}

template <typename Derived>
StmtResult
TreeTransform<Derived>::TransformOMPSectionDirective(OMPSectionDirective *D) {
  DeclarationNameInfo DirName;
  getDerived().getSema().StartOpenMPDSABlock(OMPD_section, DirName, 0);
  StmtResult Res = getDerived().TransformOMPExecutableDirective(D);
  getDerived().getSema().EndOpenMPDSABlock(Res.get());
  return Res;
}

template <typename Derived>
StmtResult
TreeTransform<Derived>::TransformOMPSingleDirective(OMPSingleDirective *D) {
  DeclarationNameInfo DirName;
  getDerived().getSema().StartOpenMPDSABlock(OMPD_single, DirName, 0);
  StmtResult Res = getDerived().TransformOMPExecutableDirective(D);
  getDerived().getSema().EndOpenMPDSABlock(Res.get());
  return Res;
}

template <typename Derived>
StmtResult
TreeTransform<Derived>::TransformOMPTaskDirective(OMPTaskDirective *D) {
  DeclarationNameInfo DirName;
  getDerived().getSema().StartOpenMPDSABlock(OMPD_task, DirName, 0);
  StmtResult Res = getDerived().TransformOMPExecutableDirective(D);
  getDerived().getSema().EndOpenMPDSABlock(Res.get());
  return Res;
}

template <typename Derived>
StmtResult TreeTransform<Derived>::TransformOMPTaskyieldDirective(
    OMPTaskyieldDirective *D) {
  DeclarationNameInfo DirName;
  getDerived().getSema().StartOpenMPDSABlock(OMPD_taskyield, DirName, 0);
  StmtResult Res = getDerived().TransformOMPExecutableDirective(D);
  getDerived().getSema().EndOpenMPDSABlock(Res.get());
  return Res;
}

template <typename Derived>
StmtResult
TreeTransform<Derived>::TransformOMPMasterDirective(OMPMasterDirective *D) {
  DeclarationNameInfo DirName;
  getDerived().getSema().StartOpenMPDSABlock(OMPD_master, DirName, 0);
  StmtResult Res = getDerived().TransformOMPExecutableDirective(D);
  getDerived().getSema().EndOpenMPDSABlock(Res.get());
  return Res;
}

template <typename Derived>
StmtResult
TreeTransform<Derived>::TransformOMPCriticalDirective(OMPCriticalDirective *D) {
  getDerived().getSema().StartOpenMPDSABlock(OMPD_critical,
                                             D->getDirectiveName(), 0);
  StmtResult Res = getDerived().TransformOMPExecutableDirective(D);
  getDerived().getSema().EndOpenMPDSABlock(Res.get());
  return Res;
}

template <typename Derived>
StmtResult
TreeTransform<Derived>::TransformOMPBarrierDirective(OMPBarrierDirective *D) {
  DeclarationNameInfo DirName;
  getDerived().getSema().StartOpenMPDSABlock(OMPD_barrier, DirName, 0);
  StmtResult Res = getDerived().TransformOMPExecutableDirective(D);
  getDerived().getSema().EndOpenMPDSABlock(Res.get());
  return Res;
}

template <typename Derived>
StmtResult
TreeTransform<Derived>::TransformOMPTaskwaitDirective(OMPTaskwaitDirective *D) {
  DeclarationNameInfo DirName;
  getDerived().getSema().StartOpenMPDSABlock(OMPD_taskwait, DirName, 0);
  StmtResult Res = getDerived().TransformOMPExecutableDirective(D);
  getDerived().getSema().EndOpenMPDSABlock(Res.get());
  return Res;
}

template <typename Derived>
StmtResult TreeTransform<Derived>::TransformOMPTaskgroupDirective(
    OMPTaskgroupDirective *D) {
  DeclarationNameInfo DirName;
  getDerived().getSema().StartOpenMPDSABlock(OMPD_taskgroup, DirName, 0);
  StmtResult Res = getDerived().TransformOMPExecutableDirective(D);
  getDerived().getSema().EndOpenMPDSABlock(Res.get());
  return Res;
}

template <typename Derived>
StmtResult
TreeTransform<Derived>::TransformOMPAtomicDirective(OMPAtomicDirective *D) {
  DeclarationNameInfo DirName;
  getDerived().getSema().StartOpenMPDSABlock(OMPD_atomic, DirName, 0);
  StmtResult Res = getDerived().TransformOMPExecutableDirective(D);
  getDerived().getSema().EndOpenMPDSABlock(Res.get());
  return Res;
}

template <typename Derived>
StmtResult
TreeTransform<Derived>::TransformOMPFlushDirective(OMPFlushDirective *D) {
  DeclarationNameInfo DirName;
  getDerived().getSema().StartOpenMPDSABlock(OMPD_flush, DirName, 0);
  StmtResult Res = getDerived().TransformOMPExecutableDirective(D);
  getDerived().getSema().EndOpenMPDSABlock(Res.get());
  return Res;
}

template <typename Derived>
StmtResult
TreeTransform<Derived>::TransformOMPOrderedDirective(OMPOrderedDirective *D) {
  DeclarationNameInfo DirName;
  getDerived().getSema().StartOpenMPDSABlock(OMPD_ordered, DirName, 0);
  StmtResult Res = getDerived().TransformOMPExecutableDirective(D);
  getDerived().getSema().EndOpenMPDSABlock(Res.get());
  return Res;
}

template <typename Derived>
StmtResult
TreeTransform<Derived>::TransformOMPTeamsDirective(OMPTeamsDirective *D) {
  DeclarationNameInfo DirName;
  getDerived().getSema().StartOpenMPDSABlock(OMPD_teams, DirName, 0);
  StmtResult Res = getDerived().TransformOMPExecutableDirective(D);
  getDerived().getSema().EndOpenMPDSABlock(Res.get());
  return Res;
}

template <typename Derived>
StmtResult TreeTransform<Derived>::TransformOMPDistributeDirective(
    OMPDistributeDirective *D) {
  DeclarationNameInfo DirName;
  getDerived().getSema().StartOpenMPDSABlock(OMPD_distribute, DirName, 0);
  StmtResult Res = getDerived().TransformOMPExecutableDirective(D);
  getDerived().getSema().EndOpenMPDSABlock(Res.get());
  return Res;
}

template <typename Derived>
StmtResult
TreeTransform<Derived>::TransformOMPCancelDirective(OMPCancelDirective *D) {
  DeclarationNameInfo DirName;
  getDerived().getSema().StartOpenMPDSABlock(OMPD_cancel, DirName, 0);
  StmtResult Res = getDerived().TransformOMPExecutableDirective(D);
  getDerived().getSema().EndOpenMPDSABlock(Res.get());
  return Res;
}

template <typename Derived>
StmtResult TreeTransform<Derived>::TransformOMPCancellationPointDirective(
    OMPCancellationPointDirective *D) {
  DeclarationNameInfo DirName;
  getDerived().getSema().StartOpenMPDSABlock(OMPD_cancellation_point, DirName,
                                             0);
  StmtResult Res = getDerived().TransformOMPExecutableDirective(D);
  getDerived().getSema().EndOpenMPDSABlock(Res.get());
  return Res;
}

template <typename Derived>
StmtResult
TreeTransform<Derived>::TransformOMPTargetDirective(OMPTargetDirective *D) {
  DeclarationNameInfo DirName;
  getDerived().getSema().StartOpenMPDSABlock(OMPD_target, DirName, 0);
  StmtResult Res = getDerived().TransformOMPExecutableDirective(D);
  getDerived().getSema().EndOpenMPDSABlock(Res.get());
  return Res;
}

template <typename Derived>
StmtResult TreeTransform<Derived>::TransformOMPTargetDataDirective(
    OMPTargetDataDirective *D) {
  DeclarationNameInfo DirName;
  getDerived().getSema().StartOpenMPDSABlock(OMPD_target_data, DirName, 0);
  StmtResult Res = getDerived().TransformOMPExecutableDirective(D);
  getDerived().getSema().EndOpenMPDSABlock(Res.get());
  return Res;
}

template <typename Derived>
StmtResult TreeTransform<Derived>::TransformOMPTargetUpdateDirective(
    OMPTargetUpdateDirective *D) {
  DeclarationNameInfo DirName;
  getDerived().getSema().StartOpenMPDSABlock(OMPD_target_update, DirName, 0);
  StmtResult Res = getDerived().TransformOMPExecutableDirective(D);
  getDerived().getSema().EndOpenMPDSABlock(Res.get());
  return Res;
}

template <typename Derived>
StmtResult TreeTransform<Derived>::TransformOMPTargetTeamsDirective(
    OMPTargetTeamsDirective *D) {
  DeclarationNameInfo DirName;
  getDerived().getSema().StartOpenMPDSABlock(OMPD_target_teams, DirName, 0);
  StmtResult Res = getDerived().TransformOMPExecutableDirective(D);
  getDerived().getSema().EndOpenMPDSABlock(Res.get());
  return Res;
}

template <typename Derived>
StmtResult TreeTransform<Derived>::TransformOMPTeamsDistributeDirective(
    OMPTeamsDistributeDirective *D) {
  DeclarationNameInfo DirName;
  getDerived().getSema().StartOpenMPDSABlock(OMPD_teams_distribute, DirName, 0);
  StmtResult Res = getDerived().TransformOMPExecutableDirective(D);
  getDerived().getSema().EndOpenMPDSABlock(Res.get());
  return Res;
}

template <typename Derived>
StmtResult TreeTransform<Derived>::TransformOMPTeamsDistributeSimdDirective(
    OMPTeamsDistributeSimdDirective *D) {
  DeclarationNameInfo DirName;
  getDerived().getSema().StartOpenMPDSABlock(OMPD_teams_distribute_simd,
                                             DirName, 0);
  StmtResult Res = getDerived().TransformOMPExecutableDirective(D);
  getDerived().getSema().EndOpenMPDSABlock(Res.get());
  return Res;
}

template <typename Derived>
StmtResult TreeTransform<Derived>::TransformOMPTargetTeamsDistributeDirective(
    OMPTargetTeamsDistributeDirective *D) {
  DeclarationNameInfo DirName;
  getDerived().getSema().StartOpenMPDSABlock(OMPD_target_teams_distribute,
                                             DirName, 0);
  StmtResult Res = getDerived().TransformOMPExecutableDirective(D);
  getDerived().getSema().EndOpenMPDSABlock(Res.get());
  return Res;
}

template <typename Derived>
StmtResult
TreeTransform<Derived>::TransformOMPTargetTeamsDistributeSimdDirective(
    OMPTargetTeamsDistributeSimdDirective *D) {
  DeclarationNameInfo DirName;
  getDerived().getSema().StartOpenMPDSABlock(OMPD_target_teams_distribute_simd,
                                             DirName, 0);
  StmtResult Res = getDerived().TransformOMPExecutableDirective(D);
  getDerived().getSema().EndOpenMPDSABlock(Res.get());
  return Res;
}

template <typename Derived>
OMPClause *TreeTransform<Derived>::TransformOMPIfClause(OMPIfClause *C) {
  // Transform condition.
  ExprResult E = getDerived().TransformExpr(C->getCondition());

  if (E.isInvalid())
    return 0;

  return getDerived().RebuildOMPIfClause(E.take(), C->getLocStart(),
                                         C->getLocEnd());
}

template <typename Derived>
OMPClause *TreeTransform<Derived>::TransformOMPFinalClause(OMPFinalClause *C) {
  // Transform condition.
  ExprResult E = getDerived().TransformExpr(C->getCondition());

  if (E.isInvalid())
    return 0;

  return getDerived().RebuildOMPFinalClause(E.take(), C->getLocStart(),
                                            C->getLocEnd());
}

template <typename Derived>
OMPClause *
TreeTransform<Derived>::TransformOMPNumThreadsClause(OMPNumThreadsClause *C) {
  // Transform expression.
  ExprResult E = getDerived().TransformExpr(C->getNumThreads());

  if (E.isInvalid())
    return 0;

  return getDerived().RebuildOMPNumThreadsClause(E.take(), C->getLocStart(),
                                                 C->getLocEnd());
=======
StmtResult
TreeTransform<Derived>::TransformOMPSimdDirective(OMPSimdDirective *D) {
  DeclarationNameInfo DirName;
  getDerived().getSema().StartOpenMPDSABlock(OMPD_simd, DirName, nullptr,
                                             D->getLocStart());
  StmtResult Res = getDerived().TransformOMPExecutableDirective(D);
  getDerived().getSema().EndOpenMPDSABlock(Res.get());
  return Res;
}

template <typename Derived>
StmtResult
TreeTransform<Derived>::TransformOMPForDirective(OMPForDirective *D) {
  DeclarationNameInfo DirName;
  getDerived().getSema().StartOpenMPDSABlock(OMPD_for, DirName, nullptr,
                                             D->getLocStart());
  StmtResult Res = getDerived().TransformOMPExecutableDirective(D);
  getDerived().getSema().EndOpenMPDSABlock(Res.get());
  return Res;
}

template <typename Derived>
StmtResult
TreeTransform<Derived>::TransformOMPSectionsDirective(OMPSectionsDirective *D) {
  DeclarationNameInfo DirName;
  getDerived().getSema().StartOpenMPDSABlock(OMPD_sections, DirName, nullptr,
                                             D->getLocStart());
  StmtResult Res = getDerived().TransformOMPExecutableDirective(D);
  getDerived().getSema().EndOpenMPDSABlock(Res.get());
  return Res;
}

template <typename Derived>
StmtResult
TreeTransform<Derived>::TransformOMPSectionDirective(OMPSectionDirective *D) {
  DeclarationNameInfo DirName;
  getDerived().getSema().StartOpenMPDSABlock(OMPD_section, DirName, nullptr,
                                             D->getLocStart());
  StmtResult Res = getDerived().TransformOMPExecutableDirective(D);
  getDerived().getSema().EndOpenMPDSABlock(Res.get());
  return Res;
}

template <typename Derived>
StmtResult
TreeTransform<Derived>::TransformOMPSingleDirective(OMPSingleDirective *D) {
  DeclarationNameInfo DirName;
  getDerived().getSema().StartOpenMPDSABlock(OMPD_single, DirName, nullptr,
                                             D->getLocStart());
  StmtResult Res = getDerived().TransformOMPExecutableDirective(D);
  getDerived().getSema().EndOpenMPDSABlock(Res.get());
  return Res;
}

template <typename Derived>
StmtResult
TreeTransform<Derived>::TransformOMPMasterDirective(OMPMasterDirective *D) {
  DeclarationNameInfo DirName;
  getDerived().getSema().StartOpenMPDSABlock(OMPD_master, DirName, nullptr,
                                             D->getLocStart());
  StmtResult Res = getDerived().TransformOMPExecutableDirective(D);
  getDerived().getSema().EndOpenMPDSABlock(Res.get());
  return Res;
}

template <typename Derived>
StmtResult
TreeTransform<Derived>::TransformOMPCriticalDirective(OMPCriticalDirective *D) {
  getDerived().getSema().StartOpenMPDSABlock(
      OMPD_critical, D->getDirectiveName(), nullptr, D->getLocStart());
  StmtResult Res = getDerived().TransformOMPExecutableDirective(D);
  getDerived().getSema().EndOpenMPDSABlock(Res.get());
  return Res;
}

template <typename Derived>
StmtResult TreeTransform<Derived>::TransformOMPParallelForDirective(
    OMPParallelForDirective *D) {
  DeclarationNameInfo DirName;
  getDerived().getSema().StartOpenMPDSABlock(OMPD_parallel_for, DirName,
                                             nullptr, D->getLocStart());
  StmtResult Res = getDerived().TransformOMPExecutableDirective(D);
  getDerived().getSema().EndOpenMPDSABlock(Res.get());
  return Res;
}

template <typename Derived>
StmtResult TreeTransform<Derived>::TransformOMPParallelSectionsDirective(
    OMPParallelSectionsDirective *D) {
  DeclarationNameInfo DirName;
  getDerived().getSema().StartOpenMPDSABlock(OMPD_parallel_sections, DirName,
                                             nullptr, D->getLocStart());
  StmtResult Res = getDerived().TransformOMPExecutableDirective(D);
  getDerived().getSema().EndOpenMPDSABlock(Res.get());
  return Res;
}

template <typename Derived>
StmtResult
TreeTransform<Derived>::TransformOMPTaskDirective(OMPTaskDirective *D) {
  DeclarationNameInfo DirName;
  getDerived().getSema().StartOpenMPDSABlock(OMPD_task, DirName, nullptr,
                                             D->getLocStart());
  StmtResult Res = getDerived().TransformOMPExecutableDirective(D);
  getDerived().getSema().EndOpenMPDSABlock(Res.get());
  return Res;
}

template <typename Derived>
StmtResult TreeTransform<Derived>::TransformOMPTaskyieldDirective(
    OMPTaskyieldDirective *D) {
  DeclarationNameInfo DirName;
  getDerived().getSema().StartOpenMPDSABlock(OMPD_taskyield, DirName, nullptr,
                                             D->getLocStart());
  StmtResult Res = getDerived().TransformOMPExecutableDirective(D);
  getDerived().getSema().EndOpenMPDSABlock(Res.get());
  return Res;
}

template <typename Derived>
StmtResult
TreeTransform<Derived>::TransformOMPBarrierDirective(OMPBarrierDirective *D) {
  DeclarationNameInfo DirName;
  getDerived().getSema().StartOpenMPDSABlock(OMPD_barrier, DirName, nullptr,
                                             D->getLocStart());
  StmtResult Res = getDerived().TransformOMPExecutableDirective(D);
  getDerived().getSema().EndOpenMPDSABlock(Res.get());
  return Res;
}

template <typename Derived>
StmtResult
TreeTransform<Derived>::TransformOMPTaskwaitDirective(OMPTaskwaitDirective *D) {
  DeclarationNameInfo DirName;
  getDerived().getSema().StartOpenMPDSABlock(OMPD_taskwait, DirName, nullptr,
                                             D->getLocStart());
  StmtResult Res = getDerived().TransformOMPExecutableDirective(D);
  getDerived().getSema().EndOpenMPDSABlock(Res.get());
  return Res;
}

template <typename Derived>
StmtResult
TreeTransform<Derived>::TransformOMPFlushDirective(OMPFlushDirective *D) {
  DeclarationNameInfo DirName;
  getDerived().getSema().StartOpenMPDSABlock(OMPD_flush, DirName, nullptr,
                                             D->getLocStart());
  StmtResult Res = getDerived().TransformOMPExecutableDirective(D);
  getDerived().getSema().EndOpenMPDSABlock(Res.get());
  return Res;
}

//===----------------------------------------------------------------------===//
// OpenMP clause transformation
//===----------------------------------------------------------------------===//
template <typename Derived>
OMPClause *TreeTransform<Derived>::TransformOMPIfClause(OMPIfClause *C) {
  ExprResult Cond = getDerived().TransformExpr(C->getCondition());
  if (Cond.isInvalid())
    return nullptr;
  return getDerived().RebuildOMPIfClause(Cond.get(), C->getLocStart(),
                                         C->getLParenLoc(), C->getLocEnd());
}

template <typename Derived>
OMPClause *TreeTransform<Derived>::TransformOMPFinalClause(OMPFinalClause *C) {
  ExprResult Cond = getDerived().TransformExpr(C->getCondition());
  if (Cond.isInvalid())
    return nullptr;
  return getDerived().RebuildOMPFinalClause(Cond.get(), C->getLocStart(),
                                            C->getLParenLoc(), C->getLocEnd());
}

template <typename Derived>
OMPClause *
TreeTransform<Derived>::TransformOMPNumThreadsClause(OMPNumThreadsClause *C) {
  ExprResult NumThreads = getDerived().TransformExpr(C->getNumThreads());
  if (NumThreads.isInvalid())
    return nullptr;
  return getDerived().RebuildOMPNumThreadsClause(
      NumThreads.get(), C->getLocStart(), C->getLParenLoc(), C->getLocEnd());
}

template <typename Derived>
OMPClause *
TreeTransform<Derived>::TransformOMPSafelenClause(OMPSafelenClause *C) {
  ExprResult E = getDerived().TransformExpr(C->getSafelen());
  if (E.isInvalid())
    return nullptr;
  return getDerived().RebuildOMPSafelenClause(
      E.get(), C->getLocStart(), C->getLParenLoc(), C->getLocEnd());
}

template <typename Derived>
OMPClause *
TreeTransform<Derived>::TransformOMPCollapseClause(OMPCollapseClause *C) {
  ExprResult E = getDerived().TransformExpr(C->getNumForLoops());
  if (E.isInvalid())
    return 0;
  return getDerived().RebuildOMPCollapseClause(
      E.get(), C->getLocStart(), C->getLParenLoc(), C->getLocEnd());
}

template <typename Derived>
OMPClause *
TreeTransform<Derived>::TransformOMPDefaultClause(OMPDefaultClause *C) {
  return getDerived().RebuildOMPDefaultClause(
      C->getDefaultKind(), C->getDefaultKindKwLoc(), C->getLocStart(),
      C->getLParenLoc(), C->getLocEnd());
}

template <typename Derived>
OMPClause *
TreeTransform<Derived>::TransformOMPProcBindClause(OMPProcBindClause *C) {
  return getDerived().RebuildOMPProcBindClause(
      C->getProcBindKind(), C->getProcBindKindKwLoc(), C->getLocStart(),
      C->getLParenLoc(), C->getLocEnd());
>>>>>>> d4309185
}

template <typename Derived>
OMPClause *
<<<<<<< HEAD
TreeTransform<Derived>::TransformOMPDeviceClause(OMPDeviceClause *C) {
  // Transform expression.
  ExprResult E = getDerived().TransformExpr(C->getDevice());

  if (E.isInvalid())
    return 0;

  return getDerived().RebuildOMPDeviceClause(E.take(), C->getLocStart(),
                                             C->getLocEnd());
=======
TreeTransform<Derived>::TransformOMPScheduleClause(OMPScheduleClause *C) {
  ExprResult E = getDerived().TransformExpr(C->getChunkSize());
  if (E.isInvalid())
    return nullptr;
  return getDerived().RebuildOMPScheduleClause(
      C->getScheduleKind(), E.get(), C->getLocStart(), C->getLParenLoc(),
      C->getScheduleKindLoc(), C->getCommaLoc(), C->getLocEnd());
>>>>>>> d4309185
}

template <typename Derived>
OMPClause *
<<<<<<< HEAD
TreeTransform<Derived>::TransformOMPCollapseClause(OMPCollapseClause *C) {
  // Transform expression.
  ExprResult E = getDerived().TransformExpr(C->getNumForLoops());

  if (E.isInvalid())
    return 0;

  return getDerived().RebuildOMPCollapseClause(E.take(), C->getLocStart(),
                                               C->getLocEnd());
=======
TreeTransform<Derived>::TransformOMPOrderedClause(OMPOrderedClause *C) {
  // No need to rebuild this clause, no template-dependent parameters.
  return C;
>>>>>>> d4309185
}

template <typename Derived>
OMPClause *
<<<<<<< HEAD
TreeTransform<Derived>::TransformOMPDefaultClause(OMPDefaultClause *C) {
  return getDerived().RebuildOMPDefaultClause(C->getDefaultKind(),
                                              C->getDefaultKindLoc(),
                                              C->getLocStart(), C->getLocEnd());
=======
TreeTransform<Derived>::TransformOMPNowaitClause(OMPNowaitClause *C) {
  // No need to rebuild this clause, no template-dependent parameters.
  return C;
>>>>>>> d4309185
}

template <typename Derived>
OMPClause *
<<<<<<< HEAD
TreeTransform<Derived>::TransformOMPProcBindClause(OMPProcBindClause *C) {
  return getDerived().RebuildOMPProcBindClause(
      C->getThreadAffinity(), C->getThreadAffinityLoc(), C->getLocStart(),
      C->getLocEnd());
=======
TreeTransform<Derived>::TransformOMPUntiedClause(OMPUntiedClause *C) {
  // No need to rebuild this clause, no template-dependent parameters.
  return C;
>>>>>>> d4309185
}

template <typename Derived>
OMPClause *
<<<<<<< HEAD
TreeTransform<Derived>::TransformOMPScheduleClause(OMPScheduleClause *C) {
  // Transform expression.
  ExprResult E;
  if (C->getChunkSize()) {
    E = getDerived().TransformExpr(C->getChunkSize());

    if (E.isInvalid())
      return 0;
  }

  return getDerived().RebuildOMPScheduleClause(
      C->getScheduleKind(), C->getScheduleKindLoc(), E.take(), C->getLocStart(),
      C->getLocEnd());
}

template <typename Derived>
OMPClause *TreeTransform<Derived>::TransformOMPDistScheduleClause(
    OMPDistScheduleClause *C) {
  // Transform expression.
  ExprResult E;
  if (C->getDistChunkSize()) {
    E = getDerived().TransformExpr(C->getDistChunkSize());

    if (E.isInvalid())
      return 0;
  }

  return getDerived().RebuildOMPDistScheduleClause(
      C->getDistScheduleKind(), C->getDistScheduleKindLoc(), E.take(),
      C->getLocStart(), C->getLocEnd());
=======
TreeTransform<Derived>::TransformOMPMergeableClause(OMPMergeableClause *C) {
  // No need to rebuild this clause, no template-dependent parameters.
  return C;
>>>>>>> d4309185
}

template <typename Derived>
OMPClause *
TreeTransform<Derived>::TransformOMPPrivateClause(OMPPrivateClause *C) {
  llvm::SmallVector<Expr *, 5> Vars;
  Vars.reserve(C->varlist_size());
  for (auto *VE : C->varlists()) {
    ExprResult EVar = getDerived().TransformExpr(cast<Expr>(VE));
    if (EVar.isInvalid())
      return nullptr;
    Vars.push_back(EVar.get());
  }
<<<<<<< HEAD
  return getDerived().RebuildOMPPrivateClause(Vars, C->getLocStart(),
                                              C->getLocEnd());
}

template <typename Derived>
OMPClause *TreeTransform<Derived>::TransformOMPFirstPrivateClause(
    OMPFirstPrivateClause *C) {
  llvm::SmallVector<Expr *, 5> Vars;
  Vars.reserve(C->varlist_size());
  for (OMPFirstPrivateClause::varlist_iterator I = C->varlist_begin(),
                                               E = C->varlist_end();
       I != E; ++I) {
    ExprResult EVar = getDerived().TransformExpr(cast<Expr>(*I));
=======
  return getDerived().RebuildOMPPrivateClause(
      Vars, C->getLocStart(), C->getLParenLoc(), C->getLocEnd());
}

template <typename Derived>
OMPClause *TreeTransform<Derived>::TransformOMPFirstprivateClause(
    OMPFirstprivateClause *C) {
  llvm::SmallVector<Expr *, 16> Vars;
  Vars.reserve(C->varlist_size());
  for (auto *VE : C->varlists()) {
    ExprResult EVar = getDerived().TransformExpr(cast<Expr>(VE));
    if (EVar.isInvalid())
      return nullptr;
    Vars.push_back(EVar.get());
  }
  return getDerived().RebuildOMPFirstprivateClause(
      Vars, C->getLocStart(), C->getLParenLoc(), C->getLocEnd());
}

template <typename Derived>
OMPClause *
TreeTransform<Derived>::TransformOMPLastprivateClause(OMPLastprivateClause *C) {
  llvm::SmallVector<Expr *, 16> Vars;
  Vars.reserve(C->varlist_size());
  for (auto *VE : C->varlists()) {
    ExprResult EVar = getDerived().TransformExpr(cast<Expr>(VE));
>>>>>>> d4309185
    if (EVar.isInvalid())
      return nullptr;
    Vars.push_back(EVar.get());
  }
<<<<<<< HEAD
  return getDerived().RebuildOMPFirstPrivateClause(Vars, C->getLocStart(),
                                                   C->getLocEnd());
=======
  return getDerived().RebuildOMPLastprivateClause(
      Vars, C->getLocStart(), C->getLParenLoc(), C->getLocEnd());
>>>>>>> d4309185
}

template <typename Derived>
OMPClause *
TreeTransform<Derived>::TransformOMPSharedClause(OMPSharedClause *C) {
  llvm::SmallVector<Expr *, 5> Vars;
  Vars.reserve(C->varlist_size());
  for (auto *VE : C->varlists()) {
    ExprResult EVar = getDerived().TransformExpr(cast<Expr>(VE));
    if (EVar.isInvalid())
      return nullptr;
    Vars.push_back(EVar.get());
  }
  return getDerived().RebuildOMPSharedClause(Vars, C->getLocStart(),
                                             C->getLParenLoc(), C->getLocEnd());
}

template <typename Derived>
OMPClause *
TreeTransform<Derived>::TransformOMPReductionClause(OMPReductionClause *C) {
  llvm::SmallVector<Expr *, 16> Vars;
  Vars.reserve(C->varlist_size());
  for (auto *VE : C->varlists()) {
    ExprResult EVar = getDerived().TransformExpr(cast<Expr>(VE));
    if (EVar.isInvalid())
      return nullptr;
    Vars.push_back(EVar.get());
  }
  CXXScopeSpec ReductionIdScopeSpec;
  ReductionIdScopeSpec.Adopt(C->getQualifierLoc());

  DeclarationNameInfo NameInfo = C->getNameInfo();
  if (NameInfo.getName()) {
    NameInfo = getDerived().TransformDeclarationNameInfo(NameInfo);
    if (!NameInfo.getName())
      return nullptr;
  }
  return getDerived().RebuildOMPReductionClause(
      Vars, C->getLocStart(), C->getLParenLoc(), C->getColonLoc(),
      C->getLocEnd(), ReductionIdScopeSpec, NameInfo);
}

template <typename Derived>
OMPClause *
TreeTransform<Derived>::TransformOMPLinearClause(OMPLinearClause *C) {
  llvm::SmallVector<Expr *, 16> Vars;
  Vars.reserve(C->varlist_size());
  for (auto *VE : C->varlists()) {
    ExprResult EVar = getDerived().TransformExpr(cast<Expr>(VE));
    if (EVar.isInvalid())
      return nullptr;
    Vars.push_back(EVar.get());
  }
<<<<<<< HEAD
  return getDerived().RebuildOMPSharedClause(Vars, C->getLocStart(),
                                             C->getLocEnd());
=======
  ExprResult Step = getDerived().TransformExpr(C->getStep());
  if (Step.isInvalid())
    return nullptr;
  return getDerived().RebuildOMPLinearClause(Vars, Step.get(), C->getLocStart(),
                                             C->getLParenLoc(),
                                             C->getColonLoc(), C->getLocEnd());
}

template <typename Derived>
OMPClause *
TreeTransform<Derived>::TransformOMPAlignedClause(OMPAlignedClause *C) {
  llvm::SmallVector<Expr *, 16> Vars;
  Vars.reserve(C->varlist_size());
  for (auto *VE : C->varlists()) {
    ExprResult EVar = getDerived().TransformExpr(cast<Expr>(VE));
    if (EVar.isInvalid())
      return nullptr;
    Vars.push_back(EVar.get());
  }
  ExprResult Alignment = getDerived().TransformExpr(C->getAlignment());
  if (Alignment.isInvalid())
    return nullptr;
  return getDerived().RebuildOMPAlignedClause(
      Vars, Alignment.get(), C->getLocStart(), C->getLParenLoc(),
      C->getColonLoc(), C->getLocEnd());
>>>>>>> d4309185
}

template <typename Derived>
OMPClause *
TreeTransform<Derived>::TransformOMPCopyinClause(OMPCopyinClause *C) {
<<<<<<< HEAD
  llvm::SmallVector<Expr *, 5> Vars;
  Vars.reserve(C->varlist_size());
  for (OMPCopyinClause::varlist_iterator I = C->varlist_begin(),
                                         E = C->varlist_end();
       I != E; ++I) {
    ExprResult EVar = getDerived().TransformExpr(cast<Expr>(*I));
    if (EVar.isInvalid())
      return 0;
    Vars.push_back(EVar.take());
  }
  return getDerived().RebuildOMPCopyinClause(Vars, C->getLocStart(),
                                             C->getLocEnd());
=======
  llvm::SmallVector<Expr *, 16> Vars;
  Vars.reserve(C->varlist_size());
  for (auto *VE : C->varlists()) {
    ExprResult EVar = getDerived().TransformExpr(cast<Expr>(VE));
    if (EVar.isInvalid())
      return nullptr;
    Vars.push_back(EVar.get());
  }
  return getDerived().RebuildOMPCopyinClause(Vars, C->getLocStart(),
                                             C->getLParenLoc(), C->getLocEnd());
}

template <typename Derived>
OMPClause *
TreeTransform<Derived>::TransformOMPCopyprivateClause(OMPCopyprivateClause *C) {
  llvm::SmallVector<Expr *, 16> Vars;
  Vars.reserve(C->varlist_size());
  for (auto *VE : C->varlists()) {
    ExprResult EVar = getDerived().TransformExpr(cast<Expr>(VE));
    if (EVar.isInvalid())
      return nullptr;
    Vars.push_back(EVar.get());
  }
  return getDerived().RebuildOMPCopyprivateClause(
      Vars, C->getLocStart(), C->getLParenLoc(), C->getLocEnd());
}

template <typename Derived>
OMPClause *TreeTransform<Derived>::TransformOMPFlushClause(OMPFlushClause *C) {
  llvm::SmallVector<Expr *, 16> Vars;
  Vars.reserve(C->varlist_size());
  for (auto *VE : C->varlists()) {
    ExprResult EVar = getDerived().TransformExpr(cast<Expr>(VE));
    if (EVar.isInvalid())
      return nullptr;
    Vars.push_back(EVar.get());
  }
  return getDerived().RebuildOMPFlushClause(Vars, C->getLocStart(),
                                            C->getLParenLoc(), C->getLocEnd());
>>>>>>> d4309185
}

template <typename Derived>
OMPClause *
TreeTransform<Derived>::TransformOMPCopyPrivateClause(OMPCopyPrivateClause *C) {
  llvm::SmallVector<Expr *, 5> Vars;
  Vars.reserve(C->varlist_size());
  for (OMPCopyPrivateClause::varlist_iterator I = C->varlist_begin(),
                                              E = C->varlist_end();
       I != E; ++I) {
    ExprResult EVar = getDerived().TransformExpr(cast<Expr>(*I));
    if (EVar.isInvalid())
      return 0;
    Vars.push_back(EVar.take());
  }
  return getDerived().RebuildOMPCopyPrivateClause(Vars, C->getLocStart(),
                                                  C->getLocEnd());
}

template <typename Derived>
OMPClause *
TreeTransform<Derived>::TransformOMPLastPrivateClause(OMPLastPrivateClause *C) {
  llvm::SmallVector<Expr *, 5> Vars;
  Vars.reserve(C->varlist_size());
  for (OMPLastPrivateClause::varlist_iterator I = C->varlist_begin(),
                                              E = C->varlist_end();
       I != E; ++I) {
    ExprResult EVar = getDerived().TransformExpr(cast<Expr>(*I));
    if (EVar.isInvalid())
      return 0;
    Vars.push_back(EVar.take());
  }
  return getDerived().RebuildOMPLastPrivateClause(Vars, C->getLocStart(),
                                                  C->getLocEnd());
}

template <typename Derived>
OMPClause *
TreeTransform<Derived>::TransformOMPReductionClause(OMPReductionClause *C) {
  llvm::SmallVector<Expr *, 16> Vars;
  Vars.reserve(C->varlist_size());
  for (OMPReductionClause::varlist_iterator I = C->varlist_begin(),
                                            E = C->varlist_end();
       I != E; ++I) {
    ExprResult EVar = getDerived().TransformExpr(cast<Expr>(*I));
    if (EVar.isInvalid())
      return 0;
    Vars.push_back(EVar.take());
  }
  CXXScopeSpec SS;
  SS.Adopt(C->getSpec());
  DeclarationNameInfo DNI =
      getDerived().TransformDeclarationNameInfo(C->getOpName());
  return getDerived().RebuildOMPReductionClause(
      Vars, C->getLocStart(), C->getLocEnd(), C->getOperator(), SS, DNI);
}

template <typename Derived>
OMPClause *
TreeTransform<Derived>::TransformOMPDependClause(OMPDependClause *C) {
  llvm::SmallVector<Expr *, 16> Vars;
  Vars.reserve(C->varlist_size());
  for (OMPDependClause::varlist_iterator I = C->varlist_begin(),
                                         E = C->varlist_end();
       I != E; ++I) {
    ExprResult EVar = getDerived().TransformExpr(cast<Expr>(*I));
    if (EVar.isInvalid())
      return 0;
    Vars.push_back(EVar.take());
  }
  return getDerived().RebuildOMPDependClause(
      Vars, C->getLocStart(), C->getLocEnd(), C->getType(), C->getTypeLoc());
}

template <typename Derived>
OMPClause *TreeTransform<Derived>::TransformOMPMapClause(OMPMapClause *C) {
  llvm::SmallVector<Expr *, 16> Vars;
  Vars.reserve(C->varlist_size());
  for (OMPMapClause::varlist_iterator I = C->varlist_begin(),
                                      E = C->varlist_end();
       I != E; ++I) {
    ExprResult EVar = getDerived().TransformExpr(cast<Expr>(*I));
    if (EVar.isInvalid())
      return 0;
    Vars.push_back(EVar.take());
  }
  return getDerived().RebuildOMPMapClause(
      Vars, C->getLocStart(), C->getLocEnd(), C->getKind(), C->getKindLoc());
}

template <typename Derived>
OMPClause *TreeTransform<Derived>::TransformOMPToClause(OMPToClause *C) {
  llvm::SmallVector<Expr *, 16> Vars;
  Vars.reserve(C->varlist_size());
  for (OMPToClause::varlist_iterator I = C->varlist_begin(),
                                     E = C->varlist_end();
       I != E; ++I) {
    ExprResult EVar = getDerived().TransformExpr(cast<Expr>(*I));
    if (EVar.isInvalid())
      return 0;
    Vars.push_back(EVar.take());
  }
  return getDerived().RebuildOMPToClause(Vars, C->getLocStart(),
                                         C->getLocEnd());
}

template <typename Derived>
OMPClause *TreeTransform<Derived>::TransformOMPFromClause(OMPFromClause *C) {
  llvm::SmallVector<Expr *, 16> Vars;
  Vars.reserve(C->varlist_size());
  for (OMPFromClause::varlist_iterator I = C->varlist_begin(),
                                       E = C->varlist_end();
       I != E; ++I) {
    ExprResult EVar = getDerived().TransformExpr(cast<Expr>(*I));
    if (EVar.isInvalid())
      return 0;
    Vars.push_back(EVar.take());
  }
  return getDerived().RebuildOMPFromClause(Vars, C->getLocStart(),
                                           C->getLocEnd());
}

template <typename Derived>
OMPClause *
TreeTransform<Derived>::TransformOMPOrderedClause(OMPOrderedClause *C) {
  return getDerived().RebuildOMPOrderedClause(C->getLocStart(), C->getLocEnd());
}

template <typename Derived>
OMPClause *
TreeTransform<Derived>::TransformOMPNowaitClause(OMPNowaitClause *C) {
  return getDerived().RebuildOMPNowaitClause(C->getLocStart(), C->getLocEnd());
}

template <typename Derived>
OMPClause *
TreeTransform<Derived>::TransformOMPUntiedClause(OMPUntiedClause *C) {
  return getDerived().RebuildOMPUntiedClause(C->getLocStart(), C->getLocEnd());
}

template <typename Derived>
OMPClause *
TreeTransform<Derived>::TransformOMPMergeableClause(OMPMergeableClause *C) {
  return getDerived().RebuildOMPMergeableClause(C->getLocStart(),
                                                C->getLocEnd());
}

template <typename Derived>
OMPClause *TreeTransform<Derived>::TransformOMPReadClause(OMPReadClause *C) {
  return getDerived().RebuildOMPReadClause(C->getLocStart(), C->getLocEnd());
}

template <typename Derived>
OMPClause *TreeTransform<Derived>::TransformOMPWriteClause(OMPWriteClause *C) {
  return getDerived().RebuildOMPWriteClause(C->getLocStart(), C->getLocEnd());
}

template <typename Derived>
OMPClause *
TreeTransform<Derived>::TransformOMPUpdateClause(OMPUpdateClause *C) {
  return getDerived().RebuildOMPUpdateClause(C->getLocStart(), C->getLocEnd());
}

template <typename Derived>
OMPClause *
TreeTransform<Derived>::TransformOMPCaptureClause(OMPCaptureClause *C) {
  return getDerived().RebuildOMPCaptureClause(C->getLocStart(), C->getLocEnd());
}

template <typename Derived>
OMPClause *
TreeTransform<Derived>::TransformOMPSeqCstClause(OMPSeqCstClause *C) {
  return getDerived().RebuildOMPSeqCstClause(C->getLocStart(), C->getLocEnd());
}

template <typename Derived>
OMPClause *
TreeTransform<Derived>::TransformOMPInBranchClause(OMPInBranchClause *C) {
  return getDerived().RebuildOMPInBranchClause(C->getLocStart(),
                                               C->getLocEnd());
}

template <typename Derived>
OMPClause *
TreeTransform<Derived>::TransformOMPNotInBranchClause(OMPNotInBranchClause *C) {
  return getDerived().RebuildOMPNotInBranchClause(C->getLocStart(),
                                                  C->getLocEnd());
}

template <typename Derived>
OMPClause *TreeTransform<Derived>::TransformOMPFlushClause(OMPFlushClause *C) {
  llvm::SmallVector<Expr *, 5> Vars;
  Vars.reserve(C->varlist_size());
  for (OMPFlushClause::varlist_iterator I = C->varlist_begin(),
                                        E = C->varlist_end();
       I != E; ++I) {
    ExprResult EVar = getDerived().TransformExpr(cast<Expr>(*I));
    if (EVar.isInvalid())
      return 0;
    Vars.push_back(EVar.take());
  }
  return getDerived().RebuildOMPFlushClause(Vars, C->getLocStart(),
                                            C->getLocEnd());
}

template <typename Derived>
OMPClause *
TreeTransform<Derived>::TransformOMPUniformClause(OMPUniformClause *C) {
  llvm::SmallVector<Expr *, 5> Vars;
  Vars.reserve(C->varlist_size());
  for (OMPUniformClause::varlist_iterator I = C->varlist_begin(),
                                          E = C->varlist_end();
       I != E; ++I) {
    ExprResult EVar = getDerived().TransformExpr(cast<Expr>(*I));
    if (EVar.isInvalid())
      return 0;
    Vars.push_back(EVar.take());
  }
  return getDerived().RebuildOMPUniformClause(Vars, C->getLocStart(),
                                              C->getLocEnd());
}

template <typename Derived>
OMPClause *
TreeTransform<Derived>::TransformOMPSafelenClause(OMPSafelenClause *C) {
  // Transform length expression.
  ExprResult E = getDerived().TransformExpr(C->getSafelen());

  if (E.isInvalid())
    return 0;

  return getDerived().RebuildOMPSafelenClause(E.take(), C->getLocStart(),
                                              C->getLocEnd());
}

template <typename Derived>
OMPClause *
TreeTransform<Derived>::TransformOMPSimdlenClause(OMPSimdlenClause *C) {
  // Transform length expression.
  ExprResult E = getDerived().TransformExpr(C->getSimdlen());

  if (E.isInvalid())
    return 0;

  return getDerived().RebuildOMPSimdlenClause(E.take(), C->getLocStart(),
                                              C->getLocEnd());
}

template <typename Derived>
OMPClause *
TreeTransform<Derived>::TransformOMPNumTeamsClause(OMPNumTeamsClause *C) {
  // Transform the number-of-teams expession.
  ExprResult E = getDerived().TransformExpr(C->getNumTeams());

  if (E.isInvalid())
    return 0;

  return getDerived().RebuildOMPNumTeamsClause(E.take(), C->getLocStart(),
                                               C->getLocEnd());
}

template <typename Derived>
OMPClause *
TreeTransform<Derived>::TransformOMPThreadLimitClause(OMPThreadLimitClause *C) {
  // Transform the thread-limit expression.
  ExprResult E = getDerived().TransformExpr(C->getThreadLimit());

  if (E.isInvalid())
    return 0;

  return getDerived().RebuildOMPThreadLimitClause(E.take(), C->getLocStart(),
                                                  C->getLocEnd());
}

template <typename Derived>
OMPClause *
TreeTransform<Derived>::TransformOMPLinearClause(OMPLinearClause *C) {
  // Transform step expression.
  ExprResult E = getDerived().TransformExpr(C->getStep());
  if (E.isInvalid())
    return 0;

  llvm::SmallVector<Expr *, 5> Vars;
  Vars.reserve(C->varlist_size());
  for (OMPLinearClause::varlist_iterator I = C->varlist_begin(),
                                         E = C->varlist_end();
       I != E; ++I) {
    ExprResult EVar = getDerived().TransformExpr(cast<Expr>(*I));
    if (EVar.isInvalid())
      return 0;
    Vars.push_back(EVar.take());
  }
  return getDerived().RebuildOMPLinearClause(
      Vars, C->getLocStart(), C->getLocEnd(), E.take(), C->getStepLoc());
}

template <typename Derived>
OMPClause *
TreeTransform<Derived>::TransformOMPAlignedClause(OMPAlignedClause *C) {
  // Transform alignment expression.
  ExprResult E = getDerived().TransformExpr(C->getAlignment());
  if (E.isInvalid())
    return 0;

  llvm::SmallVector<Expr *, 5> Vars;
  Vars.reserve(C->varlist_size());
  for (OMPAlignedClause::varlist_iterator I = C->varlist_begin(),
                                          E = C->varlist_end();
       I != E; ++I) {
    ExprResult EVar = getDerived().TransformExpr(cast<Expr>(*I));
    if (EVar.isInvalid())
      return 0;
    Vars.push_back(EVar.take());
  }
  return getDerived().RebuildOMPAlignedClause(
      Vars, C->getLocStart(), C->getLocEnd(), E.take(), C->getAlignmentLoc());
}

//===----------------------------------------------------------------------===//
// Expression transformation
//===----------------------------------------------------------------------===//
template<typename Derived>
ExprResult
TreeTransform<Derived>::TransformPredefinedExpr(PredefinedExpr *E) {
  return E;
}

template<typename Derived>
ExprResult
TreeTransform<Derived>::TransformDeclRefExpr(DeclRefExpr *E) {
  NestedNameSpecifierLoc QualifierLoc;
  if (E->getQualifierLoc()) {
    QualifierLoc
      = getDerived().TransformNestedNameSpecifierLoc(E->getQualifierLoc());
    if (!QualifierLoc)
      return ExprError();
  }

  ValueDecl *ND
    = cast_or_null<ValueDecl>(getDerived().TransformDecl(E->getLocation(),
                                                         E->getDecl()));
  if (!ND)
    return ExprError();

  DeclarationNameInfo NameInfo = E->getNameInfo();
  if (NameInfo.getName()) {
    NameInfo = getDerived().TransformDeclarationNameInfo(NameInfo);
    if (!NameInfo.getName())
      return ExprError();
  }

  if (!getDerived().AlwaysRebuild() &&
      QualifierLoc == E->getQualifierLoc() &&
      ND == E->getDecl() &&
      NameInfo.getName() == E->getDecl()->getDeclName() &&
      !E->hasExplicitTemplateArgs()) {

    // Mark it referenced in the new context regardless.
    // FIXME: this is a bit instantiation-specific.
    SemaRef.MarkDeclRefReferenced(E);

    return E;
  }

  TemplateArgumentListInfo TransArgs, *TemplateArgs = nullptr;
  if (E->hasExplicitTemplateArgs()) {
    TemplateArgs = &TransArgs;
    TransArgs.setLAngleLoc(E->getLAngleLoc());
    TransArgs.setRAngleLoc(E->getRAngleLoc());
    if (getDerived().TransformTemplateArguments(E->getTemplateArgs(),
                                                E->getNumTemplateArgs(),
                                                TransArgs))
      return ExprError();
  }

  return getDerived().RebuildDeclRefExpr(QualifierLoc, ND, NameInfo,
                                         TemplateArgs);
}

template<typename Derived>
ExprResult
TreeTransform<Derived>::TransformIntegerLiteral(IntegerLiteral *E) {
  return E;
}

template<typename Derived>
ExprResult
TreeTransform<Derived>::TransformFloatingLiteral(FloatingLiteral *E) {
  return E;
}

template<typename Derived>
ExprResult
TreeTransform<Derived>::TransformImaginaryLiteral(ImaginaryLiteral *E) {
  return E;
}

template<typename Derived>
ExprResult
TreeTransform<Derived>::TransformStringLiteral(StringLiteral *E) {
  return E;
}

template<typename Derived>
ExprResult
TreeTransform<Derived>::TransformCharacterLiteral(CharacterLiteral *E) {
  return E;
}

template<typename Derived>
ExprResult
TreeTransform<Derived>::TransformUserDefinedLiteral(UserDefinedLiteral *E) {
  if (FunctionDecl *FD = E->getDirectCallee())
    SemaRef.MarkFunctionReferenced(E->getLocStart(), FD);
  return SemaRef.MaybeBindToTemporary(E);
}

template<typename Derived>
ExprResult
TreeTransform<Derived>::TransformGenericSelectionExpr(GenericSelectionExpr *E) {
  ExprResult ControllingExpr =
    getDerived().TransformExpr(E->getControllingExpr());
  if (ControllingExpr.isInvalid())
    return ExprError();

  SmallVector<Expr *, 4> AssocExprs;
  SmallVector<TypeSourceInfo *, 4> AssocTypes;
  for (unsigned i = 0; i != E->getNumAssocs(); ++i) {
    TypeSourceInfo *TS = E->getAssocTypeSourceInfo(i);
    if (TS) {
      TypeSourceInfo *AssocType = getDerived().TransformType(TS);
      if (!AssocType)
        return ExprError();
      AssocTypes.push_back(AssocType);
    } else {
      AssocTypes.push_back(nullptr);
    }

    ExprResult AssocExpr = getDerived().TransformExpr(E->getAssocExpr(i));
    if (AssocExpr.isInvalid())
      return ExprError();
    AssocExprs.push_back(AssocExpr.get());
  }

  return getDerived().RebuildGenericSelectionExpr(E->getGenericLoc(),
                                                  E->getDefaultLoc(),
                                                  E->getRParenLoc(),
                                                  ControllingExpr.get(),
                                                  AssocTypes,
                                                  AssocExprs);
}

template<typename Derived>
ExprResult
TreeTransform<Derived>::TransformParenExpr(ParenExpr *E) {
  ExprResult SubExpr = getDerived().TransformExpr(E->getSubExpr());
  if (SubExpr.isInvalid())
    return ExprError();

  if (!getDerived().AlwaysRebuild() && SubExpr.get() == E->getSubExpr())
    return E;

  return getDerived().RebuildParenExpr(SubExpr.get(), E->getLParen(),
                                       E->getRParen());
}

/// \brief The operand of a unary address-of operator has special rules: it's
/// allowed to refer to a non-static member of a class even if there's no 'this'
/// object available.
template<typename Derived>
ExprResult
TreeTransform<Derived>::TransformAddressOfOperand(Expr *E) {
  if (DependentScopeDeclRefExpr *DRE = dyn_cast<DependentScopeDeclRefExpr>(E))
    return getDerived().TransformDependentScopeDeclRefExpr(DRE, true, nullptr);
  else
    return getDerived().TransformExpr(E);
}

template<typename Derived>
ExprResult
TreeTransform<Derived>::TransformUnaryOperator(UnaryOperator *E) {
  ExprResult SubExpr;
  if (E->getOpcode() == UO_AddrOf)
    SubExpr = TransformAddressOfOperand(E->getSubExpr());
  else
    SubExpr = TransformExpr(E->getSubExpr());
  if (SubExpr.isInvalid())
    return ExprError();

  if (!getDerived().AlwaysRebuild() && SubExpr.get() == E->getSubExpr())
    return E;

  return getDerived().RebuildUnaryOperator(E->getOperatorLoc(),
                                           E->getOpcode(),
                                           SubExpr.get());
}

template<typename Derived>
ExprResult
TreeTransform<Derived>::TransformOffsetOfExpr(OffsetOfExpr *E) {
  // Transform the type.
  TypeSourceInfo *Type = getDerived().TransformType(E->getTypeSourceInfo());
  if (!Type)
    return ExprError();

  // Transform all of the components into components similar to what the
  // parser uses.
  // FIXME: It would be slightly more efficient in the non-dependent case to
  // just map FieldDecls, rather than requiring the rebuilder to look for
  // the fields again. However, __builtin_offsetof is rare enough in
  // template code that we don't care.
  bool ExprChanged = false;
  typedef Sema::OffsetOfComponent Component;
  typedef OffsetOfExpr::OffsetOfNode Node;
  SmallVector<Component, 4> Components;
  for (unsigned I = 0, N = E->getNumComponents(); I != N; ++I) {
    const Node &ON = E->getComponent(I);
    Component Comp;
    Comp.isBrackets = true;
    Comp.LocStart = ON.getSourceRange().getBegin();
    Comp.LocEnd = ON.getSourceRange().getEnd();
    switch (ON.getKind()) {
    case Node::Array: {
      Expr *FromIndex = E->getIndexExpr(ON.getArrayExprIndex());
      ExprResult Index = getDerived().TransformExpr(FromIndex);
      if (Index.isInvalid())
        return ExprError();

      ExprChanged = ExprChanged || Index.get() != FromIndex;
      Comp.isBrackets = true;
      Comp.U.E = Index.get();
      break;
    }

    case Node::Field:
    case Node::Identifier:
      Comp.isBrackets = false;
      Comp.U.IdentInfo = ON.getFieldName();
      if (!Comp.U.IdentInfo)
        continue;

      break;

    case Node::Base:
      // Will be recomputed during the rebuild.
      continue;
    }

    Components.push_back(Comp);
  }

  // If nothing changed, retain the existing expression.
  if (!getDerived().AlwaysRebuild() &&
      Type == E->getTypeSourceInfo() &&
      !ExprChanged)
    return E;

  // Build a new offsetof expression.
  return getDerived().RebuildOffsetOfExpr(E->getOperatorLoc(), Type,
                                          Components.data(), Components.size(),
                                          E->getRParenLoc());
}

template<typename Derived>
ExprResult
TreeTransform<Derived>::TransformOpaqueValueExpr(OpaqueValueExpr *E) {
  assert(getDerived().AlreadyTransformed(E->getType()) &&
         "opaque value expression requires transformation");
  return E;
}

template<typename Derived>
ExprResult
TreeTransform<Derived>::TransformPseudoObjectExpr(PseudoObjectExpr *E) {
  // Rebuild the syntactic form.  The original syntactic form has
  // opaque-value expressions in it, so strip those away and rebuild
  // the result.  This is a really awful way of doing this, but the
  // better solution (rebuilding the semantic expressions and
  // rebinding OVEs as necessary) doesn't work; we'd need
  // TreeTransform to not strip away implicit conversions.
  Expr *newSyntacticForm = SemaRef.recreateSyntacticForm(E);
  ExprResult result = getDerived().TransformExpr(newSyntacticForm);
  if (result.isInvalid()) return ExprError();

  // If that gives us a pseudo-object result back, the pseudo-object
  // expression must have been an lvalue-to-rvalue conversion which we
  // should reapply.
  if (result.get()->hasPlaceholderType(BuiltinType::PseudoObject))
    result = SemaRef.checkPseudoObjectRValue(result.get());

  return result;
}

template<typename Derived>
ExprResult
TreeTransform<Derived>::TransformUnaryExprOrTypeTraitExpr(
                                                UnaryExprOrTypeTraitExpr *E) {
  if (E->isArgumentType()) {
    TypeSourceInfo *OldT = E->getArgumentTypeInfo();

    TypeSourceInfo *NewT = getDerived().TransformType(OldT);
    if (!NewT)
      return ExprError();

    if (!getDerived().AlwaysRebuild() && OldT == NewT)
      return E;

    return getDerived().RebuildUnaryExprOrTypeTrait(NewT, E->getOperatorLoc(),
                                                    E->getKind(),
                                                    E->getSourceRange());
  }

  // C++0x [expr.sizeof]p1:
  //   The operand is either an expression, which is an unevaluated operand
  //   [...]
  EnterExpressionEvaluationContext Unevaluated(SemaRef, Sema::Unevaluated,
                                               Sema::ReuseLambdaContextDecl);

  // Try to recover if we have something like sizeof(T::X) where X is a type.
  // Notably, there must be *exactly* one set of parens if X is a type.
  TypeSourceInfo *RecoveryTSI = nullptr;
  ExprResult SubExpr;
  auto *PE = dyn_cast<ParenExpr>(E->getArgumentExpr());
  if (auto *DRE =
          PE ? dyn_cast<DependentScopeDeclRefExpr>(PE->getSubExpr()) : nullptr)
    SubExpr = getDerived().TransformParenDependentScopeDeclRefExpr(
        PE, DRE, false, &RecoveryTSI);
  else
    SubExpr = getDerived().TransformExpr(E->getArgumentExpr());

  if (RecoveryTSI) {
    return getDerived().RebuildUnaryExprOrTypeTrait(
        RecoveryTSI, E->getOperatorLoc(), E->getKind(), E->getSourceRange());
  } else if (SubExpr.isInvalid())
    return ExprError();

  if (!getDerived().AlwaysRebuild() && SubExpr.get() == E->getArgumentExpr())
    return E;

  return getDerived().RebuildUnaryExprOrTypeTrait(SubExpr.get(),
                                                  E->getOperatorLoc(),
                                                  E->getKind(),
                                                  E->getSourceRange());
}

template<typename Derived>
ExprResult
TreeTransform<Derived>::TransformArraySubscriptExpr(ArraySubscriptExpr *E) {
  ExprResult LHS = getDerived().TransformExpr(E->getLHS());
  if (LHS.isInvalid())
    return ExprError();

  ExprResult RHS = getDerived().TransformExpr(E->getRHS());
  if (RHS.isInvalid())
    return ExprError();


  if (!getDerived().AlwaysRebuild() &&
      LHS.get() == E->getLHS() &&
      RHS.get() == E->getRHS())
    return E;

  return getDerived().RebuildArraySubscriptExpr(LHS.get(),
                                           /*FIXME:*/E->getLHS()->getLocStart(),
                                                RHS.get(),
                                                E->getRBracketLoc());
}

template<typename Derived>
ExprResult
TreeTransform<Derived>::TransformCEANIndexExpr(CEANIndexExpr *E) {
  ExprResult Base = getDerived().TransformExpr(E->getBase());
  if (Base.isInvalid())
    return ExprError();
  ExprResult LowerBound = getDerived().TransformExpr(E->getLowerBound());
  if (LowerBound.isInvalid())
    return ExprError();
  ExprResult Length = getDerived().TransformExpr(E->getLength());
  if (Length.isInvalid())
    return ExprError();

  if (!getDerived().AlwaysRebuild() &&
      Base.get() == E->getBase() &&
      LowerBound.get() == E->getLowerBound() &&
      Length.get() == E->getLength())
    return SemaRef.Owned(E);

  return getDerived().RebuildCEANIndexExpr(Base.get(),
                                           LowerBound.get(),
                                           E->getColonLoc(),
                                           Length.get());
}

template<typename Derived>
ExprResult
TreeTransform<Derived>::TransformCallExpr(CallExpr *E) {
  // Transform the callee.
  ExprResult Callee = getDerived().TransformExpr(E->getCallee());
  if (Callee.isInvalid())
    return ExprError();

  // Transform arguments.
  bool ArgChanged = false;
  SmallVector<Expr*, 8> Args;
  if (getDerived().TransformExprs(E->getArgs(), E->getNumArgs(), true, Args,
                                  &ArgChanged))
    return ExprError();

  if (!getDerived().AlwaysRebuild() &&
      Callee.get() == E->getCallee() &&
      !ArgChanged)
    return SemaRef.MaybeBindToTemporary(E);

  // FIXME: Wrong source location information for the '('.
  SourceLocation FakeLParenLoc
    = ((Expr *)Callee.get())->getSourceRange().getBegin();
  return getDerived().RebuildCallExpr(Callee.get(), FakeLParenLoc,
                                      Args,
                                      E->getRParenLoc());
}

template<typename Derived>
ExprResult
TreeTransform<Derived>::TransformMemberExpr(MemberExpr *E) {
  ExprResult Base = getDerived().TransformExpr(E->getBase());
  if (Base.isInvalid())
    return ExprError();

  NestedNameSpecifierLoc QualifierLoc;
  if (E->hasQualifier()) {
    QualifierLoc
      = getDerived().TransformNestedNameSpecifierLoc(E->getQualifierLoc());

    if (!QualifierLoc)
      return ExprError();
  }
  SourceLocation TemplateKWLoc = E->getTemplateKeywordLoc();

  ValueDecl *Member
    = cast_or_null<ValueDecl>(getDerived().TransformDecl(E->getMemberLoc(),
                                                         E->getMemberDecl()));
  if (!Member)
    return ExprError();

  NamedDecl *FoundDecl = E->getFoundDecl();
  if (FoundDecl == E->getMemberDecl()) {
    FoundDecl = Member;
  } else {
    FoundDecl = cast_or_null<NamedDecl>(
                   getDerived().TransformDecl(E->getMemberLoc(), FoundDecl));
    if (!FoundDecl)
      return ExprError();
  }

  if (!getDerived().AlwaysRebuild() &&
      Base.get() == E->getBase() &&
      QualifierLoc == E->getQualifierLoc() &&
      Member == E->getMemberDecl() &&
      FoundDecl == E->getFoundDecl() &&
      !E->hasExplicitTemplateArgs()) {

    // Mark it referenced in the new context regardless.
    // FIXME: this is a bit instantiation-specific.
    SemaRef.MarkMemberReferenced(E);

    return E;
  }

  TemplateArgumentListInfo TransArgs;
  if (E->hasExplicitTemplateArgs()) {
    TransArgs.setLAngleLoc(E->getLAngleLoc());
    TransArgs.setRAngleLoc(E->getRAngleLoc());
    if (getDerived().TransformTemplateArguments(E->getTemplateArgs(),
                                                E->getNumTemplateArgs(),
                                                TransArgs))
      return ExprError();
  }

  // FIXME: Bogus source location for the operator
  SourceLocation FakeOperatorLoc =
      SemaRef.getLocForEndOfToken(E->getBase()->getSourceRange().getEnd());

  // FIXME: to do this check properly, we will need to preserve the
  // first-qualifier-in-scope here, just in case we had a dependent
  // base (and therefore couldn't do the check) and a
  // nested-name-qualifier (and therefore could do the lookup).
  NamedDecl *FirstQualifierInScope = nullptr;

  return getDerived().RebuildMemberExpr(Base.get(), FakeOperatorLoc,
                                        E->isArrow(),
                                        QualifierLoc,
                                        TemplateKWLoc,
                                        E->getMemberNameInfo(),
                                        Member,
                                        FoundDecl,
                                        (E->hasExplicitTemplateArgs()
                                           ? &TransArgs : nullptr),
                                        FirstQualifierInScope);
}

template<typename Derived>
ExprResult
TreeTransform<Derived>::TransformBinaryOperator(BinaryOperator *E) {
  ExprResult LHS = getDerived().TransformExpr(E->getLHS());
  if (LHS.isInvalid())
    return ExprError();

  ExprResult RHS = getDerived().TransformExpr(E->getRHS());
  if (RHS.isInvalid())
    return ExprError();

  if (!getDerived().AlwaysRebuild() &&
      LHS.get() == E->getLHS() &&
      RHS.get() == E->getRHS())
    return E;

  Sema::FPContractStateRAII FPContractState(getSema());
  getSema().FPFeatures.fp_contract = E->isFPContractable();

  return getDerived().RebuildBinaryOperator(E->getOperatorLoc(), E->getOpcode(),
                                            LHS.get(), RHS.get());
}

template<typename Derived>
ExprResult
TreeTransform<Derived>::TransformCompoundAssignOperator(
                                                      CompoundAssignOperator *E) {
  return getDerived().TransformBinaryOperator(E);
}

template<typename Derived>
ExprResult TreeTransform<Derived>::
TransformBinaryConditionalOperator(BinaryConditionalOperator *e) {
  // Just rebuild the common and RHS expressions and see whether we
  // get any changes.

  ExprResult commonExpr = getDerived().TransformExpr(e->getCommon());
  if (commonExpr.isInvalid())
    return ExprError();

  ExprResult rhs = getDerived().TransformExpr(e->getFalseExpr());
  if (rhs.isInvalid())
    return ExprError();

  if (!getDerived().AlwaysRebuild() &&
      commonExpr.get() == e->getCommon() &&
      rhs.get() == e->getFalseExpr())
    return e;

  return getDerived().RebuildConditionalOperator(commonExpr.get(),
                                                 e->getQuestionLoc(),
                                                 nullptr,
                                                 e->getColonLoc(),
                                                 rhs.get());
}

template<typename Derived>
ExprResult
TreeTransform<Derived>::TransformConditionalOperator(ConditionalOperator *E) {
  ExprResult Cond = getDerived().TransformExpr(E->getCond());
  if (Cond.isInvalid())
    return ExprError();

  ExprResult LHS = getDerived().TransformExpr(E->getLHS());
  if (LHS.isInvalid())
    return ExprError();

  ExprResult RHS = getDerived().TransformExpr(E->getRHS());
  if (RHS.isInvalid())
    return ExprError();

  if (!getDerived().AlwaysRebuild() &&
      Cond.get() == E->getCond() &&
      LHS.get() == E->getLHS() &&
      RHS.get() == E->getRHS())
    return E;

  return getDerived().RebuildConditionalOperator(Cond.get(),
                                                 E->getQuestionLoc(),
                                                 LHS.get(),
                                                 E->getColonLoc(),
                                                 RHS.get());
}

template<typename Derived>
ExprResult
TreeTransform<Derived>::TransformImplicitCastExpr(ImplicitCastExpr *E) {
  // Implicit casts are eliminated during transformation, since they
  // will be recomputed by semantic analysis after transformation.
  return getDerived().TransformExpr(E->getSubExprAsWritten());
}

template<typename Derived>
ExprResult
TreeTransform<Derived>::TransformCStyleCastExpr(CStyleCastExpr *E) {
  TypeSourceInfo *Type = getDerived().TransformType(E->getTypeInfoAsWritten());
  if (!Type)
    return ExprError();

  ExprResult SubExpr
    = getDerived().TransformExpr(E->getSubExprAsWritten());
  if (SubExpr.isInvalid())
    return ExprError();

  if (!getDerived().AlwaysRebuild() &&
      Type == E->getTypeInfoAsWritten() &&
      SubExpr.get() == E->getSubExpr())
    return E;

  return getDerived().RebuildCStyleCastExpr(E->getLParenLoc(),
                                            Type,
                                            E->getRParenLoc(),
                                            SubExpr.get());
}

template<typename Derived>
ExprResult
TreeTransform<Derived>::TransformCompoundLiteralExpr(CompoundLiteralExpr *E) {
  TypeSourceInfo *OldT = E->getTypeSourceInfo();
  TypeSourceInfo *NewT = getDerived().TransformType(OldT);
  if (!NewT)
    return ExprError();

  ExprResult Init = getDerived().TransformExpr(E->getInitializer());
  if (Init.isInvalid())
    return ExprError();

  if (!getDerived().AlwaysRebuild() &&
      OldT == NewT &&
      Init.get() == E->getInitializer())
    return SemaRef.MaybeBindToTemporary(E);

  // Note: the expression type doesn't necessarily match the
  // type-as-written, but that's okay, because it should always be
  // derivable from the initializer.

  return getDerived().RebuildCompoundLiteralExpr(E->getLParenLoc(), NewT,
                                   /*FIXME:*/E->getInitializer()->getLocEnd(),
                                                 Init.get());
}

template<typename Derived>
ExprResult
TreeTransform<Derived>::TransformExtVectorElementExpr(ExtVectorElementExpr *E) {
  ExprResult Base = getDerived().TransformExpr(E->getBase());
  if (Base.isInvalid())
    return ExprError();

  if (!getDerived().AlwaysRebuild() &&
      Base.get() == E->getBase())
    return E;

  // FIXME: Bad source location
  SourceLocation FakeOperatorLoc =
      SemaRef.getLocForEndOfToken(E->getBase()->getLocEnd());
  return getDerived().RebuildExtVectorElementExpr(Base.get(), FakeOperatorLoc,
                                                  E->getAccessorLoc(),
                                                  E->getAccessor());
}

template<typename Derived>
ExprResult
TreeTransform<Derived>::TransformInitListExpr(InitListExpr *E) {
  bool InitChanged = false;

  SmallVector<Expr*, 4> Inits;
  if (getDerived().TransformExprs(E->getInits(), E->getNumInits(), false,
                                  Inits, &InitChanged))
    return ExprError();

  if (!getDerived().AlwaysRebuild() && !InitChanged)
    return E;

  return getDerived().RebuildInitList(E->getLBraceLoc(), Inits,
                                      E->getRBraceLoc(), E->getType());
}

template<typename Derived>
ExprResult
TreeTransform<Derived>::TransformDesignatedInitExpr(DesignatedInitExpr *E) {
  Designation Desig;

  // transform the initializer value
  ExprResult Init = getDerived().TransformExpr(E->getInit());
  if (Init.isInvalid())
    return ExprError();

  // transform the designators.
  SmallVector<Expr*, 4> ArrayExprs;
  bool ExprChanged = false;
  for (DesignatedInitExpr::designators_iterator D = E->designators_begin(),
                                             DEnd = E->designators_end();
       D != DEnd; ++D) {
    if (D->isFieldDesignator()) {
      Desig.AddDesignator(Designator::getField(D->getFieldName(),
                                               D->getDotLoc(),
                                               D->getFieldLoc()));
      continue;
    }

    if (D->isArrayDesignator()) {
      ExprResult Index = getDerived().TransformExpr(E->getArrayIndex(*D));
      if (Index.isInvalid())
        return ExprError();

      Desig.AddDesignator(Designator::getArray(Index.get(),
                                               D->getLBracketLoc()));

      ExprChanged = ExprChanged || Init.get() != E->getArrayIndex(*D);
      ArrayExprs.push_back(Index.get());
      continue;
    }

    assert(D->isArrayRangeDesignator() && "New kind of designator?");
    ExprResult Start
      = getDerived().TransformExpr(E->getArrayRangeStart(*D));
    if (Start.isInvalid())
      return ExprError();

    ExprResult End = getDerived().TransformExpr(E->getArrayRangeEnd(*D));
    if (End.isInvalid())
      return ExprError();

    Desig.AddDesignator(Designator::getArrayRange(Start.get(),
                                                  End.get(),
                                                  D->getLBracketLoc(),
                                                  D->getEllipsisLoc()));

    ExprChanged = ExprChanged || Start.get() != E->getArrayRangeStart(*D) ||
      End.get() != E->getArrayRangeEnd(*D);

    ArrayExprs.push_back(Start.get());
    ArrayExprs.push_back(End.get());
  }

  if (!getDerived().AlwaysRebuild() &&
      Init.get() == E->getInit() &&
      !ExprChanged)
    return E;

  return getDerived().RebuildDesignatedInitExpr(Desig, ArrayExprs,
                                                E->getEqualOrColonLoc(),
                                                E->usesGNUSyntax(), Init.get());
}

template<typename Derived>
ExprResult
TreeTransform<Derived>::TransformImplicitValueInitExpr(
                                                     ImplicitValueInitExpr *E) {
  TemporaryBase Rebase(*this, E->getLocStart(), DeclarationName());

  // FIXME: Will we ever have proper type location here? Will we actually
  // need to transform the type?
  QualType T = getDerived().TransformType(E->getType());
  if (T.isNull())
    return ExprError();

  if (!getDerived().AlwaysRebuild() &&
      T == E->getType())
    return E;

  return getDerived().RebuildImplicitValueInitExpr(T);
}

template<typename Derived>
ExprResult
TreeTransform<Derived>::TransformVAArgExpr(VAArgExpr *E) {
  TypeSourceInfo *TInfo = getDerived().TransformType(E->getWrittenTypeInfo());
  if (!TInfo)
    return ExprError();

  ExprResult SubExpr = getDerived().TransformExpr(E->getSubExpr());
  if (SubExpr.isInvalid())
    return ExprError();

  if (!getDerived().AlwaysRebuild() &&
      TInfo == E->getWrittenTypeInfo() &&
      SubExpr.get() == E->getSubExpr())
    return E;

  return getDerived().RebuildVAArgExpr(E->getBuiltinLoc(), SubExpr.get(),
                                       TInfo, E->getRParenLoc());
}

template<typename Derived>
ExprResult
TreeTransform<Derived>::TransformParenListExpr(ParenListExpr *E) {
  bool ArgumentChanged = false;
  SmallVector<Expr*, 4> Inits;
  if (TransformExprs(E->getExprs(), E->getNumExprs(), true, Inits,
                     &ArgumentChanged))
    return ExprError();

  return getDerived().RebuildParenListExpr(E->getLParenLoc(),
                                           Inits,
                                           E->getRParenLoc());
}

/// \brief Transform an address-of-label expression.
///
/// By default, the transformation of an address-of-label expression always
/// rebuilds the expression, so that the label identifier can be resolved to
/// the corresponding label statement by semantic analysis.
template<typename Derived>
ExprResult
TreeTransform<Derived>::TransformAddrLabelExpr(AddrLabelExpr *E) {
  Decl *LD = getDerived().TransformDecl(E->getLabel()->getLocation(),
                                        E->getLabel());
  if (!LD)
    return ExprError();

  return getDerived().RebuildAddrLabelExpr(E->getAmpAmpLoc(), E->getLabelLoc(),
                                           cast<LabelDecl>(LD));
}

template<typename Derived>
ExprResult
TreeTransform<Derived>::TransformStmtExpr(StmtExpr *E) {
  SemaRef.ActOnStartStmtExpr();
  StmtResult SubStmt
    = getDerived().TransformCompoundStmt(E->getSubStmt(), true);
  if (SubStmt.isInvalid()) {
    SemaRef.ActOnStmtExprError();
    return ExprError();
  }

  if (!getDerived().AlwaysRebuild() &&
      SubStmt.get() == E->getSubStmt()) {
    // Calling this an 'error' is unintuitive, but it does the right thing.
    SemaRef.ActOnStmtExprError();
    return SemaRef.MaybeBindToTemporary(E);
  }

  return getDerived().RebuildStmtExpr(E->getLParenLoc(),
                                      SubStmt.get(),
                                      E->getRParenLoc());
}

template<typename Derived>
ExprResult
TreeTransform<Derived>::TransformChooseExpr(ChooseExpr *E) {
  ExprResult Cond = getDerived().TransformExpr(E->getCond());
  if (Cond.isInvalid())
    return ExprError();

  ExprResult LHS = getDerived().TransformExpr(E->getLHS());
  if (LHS.isInvalid())
    return ExprError();

  ExprResult RHS = getDerived().TransformExpr(E->getRHS());
  if (RHS.isInvalid())
    return ExprError();

  if (!getDerived().AlwaysRebuild() &&
      Cond.get() == E->getCond() &&
      LHS.get() == E->getLHS() &&
      RHS.get() == E->getRHS())
    return E;

  return getDerived().RebuildChooseExpr(E->getBuiltinLoc(),
                                        Cond.get(), LHS.get(), RHS.get(),
                                        E->getRParenLoc());
}

template<typename Derived>
ExprResult
TreeTransform<Derived>::TransformGNUNullExpr(GNUNullExpr *E) {
  return E;
}

template<typename Derived>
ExprResult
TreeTransform<Derived>::TransformCXXOperatorCallExpr(CXXOperatorCallExpr *E) {
  switch (E->getOperator()) {
  case OO_New:
  case OO_Delete:
  case OO_Array_New:
  case OO_Array_Delete:
    llvm_unreachable("new and delete operators cannot use CXXOperatorCallExpr");

  case OO_Call: {
    // This is a call to an object's operator().
    assert(E->getNumArgs() >= 1 && "Object call is missing arguments");

    // Transform the object itself.
    ExprResult Object = getDerived().TransformExpr(E->getArg(0));
    if (Object.isInvalid())
      return ExprError();

    // FIXME: Poor location information
    SourceLocation FakeLParenLoc = SemaRef.getLocForEndOfToken(
        static_cast<Expr *>(Object.get())->getLocEnd());

    // Transform the call arguments.
    SmallVector<Expr*, 8> Args;
    if (getDerived().TransformExprs(E->getArgs() + 1, E->getNumArgs() - 1, true,
                                    Args))
      return ExprError();

    return getDerived().RebuildCallExpr(Object.get(), FakeLParenLoc,
                                        Args,
                                        E->getLocEnd());
  }

#define OVERLOADED_OPERATOR(Name,Spelling,Token,Unary,Binary,MemberOnly) \
  case OO_##Name:
#define OVERLOADED_OPERATOR_MULTI(Name,Spelling,Unary,Binary,MemberOnly)
#include "clang/Basic/OperatorKinds.def"
  case OO_Subscript:
    // Handled below.
    break;

  case OO_Conditional:
    llvm_unreachable("conditional operator is not actually overloadable");

  case OO_None:
  case NUM_OVERLOADED_OPERATORS:
    llvm_unreachable("not an overloaded operator?");
  }

  ExprResult Callee = getDerived().TransformExpr(E->getCallee());
  if (Callee.isInvalid())
    return ExprError();

  ExprResult First;
  if (E->getOperator() == OO_Amp)
    First = getDerived().TransformAddressOfOperand(E->getArg(0));
  else
    First = getDerived().TransformExpr(E->getArg(0));
  if (First.isInvalid())
    return ExprError();

  ExprResult Second;
  if (E->getNumArgs() == 2) {
    Second = getDerived().TransformExpr(E->getArg(1));
    if (Second.isInvalid())
      return ExprError();
  }

  if (!getDerived().AlwaysRebuild() &&
      Callee.get() == E->getCallee() &&
      First.get() == E->getArg(0) &&
      (E->getNumArgs() != 2 || Second.get() == E->getArg(1)))
    return SemaRef.MaybeBindToTemporary(E);

  Sema::FPContractStateRAII FPContractState(getSema());
  getSema().FPFeatures.fp_contract = E->isFPContractable();

  return getDerived().RebuildCXXOperatorCallExpr(E->getOperator(),
                                                 E->getOperatorLoc(),
                                                 Callee.get(),
                                                 First.get(),
                                                 Second.get());
}

template<typename Derived>
ExprResult
TreeTransform<Derived>::TransformCXXMemberCallExpr(CXXMemberCallExpr *E) {
  return getDerived().TransformCallExpr(E);
}

template<typename Derived>
ExprResult
TreeTransform<Derived>::TransformCUDAKernelCallExpr(CUDAKernelCallExpr *E) {
  // Transform the callee.
  ExprResult Callee = getDerived().TransformExpr(E->getCallee());
  if (Callee.isInvalid())
    return ExprError();

  // Transform exec config.
  ExprResult EC = getDerived().TransformCallExpr(E->getConfig());
  if (EC.isInvalid())
    return ExprError();

  // Transform arguments.
  bool ArgChanged = false;
  SmallVector<Expr*, 8> Args;
  if (getDerived().TransformExprs(E->getArgs(), E->getNumArgs(), true, Args,
                                  &ArgChanged))
    return ExprError();

  if (!getDerived().AlwaysRebuild() &&
      Callee.get() == E->getCallee() &&
      !ArgChanged)
    return SemaRef.MaybeBindToTemporary(E);

  // FIXME: Wrong source location information for the '('.
  SourceLocation FakeLParenLoc
    = ((Expr *)Callee.get())->getSourceRange().getBegin();
  return getDerived().RebuildCallExpr(Callee.get(), FakeLParenLoc,
                                      Args,
                                      E->getRParenLoc(), EC.get());
}

template<typename Derived>
ExprResult
TreeTransform<Derived>::TransformCXXNamedCastExpr(CXXNamedCastExpr *E) {
  TypeSourceInfo *Type = getDerived().TransformType(E->getTypeInfoAsWritten());
  if (!Type)
    return ExprError();

  ExprResult SubExpr
    = getDerived().TransformExpr(E->getSubExprAsWritten());
  if (SubExpr.isInvalid())
    return ExprError();

  if (!getDerived().AlwaysRebuild() &&
      Type == E->getTypeInfoAsWritten() &&
      SubExpr.get() == E->getSubExpr())
    return E;
  return getDerived().RebuildCXXNamedCastExpr(E->getOperatorLoc(),
                                              E->getStmtClass(),
                                              E->getAngleBrackets().getBegin(),
                                              Type,
                                              E->getAngleBrackets().getEnd(),
                                              // FIXME. this should be '(' location
                                              E->getAngleBrackets().getEnd(),
                                              SubExpr.get(),
                                              E->getRParenLoc());
}

template<typename Derived>
ExprResult
TreeTransform<Derived>::TransformCXXStaticCastExpr(CXXStaticCastExpr *E) {
  return getDerived().TransformCXXNamedCastExpr(E);
}

template<typename Derived>
ExprResult
TreeTransform<Derived>::TransformCXXDynamicCastExpr(CXXDynamicCastExpr *E) {
  return getDerived().TransformCXXNamedCastExpr(E);
}

template<typename Derived>
ExprResult
TreeTransform<Derived>::TransformCXXReinterpretCastExpr(
                                                      CXXReinterpretCastExpr *E) {
  return getDerived().TransformCXXNamedCastExpr(E);
}

template<typename Derived>
ExprResult
TreeTransform<Derived>::TransformCXXConstCastExpr(CXXConstCastExpr *E) {
  return getDerived().TransformCXXNamedCastExpr(E);
}

template<typename Derived>
ExprResult
TreeTransform<Derived>::TransformCXXFunctionalCastExpr(
                                                     CXXFunctionalCastExpr *E) {
  TypeSourceInfo *Type = getDerived().TransformType(E->getTypeInfoAsWritten());
  if (!Type)
    return ExprError();

  ExprResult SubExpr
    = getDerived().TransformExpr(E->getSubExprAsWritten());
  if (SubExpr.isInvalid())
    return ExprError();

  if (!getDerived().AlwaysRebuild() &&
      Type == E->getTypeInfoAsWritten() &&
      SubExpr.get() == E->getSubExpr())
    return E;

  return getDerived().RebuildCXXFunctionalCastExpr(Type,
                                                   E->getLParenLoc(),
                                                   SubExpr.get(),
                                                   E->getRParenLoc());
}

template<typename Derived>
ExprResult
TreeTransform<Derived>::TransformCXXTypeidExpr(CXXTypeidExpr *E) {
  if (E->isTypeOperand()) {
    TypeSourceInfo *TInfo
      = getDerived().TransformType(E->getTypeOperandSourceInfo());
    if (!TInfo)
      return ExprError();

    if (!getDerived().AlwaysRebuild() &&
        TInfo == E->getTypeOperandSourceInfo())
      return E;

    return getDerived().RebuildCXXTypeidExpr(E->getType(),
                                             E->getLocStart(),
                                             TInfo,
                                             E->getLocEnd());
  }

  // We don't know whether the subexpression is potentially evaluated until
  // after we perform semantic analysis.  We speculatively assume it is
  // unevaluated; it will get fixed later if the subexpression is in fact
  // potentially evaluated.
  EnterExpressionEvaluationContext Unevaluated(SemaRef, Sema::Unevaluated,
                                               Sema::ReuseLambdaContextDecl);

  ExprResult SubExpr = getDerived().TransformExpr(E->getExprOperand());
  if (SubExpr.isInvalid())
    return ExprError();

  if (!getDerived().AlwaysRebuild() &&
      SubExpr.get() == E->getExprOperand())
    return E;

  return getDerived().RebuildCXXTypeidExpr(E->getType(),
                                           E->getLocStart(),
                                           SubExpr.get(),
                                           E->getLocEnd());
}

template<typename Derived>
ExprResult
TreeTransform<Derived>::TransformCXXUuidofExpr(CXXUuidofExpr *E) {
  if (E->isTypeOperand()) {
    TypeSourceInfo *TInfo
      = getDerived().TransformType(E->getTypeOperandSourceInfo());
    if (!TInfo)
      return ExprError();

    if (!getDerived().AlwaysRebuild() &&
        TInfo == E->getTypeOperandSourceInfo())
      return E;

    return getDerived().RebuildCXXUuidofExpr(E->getType(),
                                             E->getLocStart(),
                                             TInfo,
                                             E->getLocEnd());
  }

  EnterExpressionEvaluationContext Unevaluated(SemaRef, Sema::Unevaluated);

  ExprResult SubExpr = getDerived().TransformExpr(E->getExprOperand());
  if (SubExpr.isInvalid())
    return ExprError();

  if (!getDerived().AlwaysRebuild() &&
      SubExpr.get() == E->getExprOperand())
    return E;

  return getDerived().RebuildCXXUuidofExpr(E->getType(),
                                           E->getLocStart(),
                                           SubExpr.get(),
                                           E->getLocEnd());
}

template<typename Derived>
ExprResult
TreeTransform<Derived>::TransformCXXBoolLiteralExpr(CXXBoolLiteralExpr *E) {
  return E;
}

template<typename Derived>
ExprResult
TreeTransform<Derived>::TransformCXXNullPtrLiteralExpr(
                                                     CXXNullPtrLiteralExpr *E) {
  return E;
}

template<typename Derived>
ExprResult
TreeTransform<Derived>::TransformCXXThisExpr(CXXThisExpr *E) {
  QualType T = getSema().getCurrentThisType();

  if (!getDerived().AlwaysRebuild() && T == E->getType()) {
    // Make sure that we capture 'this'.
    getSema().CheckCXXThisCapture(E->getLocStart());
    return E;
  }

  return getDerived().RebuildCXXThisExpr(E->getLocStart(), T, E->isImplicit());
}

template<typename Derived>
ExprResult
TreeTransform<Derived>::TransformCXXThrowExpr(CXXThrowExpr *E) {
  ExprResult SubExpr = getDerived().TransformExpr(E->getSubExpr());
  if (SubExpr.isInvalid())
    return ExprError();

  if (!getDerived().AlwaysRebuild() &&
      SubExpr.get() == E->getSubExpr())
    return E;

  return getDerived().RebuildCXXThrowExpr(E->getThrowLoc(), SubExpr.get(),
                                          E->isThrownVariableInScope());
}

template<typename Derived>
ExprResult
TreeTransform<Derived>::TransformCXXDefaultArgExpr(CXXDefaultArgExpr *E) {
  ParmVarDecl *Param
    = cast_or_null<ParmVarDecl>(getDerived().TransformDecl(E->getLocStart(),
                                                           E->getParam()));
  if (!Param)
    return ExprError();

  if (!getDerived().AlwaysRebuild() &&
      Param == E->getParam())
    return E;

  return getDerived().RebuildCXXDefaultArgExpr(E->getUsedLocation(), Param);
}

template<typename Derived>
ExprResult
TreeTransform<Derived>::TransformCXXDefaultInitExpr(CXXDefaultInitExpr *E) {
  FieldDecl *Field
    = cast_or_null<FieldDecl>(getDerived().TransformDecl(E->getLocStart(),
                                                         E->getField()));
  if (!Field)
    return ExprError();

  if (!getDerived().AlwaysRebuild() && Field == E->getField())
    return E;

  return getDerived().RebuildCXXDefaultInitExpr(E->getExprLoc(), Field);
}

template<typename Derived>
ExprResult
TreeTransform<Derived>::TransformCXXScalarValueInitExpr(
                                                    CXXScalarValueInitExpr *E) {
  TypeSourceInfo *T = getDerived().TransformType(E->getTypeSourceInfo());
  if (!T)
    return ExprError();

  if (!getDerived().AlwaysRebuild() &&
      T == E->getTypeSourceInfo())
    return E;

  return getDerived().RebuildCXXScalarValueInitExpr(T,
                                          /*FIXME:*/T->getTypeLoc().getEndLoc(),
                                                    E->getRParenLoc());
}

template<typename Derived>
ExprResult
TreeTransform<Derived>::TransformCXXNewExpr(CXXNewExpr *E) {
  // Transform the type that we're allocating
  TypeSourceInfo *AllocTypeInfo
    = getDerived().TransformType(E->getAllocatedTypeSourceInfo());
  if (!AllocTypeInfo)
    return ExprError();

  // Transform the size of the array we're allocating (if any).
  ExprResult ArraySize = getDerived().TransformExpr(E->getArraySize());
  if (ArraySize.isInvalid())
    return ExprError();

  // Transform the placement arguments (if any).
  bool ArgumentChanged = false;
  SmallVector<Expr*, 8> PlacementArgs;
  if (getDerived().TransformExprs(E->getPlacementArgs(),
                                  E->getNumPlacementArgs(), true,
                                  PlacementArgs, &ArgumentChanged))
    return ExprError();

  // Transform the initializer (if any).
  Expr *OldInit = E->getInitializer();
  ExprResult NewInit;
  if (OldInit)
    NewInit = getDerived().TransformInitializer(OldInit, true);
  if (NewInit.isInvalid())
    return ExprError();

  // Transform new operator and delete operator.
  FunctionDecl *OperatorNew = nullptr;
  if (E->getOperatorNew()) {
    OperatorNew = cast_or_null<FunctionDecl>(
                                 getDerived().TransformDecl(E->getLocStart(),
                                                         E->getOperatorNew()));
    if (!OperatorNew)
      return ExprError();
  }

  FunctionDecl *OperatorDelete = nullptr;
  if (E->getOperatorDelete()) {
    OperatorDelete = cast_or_null<FunctionDecl>(
                                   getDerived().TransformDecl(E->getLocStart(),
                                                       E->getOperatorDelete()));
    if (!OperatorDelete)
      return ExprError();
  }

  if (!getDerived().AlwaysRebuild() &&
      AllocTypeInfo == E->getAllocatedTypeSourceInfo() &&
      ArraySize.get() == E->getArraySize() &&
      NewInit.get() == OldInit &&
      OperatorNew == E->getOperatorNew() &&
      OperatorDelete == E->getOperatorDelete() &&
      !ArgumentChanged) {
    // Mark any declarations we need as referenced.
    // FIXME: instantiation-specific.
    if (OperatorNew)
      SemaRef.MarkFunctionReferenced(E->getLocStart(), OperatorNew);
    if (OperatorDelete)
      SemaRef.MarkFunctionReferenced(E->getLocStart(), OperatorDelete);

    if (E->isArray() && !E->getAllocatedType()->isDependentType()) {
      QualType ElementType
        = SemaRef.Context.getBaseElementType(E->getAllocatedType());
      if (const RecordType *RecordT = ElementType->getAs<RecordType>()) {
        CXXRecordDecl *Record = cast<CXXRecordDecl>(RecordT->getDecl());
        if (CXXDestructorDecl *Destructor = SemaRef.LookupDestructor(Record)) {
          SemaRef.MarkFunctionReferenced(E->getLocStart(), Destructor);
        }
      }
    }

    return E;
  }

  QualType AllocType = AllocTypeInfo->getType();
  if (!ArraySize.get()) {
    // If no array size was specified, but the new expression was
    // instantiated with an array type (e.g., "new T" where T is
    // instantiated with "int[4]"), extract the outer bound from the
    // array type as our array size. We do this with constant and
    // dependently-sized array types.
    const ArrayType *ArrayT = SemaRef.Context.getAsArrayType(AllocType);
    if (!ArrayT) {
      // Do nothing
    } else if (const ConstantArrayType *ConsArrayT
                                     = dyn_cast<ConstantArrayType>(ArrayT)) {
      ArraySize = IntegerLiteral::Create(SemaRef.Context, ConsArrayT->getSize(),
                                         SemaRef.Context.getSizeType(),
                                         /*FIXME:*/ E->getLocStart());
      AllocType = ConsArrayT->getElementType();
    } else if (const DependentSizedArrayType *DepArrayT
                              = dyn_cast<DependentSizedArrayType>(ArrayT)) {
      if (DepArrayT->getSizeExpr()) {
        ArraySize = DepArrayT->getSizeExpr();
        AllocType = DepArrayT->getElementType();
      }
    }
  }

  return getDerived().RebuildCXXNewExpr(E->getLocStart(),
                                        E->isGlobalNew(),
                                        /*FIXME:*/E->getLocStart(),
                                        PlacementArgs,
                                        /*FIXME:*/E->getLocStart(),
                                        E->getTypeIdParens(),
                                        AllocType,
                                        AllocTypeInfo,
                                        ArraySize.get(),
                                        E->getDirectInitRange(),
                                        NewInit.get());
}

template<typename Derived>
ExprResult
TreeTransform<Derived>::TransformCXXDeleteExpr(CXXDeleteExpr *E) {
  ExprResult Operand = getDerived().TransformExpr(E->getArgument());
  if (Operand.isInvalid())
    return ExprError();

  // Transform the delete operator, if known.
  FunctionDecl *OperatorDelete = nullptr;
  if (E->getOperatorDelete()) {
    OperatorDelete = cast_or_null<FunctionDecl>(
                                   getDerived().TransformDecl(E->getLocStart(),
                                                       E->getOperatorDelete()));
    if (!OperatorDelete)
      return ExprError();
  }

  if (!getDerived().AlwaysRebuild() &&
      Operand.get() == E->getArgument() &&
      OperatorDelete == E->getOperatorDelete()) {
    // Mark any declarations we need as referenced.
    // FIXME: instantiation-specific.
    if (OperatorDelete)
      SemaRef.MarkFunctionReferenced(E->getLocStart(), OperatorDelete);

    if (!E->getArgument()->isTypeDependent()) {
      QualType Destroyed = SemaRef.Context.getBaseElementType(
                                                         E->getDestroyedType());
      if (const RecordType *DestroyedRec = Destroyed->getAs<RecordType>()) {
        CXXRecordDecl *Record = cast<CXXRecordDecl>(DestroyedRec->getDecl());
        SemaRef.MarkFunctionReferenced(E->getLocStart(),
                                       SemaRef.LookupDestructor(Record));
      }
    }

    return E;
  }

  return getDerived().RebuildCXXDeleteExpr(E->getLocStart(),
                                           E->isGlobalDelete(),
                                           E->isArrayForm(),
                                           Operand.get());
}

template<typename Derived>
ExprResult
TreeTransform<Derived>::TransformCXXPseudoDestructorExpr(
                                                     CXXPseudoDestructorExpr *E) {
  ExprResult Base = getDerived().TransformExpr(E->getBase());
  if (Base.isInvalid())
    return ExprError();

  ParsedType ObjectTypePtr;
  bool MayBePseudoDestructor = false;
  Base = SemaRef.ActOnStartCXXMemberReference(nullptr, Base.get(),
                                              E->getOperatorLoc(),
                                        E->isArrow()? tok::arrow : tok::period,
                                              ObjectTypePtr,
                                              MayBePseudoDestructor);
  if (Base.isInvalid())
    return ExprError();

  QualType ObjectType = ObjectTypePtr.get();
  NestedNameSpecifierLoc QualifierLoc = E->getQualifierLoc();
  if (QualifierLoc) {
    QualifierLoc
      = getDerived().TransformNestedNameSpecifierLoc(QualifierLoc, ObjectType);
    if (!QualifierLoc)
      return ExprError();
  }
  CXXScopeSpec SS;
  SS.Adopt(QualifierLoc);

  PseudoDestructorTypeStorage Destroyed;
  if (E->getDestroyedTypeInfo()) {
    TypeSourceInfo *DestroyedTypeInfo
      = getDerived().TransformTypeInObjectScope(E->getDestroyedTypeInfo(),
                                                ObjectType, nullptr, SS);
    if (!DestroyedTypeInfo)
      return ExprError();
    Destroyed = DestroyedTypeInfo;
  } else if (!ObjectType.isNull() && ObjectType->isDependentType()) {
    // We aren't likely to be able to resolve the identifier down to a type
    // now anyway, so just retain the identifier.
    Destroyed = PseudoDestructorTypeStorage(E->getDestroyedTypeIdentifier(),
                                            E->getDestroyedTypeLoc());
  } else {
    // Look for a destructor known with the given name.
    ParsedType T = SemaRef.getDestructorName(E->getTildeLoc(),
                                              *E->getDestroyedTypeIdentifier(),
                                                E->getDestroyedTypeLoc(),
                                                /*Scope=*/nullptr,
                                                SS, ObjectTypePtr,
                                                false);
    if (!T)
      return ExprError();

    Destroyed
      = SemaRef.Context.getTrivialTypeSourceInfo(SemaRef.GetTypeFromParser(T),
                                                 E->getDestroyedTypeLoc());
  }

  TypeSourceInfo *ScopeTypeInfo = nullptr;
  if (E->getScopeTypeInfo()) {
    CXXScopeSpec EmptySS;
    ScopeTypeInfo = getDerived().TransformTypeInObjectScope(
                      E->getScopeTypeInfo(), ObjectType, nullptr, EmptySS);
    if (!ScopeTypeInfo)
      return ExprError();
  }

  return getDerived().RebuildCXXPseudoDestructorExpr(Base.get(),
                                                     E->getOperatorLoc(),
                                                     E->isArrow(),
                                                     SS,
                                                     ScopeTypeInfo,
                                                     E->getColonColonLoc(),
                                                     E->getTildeLoc(),
                                                     Destroyed);
}

template<typename Derived>
ExprResult
TreeTransform<Derived>::TransformUnresolvedLookupExpr(
                                                  UnresolvedLookupExpr *Old) {
  LookupResult R(SemaRef, Old->getName(), Old->getNameLoc(),
                 Sema::LookupOrdinaryName);

  // Transform all the decls.
  for (UnresolvedLookupExpr::decls_iterator I = Old->decls_begin(),
         E = Old->decls_end(); I != E; ++I) {
    NamedDecl *InstD = static_cast<NamedDecl*>(
                                 getDerived().TransformDecl(Old->getNameLoc(),
                                                            *I));
    if (!InstD) {
      // Silently ignore these if a UsingShadowDecl instantiated to nothing.
      // This can happen because of dependent hiding.
      if (isa<UsingShadowDecl>(*I))
        continue;
      else {
        R.clear();
        return ExprError();
      }
    }

    // Expand using declarations.
    if (isa<UsingDecl>(InstD)) {
      UsingDecl *UD = cast<UsingDecl>(InstD);
      for (auto *I : UD->shadows())
        R.addDecl(I);
      continue;
    }

    R.addDecl(InstD);
  }

  // Resolve a kind, but don't do any further analysis.  If it's
  // ambiguous, the callee needs to deal with it.
  R.resolveKind();

  // Rebuild the nested-name qualifier, if present.
  CXXScopeSpec SS;
  if (Old->getQualifierLoc()) {
    NestedNameSpecifierLoc QualifierLoc
      = getDerived().TransformNestedNameSpecifierLoc(Old->getQualifierLoc());
    if (!QualifierLoc)
      return ExprError();

    SS.Adopt(QualifierLoc);
  }

  if (Old->getNamingClass()) {
    CXXRecordDecl *NamingClass
      = cast_or_null<CXXRecordDecl>(getDerived().TransformDecl(
                                                            Old->getNameLoc(),
                                                        Old->getNamingClass()));
    if (!NamingClass) {
      R.clear();
      return ExprError();
    }

    R.setNamingClass(NamingClass);
  }

  SourceLocation TemplateKWLoc = Old->getTemplateKeywordLoc();

  // If we have neither explicit template arguments, nor the template keyword,
  // it's a normal declaration name.
  if (!Old->hasExplicitTemplateArgs() && !TemplateKWLoc.isValid())
    return getDerived().RebuildDeclarationNameExpr(SS, R, Old->requiresADL());

  // If we have template arguments, rebuild them, then rebuild the
  // templateid expression.
  TemplateArgumentListInfo TransArgs(Old->getLAngleLoc(), Old->getRAngleLoc());
  if (Old->hasExplicitTemplateArgs() &&
      getDerived().TransformTemplateArguments(Old->getTemplateArgs(),
                                              Old->getNumTemplateArgs(),
                                              TransArgs)) {
    R.clear();
    return ExprError();
  }

  return getDerived().RebuildTemplateIdExpr(SS, TemplateKWLoc, R,
                                            Old->requiresADL(), &TransArgs);
}

template<typename Derived>
ExprResult
TreeTransform<Derived>::TransformTypeTraitExpr(TypeTraitExpr *E) {
  bool ArgChanged = false;
  SmallVector<TypeSourceInfo *, 4> Args;
  for (unsigned I = 0, N = E->getNumArgs(); I != N; ++I) {
    TypeSourceInfo *From = E->getArg(I);
    TypeLoc FromTL = From->getTypeLoc();
    if (!FromTL.getAs<PackExpansionTypeLoc>()) {
      TypeLocBuilder TLB;
      TLB.reserve(FromTL.getFullDataSize());
      QualType To = getDerived().TransformType(TLB, FromTL);
      if (To.isNull())
        return ExprError();

      if (To == From->getType())
        Args.push_back(From);
      else {
        Args.push_back(TLB.getTypeSourceInfo(SemaRef.Context, To));
        ArgChanged = true;
      }
      continue;
    }

    ArgChanged = true;

    // We have a pack expansion. Instantiate it.
    PackExpansionTypeLoc ExpansionTL = FromTL.castAs<PackExpansionTypeLoc>();
    TypeLoc PatternTL = ExpansionTL.getPatternLoc();
    SmallVector<UnexpandedParameterPack, 2> Unexpanded;
    SemaRef.collectUnexpandedParameterPacks(PatternTL, Unexpanded);

    // Determine whether the set of unexpanded parameter packs can and should
    // be expanded.
    bool Expand = true;
    bool RetainExpansion = false;
    Optional<unsigned> OrigNumExpansions =
        ExpansionTL.getTypePtr()->getNumExpansions();
    Optional<unsigned> NumExpansions = OrigNumExpansions;
    if (getDerived().TryExpandParameterPacks(ExpansionTL.getEllipsisLoc(),
                                             PatternTL.getSourceRange(),
                                             Unexpanded,
                                             Expand, RetainExpansion,
                                             NumExpansions))
      return ExprError();

    if (!Expand) {
      // The transform has determined that we should perform a simple
      // transformation on the pack expansion, producing another pack
      // expansion.
      Sema::ArgumentPackSubstitutionIndexRAII SubstIndex(getSema(), -1);

      TypeLocBuilder TLB;
      TLB.reserve(From->getTypeLoc().getFullDataSize());

      QualType To = getDerived().TransformType(TLB, PatternTL);
      if (To.isNull())
        return ExprError();

      To = getDerived().RebuildPackExpansionType(To,
                                                 PatternTL.getSourceRange(),
                                                 ExpansionTL.getEllipsisLoc(),
                                                 NumExpansions);
      if (To.isNull())
        return ExprError();

      PackExpansionTypeLoc ToExpansionTL
        = TLB.push<PackExpansionTypeLoc>(To);
      ToExpansionTL.setEllipsisLoc(ExpansionTL.getEllipsisLoc());
      Args.push_back(TLB.getTypeSourceInfo(SemaRef.Context, To));
      continue;
    }

    // Expand the pack expansion by substituting for each argument in the
    // pack(s).
    for (unsigned I = 0; I != *NumExpansions; ++I) {
      Sema::ArgumentPackSubstitutionIndexRAII SubstIndex(SemaRef, I);
      TypeLocBuilder TLB;
      TLB.reserve(PatternTL.getFullDataSize());
      QualType To = getDerived().TransformType(TLB, PatternTL);
      if (To.isNull())
        return ExprError();

      if (To->containsUnexpandedParameterPack()) {
        To = getDerived().RebuildPackExpansionType(To,
                                                   PatternTL.getSourceRange(),
                                                   ExpansionTL.getEllipsisLoc(),
                                                   NumExpansions);
        if (To.isNull())
          return ExprError();

        PackExpansionTypeLoc ToExpansionTL
          = TLB.push<PackExpansionTypeLoc>(To);
        ToExpansionTL.setEllipsisLoc(ExpansionTL.getEllipsisLoc());
      }

      Args.push_back(TLB.getTypeSourceInfo(SemaRef.Context, To));
    }

    if (!RetainExpansion)
      continue;

    // If we're supposed to retain a pack expansion, do so by temporarily
    // forgetting the partially-substituted parameter pack.
    ForgetPartiallySubstitutedPackRAII Forget(getDerived());

    TypeLocBuilder TLB;
    TLB.reserve(From->getTypeLoc().getFullDataSize());

    QualType To = getDerived().TransformType(TLB, PatternTL);
    if (To.isNull())
      return ExprError();

    To = getDerived().RebuildPackExpansionType(To,
                                               PatternTL.getSourceRange(),
                                               ExpansionTL.getEllipsisLoc(),
                                               NumExpansions);
    if (To.isNull())
      return ExprError();

    PackExpansionTypeLoc ToExpansionTL
      = TLB.push<PackExpansionTypeLoc>(To);
    ToExpansionTL.setEllipsisLoc(ExpansionTL.getEllipsisLoc());
    Args.push_back(TLB.getTypeSourceInfo(SemaRef.Context, To));
  }

  if (!getDerived().AlwaysRebuild() && !ArgChanged)
    return E;

  return getDerived().RebuildTypeTrait(E->getTrait(),
                                       E->getLocStart(),
                                       Args,
                                       E->getLocEnd());
}

template<typename Derived>
ExprResult
TreeTransform<Derived>::TransformArrayTypeTraitExpr(ArrayTypeTraitExpr *E) {
  TypeSourceInfo *T = getDerived().TransformType(E->getQueriedTypeSourceInfo());
  if (!T)
    return ExprError();

  if (!getDerived().AlwaysRebuild() &&
      T == E->getQueriedTypeSourceInfo())
    return E;

  ExprResult SubExpr;
  {
    EnterExpressionEvaluationContext Unevaluated(SemaRef, Sema::Unevaluated);
    SubExpr = getDerived().TransformExpr(E->getDimensionExpression());
    if (SubExpr.isInvalid())
      return ExprError();

    if (!getDerived().AlwaysRebuild() && SubExpr.get() == E->getDimensionExpression())
      return E;
  }

  return getDerived().RebuildArrayTypeTrait(E->getTrait(),
                                            E->getLocStart(),
                                            T,
                                            SubExpr.get(),
                                            E->getLocEnd());
}

template<typename Derived>
ExprResult
TreeTransform<Derived>::TransformExpressionTraitExpr(ExpressionTraitExpr *E) {
  ExprResult SubExpr;
  {
    EnterExpressionEvaluationContext Unevaluated(SemaRef, Sema::Unevaluated);
    SubExpr = getDerived().TransformExpr(E->getQueriedExpression());
    if (SubExpr.isInvalid())
      return ExprError();

    if (!getDerived().AlwaysRebuild() && SubExpr.get() == E->getQueriedExpression())
      return E;
  }

  return getDerived().RebuildExpressionTrait(
      E->getTrait(), E->getLocStart(), SubExpr.get(), E->getLocEnd());
}

template <typename Derived>
ExprResult TreeTransform<Derived>::TransformParenDependentScopeDeclRefExpr(
    ParenExpr *PE, DependentScopeDeclRefExpr *DRE, bool AddrTaken,
    TypeSourceInfo **RecoveryTSI) {
  ExprResult NewDRE = getDerived().TransformDependentScopeDeclRefExpr(
      DRE, AddrTaken, RecoveryTSI);

  // Propagate both errors and recovered types, which return ExprEmpty.
  if (!NewDRE.isUsable())
    return NewDRE;

  // We got an expr, wrap it up in parens.
  if (!getDerived().AlwaysRebuild() && NewDRE.get() == DRE)
    return PE;
  return getDerived().RebuildParenExpr(NewDRE.get(), PE->getLParen(),
                                       PE->getRParen());
}

template <typename Derived>
ExprResult TreeTransform<Derived>::TransformDependentScopeDeclRefExpr(
    DependentScopeDeclRefExpr *E) {
  return TransformDependentScopeDeclRefExpr(E, /*IsAddressOfOperand=*/false,
                                            nullptr);
}

template<typename Derived>
ExprResult
TreeTransform<Derived>::TransformDependentScopeDeclRefExpr(
                                               DependentScopeDeclRefExpr *E,
                                               bool IsAddressOfOperand,
                                               TypeSourceInfo **RecoveryTSI) {
  assert(E->getQualifierLoc());
  NestedNameSpecifierLoc QualifierLoc
  = getDerived().TransformNestedNameSpecifierLoc(E->getQualifierLoc());
  if (!QualifierLoc)
    return ExprError();
  SourceLocation TemplateKWLoc = E->getTemplateKeywordLoc();

  // TODO: If this is a conversion-function-id, verify that the
  // destination type name (if present) resolves the same way after
  // instantiation as it did in the local scope.

  DeclarationNameInfo NameInfo
    = getDerived().TransformDeclarationNameInfo(E->getNameInfo());
  if (!NameInfo.getName())
    return ExprError();

  if (!E->hasExplicitTemplateArgs()) {
    if (!getDerived().AlwaysRebuild() &&
        QualifierLoc == E->getQualifierLoc() &&
        // Note: it is sufficient to compare the Name component of NameInfo:
        // if name has not changed, DNLoc has not changed either.
        NameInfo.getName() == E->getDeclName())
      return E;

    return getDerived().RebuildDependentScopeDeclRefExpr(
        QualifierLoc, TemplateKWLoc, NameInfo, /*TemplateArgs=*/nullptr,
        IsAddressOfOperand, RecoveryTSI);
  }

  TemplateArgumentListInfo TransArgs(E->getLAngleLoc(), E->getRAngleLoc());
  if (getDerived().TransformTemplateArguments(E->getTemplateArgs(),
                                              E->getNumTemplateArgs(),
                                              TransArgs))
    return ExprError();

  return getDerived().RebuildDependentScopeDeclRefExpr(
      QualifierLoc, TemplateKWLoc, NameInfo, &TransArgs, IsAddressOfOperand,
      RecoveryTSI);
}

template<typename Derived>
ExprResult
TreeTransform<Derived>::TransformCXXConstructExpr(CXXConstructExpr *E) {
  // CXXConstructExprs other than for list-initialization and
  // CXXTemporaryObjectExpr are always implicit, so when we have
  // a 1-argument construction we just transform that argument.
  if ((E->getNumArgs() == 1 ||
       (E->getNumArgs() > 1 && getDerived().DropCallArgument(E->getArg(1)))) &&
      (!getDerived().DropCallArgument(E->getArg(0))) &&
      !E->isListInitialization())
    return getDerived().TransformExpr(E->getArg(0));

  TemporaryBase Rebase(*this, /*FIXME*/E->getLocStart(), DeclarationName());

  QualType T = getDerived().TransformType(E->getType());
  if (T.isNull())
    return ExprError();

  CXXConstructorDecl *Constructor
    = cast_or_null<CXXConstructorDecl>(
                                getDerived().TransformDecl(E->getLocStart(),
                                                         E->getConstructor()));
  if (!Constructor)
    return ExprError();

  bool ArgumentChanged = false;
  SmallVector<Expr*, 8> Args;
  if (getDerived().TransformExprs(E->getArgs(), E->getNumArgs(), true, Args,
                                  &ArgumentChanged))
    return ExprError();

  if (!getDerived().AlwaysRebuild() &&
      T == E->getType() &&
      Constructor == E->getConstructor() &&
      !ArgumentChanged) {
    // Mark the constructor as referenced.
    // FIXME: Instantiation-specific
    SemaRef.MarkFunctionReferenced(E->getLocStart(), Constructor);
    return E;
  }

  return getDerived().RebuildCXXConstructExpr(T, /*FIXME:*/E->getLocStart(),
                                              Constructor, E->isElidable(),
                                              Args,
                                              E->hadMultipleCandidates(),
                                              E->isListInitialization(),
                                              E->isStdInitListInitialization(),
                                              E->requiresZeroInitialization(),
                                              E->getConstructionKind(),
                                              E->getParenOrBraceRange());
}

/// \brief Transform a C++ temporary-binding expression.
///
/// Since CXXBindTemporaryExpr nodes are implicitly generated, we just
/// transform the subexpression and return that.
template<typename Derived>
ExprResult
TreeTransform<Derived>::TransformCXXBindTemporaryExpr(CXXBindTemporaryExpr *E) {
  return getDerived().TransformExpr(E->getSubExpr());
}

/// \brief Transform a C++ expression that contains cleanups that should
/// be run after the expression is evaluated.
///
/// Since ExprWithCleanups nodes are implicitly generated, we
/// just transform the subexpression and return that.
template<typename Derived>
ExprResult
TreeTransform<Derived>::TransformExprWithCleanups(ExprWithCleanups *E) {
  return getDerived().TransformExpr(E->getSubExpr());
}

template<typename Derived>
ExprResult
TreeTransform<Derived>::TransformCXXTemporaryObjectExpr(
                                                    CXXTemporaryObjectExpr *E) {
  TypeSourceInfo *T = getDerived().TransformType(E->getTypeSourceInfo());
  if (!T)
    return ExprError();

  CXXConstructorDecl *Constructor
    = cast_or_null<CXXConstructorDecl>(
                                  getDerived().TransformDecl(E->getLocStart(),
                                                         E->getConstructor()));
  if (!Constructor)
    return ExprError();

  bool ArgumentChanged = false;
  SmallVector<Expr*, 8> Args;
  Args.reserve(E->getNumArgs());
  if (TransformExprs(E->getArgs(), E->getNumArgs(), true, Args,
                     &ArgumentChanged))
    return ExprError();

  if (!getDerived().AlwaysRebuild() &&
      T == E->getTypeSourceInfo() &&
      Constructor == E->getConstructor() &&
      !ArgumentChanged) {
    // FIXME: Instantiation-specific
    SemaRef.MarkFunctionReferenced(E->getLocStart(), Constructor);
    return SemaRef.MaybeBindToTemporary(E);
  }

  // FIXME: Pass in E->isListInitialization().
  return getDerived().RebuildCXXTemporaryObjectExpr(T,
                                          /*FIXME:*/T->getTypeLoc().getEndLoc(),
                                                    Args,
                                                    E->getLocEnd());
}

template<typename Derived>
ExprResult
TreeTransform<Derived>::TransformLambdaExpr(LambdaExpr *E) {
   
  // Transform any init-capture expressions before entering the scope of the 
  // lambda body, because they are not semantically within that scope.
  SmallVector<InitCaptureInfoTy, 8> InitCaptureExprsAndTypes;
  InitCaptureExprsAndTypes.resize(E->explicit_capture_end() -
      E->explicit_capture_begin());
  
  for (LambdaExpr::capture_iterator C = E->capture_begin(),
      CEnd = E->capture_end();
      C != CEnd; ++C) {
    if (!C->isInitCapture())
      continue;
    EnterExpressionEvaluationContext  EEEC(getSema(), 
        Sema::PotentiallyEvaluated);    
    ExprResult NewExprInitResult = getDerived().TransformInitializer(
        C->getCapturedVar()->getInit(),
        C->getCapturedVar()->getInitStyle() == VarDecl::CallInit);
    
    if (NewExprInitResult.isInvalid())
      return ExprError();
    Expr *NewExprInit = NewExprInitResult.get();
      
    VarDecl *OldVD = C->getCapturedVar();
    QualType NewInitCaptureType = 
        getSema().performLambdaInitCaptureInitialization(C->getLocation(), 
            OldVD->getType()->isReferenceType(), OldVD->getIdentifier(), 
            NewExprInit);
    NewExprInitResult = NewExprInit;
    InitCaptureExprsAndTypes[C - E->capture_begin()] =
        std::make_pair(NewExprInitResult, NewInitCaptureType);

  }

  LambdaScopeInfo *LSI = getSema().PushLambdaScope();
  // Transform the template parameters, and add them to the current
  // instantiation scope. The null case is handled correctly.
  LSI->GLTemplateParameterList = getDerived().TransformTemplateParameterList(
      E->getTemplateParameterList());

  // Check to see if the TypeSourceInfo of the call operator needs to
  // be transformed, and if so do the transformation in the 
  // CurrentInstantiationScope.

  TypeSourceInfo *OldCallOpTSI = E->getCallOperator()->getTypeSourceInfo();
  FunctionProtoTypeLoc OldCallOpFPTL = 
      OldCallOpTSI->getTypeLoc().getAs<FunctionProtoTypeLoc>();
  TypeSourceInfo *NewCallOpTSI = nullptr;

  const bool CallOpWasAlreadyTransformed = 
      getDerived().AlreadyTransformed(OldCallOpTSI->getType()); 
  
  // Use the Old Call Operator's TypeSourceInfo if it is already transformed.
  if (CallOpWasAlreadyTransformed)  
    NewCallOpTSI = OldCallOpTSI;  
  else {
    // Transform the TypeSourceInfo of the Original Lambda's Call Operator.
    // The transformation MUST be done in the CurrentInstantiationScope since
    // it introduces a mapping of the original to the newly created 
    // transformed parameters.

    TypeLocBuilder NewCallOpTLBuilder;
    QualType NewCallOpType = TransformFunctionProtoType(NewCallOpTLBuilder, 
                                                        OldCallOpFPTL, 
                                                        nullptr, 0);
    NewCallOpTSI = NewCallOpTLBuilder.getTypeSourceInfo(getSema().Context,
                                                        NewCallOpType);
  }
  // Extract the ParmVarDecls from the NewCallOpTSI and add them to
  // the vector below - this will be used to synthesize the 
  // NewCallOperator.  Additionally, add the parameters of the untransformed 
  // lambda call operator to the CurrentInstantiationScope.
  SmallVector<ParmVarDecl *, 4> Params;  
  {
    FunctionProtoTypeLoc NewCallOpFPTL = 
        NewCallOpTSI->getTypeLoc().castAs<FunctionProtoTypeLoc>();
    ParmVarDecl **NewParamDeclArray = NewCallOpFPTL.getParmArray();
    const unsigned NewNumArgs = NewCallOpFPTL.getNumParams();

    for (unsigned I = 0; I < NewNumArgs; ++I) {
      // If this call operator's type does not require transformation, 
      // the parameters do not get added to the current instantiation scope, 
      // - so ADD them! This allows the following to compile when the enclosing
      // template is specialized and the entire lambda expression has to be
      // transformed. 
      // template<class T> void foo(T t) {
      //   auto L = [](auto a) {
      //       auto M = [](char b) { <-- note: non-generic lambda
      //         auto N = [](auto c) {
      //            int x = sizeof(a);
      //            x = sizeof(b); <-- specifically this line
      //            x = sizeof(c);
      //          };
      //        };
      //      };
      //    }
      // foo('a')
      if (CallOpWasAlreadyTransformed)
        getDerived().transformedLocalDecl(NewParamDeclArray[I],
                                          NewParamDeclArray[I]);
      // Add to Params array, so these parameters can be used to create
      // the newly transformed call operator.
      Params.push_back(NewParamDeclArray[I]);
    }
  }

  if (!NewCallOpTSI)
    return ExprError();

  // Create the local class that will describe the lambda.
  CXXRecordDecl *Class
    = getSema().createLambdaClosureType(E->getIntroducerRange(),
                                        NewCallOpTSI,
                                        /*KnownDependent=*/false,
                                        E->getCaptureDefault());

  getDerived().transformedLocalDecl(E->getLambdaClass(), Class);

  // Build the call operator.
  CXXMethodDecl *NewCallOperator
    = getSema().startLambdaDefinition(Class, E->getIntroducerRange(),
                                      NewCallOpTSI,
                                      E->getCallOperator()->getLocEnd(),
                                      Params);
  LSI->CallOperator = NewCallOperator;

  getDerived().transformAttrs(E->getCallOperator(), NewCallOperator);

  return getDerived().TransformLambdaScope(E, NewCallOperator, 
      InitCaptureExprsAndTypes);
}

template<typename Derived>
ExprResult
TreeTransform<Derived>::TransformLambdaScope(LambdaExpr *E,
    CXXMethodDecl *CallOperator, 
    ArrayRef<InitCaptureInfoTy> InitCaptureExprsAndTypes) {
  bool Invalid = false;

  // Introduce the context of the call operator.
  Sema::ContextRAII SavedContext(getSema(), CallOperator,
                                 /*NewThisContext*/false);

  LambdaScopeInfo *const LSI = getSema().getCurLambda();
  // Enter the scope of the lambda.
  getSema().buildLambdaScope(LSI, CallOperator, E->getIntroducerRange(),
                                 E->getCaptureDefault(),
                                 E->getCaptureDefaultLoc(),
                                 E->hasExplicitParameters(),
                                 E->hasExplicitResultType(),
                                 E->isMutable());

  // Transform captures.
  bool FinishedExplicitCaptures = false;
  for (LambdaExpr::capture_iterator C = E->capture_begin(),
                                 CEnd = E->capture_end();
       C != CEnd; ++C) {
    // When we hit the first implicit capture, tell Sema that we've finished
    // the list of explicit captures.
    if (!FinishedExplicitCaptures && C->isImplicit()) {
      getSema().finishLambdaExplicitCaptures(LSI);
      FinishedExplicitCaptures = true;
    }

    // Capturing 'this' is trivial.
    if (C->capturesThis()) {
      getSema().CheckCXXThisCapture(C->getLocation(), C->isExplicit());
      continue;
    }

    // Rebuild init-captures, including the implied field declaration.
    if (C->isInitCapture()) {
      
      InitCaptureInfoTy InitExprTypePair = 
          InitCaptureExprsAndTypes[C - E->capture_begin()];
      ExprResult Init = InitExprTypePair.first;
      QualType InitQualType = InitExprTypePair.second;
      if (Init.isInvalid() || InitQualType.isNull()) {
        Invalid = true;
        continue;
      }
      VarDecl *OldVD = C->getCapturedVar();
      VarDecl *NewVD = getSema().createLambdaInitCaptureVarDecl(
          OldVD->getLocation(), InitExprTypePair.second, 
          OldVD->getIdentifier(), Init.get());
      if (!NewVD)
        Invalid = true;
      else {
        getDerived().transformedLocalDecl(OldVD, NewVD);
      }
      getSema().buildInitCaptureField(LSI, NewVD);
      continue;
    }

    assert(C->capturesVariable() && "unexpected kind of lambda capture");

    // Determine the capture kind for Sema.
    Sema::TryCaptureKind Kind
      = C->isImplicit()? Sema::TryCapture_Implicit
                       : C->getCaptureKind() == LCK_ByCopy
                           ? Sema::TryCapture_ExplicitByVal
                           : Sema::TryCapture_ExplicitByRef;
    SourceLocation EllipsisLoc;
    if (C->isPackExpansion()) {
      UnexpandedParameterPack Unexpanded(C->getCapturedVar(), C->getLocation());
      bool ShouldExpand = false;
      bool RetainExpansion = false;
      Optional<unsigned> NumExpansions;
      if (getDerived().TryExpandParameterPacks(C->getEllipsisLoc(),
                                               C->getLocation(),
                                               Unexpanded,
                                               ShouldExpand, RetainExpansion,
                                               NumExpansions)) {
        Invalid = true;
        continue;
      }

      if (ShouldExpand) {
        // The transform has determined that we should perform an expansion;
        // transform and capture each of the arguments.
        // expansion of the pattern. Do so.
        VarDecl *Pack = C->getCapturedVar();
        for (unsigned I = 0; I != *NumExpansions; ++I) {
          Sema::ArgumentPackSubstitutionIndexRAII SubstIndex(getSema(), I);
          VarDecl *CapturedVar
            = cast_or_null<VarDecl>(getDerived().TransformDecl(C->getLocation(),
                                                               Pack));
          if (!CapturedVar) {
            Invalid = true;
            continue;
          }

          // Capture the transformed variable.
          getSema().tryCaptureVariable(CapturedVar, C->getLocation(), Kind);
        }

        // FIXME: Retain a pack expansion if RetainExpansion is true.

        continue;
      }

      EllipsisLoc = C->getEllipsisLoc();
    }

    // Transform the captured variable.
    VarDecl *CapturedVar
      = cast_or_null<VarDecl>(getDerived().TransformDecl(C->getLocation(),
                                                         C->getCapturedVar()));
    if (!CapturedVar) {
      Invalid = true;
      continue;
    }

    // Capture the transformed variable.
    getSema().tryCaptureVariable(CapturedVar, C->getLocation(), Kind);
  }
  if (!FinishedExplicitCaptures)
    getSema().finishLambdaExplicitCaptures(LSI);


  // Enter a new evaluation context to insulate the lambda from any
  // cleanups from the enclosing full-expression.
  getSema().PushExpressionEvaluationContext(Sema::PotentiallyEvaluated);

  if (Invalid) {
    getSema().ActOnLambdaError(E->getLocStart(), /*CurScope=*/nullptr,
                               /*IsInstantiation=*/true);
    return ExprError();
  }

  // Instantiate the body of the lambda expression.
  StmtResult Body = getDerived().TransformStmt(E->getBody());
  if (Body.isInvalid()) {
    getSema().ActOnLambdaError(E->getLocStart(), /*CurScope=*/nullptr,
                               /*IsInstantiation=*/true);
    return ExprError();
  }

  return getSema().ActOnLambdaExpr(E->getLocStart(), Body.get(),
                                   /*CurScope=*/nullptr,
                                   /*IsInstantiation=*/true);
}

template<typename Derived>
ExprResult
TreeTransform<Derived>::TransformCXXUnresolvedConstructExpr(
                                                  CXXUnresolvedConstructExpr *E) {
  TypeSourceInfo *T = getDerived().TransformType(E->getTypeSourceInfo());
  if (!T)
    return ExprError();

  bool ArgumentChanged = false;
  SmallVector<Expr*, 8> Args;
  Args.reserve(E->arg_size());
  if (getDerived().TransformExprs(E->arg_begin(), E->arg_size(), true, Args,
                                  &ArgumentChanged))
    return ExprError();

  if (!getDerived().AlwaysRebuild() &&
      T == E->getTypeSourceInfo() &&
      !ArgumentChanged)
    return E;

  // FIXME: we're faking the locations of the commas
  return getDerived().RebuildCXXUnresolvedConstructExpr(T,
                                                        E->getLParenLoc(),
                                                        Args,
                                                        E->getRParenLoc());
}

template<typename Derived>
ExprResult
TreeTransform<Derived>::TransformCXXDependentScopeMemberExpr(
                                             CXXDependentScopeMemberExpr *E) {
  // Transform the base of the expression.
  ExprResult Base((Expr*) nullptr);
  Expr *OldBase;
  QualType BaseType;
  QualType ObjectType;
  if (!E->isImplicitAccess()) {
    OldBase = E->getBase();
    Base = getDerived().TransformExpr(OldBase);
    if (Base.isInvalid())
      return ExprError();

    // Start the member reference and compute the object's type.
    ParsedType ObjectTy;
    bool MayBePseudoDestructor = false;
    Base = SemaRef.ActOnStartCXXMemberReference(nullptr, Base.get(),
                                                E->getOperatorLoc(),
                                      E->isArrow()? tok::arrow : tok::period,
                                                ObjectTy,
                                                MayBePseudoDestructor);
    if (Base.isInvalid())
      return ExprError();

    ObjectType = ObjectTy.get();
    BaseType = ((Expr*) Base.get())->getType();
  } else {
    OldBase = nullptr;
    BaseType = getDerived().TransformType(E->getBaseType());
    ObjectType = BaseType->getAs<PointerType>()->getPointeeType();
  }

  // Transform the first part of the nested-name-specifier that qualifies
  // the member name.
  NamedDecl *FirstQualifierInScope
    = getDerived().TransformFirstQualifierInScope(
                                            E->getFirstQualifierFoundInScope(),
                                            E->getQualifierLoc().getBeginLoc());

  NestedNameSpecifierLoc QualifierLoc;
  if (E->getQualifier()) {
    QualifierLoc
      = getDerived().TransformNestedNameSpecifierLoc(E->getQualifierLoc(),
                                                     ObjectType,
                                                     FirstQualifierInScope);
    if (!QualifierLoc)
      return ExprError();
  }

  SourceLocation TemplateKWLoc = E->getTemplateKeywordLoc();

  // TODO: If this is a conversion-function-id, verify that the
  // destination type name (if present) resolves the same way after
  // instantiation as it did in the local scope.

  DeclarationNameInfo NameInfo
    = getDerived().TransformDeclarationNameInfo(E->getMemberNameInfo());
  if (!NameInfo.getName())
    return ExprError();

  if (!E->hasExplicitTemplateArgs()) {
    // This is a reference to a member without an explicitly-specified
    // template argument list. Optimize for this common case.
    if (!getDerived().AlwaysRebuild() &&
        Base.get() == OldBase &&
        BaseType == E->getBaseType() &&
        QualifierLoc == E->getQualifierLoc() &&
        NameInfo.getName() == E->getMember() &&
        FirstQualifierInScope == E->getFirstQualifierFoundInScope())
      return E;

    return getDerived().RebuildCXXDependentScopeMemberExpr(Base.get(),
                                                       BaseType,
                                                       E->isArrow(),
                                                       E->getOperatorLoc(),
                                                       QualifierLoc,
                                                       TemplateKWLoc,
                                                       FirstQualifierInScope,
                                                       NameInfo,
                                                       /*TemplateArgs*/nullptr);
  }

  TemplateArgumentListInfo TransArgs(E->getLAngleLoc(), E->getRAngleLoc());
  if (getDerived().TransformTemplateArguments(E->getTemplateArgs(),
                                              E->getNumTemplateArgs(),
                                              TransArgs))
    return ExprError();

  return getDerived().RebuildCXXDependentScopeMemberExpr(Base.get(),
                                                     BaseType,
                                                     E->isArrow(),
                                                     E->getOperatorLoc(),
                                                     QualifierLoc,
                                                     TemplateKWLoc,
                                                     FirstQualifierInScope,
                                                     NameInfo,
                                                     &TransArgs);
}

template<typename Derived>
ExprResult
TreeTransform<Derived>::TransformUnresolvedMemberExpr(UnresolvedMemberExpr *Old) {
  // Transform the base of the expression.
  ExprResult Base((Expr*) nullptr);
  QualType BaseType;
  if (!Old->isImplicitAccess()) {
    Base = getDerived().TransformExpr(Old->getBase());
    if (Base.isInvalid())
      return ExprError();
    Base = getSema().PerformMemberExprBaseConversion(Base.get(),
                                                     Old->isArrow());
    if (Base.isInvalid())
      return ExprError();
    BaseType = Base.get()->getType();
  } else {
    BaseType = getDerived().TransformType(Old->getBaseType());
  }

  NestedNameSpecifierLoc QualifierLoc;
  if (Old->getQualifierLoc()) {
    QualifierLoc
    = getDerived().TransformNestedNameSpecifierLoc(Old->getQualifierLoc());
    if (!QualifierLoc)
      return ExprError();
  }

  SourceLocation TemplateKWLoc = Old->getTemplateKeywordLoc();

  LookupResult R(SemaRef, Old->getMemberNameInfo(),
                 Sema::LookupOrdinaryName);

  // Transform all the decls.
  for (UnresolvedMemberExpr::decls_iterator I = Old->decls_begin(),
         E = Old->decls_end(); I != E; ++I) {
    NamedDecl *InstD = static_cast<NamedDecl*>(
                                getDerived().TransformDecl(Old->getMemberLoc(),
                                                           *I));
    if (!InstD) {
      // Silently ignore these if a UsingShadowDecl instantiated to nothing.
      // This can happen because of dependent hiding.
      if (isa<UsingShadowDecl>(*I))
        continue;
      else {
        R.clear();
        return ExprError();
      }
    }

    // Expand using declarations.
    if (isa<UsingDecl>(InstD)) {
      UsingDecl *UD = cast<UsingDecl>(InstD);
      for (auto *I : UD->shadows())
        R.addDecl(I);
      continue;
    }

    R.addDecl(InstD);
  }

  R.resolveKind();

  // Determine the naming class.
  if (Old->getNamingClass()) {
    CXXRecordDecl *NamingClass
      = cast_or_null<CXXRecordDecl>(getDerived().TransformDecl(
                                                          Old->getMemberLoc(),
                                                        Old->getNamingClass()));
    if (!NamingClass)
      return ExprError();

    R.setNamingClass(NamingClass);
  }

  TemplateArgumentListInfo TransArgs;
  if (Old->hasExplicitTemplateArgs()) {
    TransArgs.setLAngleLoc(Old->getLAngleLoc());
    TransArgs.setRAngleLoc(Old->getRAngleLoc());
    if (getDerived().TransformTemplateArguments(Old->getTemplateArgs(),
                                                Old->getNumTemplateArgs(),
                                                TransArgs))
      return ExprError();
  }

  // FIXME: to do this check properly, we will need to preserve the
  // first-qualifier-in-scope here, just in case we had a dependent
  // base (and therefore couldn't do the check) and a
  // nested-name-qualifier (and therefore could do the lookup).
  NamedDecl *FirstQualifierInScope = nullptr;

  return getDerived().RebuildUnresolvedMemberExpr(Base.get(),
                                                  BaseType,
                                                  Old->getOperatorLoc(),
                                                  Old->isArrow(),
                                                  QualifierLoc,
                                                  TemplateKWLoc,
                                                  FirstQualifierInScope,
                                                  R,
                                              (Old->hasExplicitTemplateArgs()
                                                  ? &TransArgs : nullptr));
}

template<typename Derived>
ExprResult
TreeTransform<Derived>::TransformCXXNoexceptExpr(CXXNoexceptExpr *E) {
  EnterExpressionEvaluationContext Unevaluated(SemaRef, Sema::Unevaluated);
  ExprResult SubExpr = getDerived().TransformExpr(E->getOperand());
  if (SubExpr.isInvalid())
    return ExprError();

  if (!getDerived().AlwaysRebuild() && SubExpr.get() == E->getOperand())
    return E;

  return getDerived().RebuildCXXNoexceptExpr(E->getSourceRange(),SubExpr.get());
}

template<typename Derived>
ExprResult
TreeTransform<Derived>::TransformPackExpansionExpr(PackExpansionExpr *E) {
  ExprResult Pattern = getDerived().TransformExpr(E->getPattern());
  if (Pattern.isInvalid())
    return ExprError();

  if (!getDerived().AlwaysRebuild() && Pattern.get() == E->getPattern())
    return E;

  return getDerived().RebuildPackExpansion(Pattern.get(), E->getEllipsisLoc(),
                                           E->getNumExpansions());
}

template<typename Derived>
ExprResult
TreeTransform<Derived>::TransformSizeOfPackExpr(SizeOfPackExpr *E) {
  // If E is not value-dependent, then nothing will change when we transform it.
  // Note: This is an instantiation-centric view.
  if (!E->isValueDependent())
    return E;

  // Note: None of the implementations of TryExpandParameterPacks can ever
  // produce a diagnostic when given only a single unexpanded parameter pack,
  // so
  UnexpandedParameterPack Unexpanded(E->getPack(), E->getPackLoc());
  bool ShouldExpand = false;
  bool RetainExpansion = false;
  Optional<unsigned> NumExpansions;
  if (getDerived().TryExpandParameterPacks(E->getOperatorLoc(), E->getPackLoc(),
                                           Unexpanded,
                                           ShouldExpand, RetainExpansion,
                                           NumExpansions))
    return ExprError();

  if (RetainExpansion)
    return E;

  NamedDecl *Pack = E->getPack();
  if (!ShouldExpand) {
    Pack = cast_or_null<NamedDecl>(getDerived().TransformDecl(E->getPackLoc(),
                                                              Pack));
    if (!Pack)
      return ExprError();
  }


  // We now know the length of the parameter pack, so build a new expression
  // that stores that length.
  return getDerived().RebuildSizeOfPackExpr(E->getOperatorLoc(), Pack,
                                            E->getPackLoc(), E->getRParenLoc(),
                                            NumExpansions);
}

template<typename Derived>
ExprResult
TreeTransform<Derived>::TransformSubstNonTypeTemplateParmPackExpr(
                                          SubstNonTypeTemplateParmPackExpr *E) {
  // Default behavior is to do nothing with this transformation.
  return E;
}

template<typename Derived>
ExprResult
TreeTransform<Derived>::TransformSubstNonTypeTemplateParmExpr(
                                          SubstNonTypeTemplateParmExpr *E) {
  // Default behavior is to do nothing with this transformation.
  return E;
}

template<typename Derived>
ExprResult
TreeTransform<Derived>::TransformFunctionParmPackExpr(FunctionParmPackExpr *E) {
  // Default behavior is to do nothing with this transformation.
  return E;
}

template<typename Derived>
ExprResult
TreeTransform<Derived>::TransformMaterializeTemporaryExpr(
                                                  MaterializeTemporaryExpr *E) {
  return getDerived().TransformExpr(E->GetTemporaryExpr());
}

template<typename Derived>
ExprResult
TreeTransform<Derived>::TransformCXXStdInitializerListExpr(
    CXXStdInitializerListExpr *E) {
  return getDerived().TransformExpr(E->getSubExpr());
}

template<typename Derived>
ExprResult
TreeTransform<Derived>::TransformObjCStringLiteral(ObjCStringLiteral *E) {
  return SemaRef.MaybeBindToTemporary(E);
}

template<typename Derived>
ExprResult
TreeTransform<Derived>::TransformObjCBoolLiteralExpr(ObjCBoolLiteralExpr *E) {
  return E;
}

template<typename Derived>
ExprResult
TreeTransform<Derived>::TransformObjCBoxedExpr(ObjCBoxedExpr *E) {
  ExprResult SubExpr = getDerived().TransformExpr(E->getSubExpr());
  if (SubExpr.isInvalid())
    return ExprError();

  if (!getDerived().AlwaysRebuild() &&
      SubExpr.get() == E->getSubExpr())
    return E;

  return getDerived().RebuildObjCBoxedExpr(E->getSourceRange(), SubExpr.get());
}

template<typename Derived>
ExprResult
TreeTransform<Derived>::TransformObjCArrayLiteral(ObjCArrayLiteral *E) {
  // Transform each of the elements.
  SmallVector<Expr *, 8> Elements;
  bool ArgChanged = false;
  if (getDerived().TransformExprs(E->getElements(), E->getNumElements(),
                                  /*IsCall=*/false, Elements, &ArgChanged))
    return ExprError();

  if (!getDerived().AlwaysRebuild() && !ArgChanged)
    return SemaRef.MaybeBindToTemporary(E);

  return getDerived().RebuildObjCArrayLiteral(E->getSourceRange(),
                                              Elements.data(),
                                              Elements.size());
}

template<typename Derived>
ExprResult
TreeTransform<Derived>::TransformObjCDictionaryLiteral(
                                                    ObjCDictionaryLiteral *E) {
  // Transform each of the elements.
  SmallVector<ObjCDictionaryElement, 8> Elements;
  bool ArgChanged = false;
  for (unsigned I = 0, N = E->getNumElements(); I != N; ++I) {
    ObjCDictionaryElement OrigElement = E->getKeyValueElement(I);

    if (OrigElement.isPackExpansion()) {
      // This key/value element is a pack expansion.
      SmallVector<UnexpandedParameterPack, 2> Unexpanded;
      getSema().collectUnexpandedParameterPacks(OrigElement.Key, Unexpanded);
      getSema().collectUnexpandedParameterPacks(OrigElement.Value, Unexpanded);
      assert(!Unexpanded.empty() && "Pack expansion without parameter packs?");

      // Determine whether the set of unexpanded parameter packs can
      // and should be expanded.
      bool Expand = true;
      bool RetainExpansion = false;
      Optional<unsigned> OrigNumExpansions = OrigElement.NumExpansions;
      Optional<unsigned> NumExpansions = OrigNumExpansions;
      SourceRange PatternRange(OrigElement.Key->getLocStart(),
                               OrigElement.Value->getLocEnd());
     if (getDerived().TryExpandParameterPacks(OrigElement.EllipsisLoc,
                                               PatternRange,
                                               Unexpanded,
                                               Expand, RetainExpansion,
                                               NumExpansions))
        return ExprError();

      if (!Expand) {
        // The transform has determined that we should perform a simple
        // transformation on the pack expansion, producing another pack
        // expansion.
        Sema::ArgumentPackSubstitutionIndexRAII SubstIndex(getSema(), -1);
        ExprResult Key = getDerived().TransformExpr(OrigElement.Key);
        if (Key.isInvalid())
          return ExprError();

        if (Key.get() != OrigElement.Key)
          ArgChanged = true;

        ExprResult Value = getDerived().TransformExpr(OrigElement.Value);
        if (Value.isInvalid())
          return ExprError();

        if (Value.get() != OrigElement.Value)
          ArgChanged = true;

        ObjCDictionaryElement Expansion = {
          Key.get(), Value.get(), OrigElement.EllipsisLoc, NumExpansions
        };
        Elements.push_back(Expansion);
        continue;
      }

      // Record right away that the argument was changed.  This needs
      // to happen even if the array expands to nothing.
      ArgChanged = true;

      // The transform has determined that we should perform an elementwise
      // expansion of the pattern. Do so.
      for (unsigned I = 0; I != *NumExpansions; ++I) {
        Sema::ArgumentPackSubstitutionIndexRAII SubstIndex(getSema(), I);
        ExprResult Key = getDerived().TransformExpr(OrigElement.Key);
        if (Key.isInvalid())
          return ExprError();

        ExprResult Value = getDerived().TransformExpr(OrigElement.Value);
        if (Value.isInvalid())
          return ExprError();

        ObjCDictionaryElement Element = {
          Key.get(), Value.get(), SourceLocation(), NumExpansions
        };

        // If any unexpanded parameter packs remain, we still have a
        // pack expansion.
        // FIXME: Can this really happen?
        if (Key.get()->containsUnexpandedParameterPack() ||
            Value.get()->containsUnexpandedParameterPack())
          Element.EllipsisLoc = OrigElement.EllipsisLoc;

        Elements.push_back(Element);
      }

      // FIXME: Retain a pack expansion if RetainExpansion is true.

      // We've finished with this pack expansion.
      continue;
    }

    // Transform and check key.
    ExprResult Key = getDerived().TransformExpr(OrigElement.Key);
    if (Key.isInvalid())
      return ExprError();

    if (Key.get() != OrigElement.Key)
      ArgChanged = true;

    // Transform and check value.
    ExprResult Value
      = getDerived().TransformExpr(OrigElement.Value);
    if (Value.isInvalid())
      return ExprError();

    if (Value.get() != OrigElement.Value)
      ArgChanged = true;

    ObjCDictionaryElement Element = {
      Key.get(), Value.get(), SourceLocation(), None
    };
    Elements.push_back(Element);
  }

  if (!getDerived().AlwaysRebuild() && !ArgChanged)
    return SemaRef.MaybeBindToTemporary(E);

  return getDerived().RebuildObjCDictionaryLiteral(E->getSourceRange(),
                                                   Elements.data(),
                                                   Elements.size());
}

template<typename Derived>
ExprResult
TreeTransform<Derived>::TransformObjCEncodeExpr(ObjCEncodeExpr *E) {
  TypeSourceInfo *EncodedTypeInfo
    = getDerived().TransformType(E->getEncodedTypeSourceInfo());
  if (!EncodedTypeInfo)
    return ExprError();

  if (!getDerived().AlwaysRebuild() &&
      EncodedTypeInfo == E->getEncodedTypeSourceInfo())
    return E;

  return getDerived().RebuildObjCEncodeExpr(E->getAtLoc(),
                                            EncodedTypeInfo,
                                            E->getRParenLoc());
}

template<typename Derived>
ExprResult TreeTransform<Derived>::
TransformObjCIndirectCopyRestoreExpr(ObjCIndirectCopyRestoreExpr *E) {
  // This is a kind of implicit conversion, and it needs to get dropped
  // and recomputed for the same general reasons that ImplicitCastExprs
  // do, as well a more specific one: this expression is only valid when
  // it appears *immediately* as an argument expression.
  return getDerived().TransformExpr(E->getSubExpr());
}

template<typename Derived>
ExprResult TreeTransform<Derived>::
TransformObjCBridgedCastExpr(ObjCBridgedCastExpr *E) {
  TypeSourceInfo *TSInfo
    = getDerived().TransformType(E->getTypeInfoAsWritten());
  if (!TSInfo)
    return ExprError();

  ExprResult Result = getDerived().TransformExpr(E->getSubExpr());
  if (Result.isInvalid())
    return ExprError();

  if (!getDerived().AlwaysRebuild() &&
      TSInfo == E->getTypeInfoAsWritten() &&
      Result.get() == E->getSubExpr())
    return E;

  return SemaRef.BuildObjCBridgedCast(E->getLParenLoc(), E->getBridgeKind(),
                                      E->getBridgeKeywordLoc(), TSInfo,
                                      Result.get());
}

template<typename Derived>
ExprResult
TreeTransform<Derived>::TransformObjCMessageExpr(ObjCMessageExpr *E) {
  // Transform arguments.
  bool ArgChanged = false;
  SmallVector<Expr*, 8> Args;
  Args.reserve(E->getNumArgs());
  if (getDerived().TransformExprs(E->getArgs(), E->getNumArgs(), false, Args,
                                  &ArgChanged))
    return ExprError();

  if (E->getReceiverKind() == ObjCMessageExpr::Class) {
    // Class message: transform the receiver type.
    TypeSourceInfo *ReceiverTypeInfo
      = getDerived().TransformType(E->getClassReceiverTypeInfo());
    if (!ReceiverTypeInfo)
      return ExprError();

    // If nothing changed, just retain the existing message send.
    if (!getDerived().AlwaysRebuild() &&
        ReceiverTypeInfo == E->getClassReceiverTypeInfo() && !ArgChanged)
      return SemaRef.MaybeBindToTemporary(E);

    // Build a new class message send.
    SmallVector<SourceLocation, 16> SelLocs;
    E->getSelectorLocs(SelLocs);
    return getDerived().RebuildObjCMessageExpr(ReceiverTypeInfo,
                                               E->getSelector(),
                                               SelLocs,
                                               E->getMethodDecl(),
                                               E->getLeftLoc(),
                                               Args,
                                               E->getRightLoc());
  }

  // Instance message: transform the receiver
  assert(E->getReceiverKind() == ObjCMessageExpr::Instance &&
         "Only class and instance messages may be instantiated");
  ExprResult Receiver
    = getDerived().TransformExpr(E->getInstanceReceiver());
  if (Receiver.isInvalid())
    return ExprError();

  // If nothing changed, just retain the existing message send.
  if (!getDerived().AlwaysRebuild() &&
      Receiver.get() == E->getInstanceReceiver() && !ArgChanged)
    return SemaRef.MaybeBindToTemporary(E);

  // Build a new instance message send.
  SmallVector<SourceLocation, 16> SelLocs;
  E->getSelectorLocs(SelLocs);
  return getDerived().RebuildObjCMessageExpr(Receiver.get(),
                                             E->getSelector(),
                                             SelLocs,
                                             E->getMethodDecl(),
                                             E->getLeftLoc(),
                                             Args,
                                             E->getRightLoc());
}

template<typename Derived>
ExprResult
TreeTransform<Derived>::TransformObjCSelectorExpr(ObjCSelectorExpr *E) {
  return E;
}

template<typename Derived>
ExprResult
TreeTransform<Derived>::TransformObjCProtocolExpr(ObjCProtocolExpr *E) {
  return E;
}

template<typename Derived>
ExprResult
TreeTransform<Derived>::TransformObjCIvarRefExpr(ObjCIvarRefExpr *E) {
  // Transform the base expression.
  ExprResult Base = getDerived().TransformExpr(E->getBase());
  if (Base.isInvalid())
    return ExprError();

  // We don't need to transform the ivar; it will never change.

  // If nothing changed, just retain the existing expression.
  if (!getDerived().AlwaysRebuild() &&
      Base.get() == E->getBase())
    return E;

  return getDerived().RebuildObjCIvarRefExpr(Base.get(), E->getDecl(),
                                             E->getLocation(),
                                             E->isArrow(), E->isFreeIvar());
}

template<typename Derived>
ExprResult
TreeTransform<Derived>::TransformObjCPropertyRefExpr(ObjCPropertyRefExpr *E) {
  // 'super' and types never change. Property never changes. Just
  // retain the existing expression.
  if (!E->isObjectReceiver())
    return E;

  // Transform the base expression.
  ExprResult Base = getDerived().TransformExpr(E->getBase());
  if (Base.isInvalid())
    return ExprError();

  // We don't need to transform the property; it will never change.

  // If nothing changed, just retain the existing expression.
  if (!getDerived().AlwaysRebuild() &&
      Base.get() == E->getBase())
    return E;

  if (E->isExplicitProperty())
    return getDerived().RebuildObjCPropertyRefExpr(Base.get(),
                                                   E->getExplicitProperty(),
                                                   E->getLocation());

  return getDerived().RebuildObjCPropertyRefExpr(Base.get(),
                                                 SemaRef.Context.PseudoObjectTy,
                                                 E->getImplicitPropertyGetter(),
                                                 E->getImplicitPropertySetter(),
                                                 E->getLocation());
}

template<typename Derived>
ExprResult
TreeTransform<Derived>::TransformObjCSubscriptRefExpr(ObjCSubscriptRefExpr *E) {
  // Transform the base expression.
  ExprResult Base = getDerived().TransformExpr(E->getBaseExpr());
  if (Base.isInvalid())
    return ExprError();

  // Transform the key expression.
  ExprResult Key = getDerived().TransformExpr(E->getKeyExpr());
  if (Key.isInvalid())
    return ExprError();

  // If nothing changed, just retain the existing expression.
  if (!getDerived().AlwaysRebuild() &&
      Key.get() == E->getKeyExpr() && Base.get() == E->getBaseExpr())
    return E;

  return getDerived().RebuildObjCSubscriptRefExpr(E->getRBracket(),
                                                  Base.get(), Key.get(),
                                                  E->getAtIndexMethodDecl(),
                                                  E->setAtIndexMethodDecl());
}

template<typename Derived>
ExprResult
TreeTransform<Derived>::TransformObjCIsaExpr(ObjCIsaExpr *E) {
  // Transform the base expression.
  ExprResult Base = getDerived().TransformExpr(E->getBase());
  if (Base.isInvalid())
    return ExprError();

  // If nothing changed, just retain the existing expression.
  if (!getDerived().AlwaysRebuild() &&
      Base.get() == E->getBase())
    return E;

  return getDerived().RebuildObjCIsaExpr(Base.get(), E->getIsaMemberLoc(),
                                         E->getOpLoc(),
                                         E->isArrow());
}

template<typename Derived>
ExprResult
TreeTransform<Derived>::TransformShuffleVectorExpr(ShuffleVectorExpr *E) {
  bool ArgumentChanged = false;
  SmallVector<Expr*, 8> SubExprs;
  SubExprs.reserve(E->getNumSubExprs());
  if (getDerived().TransformExprs(E->getSubExprs(), E->getNumSubExprs(), false,
                                  SubExprs, &ArgumentChanged))
    return ExprError();

  if (!getDerived().AlwaysRebuild() &&
      !ArgumentChanged)
    return E;

  return getDerived().RebuildShuffleVectorExpr(E->getBuiltinLoc(),
                                               SubExprs,
                                               E->getRParenLoc());
}

template<typename Derived>
ExprResult
TreeTransform<Derived>::TransformConvertVectorExpr(ConvertVectorExpr *E) {
  ExprResult SrcExpr = getDerived().TransformExpr(E->getSrcExpr());
  if (SrcExpr.isInvalid())
    return ExprError();

  TypeSourceInfo *Type = getDerived().TransformType(E->getTypeSourceInfo());
  if (!Type)
    return ExprError();

  if (!getDerived().AlwaysRebuild() &&
      Type == E->getTypeSourceInfo() &&
      SrcExpr.get() == E->getSrcExpr())
    return E;

  return getDerived().RebuildConvertVectorExpr(E->getBuiltinLoc(),
                                               SrcExpr.get(), Type,
                                               E->getRParenLoc());
}

template<typename Derived>
ExprResult
TreeTransform<Derived>::TransformBlockExpr(BlockExpr *E) {
  BlockDecl *oldBlock = E->getBlockDecl();

  SemaRef.ActOnBlockStart(E->getCaretLocation(), /*Scope=*/nullptr);
  BlockScopeInfo *blockScope = SemaRef.getCurBlock();

  blockScope->TheDecl->setIsVariadic(oldBlock->isVariadic());
  blockScope->TheDecl->setBlockMissingReturnType(
                         oldBlock->blockMissingReturnType());

  SmallVector<ParmVarDecl*, 4> params;
  SmallVector<QualType, 4> paramTypes;

  // Parameter substitution.
  if (getDerived().TransformFunctionTypeParams(E->getCaretLocation(),
                                               oldBlock->param_begin(),
                                               oldBlock->param_size(),
                                               nullptr, paramTypes, &params)) {
    getSema().ActOnBlockError(E->getCaretLocation(), /*Scope=*/nullptr);
    return ExprError();
  }

  const FunctionProtoType *exprFunctionType = E->getFunctionType();
  QualType exprResultType =
      getDerived().TransformType(exprFunctionType->getReturnType());

  QualType functionType =
    getDerived().RebuildFunctionProtoType(exprResultType, paramTypes,
                                          exprFunctionType->getExtProtoInfo());
  blockScope->FunctionType = functionType;

  // Set the parameters on the block decl.
  if (!params.empty())
    blockScope->TheDecl->setParams(params);

  if (!oldBlock->blockMissingReturnType()) {
    blockScope->HasImplicitReturnType = false;
    blockScope->ReturnType = exprResultType;
  }

  // Transform the body
  StmtResult body = getDerived().TransformStmt(E->getBody());
  if (body.isInvalid()) {
    getSema().ActOnBlockError(E->getCaretLocation(), /*Scope=*/nullptr);
    return ExprError();
  }

#ifndef NDEBUG
  // In builds with assertions, make sure that we captured everything we
  // captured before.
  if (!SemaRef.getDiagnostics().hasErrorOccurred()) {
    for (const auto &I : oldBlock->captures()) {
      VarDecl *oldCapture = I.getVariable();

      // Ignore parameter packs.
      if (isa<ParmVarDecl>(oldCapture) &&
          cast<ParmVarDecl>(oldCapture)->isParameterPack())
        continue;

      VarDecl *newCapture =
        cast<VarDecl>(getDerived().TransformDecl(E->getCaretLocation(),
                                                 oldCapture));
      assert(blockScope->CaptureMap.count(newCapture));
    }
    assert(oldBlock->capturesCXXThis() == blockScope->isCXXThisCaptured());
  }
#endif

  return SemaRef.ActOnBlockStmtExpr(E->getCaretLocation(), body.get(),
                                    /*Scope=*/nullptr);
}

template<typename Derived>
ExprResult
TreeTransform<Derived>::TransformAsTypeExpr(AsTypeExpr *E) {
  llvm_unreachable("Cannot transform asType expressions yet");
}

template<typename Derived>
ExprResult
TreeTransform<Derived>::TransformAtomicExpr(AtomicExpr *E) {
  QualType RetTy = getDerived().TransformType(E->getType());
  bool ArgumentChanged = false;
  SmallVector<Expr*, 8> SubExprs;
  SubExprs.reserve(E->getNumSubExprs());
  if (getDerived().TransformExprs(E->getSubExprs(), E->getNumSubExprs(), false,
                                  SubExprs, &ArgumentChanged))
    return ExprError();

  if (!getDerived().AlwaysRebuild() &&
      !ArgumentChanged)
    return E;

  return getDerived().RebuildAtomicExpr(E->getBuiltinLoc(), SubExprs,
                                        RetTy, E->getOp(), E->getRParenLoc());
}

//===----------------------------------------------------------------------===//
// Type reconstruction
//===----------------------------------------------------------------------===//

template<typename Derived>
QualType TreeTransform<Derived>::RebuildPointerType(QualType PointeeType,
                                                    SourceLocation Star) {
  return SemaRef.BuildPointerType(PointeeType, Star,
                                  getDerived().getBaseEntity());
}

template<typename Derived>
QualType TreeTransform<Derived>::RebuildBlockPointerType(QualType PointeeType,
                                                         SourceLocation Star) {
  return SemaRef.BuildBlockPointerType(PointeeType, Star,
                                       getDerived().getBaseEntity());
}

template<typename Derived>
QualType
TreeTransform<Derived>::RebuildReferenceType(QualType ReferentType,
                                             bool WrittenAsLValue,
                                             SourceLocation Sigil) {
  return SemaRef.BuildReferenceType(ReferentType, WrittenAsLValue,
                                    Sigil, getDerived().getBaseEntity());
}

template<typename Derived>
QualType
TreeTransform<Derived>::RebuildMemberPointerType(QualType PointeeType,
                                                 QualType ClassType,
                                                 SourceLocation Sigil) {
  return SemaRef.BuildMemberPointerType(PointeeType, ClassType, Sigil,
                                        getDerived().getBaseEntity());
}

template<typename Derived>
QualType
TreeTransform<Derived>::RebuildArrayType(QualType ElementType,
                                         ArrayType::ArraySizeModifier SizeMod,
                                         const llvm::APInt *Size,
                                         Expr *SizeExpr,
                                         unsigned IndexTypeQuals,
                                         SourceRange BracketsRange) {
  if (SizeExpr || !Size)
    return SemaRef.BuildArrayType(ElementType, SizeMod, SizeExpr,
                                  IndexTypeQuals, BracketsRange,
                                  getDerived().getBaseEntity());

  QualType Types[] = {
    SemaRef.Context.UnsignedCharTy, SemaRef.Context.UnsignedShortTy,
    SemaRef.Context.UnsignedIntTy, SemaRef.Context.UnsignedLongTy,
    SemaRef.Context.UnsignedLongLongTy, SemaRef.Context.UnsignedInt128Ty
  };
  const unsigned NumTypes = llvm::array_lengthof(Types);
  QualType SizeType;
  for (unsigned I = 0; I != NumTypes; ++I)
    if (Size->getBitWidth() == SemaRef.Context.getIntWidth(Types[I])) {
      SizeType = Types[I];
      break;
    }

  // Note that we can return a VariableArrayType here in the case where
  // the element type was a dependent VariableArrayType.
  IntegerLiteral *ArraySize
      = IntegerLiteral::Create(SemaRef.Context, *Size, SizeType,
                               /*FIXME*/BracketsRange.getBegin());
  return SemaRef.BuildArrayType(ElementType, SizeMod, ArraySize,
                                IndexTypeQuals, BracketsRange,
                                getDerived().getBaseEntity());
}

template<typename Derived>
QualType
TreeTransform<Derived>::RebuildConstantArrayType(QualType ElementType,
                                                 ArrayType::ArraySizeModifier SizeMod,
                                                 const llvm::APInt &Size,
                                                 unsigned IndexTypeQuals,
                                                 SourceRange BracketsRange) {
  return getDerived().RebuildArrayType(ElementType, SizeMod, &Size, nullptr,
                                        IndexTypeQuals, BracketsRange);
}

template<typename Derived>
QualType
TreeTransform<Derived>::RebuildIncompleteArrayType(QualType ElementType,
                                          ArrayType::ArraySizeModifier SizeMod,
                                                 unsigned IndexTypeQuals,
                                                   SourceRange BracketsRange) {
  return getDerived().RebuildArrayType(ElementType, SizeMod, nullptr, nullptr,
                                       IndexTypeQuals, BracketsRange);
}

template<typename Derived>
QualType
TreeTransform<Derived>::RebuildVariableArrayType(QualType ElementType,
                                          ArrayType::ArraySizeModifier SizeMod,
                                                 Expr *SizeExpr,
                                                 unsigned IndexTypeQuals,
                                                 SourceRange BracketsRange) {
  return getDerived().RebuildArrayType(ElementType, SizeMod, nullptr,
                                       SizeExpr,
                                       IndexTypeQuals, BracketsRange);
}

template<typename Derived>
QualType
TreeTransform<Derived>::RebuildDependentSizedArrayType(QualType ElementType,
                                          ArrayType::ArraySizeModifier SizeMod,
                                                       Expr *SizeExpr,
                                                       unsigned IndexTypeQuals,
                                                   SourceRange BracketsRange) {
  return getDerived().RebuildArrayType(ElementType, SizeMod, nullptr,
                                       SizeExpr,
                                       IndexTypeQuals, BracketsRange);
}

template<typename Derived>
QualType TreeTransform<Derived>::RebuildVectorType(QualType ElementType,
                                               unsigned NumElements,
                                               VectorType::VectorKind VecKind) {
  // FIXME: semantic checking!
  return SemaRef.Context.getVectorType(ElementType, NumElements, VecKind);
}

template<typename Derived>
QualType TreeTransform<Derived>::RebuildExtVectorType(QualType ElementType,
                                                      unsigned NumElements,
                                                 SourceLocation AttributeLoc) {
  llvm::APInt numElements(SemaRef.Context.getIntWidth(SemaRef.Context.IntTy),
                          NumElements, true);
  IntegerLiteral *VectorSize
    = IntegerLiteral::Create(SemaRef.Context, numElements, SemaRef.Context.IntTy,
                             AttributeLoc);
  return SemaRef.BuildExtVectorType(ElementType, VectorSize, AttributeLoc);
}

template<typename Derived>
QualType
TreeTransform<Derived>::RebuildDependentSizedExtVectorType(QualType ElementType,
                                                           Expr *SizeExpr,
                                                  SourceLocation AttributeLoc) {
  return SemaRef.BuildExtVectorType(ElementType, SizeExpr, AttributeLoc);
}

template<typename Derived>
QualType TreeTransform<Derived>::RebuildFunctionProtoType(
    QualType T,
    MutableArrayRef<QualType> ParamTypes,
    const FunctionProtoType::ExtProtoInfo &EPI) {
  return SemaRef.BuildFunctionType(T, ParamTypes,
                                   getDerived().getBaseLocation(),
                                   getDerived().getBaseEntity(),
                                   EPI);
}

template<typename Derived>
QualType TreeTransform<Derived>::RebuildFunctionNoProtoType(QualType T) {
  return SemaRef.Context.getFunctionNoProtoType(T);
}

template<typename Derived>
QualType TreeTransform<Derived>::RebuildUnresolvedUsingType(Decl *D) {
  assert(D && "no decl found");
  if (D->isInvalidDecl()) return QualType();

  // FIXME: Doesn't account for ObjCInterfaceDecl!
  TypeDecl *Ty;
  if (isa<UsingDecl>(D)) {
    UsingDecl *Using = cast<UsingDecl>(D);
    assert(Using->hasTypename() &&
           "UnresolvedUsingTypenameDecl transformed to non-typename using");

    // A valid resolved using typename decl points to exactly one type decl.
    assert(++Using->shadow_begin() == Using->shadow_end());
    Ty = cast<TypeDecl>((*Using->shadow_begin())->getTargetDecl());

  } else {
    assert(isa<UnresolvedUsingTypenameDecl>(D) &&
           "UnresolvedUsingTypenameDecl transformed to non-using decl");
    Ty = cast<UnresolvedUsingTypenameDecl>(D);
  }

  return SemaRef.Context.getTypeDeclType(Ty);
}

template<typename Derived>
QualType TreeTransform<Derived>::RebuildTypeOfExprType(Expr *E,
                                                       SourceLocation Loc) {
  return SemaRef.BuildTypeofExprType(E, Loc);
}

template<typename Derived>
QualType TreeTransform<Derived>::RebuildTypeOfType(QualType Underlying) {
  return SemaRef.Context.getTypeOfType(Underlying);
}

template<typename Derived>
QualType TreeTransform<Derived>::RebuildDecltypeType(Expr *E,
                                                     SourceLocation Loc) {
  return SemaRef.BuildDecltypeType(E, Loc);
}

template<typename Derived>
QualType TreeTransform<Derived>::RebuildUnaryTransformType(QualType BaseType,
                                            UnaryTransformType::UTTKind UKind,
                                            SourceLocation Loc) {
  return SemaRef.BuildUnaryTransformType(BaseType, UKind, Loc);
}

template<typename Derived>
QualType TreeTransform<Derived>::RebuildTemplateSpecializationType(
                                                      TemplateName Template,
                                             SourceLocation TemplateNameLoc,
                                     TemplateArgumentListInfo &TemplateArgs) {
  return SemaRef.CheckTemplateIdType(Template, TemplateNameLoc, TemplateArgs);
}

template<typename Derived>
QualType TreeTransform<Derived>::RebuildAtomicType(QualType ValueType,
                                                   SourceLocation KWLoc) {
  return SemaRef.BuildAtomicType(ValueType, KWLoc);
}

template<typename Derived>
TemplateName
TreeTransform<Derived>::RebuildTemplateName(CXXScopeSpec &SS,
                                            bool TemplateKW,
                                            TemplateDecl *Template) {
  return SemaRef.Context.getQualifiedTemplateName(SS.getScopeRep(), TemplateKW,
                                                  Template);
}

template<typename Derived>
TemplateName
TreeTransform<Derived>::RebuildTemplateName(CXXScopeSpec &SS,
                                            const IdentifierInfo &Name,
                                            SourceLocation NameLoc,
                                            QualType ObjectType,
                                            NamedDecl *FirstQualifierInScope) {
  UnqualifiedId TemplateName;
  TemplateName.setIdentifier(&Name, NameLoc);
  Sema::TemplateTy Template;
  SourceLocation TemplateKWLoc; // FIXME: retrieve it from caller.
  getSema().ActOnDependentTemplateName(/*Scope=*/nullptr,
                                       SS, TemplateKWLoc, TemplateName,
                                       ParsedType::make(ObjectType),
                                       /*EnteringContext=*/false,
                                       Template);
  return Template.get();
}

template<typename Derived>
TemplateName
TreeTransform<Derived>::RebuildTemplateName(CXXScopeSpec &SS,
                                            OverloadedOperatorKind Operator,
                                            SourceLocation NameLoc,
                                            QualType ObjectType) {
  UnqualifiedId Name;
  // FIXME: Bogus location information.
  SourceLocation SymbolLocations[3] = { NameLoc, NameLoc, NameLoc };
  Name.setOperatorFunctionId(NameLoc, Operator, SymbolLocations);
  SourceLocation TemplateKWLoc; // FIXME: retrieve it from caller.
  Sema::TemplateTy Template;
  getSema().ActOnDependentTemplateName(/*Scope=*/nullptr,
                                       SS, TemplateKWLoc, Name,
                                       ParsedType::make(ObjectType),
                                       /*EnteringContext=*/false,
                                       Template);
  return Template.get();
}

template<typename Derived>
ExprResult
TreeTransform<Derived>::RebuildCXXOperatorCallExpr(OverloadedOperatorKind Op,
                                                   SourceLocation OpLoc,
                                                   Expr *OrigCallee,
                                                   Expr *First,
                                                   Expr *Second) {
  Expr *Callee = OrigCallee->IgnoreParenCasts();
  bool isPostIncDec = Second && (Op == OO_PlusPlus || Op == OO_MinusMinus);

  if (First->getObjectKind() == OK_ObjCProperty) {
    BinaryOperatorKind Opc = BinaryOperator::getOverloadedOpcode(Op);
    if (BinaryOperator::isAssignmentOp(Opc))
      return SemaRef.checkPseudoObjectAssignment(/*Scope=*/nullptr, OpLoc, Opc,
                                                 First, Second);
    ExprResult Result = SemaRef.CheckPlaceholderExpr(First);
    if (Result.isInvalid())
      return ExprError();
    First = Result.get();
  }

  if (Second && Second->getObjectKind() == OK_ObjCProperty) {
    ExprResult Result = SemaRef.CheckPlaceholderExpr(Second);
    if (Result.isInvalid())
      return ExprError();
    Second = Result.get();
  }

  // Determine whether this should be a builtin operation.
  if (Op == OO_Subscript) {
    if (!First->getType()->isOverloadableType() &&
        !Second->getType()->isOverloadableType())
      return getSema().CreateBuiltinArraySubscriptExpr(First,
                                                       Callee->getLocStart(),
                                                       Second, OpLoc);
  } else if (Op == OO_Arrow) {
    // -> is never a builtin operation.
    return SemaRef.BuildOverloadedArrowExpr(nullptr, First, OpLoc);
  } else if (Second == nullptr || isPostIncDec) {
    if (!First->getType()->isOverloadableType()) {
      // The argument is not of overloadable type, so try to create a
      // built-in unary operation.
      UnaryOperatorKind Opc
        = UnaryOperator::getOverloadedOpcode(Op, isPostIncDec);

      return getSema().CreateBuiltinUnaryOp(OpLoc, Opc, First);
    }
  } else {
    if (!First->getType()->isOverloadableType() &&
        !Second->getType()->isOverloadableType()) {
      // Neither of the arguments is an overloadable type, so try to
      // create a built-in binary operation.
      BinaryOperatorKind Opc = BinaryOperator::getOverloadedOpcode(Op);
      ExprResult Result
        = SemaRef.CreateBuiltinBinOp(OpLoc, Opc, First, Second);
      if (Result.isInvalid())
        return ExprError();

      return Result;
    }
  }

  // Compute the transformed set of functions (and function templates) to be
  // used during overload resolution.
  UnresolvedSet<16> Functions;

  if (UnresolvedLookupExpr *ULE = dyn_cast<UnresolvedLookupExpr>(Callee)) {
    assert(ULE->requiresADL());
    Functions.append(ULE->decls_begin(), ULE->decls_end());
  } else {
    // If we've resolved this to a particular non-member function, just call
    // that function. If we resolved it to a member function,
    // CreateOverloaded* will find that function for us.
    NamedDecl *ND = cast<DeclRefExpr>(Callee)->getDecl();
    if (!isa<CXXMethodDecl>(ND))
      Functions.addDecl(ND);
  }

  // Add any functions found via argument-dependent lookup.
  Expr *Args[2] = { First, Second };
  unsigned NumArgs = 1 + (Second != nullptr);

  // Create the overloaded operator invocation for unary operators.
  if (NumArgs == 1 || isPostIncDec) {
    UnaryOperatorKind Opc
      = UnaryOperator::getOverloadedOpcode(Op, isPostIncDec);
    return SemaRef.CreateOverloadedUnaryOp(OpLoc, Opc, Functions, First);
  }

  if (Op == OO_Subscript) {
    SourceLocation LBrace;
    SourceLocation RBrace;

    if (DeclRefExpr *DRE = dyn_cast<DeclRefExpr>(Callee)) {
        DeclarationNameLoc &NameLoc = DRE->getNameInfo().getInfo();
        LBrace = SourceLocation::getFromRawEncoding(
                    NameLoc.CXXOperatorName.BeginOpNameLoc);
        RBrace = SourceLocation::getFromRawEncoding(
                    NameLoc.CXXOperatorName.EndOpNameLoc);
    } else {
        LBrace = Callee->getLocStart();
        RBrace = OpLoc;
    }

    return SemaRef.CreateOverloadedArraySubscriptExpr(LBrace, RBrace,
                                                      First, Second);
  }

  // Create the overloaded operator invocation for binary operators.
  BinaryOperatorKind Opc = BinaryOperator::getOverloadedOpcode(Op);
  ExprResult Result
    = SemaRef.CreateOverloadedBinOp(OpLoc, Opc, Functions, Args[0], Args[1]);
  if (Result.isInvalid())
    return ExprError();

  return Result;
}

template<typename Derived>
ExprResult
TreeTransform<Derived>::RebuildCXXPseudoDestructorExpr(Expr *Base,
                                                     SourceLocation OperatorLoc,
                                                       bool isArrow,
                                                       CXXScopeSpec &SS,
                                                     TypeSourceInfo *ScopeType,
                                                       SourceLocation CCLoc,
                                                       SourceLocation TildeLoc,
                                        PseudoDestructorTypeStorage Destroyed) {
  QualType BaseType = Base->getType();
  if (Base->isTypeDependent() || Destroyed.getIdentifier() ||
      (!isArrow && !BaseType->getAs<RecordType>()) ||
      (isArrow && BaseType->getAs<PointerType>() &&
       !BaseType->getAs<PointerType>()->getPointeeType()
                                              ->template getAs<RecordType>())){
    // This pseudo-destructor expression is still a pseudo-destructor.
    return SemaRef.BuildPseudoDestructorExpr(Base, OperatorLoc,
                                             isArrow? tok::arrow : tok::period,
                                             SS, ScopeType, CCLoc, TildeLoc,
                                             Destroyed,
                                             /*FIXME?*/true);
  }

  TypeSourceInfo *DestroyedType = Destroyed.getTypeSourceInfo();
  DeclarationName Name(SemaRef.Context.DeclarationNames.getCXXDestructorName(
                 SemaRef.Context.getCanonicalType(DestroyedType->getType())));
  DeclarationNameInfo NameInfo(Name, Destroyed.getLocation());
  NameInfo.setNamedTypeInfo(DestroyedType);

  // The scope type is now known to be a valid nested name specifier
  // component. Tack it on to the end of the nested name specifier.
  if (ScopeType)
    SS.Extend(SemaRef.Context, SourceLocation(),
              ScopeType->getTypeLoc(), CCLoc);

  SourceLocation TemplateKWLoc; // FIXME: retrieve it from caller.
  return getSema().BuildMemberReferenceExpr(Base, BaseType,
                                            OperatorLoc, isArrow,
                                            SS, TemplateKWLoc,
                                            /*FIXME: FirstQualifier*/ nullptr,
                                            NameInfo,
                                            /*TemplateArgs*/ nullptr);
}

template <typename Derived>
StmtResult
TreeTransform<Derived>::TransformCapturedStmt(CapturedStmt *S) {
  SourceLocation Loc = S->getLocStart();
  CapturedDecl *CD = S->getCapturedDecl();
  unsigned NumParams = CD->getNumParams();
  unsigned ContextParamPos = CD->getContextParamPosition();
  SmallVector<Sema::CapturedParamNameType, 4> Params;
  for (unsigned I = 0; I < NumParams; ++I) {
    if (I != ContextParamPos) {
      Params.push_back(
             std::make_pair(
                  CD->getParam(I)->getName(),
                  getDerived().TransformType(CD->getParam(I)->getType())));
    } else {
      Params.push_back(std::make_pair(StringRef(), QualType()));
    }
  }
  getSema().ActOnCapturedRegionStart(Loc, /*CurScope*/nullptr,
                                     S->getCapturedRegionKind(), Params);
  StmtResult Body;
  {
    Sema::CompoundScopeRAII CompoundScope(getSema());
    Body = getDerived().TransformStmt(S->getCapturedStmt());
  }

  if (Body.isInvalid()) {
    getSema().ActOnCapturedRegionError();
    return StmtError();
  }

  return getSema().ActOnCapturedRegionEnd(Body.get());
}

} // end namespace clang

#endif // LLVM_CLANG_SEMA_TREETRANSFORM_H<|MERGE_RESOLUTION|>--- conflicted
+++ resolved
@@ -613,8 +613,6 @@
       ParenExpr *PE, DependentScopeDeclRefExpr *DRE, bool IsAddressOfOperand,
       TypeSourceInfo **RecoveryTSI);
 
-  StmtResult TransformOMPExecutableDirective(OMPExecutableDirective *S);
-
 // FIXME: We use LLVM_ATTRIBUTE_NOINLINE because inlining causes a ridiculous
 // amount of stack usage with clang.
 #define STMT(Node, Parent)                        \
@@ -1302,7 +1300,6 @@
   StmtResult RebuildOMPExecutableDirective(OpenMPDirectiveKind Kind,
                                            DeclarationNameInfo DirName,
                                            ArrayRef<OMPClause *> Clauses,
-<<<<<<< HEAD
                                            Stmt *AStmt,
                                            SourceLocation StartLoc,
                                            SourceLocation EndLoc,
@@ -1310,58 +1307,30 @@
     return getSema().ActOnOpenMPExecutableDirective(Kind, DirName, Clauses,
                                                     AStmt, StartLoc, EndLoc,
                                                     ConstructType);
-=======
-                                           Stmt *AStmt, SourceLocation StartLoc,
-                                           SourceLocation EndLoc) {
-    return getSema().ActOnOpenMPExecutableDirective(Kind, DirName, Clauses,
-                                                    AStmt, StartLoc, EndLoc);
->>>>>>> d4309185
   }
 
   /// \brief Build a new OpenMP 'if' clause.
   ///
-<<<<<<< HEAD
   /// By default, performs semantic analysis to build the new statement.
   /// Subclasses may override this routine to provide different behavior.
   OMPClause *RebuildOMPIfClause(Expr *Condition,
                                 SourceLocation StartLoc,
                                 SourceLocation EndLoc) {
     return getSema().ActOnOpenMPIfClause(Condition, StartLoc, EndLoc);
-=======
-  /// By default, performs semantic analysis to build the new OpenMP clause.
-  /// Subclasses may override this routine to provide different behavior.
-  OMPClause *RebuildOMPIfClause(Expr *Condition,
-                                SourceLocation StartLoc,
-                                SourceLocation LParenLoc,
-                                SourceLocation EndLoc) {
-    return getSema().ActOnOpenMPIfClause(Condition, StartLoc,
-                                         LParenLoc, EndLoc);
->>>>>>> d4309185
   }
 
   /// \brief Build a new OpenMP 'final' clause.
   ///
-<<<<<<< HEAD
   /// By default, performs semantic analysis to build the new statement.
   /// Subclasses may override this routine to provide different behavior.
   OMPClause *RebuildOMPFinalClause(Expr *Condition,
                                    SourceLocation StartLoc,
                                    SourceLocation EndLoc) {
     return getSema().ActOnOpenMPFinalClause(Condition, StartLoc, EndLoc);
-=======
-  /// By default, performs semantic analysis to build the new OpenMP clause.
-  /// Subclasses may override this routine to provide different behavior.
-  OMPClause *RebuildOMPFinalClause(Expr *Condition, SourceLocation StartLoc,
-                                   SourceLocation LParenLoc,
-                                   SourceLocation EndLoc) {
-    return getSema().ActOnOpenMPFinalClause(Condition, StartLoc, LParenLoc,
-                                            EndLoc);
->>>>>>> d4309185
   }
 
   /// \brief Build a new OpenMP 'num_threads' clause.
   ///
-<<<<<<< HEAD
   /// By default, performs semantic analysis to build the new statement.
   /// Subclasses may override this routine to provide different behavior.
   OMPClause *RebuildOMPNumThreadsClause(Expr *NumThreads,
@@ -1388,37 +1357,6 @@
                                     SourceLocation StartLoc,
                                     SourceLocation EndLoc) {
     return getSema().ActOnOpenMPDeviceClause(Device, StartLoc, EndLoc);
-=======
-  /// By default, performs semantic analysis to build the new OpenMP clause.
-  /// Subclasses may override this routine to provide different behavior.
-  OMPClause *RebuildOMPNumThreadsClause(Expr *NumThreads,
-                                        SourceLocation StartLoc,
-                                        SourceLocation LParenLoc,
-                                        SourceLocation EndLoc) {
-    return getSema().ActOnOpenMPNumThreadsClause(NumThreads, StartLoc,
-                                                 LParenLoc, EndLoc);
-  }
-
-  /// \brief Build a new OpenMP 'safelen' clause.
-  ///
-  /// By default, performs semantic analysis to build the new OpenMP clause.
-  /// Subclasses may override this routine to provide different behavior.
-  OMPClause *RebuildOMPSafelenClause(Expr *Len, SourceLocation StartLoc,
-                                     SourceLocation LParenLoc,
-                                     SourceLocation EndLoc) {
-    return getSema().ActOnOpenMPSafelenClause(Len, StartLoc, LParenLoc, EndLoc);
-  }
-
-  /// \brief Build a new OpenMP 'collapse' clause.
-  ///
-  /// By default, performs semantic analysis to build the new OpenMP clause.
-  /// Subclasses may override this routine to provide different behavior.
-  OMPClause *RebuildOMPCollapseClause(Expr *Num, SourceLocation StartLoc,
-                                      SourceLocation LParenLoc,
-                                      SourceLocation EndLoc) {
-    return getSema().ActOnOpenMPCollapseClause(Num, StartLoc, LParenLoc,
-                                               EndLoc);
->>>>>>> d4309185
   }
 
   /// \brief Build a new OpenMP 'default' clause.
@@ -1521,27 +1459,9 @@
                                                    StartLoc, EndLoc);
   }
 
-<<<<<<< HEAD
   /// \brief Build a new OpenMP 'shared' clause.
   ///
   /// By default, performs semantic analysis to build the new statement.
-=======
-  /// \brief Build a new OpenMP 'lastprivate' clause.
-  ///
-  /// By default, performs semantic analysis to build the new OpenMP clause.
-  /// Subclasses may override this routine to provide different behavior.
-  OMPClause *RebuildOMPLastprivateClause(ArrayRef<Expr *> VarList,
-                                         SourceLocation StartLoc,
-                                         SourceLocation LParenLoc,
-                                         SourceLocation EndLoc) {
-    return getSema().ActOnOpenMPLastprivateClause(VarList, StartLoc, LParenLoc,
-                                                  EndLoc);
-  }
-
-  /// \brief Build a new OpenMP 'shared' clause.
-  ///
-  /// By default, performs semantic analysis to build the new OpenMP clause.
->>>>>>> d4309185
   /// Subclasses may override this routine to provide different behavior.
   OMPClause *RebuildOMPSharedClause(ArrayRef<Expr *> VarList,
                                     SourceLocation StartLoc,
@@ -6806,11 +6726,6 @@
     return getDerived().TransformSEHExceptStmt(cast<SEHExceptStmt>(Handler));
 }
 
-<<<<<<< HEAD
-template <typename Derived>
-StmtResult TreeTransform<Derived>::TransformOMPExecutableDirective(
-    OMPExecutableDirective *D) {
-=======
 template<typename Derived>
 StmtResult
 TreeTransform<Derived>::TransformSEHLeaveStmt(SEHLeaveStmt *S) {
@@ -6823,8 +6738,6 @@
 template <typename Derived>
 StmtResult TreeTransform<Derived>::TransformOMPExecutableDirective(
     OMPExecutableDirective *D) {
-
->>>>>>> d4309185
   // Transform the clauses
   llvm::SmallVector<OMPClause *, 5> TClauses;
   ArrayRef<OMPClause *> Clauses = D->clauses();
@@ -6833,7 +6746,6 @@
        I != E; ++I) {
     if (*I) {
       OMPClause *Clause = getDerived().TransformOMPClause(*I);
-<<<<<<< HEAD
       if (!Clause)
         return StmtError();
       TClauses.push_back(Clause);
@@ -6856,37 +6768,17 @@
     }
 
     getSema().MarkOpenMPClauses(TClauses);
-    AssociatedStmt = getSema().ActOnCapturedRegionEnd(Body.take());
+    AssociatedStmt = getSema().ActOnCapturedRegionEnd(Body.get());
     if (!AssociatedStmt.isUsable())
       return StmtError();
   } else if (D->hasAssociatedStmt())
-=======
-      if (Clause)
-        TClauses.push_back(Clause);
-    } else {
-      TClauses.push_back(nullptr);
-    }
-  }
-  StmtResult AssociatedStmt;
-  if (D->hasAssociatedStmt()) {
-    if (!D->getAssociatedStmt()) {
-      return StmtError();
-    }
-    AssociatedStmt = getDerived().TransformStmt(D->getAssociatedStmt());
-    if (AssociatedStmt.isInvalid()) {
-      return StmtError();
-    }
-  }
-  if (TClauses.size() != Clauses.size()) {
->>>>>>> d4309185
     return StmtError();
-  Stmt *AStmt = AssociatedStmt.take();
+  Stmt *AStmt = AssociatedStmt.get();
   DeclarationNameInfo DirName;
   if (D->getDirectiveKind() == OMPD_critical) {
     DirName = cast<OMPCriticalDirective>(D)->getDirectiveName();
     DirName = getDerived().TransformDeclarationNameInfo(DirName);
   }
-<<<<<<< HEAD
   OpenMPDirectiveKind ConstructType = OMPD_unknown;
   if (D->getDirectiveKind() == OMPD_cancel) {
     ConstructType = cast<OMPCancelDirective>(D)->getConstructType();
@@ -6897,38 +6789,19 @@
   return getDerived().RebuildOMPExecutableDirective(
       D->getDirectiveKind(), DirName, TClauses, AStmt, D->getLocStart(),
       D->getLocEnd(), ConstructType);
-=======
-
-  // Transform directive name for 'omp critical' directive.
-  DeclarationNameInfo DirName;
-  if (D->getDirectiveKind() == OMPD_critical) {
-    DirName = cast<OMPCriticalDirective>(D)->getDirectiveName();
-    DirName = getDerived().TransformDeclarationNameInfo(DirName);
-  }
-
-  return getDerived().RebuildOMPExecutableDirective(
-      D->getDirectiveKind(), DirName, TClauses, AssociatedStmt.get(),
-      D->getLocStart(), D->getLocEnd());
->>>>>>> d4309185
 }
 
 template <typename Derived>
 StmtResult
 TreeTransform<Derived>::TransformOMPParallelDirective(OMPParallelDirective *D) {
   DeclarationNameInfo DirName;
-<<<<<<< HEAD
-  getDerived().getSema().StartOpenMPDSABlock(OMPD_parallel, DirName, 0);
-=======
-  getDerived().getSema().StartOpenMPDSABlock(OMPD_parallel, DirName, nullptr,
-                                             D->getLocStart());
->>>>>>> d4309185
+  getDerived().getSema().StartOpenMPDSABlock(OMPD_parallel, DirName, nullptr);
   StmtResult Res = getDerived().TransformOMPExecutableDirective(D);
   getDerived().getSema().EndOpenMPDSABlock(Res.get());
   return Res;
 }
 
 template <typename Derived>
-<<<<<<< HEAD
 StmtResult TreeTransform<Derived>::TransformOMPParallelForDirective(
     OMPParallelForDirective *D) {
   DeclarationNameInfo DirName;
@@ -7334,7 +7207,7 @@
   if (E.isInvalid())
     return 0;
 
-  return getDerived().RebuildOMPIfClause(E.take(), C->getLocStart(),
+  return getDerived().RebuildOMPIfClause(E.get(), C->getLocStart(),
                                          C->getLocEnd());
 }
 
@@ -7346,7 +7219,7 @@
   if (E.isInvalid())
     return 0;
 
-  return getDerived().RebuildOMPFinalClause(E.take(), C->getLocStart(),
+  return getDerived().RebuildOMPFinalClause(E.get(), C->getLocStart(),
                                             C->getLocEnd());
 }
 
@@ -7359,302 +7232,54 @@
   if (E.isInvalid())
     return 0;
 
-  return getDerived().RebuildOMPNumThreadsClause(E.take(), C->getLocStart(),
+  return getDerived().RebuildOMPNumThreadsClause(E.get(), C->getLocStart(),
                                                  C->getLocEnd());
-=======
-StmtResult
-TreeTransform<Derived>::TransformOMPSimdDirective(OMPSimdDirective *D) {
-  DeclarationNameInfo DirName;
-  getDerived().getSema().StartOpenMPDSABlock(OMPD_simd, DirName, nullptr,
-                                             D->getLocStart());
-  StmtResult Res = getDerived().TransformOMPExecutableDirective(D);
-  getDerived().getSema().EndOpenMPDSABlock(Res.get());
-  return Res;
-}
-
-template <typename Derived>
-StmtResult
-TreeTransform<Derived>::TransformOMPForDirective(OMPForDirective *D) {
-  DeclarationNameInfo DirName;
-  getDerived().getSema().StartOpenMPDSABlock(OMPD_for, DirName, nullptr,
-                                             D->getLocStart());
-  StmtResult Res = getDerived().TransformOMPExecutableDirective(D);
-  getDerived().getSema().EndOpenMPDSABlock(Res.get());
-  return Res;
-}
-
-template <typename Derived>
-StmtResult
-TreeTransform<Derived>::TransformOMPSectionsDirective(OMPSectionsDirective *D) {
-  DeclarationNameInfo DirName;
-  getDerived().getSema().StartOpenMPDSABlock(OMPD_sections, DirName, nullptr,
-                                             D->getLocStart());
-  StmtResult Res = getDerived().TransformOMPExecutableDirective(D);
-  getDerived().getSema().EndOpenMPDSABlock(Res.get());
-  return Res;
-}
-
-template <typename Derived>
-StmtResult
-TreeTransform<Derived>::TransformOMPSectionDirective(OMPSectionDirective *D) {
-  DeclarationNameInfo DirName;
-  getDerived().getSema().StartOpenMPDSABlock(OMPD_section, DirName, nullptr,
-                                             D->getLocStart());
-  StmtResult Res = getDerived().TransformOMPExecutableDirective(D);
-  getDerived().getSema().EndOpenMPDSABlock(Res.get());
-  return Res;
-}
-
-template <typename Derived>
-StmtResult
-TreeTransform<Derived>::TransformOMPSingleDirective(OMPSingleDirective *D) {
-  DeclarationNameInfo DirName;
-  getDerived().getSema().StartOpenMPDSABlock(OMPD_single, DirName, nullptr,
-                                             D->getLocStart());
-  StmtResult Res = getDerived().TransformOMPExecutableDirective(D);
-  getDerived().getSema().EndOpenMPDSABlock(Res.get());
-  return Res;
-}
-
-template <typename Derived>
-StmtResult
-TreeTransform<Derived>::TransformOMPMasterDirective(OMPMasterDirective *D) {
-  DeclarationNameInfo DirName;
-  getDerived().getSema().StartOpenMPDSABlock(OMPD_master, DirName, nullptr,
-                                             D->getLocStart());
-  StmtResult Res = getDerived().TransformOMPExecutableDirective(D);
-  getDerived().getSema().EndOpenMPDSABlock(Res.get());
-  return Res;
-}
-
-template <typename Derived>
-StmtResult
-TreeTransform<Derived>::TransformOMPCriticalDirective(OMPCriticalDirective *D) {
-  getDerived().getSema().StartOpenMPDSABlock(
-      OMPD_critical, D->getDirectiveName(), nullptr, D->getLocStart());
-  StmtResult Res = getDerived().TransformOMPExecutableDirective(D);
-  getDerived().getSema().EndOpenMPDSABlock(Res.get());
-  return Res;
-}
-
-template <typename Derived>
-StmtResult TreeTransform<Derived>::TransformOMPParallelForDirective(
-    OMPParallelForDirective *D) {
-  DeclarationNameInfo DirName;
-  getDerived().getSema().StartOpenMPDSABlock(OMPD_parallel_for, DirName,
-                                             nullptr, D->getLocStart());
-  StmtResult Res = getDerived().TransformOMPExecutableDirective(D);
-  getDerived().getSema().EndOpenMPDSABlock(Res.get());
-  return Res;
-}
-
-template <typename Derived>
-StmtResult TreeTransform<Derived>::TransformOMPParallelSectionsDirective(
-    OMPParallelSectionsDirective *D) {
-  DeclarationNameInfo DirName;
-  getDerived().getSema().StartOpenMPDSABlock(OMPD_parallel_sections, DirName,
-                                             nullptr, D->getLocStart());
-  StmtResult Res = getDerived().TransformOMPExecutableDirective(D);
-  getDerived().getSema().EndOpenMPDSABlock(Res.get());
-  return Res;
-}
-
-template <typename Derived>
-StmtResult
-TreeTransform<Derived>::TransformOMPTaskDirective(OMPTaskDirective *D) {
-  DeclarationNameInfo DirName;
-  getDerived().getSema().StartOpenMPDSABlock(OMPD_task, DirName, nullptr,
-                                             D->getLocStart());
-  StmtResult Res = getDerived().TransformOMPExecutableDirective(D);
-  getDerived().getSema().EndOpenMPDSABlock(Res.get());
-  return Res;
-}
-
-template <typename Derived>
-StmtResult TreeTransform<Derived>::TransformOMPTaskyieldDirective(
-    OMPTaskyieldDirective *D) {
-  DeclarationNameInfo DirName;
-  getDerived().getSema().StartOpenMPDSABlock(OMPD_taskyield, DirName, nullptr,
-                                             D->getLocStart());
-  StmtResult Res = getDerived().TransformOMPExecutableDirective(D);
-  getDerived().getSema().EndOpenMPDSABlock(Res.get());
-  return Res;
-}
-
-template <typename Derived>
-StmtResult
-TreeTransform<Derived>::TransformOMPBarrierDirective(OMPBarrierDirective *D) {
-  DeclarationNameInfo DirName;
-  getDerived().getSema().StartOpenMPDSABlock(OMPD_barrier, DirName, nullptr,
-                                             D->getLocStart());
-  StmtResult Res = getDerived().TransformOMPExecutableDirective(D);
-  getDerived().getSema().EndOpenMPDSABlock(Res.get());
-  return Res;
-}
-
-template <typename Derived>
-StmtResult
-TreeTransform<Derived>::TransformOMPTaskwaitDirective(OMPTaskwaitDirective *D) {
-  DeclarationNameInfo DirName;
-  getDerived().getSema().StartOpenMPDSABlock(OMPD_taskwait, DirName, nullptr,
-                                             D->getLocStart());
-  StmtResult Res = getDerived().TransformOMPExecutableDirective(D);
-  getDerived().getSema().EndOpenMPDSABlock(Res.get());
-  return Res;
-}
-
-template <typename Derived>
-StmtResult
-TreeTransform<Derived>::TransformOMPFlushDirective(OMPFlushDirective *D) {
-  DeclarationNameInfo DirName;
-  getDerived().getSema().StartOpenMPDSABlock(OMPD_flush, DirName, nullptr,
-                                             D->getLocStart());
-  StmtResult Res = getDerived().TransformOMPExecutableDirective(D);
-  getDerived().getSema().EndOpenMPDSABlock(Res.get());
-  return Res;
-}
-
-//===----------------------------------------------------------------------===//
-// OpenMP clause transformation
-//===----------------------------------------------------------------------===//
-template <typename Derived>
-OMPClause *TreeTransform<Derived>::TransformOMPIfClause(OMPIfClause *C) {
-  ExprResult Cond = getDerived().TransformExpr(C->getCondition());
-  if (Cond.isInvalid())
-    return nullptr;
-  return getDerived().RebuildOMPIfClause(Cond.get(), C->getLocStart(),
-                                         C->getLParenLoc(), C->getLocEnd());
-}
-
-template <typename Derived>
-OMPClause *TreeTransform<Derived>::TransformOMPFinalClause(OMPFinalClause *C) {
-  ExprResult Cond = getDerived().TransformExpr(C->getCondition());
-  if (Cond.isInvalid())
-    return nullptr;
-  return getDerived().RebuildOMPFinalClause(Cond.get(), C->getLocStart(),
-                                            C->getLParenLoc(), C->getLocEnd());
 }
 
 template <typename Derived>
 OMPClause *
-TreeTransform<Derived>::TransformOMPNumThreadsClause(OMPNumThreadsClause *C) {
-  ExprResult NumThreads = getDerived().TransformExpr(C->getNumThreads());
-  if (NumThreads.isInvalid())
-    return nullptr;
-  return getDerived().RebuildOMPNumThreadsClause(
-      NumThreads.get(), C->getLocStart(), C->getLParenLoc(), C->getLocEnd());
-}
-
-template <typename Derived>
-OMPClause *
-TreeTransform<Derived>::TransformOMPSafelenClause(OMPSafelenClause *C) {
-  ExprResult E = getDerived().TransformExpr(C->getSafelen());
+TreeTransform<Derived>::TransformOMPDeviceClause(OMPDeviceClause *C) {
+  // Transform expression.
+  ExprResult E = getDerived().TransformExpr(C->getDevice());
+
   if (E.isInvalid())
-    return nullptr;
-  return getDerived().RebuildOMPSafelenClause(
-      E.get(), C->getLocStart(), C->getLParenLoc(), C->getLocEnd());
+    return 0;
+
+  return getDerived().RebuildOMPDeviceClause(E.get(), C->getLocStart(),
+                                             C->getLocEnd());
 }
 
 template <typename Derived>
 OMPClause *
 TreeTransform<Derived>::TransformOMPCollapseClause(OMPCollapseClause *C) {
+  // Transform expression.
   ExprResult E = getDerived().TransformExpr(C->getNumForLoops());
+
   if (E.isInvalid())
     return 0;
-  return getDerived().RebuildOMPCollapseClause(
-      E.get(), C->getLocStart(), C->getLParenLoc(), C->getLocEnd());
+
+  return getDerived().RebuildOMPCollapseClause(E.get(), C->getLocStart(),
+                                               C->getLocEnd());
 }
 
 template <typename Derived>
 OMPClause *
 TreeTransform<Derived>::TransformOMPDefaultClause(OMPDefaultClause *C) {
-  return getDerived().RebuildOMPDefaultClause(
-      C->getDefaultKind(), C->getDefaultKindKwLoc(), C->getLocStart(),
-      C->getLParenLoc(), C->getLocEnd());
+  return getDerived().RebuildOMPDefaultClause(C->getDefaultKind(),
+                                              C->getDefaultKindLoc(),
+                                              C->getLocStart(), C->getLocEnd());
 }
 
 template <typename Derived>
 OMPClause *
 TreeTransform<Derived>::TransformOMPProcBindClause(OMPProcBindClause *C) {
   return getDerived().RebuildOMPProcBindClause(
-      C->getProcBindKind(), C->getProcBindKindKwLoc(), C->getLocStart(),
-      C->getLParenLoc(), C->getLocEnd());
->>>>>>> d4309185
+      C->getThreadAffinity(), C->getThreadAffinityLoc(), C->getLocStart(),
+      C->getLocEnd());
 }
 
 template <typename Derived>
 OMPClause *
-<<<<<<< HEAD
-TreeTransform<Derived>::TransformOMPDeviceClause(OMPDeviceClause *C) {
-  // Transform expression.
-  ExprResult E = getDerived().TransformExpr(C->getDevice());
-
-  if (E.isInvalid())
-    return 0;
-
-  return getDerived().RebuildOMPDeviceClause(E.take(), C->getLocStart(),
-                                             C->getLocEnd());
-=======
-TreeTransform<Derived>::TransformOMPScheduleClause(OMPScheduleClause *C) {
-  ExprResult E = getDerived().TransformExpr(C->getChunkSize());
-  if (E.isInvalid())
-    return nullptr;
-  return getDerived().RebuildOMPScheduleClause(
-      C->getScheduleKind(), E.get(), C->getLocStart(), C->getLParenLoc(),
-      C->getScheduleKindLoc(), C->getCommaLoc(), C->getLocEnd());
->>>>>>> d4309185
-}
-
-template <typename Derived>
-OMPClause *
-<<<<<<< HEAD
-TreeTransform<Derived>::TransformOMPCollapseClause(OMPCollapseClause *C) {
-  // Transform expression.
-  ExprResult E = getDerived().TransformExpr(C->getNumForLoops());
-
-  if (E.isInvalid())
-    return 0;
-
-  return getDerived().RebuildOMPCollapseClause(E.take(), C->getLocStart(),
-                                               C->getLocEnd());
-=======
-TreeTransform<Derived>::TransformOMPOrderedClause(OMPOrderedClause *C) {
-  // No need to rebuild this clause, no template-dependent parameters.
-  return C;
->>>>>>> d4309185
-}
-
-template <typename Derived>
-OMPClause *
-<<<<<<< HEAD
-TreeTransform<Derived>::TransformOMPDefaultClause(OMPDefaultClause *C) {
-  return getDerived().RebuildOMPDefaultClause(C->getDefaultKind(),
-                                              C->getDefaultKindLoc(),
-                                              C->getLocStart(), C->getLocEnd());
-=======
-TreeTransform<Derived>::TransformOMPNowaitClause(OMPNowaitClause *C) {
-  // No need to rebuild this clause, no template-dependent parameters.
-  return C;
->>>>>>> d4309185
-}
-
-template <typename Derived>
-OMPClause *
-<<<<<<< HEAD
-TreeTransform<Derived>::TransformOMPProcBindClause(OMPProcBindClause *C) {
-  return getDerived().RebuildOMPProcBindClause(
-      C->getThreadAffinity(), C->getThreadAffinityLoc(), C->getLocStart(),
-      C->getLocEnd());
-=======
-TreeTransform<Derived>::TransformOMPUntiedClause(OMPUntiedClause *C) {
-  // No need to rebuild this clause, no template-dependent parameters.
-  return C;
->>>>>>> d4309185
-}
-
-template <typename Derived>
-OMPClause *
-<<<<<<< HEAD
 TreeTransform<Derived>::TransformOMPScheduleClause(OMPScheduleClause *C) {
   // Transform expression.
   ExprResult E;
@@ -7666,7 +7291,7 @@
   }
 
   return getDerived().RebuildOMPScheduleClause(
-      C->getScheduleKind(), C->getScheduleKindLoc(), E.take(), C->getLocStart(),
+      C->getScheduleKind(), C->getScheduleKindLoc(), E.get(), C->getLocStart(),
       C->getLocEnd());
 }
 
@@ -7683,13 +7308,8 @@
   }
 
   return getDerived().RebuildOMPDistScheduleClause(
-      C->getDistScheduleKind(), C->getDistScheduleKindLoc(), E.take(),
+      C->getDistScheduleKind(), C->getDistScheduleKindLoc(), E.get(),
       C->getLocStart(), C->getLocEnd());
-=======
-TreeTransform<Derived>::TransformOMPMergeableClause(OMPMergeableClause *C) {
-  // No need to rebuild this clause, no template-dependent parameters.
-  return C;
->>>>>>> d4309185
 }
 
 template <typename Derived>
@@ -7697,13 +7317,14 @@
 TreeTransform<Derived>::TransformOMPPrivateClause(OMPPrivateClause *C) {
   llvm::SmallVector<Expr *, 5> Vars;
   Vars.reserve(C->varlist_size());
-  for (auto *VE : C->varlists()) {
-    ExprResult EVar = getDerived().TransformExpr(cast<Expr>(VE));
+  for (OMPPrivateClause::varlist_iterator I = C->varlist_begin(),
+                                          E = C->varlist_end();
+       I != E; ++I) {
+    ExprResult EVar = getDerived().TransformExpr(cast<Expr>(*I));
     if (EVar.isInvalid())
       return nullptr;
     Vars.push_back(EVar.get());
   }
-<<<<<<< HEAD
   return getDerived().RebuildOMPPrivateClause(Vars, C->getLocStart(),
                                               C->getLocEnd());
 }
@@ -7717,45 +7338,12 @@
                                                E = C->varlist_end();
        I != E; ++I) {
     ExprResult EVar = getDerived().TransformExpr(cast<Expr>(*I));
-=======
-  return getDerived().RebuildOMPPrivateClause(
-      Vars, C->getLocStart(), C->getLParenLoc(), C->getLocEnd());
-}
-
-template <typename Derived>
-OMPClause *TreeTransform<Derived>::TransformOMPFirstprivateClause(
-    OMPFirstprivateClause *C) {
-  llvm::SmallVector<Expr *, 16> Vars;
-  Vars.reserve(C->varlist_size());
-  for (auto *VE : C->varlists()) {
-    ExprResult EVar = getDerived().TransformExpr(cast<Expr>(VE));
     if (EVar.isInvalid())
       return nullptr;
     Vars.push_back(EVar.get());
   }
-  return getDerived().RebuildOMPFirstprivateClause(
-      Vars, C->getLocStart(), C->getLParenLoc(), C->getLocEnd());
-}
-
-template <typename Derived>
-OMPClause *
-TreeTransform<Derived>::TransformOMPLastprivateClause(OMPLastprivateClause *C) {
-  llvm::SmallVector<Expr *, 16> Vars;
-  Vars.reserve(C->varlist_size());
-  for (auto *VE : C->varlists()) {
-    ExprResult EVar = getDerived().TransformExpr(cast<Expr>(VE));
->>>>>>> d4309185
-    if (EVar.isInvalid())
-      return nullptr;
-    Vars.push_back(EVar.get());
-  }
-<<<<<<< HEAD
   return getDerived().RebuildOMPFirstPrivateClause(Vars, C->getLocStart(),
                                                    C->getLocEnd());
-=======
-  return getDerived().RebuildOMPLastprivateClause(
-      Vars, C->getLocStart(), C->getLParenLoc(), C->getLocEnd());
->>>>>>> d4309185
 }
 
 template <typename Derived>
@@ -7763,88 +7351,21 @@
 TreeTransform<Derived>::TransformOMPSharedClause(OMPSharedClause *C) {
   llvm::SmallVector<Expr *, 5> Vars;
   Vars.reserve(C->varlist_size());
-  for (auto *VE : C->varlists()) {
-    ExprResult EVar = getDerived().TransformExpr(cast<Expr>(VE));
+  for (OMPSharedClause::varlist_iterator I = C->varlist_begin(),
+                                         E = C->varlist_end();
+       I != E; ++I) {
+    ExprResult EVar = getDerived().TransformExpr(cast<Expr>(*I));
     if (EVar.isInvalid())
       return nullptr;
     Vars.push_back(EVar.get());
   }
   return getDerived().RebuildOMPSharedClause(Vars, C->getLocStart(),
-                                             C->getLParenLoc(), C->getLocEnd());
-}
-
-template <typename Derived>
-OMPClause *
-TreeTransform<Derived>::TransformOMPReductionClause(OMPReductionClause *C) {
-  llvm::SmallVector<Expr *, 16> Vars;
-  Vars.reserve(C->varlist_size());
-  for (auto *VE : C->varlists()) {
-    ExprResult EVar = getDerived().TransformExpr(cast<Expr>(VE));
-    if (EVar.isInvalid())
-      return nullptr;
-    Vars.push_back(EVar.get());
-  }
-  CXXScopeSpec ReductionIdScopeSpec;
-  ReductionIdScopeSpec.Adopt(C->getQualifierLoc());
-
-  DeclarationNameInfo NameInfo = C->getNameInfo();
-  if (NameInfo.getName()) {
-    NameInfo = getDerived().TransformDeclarationNameInfo(NameInfo);
-    if (!NameInfo.getName())
-      return nullptr;
-  }
-  return getDerived().RebuildOMPReductionClause(
-      Vars, C->getLocStart(), C->getLParenLoc(), C->getColonLoc(),
-      C->getLocEnd(), ReductionIdScopeSpec, NameInfo);
-}
-
-template <typename Derived>
-OMPClause *
-TreeTransform<Derived>::TransformOMPLinearClause(OMPLinearClause *C) {
-  llvm::SmallVector<Expr *, 16> Vars;
-  Vars.reserve(C->varlist_size());
-  for (auto *VE : C->varlists()) {
-    ExprResult EVar = getDerived().TransformExpr(cast<Expr>(VE));
-    if (EVar.isInvalid())
-      return nullptr;
-    Vars.push_back(EVar.get());
-  }
-<<<<<<< HEAD
-  return getDerived().RebuildOMPSharedClause(Vars, C->getLocStart(),
                                              C->getLocEnd());
-=======
-  ExprResult Step = getDerived().TransformExpr(C->getStep());
-  if (Step.isInvalid())
-    return nullptr;
-  return getDerived().RebuildOMPLinearClause(Vars, Step.get(), C->getLocStart(),
-                                             C->getLParenLoc(),
-                                             C->getColonLoc(), C->getLocEnd());
-}
-
-template <typename Derived>
-OMPClause *
-TreeTransform<Derived>::TransformOMPAlignedClause(OMPAlignedClause *C) {
-  llvm::SmallVector<Expr *, 16> Vars;
-  Vars.reserve(C->varlist_size());
-  for (auto *VE : C->varlists()) {
-    ExprResult EVar = getDerived().TransformExpr(cast<Expr>(VE));
-    if (EVar.isInvalid())
-      return nullptr;
-    Vars.push_back(EVar.get());
-  }
-  ExprResult Alignment = getDerived().TransformExpr(C->getAlignment());
-  if (Alignment.isInvalid())
-    return nullptr;
-  return getDerived().RebuildOMPAlignedClause(
-      Vars, Alignment.get(), C->getLocStart(), C->getLParenLoc(),
-      C->getColonLoc(), C->getLocEnd());
->>>>>>> d4309185
 }
 
 template <typename Derived>
 OMPClause *
 TreeTransform<Derived>::TransformOMPCopyinClause(OMPCopyinClause *C) {
-<<<<<<< HEAD
   llvm::SmallVector<Expr *, 5> Vars;
   Vars.reserve(C->varlist_size());
   for (OMPCopyinClause::varlist_iterator I = C->varlist_begin(),
@@ -7853,51 +7374,10 @@
     ExprResult EVar = getDerived().TransformExpr(cast<Expr>(*I));
     if (EVar.isInvalid())
       return 0;
-    Vars.push_back(EVar.take());
+    Vars.push_back(EVar.get());
   }
   return getDerived().RebuildOMPCopyinClause(Vars, C->getLocStart(),
                                              C->getLocEnd());
-=======
-  llvm::SmallVector<Expr *, 16> Vars;
-  Vars.reserve(C->varlist_size());
-  for (auto *VE : C->varlists()) {
-    ExprResult EVar = getDerived().TransformExpr(cast<Expr>(VE));
-    if (EVar.isInvalid())
-      return nullptr;
-    Vars.push_back(EVar.get());
-  }
-  return getDerived().RebuildOMPCopyinClause(Vars, C->getLocStart(),
-                                             C->getLParenLoc(), C->getLocEnd());
-}
-
-template <typename Derived>
-OMPClause *
-TreeTransform<Derived>::TransformOMPCopyprivateClause(OMPCopyprivateClause *C) {
-  llvm::SmallVector<Expr *, 16> Vars;
-  Vars.reserve(C->varlist_size());
-  for (auto *VE : C->varlists()) {
-    ExprResult EVar = getDerived().TransformExpr(cast<Expr>(VE));
-    if (EVar.isInvalid())
-      return nullptr;
-    Vars.push_back(EVar.get());
-  }
-  return getDerived().RebuildOMPCopyprivateClause(
-      Vars, C->getLocStart(), C->getLParenLoc(), C->getLocEnd());
-}
-
-template <typename Derived>
-OMPClause *TreeTransform<Derived>::TransformOMPFlushClause(OMPFlushClause *C) {
-  llvm::SmallVector<Expr *, 16> Vars;
-  Vars.reserve(C->varlist_size());
-  for (auto *VE : C->varlists()) {
-    ExprResult EVar = getDerived().TransformExpr(cast<Expr>(VE));
-    if (EVar.isInvalid())
-      return nullptr;
-    Vars.push_back(EVar.get());
-  }
-  return getDerived().RebuildOMPFlushClause(Vars, C->getLocStart(),
-                                            C->getLParenLoc(), C->getLocEnd());
->>>>>>> d4309185
 }
 
 template <typename Derived>
@@ -7911,7 +7391,7 @@
     ExprResult EVar = getDerived().TransformExpr(cast<Expr>(*I));
     if (EVar.isInvalid())
       return 0;
-    Vars.push_back(EVar.take());
+    Vars.push_back(EVar.get());
   }
   return getDerived().RebuildOMPCopyPrivateClause(Vars, C->getLocStart(),
                                                   C->getLocEnd());
@@ -7928,7 +7408,7 @@
     ExprResult EVar = getDerived().TransformExpr(cast<Expr>(*I));
     if (EVar.isInvalid())
       return 0;
-    Vars.push_back(EVar.take());
+    Vars.push_back(EVar.get());
   }
   return getDerived().RebuildOMPLastPrivateClause(Vars, C->getLocStart(),
                                                   C->getLocEnd());
@@ -7945,7 +7425,7 @@
     ExprResult EVar = getDerived().TransformExpr(cast<Expr>(*I));
     if (EVar.isInvalid())
       return 0;
-    Vars.push_back(EVar.take());
+    Vars.push_back(EVar.get());
   }
   CXXScopeSpec SS;
   SS.Adopt(C->getSpec());
@@ -7966,7 +7446,7 @@
     ExprResult EVar = getDerived().TransformExpr(cast<Expr>(*I));
     if (EVar.isInvalid())
       return 0;
-    Vars.push_back(EVar.take());
+    Vars.push_back(EVar.get());
   }
   return getDerived().RebuildOMPDependClause(
       Vars, C->getLocStart(), C->getLocEnd(), C->getType(), C->getTypeLoc());
@@ -7982,7 +7462,7 @@
     ExprResult EVar = getDerived().TransformExpr(cast<Expr>(*I));
     if (EVar.isInvalid())
       return 0;
-    Vars.push_back(EVar.take());
+    Vars.push_back(EVar.get());
   }
   return getDerived().RebuildOMPMapClause(
       Vars, C->getLocStart(), C->getLocEnd(), C->getKind(), C->getKindLoc());
@@ -7998,7 +7478,7 @@
     ExprResult EVar = getDerived().TransformExpr(cast<Expr>(*I));
     if (EVar.isInvalid())
       return 0;
-    Vars.push_back(EVar.take());
+    Vars.push_back(EVar.get());
   }
   return getDerived().RebuildOMPToClause(Vars, C->getLocStart(),
                                          C->getLocEnd());
@@ -8014,7 +7494,7 @@
     ExprResult EVar = getDerived().TransformExpr(cast<Expr>(*I));
     if (EVar.isInvalid())
       return 0;
-    Vars.push_back(EVar.take());
+    Vars.push_back(EVar.get());
   }
   return getDerived().RebuildOMPFromClause(Vars, C->getLocStart(),
                                            C->getLocEnd());
@@ -8097,7 +7577,7 @@
     ExprResult EVar = getDerived().TransformExpr(cast<Expr>(*I));
     if (EVar.isInvalid())
       return 0;
-    Vars.push_back(EVar.take());
+    Vars.push_back(EVar.get());
   }
   return getDerived().RebuildOMPFlushClause(Vars, C->getLocStart(),
                                             C->getLocEnd());
@@ -8114,7 +7594,7 @@
     ExprResult EVar = getDerived().TransformExpr(cast<Expr>(*I));
     if (EVar.isInvalid())
       return 0;
-    Vars.push_back(EVar.take());
+    Vars.push_back(EVar.get());
   }
   return getDerived().RebuildOMPUniformClause(Vars, C->getLocStart(),
                                               C->getLocEnd());
@@ -8129,7 +7609,7 @@
   if (E.isInvalid())
     return 0;
 
-  return getDerived().RebuildOMPSafelenClause(E.take(), C->getLocStart(),
+  return getDerived().RebuildOMPSafelenClause(E.get(), C->getLocStart(),
                                               C->getLocEnd());
 }
 
@@ -8142,7 +7622,7 @@
   if (E.isInvalid())
     return 0;
 
-  return getDerived().RebuildOMPSimdlenClause(E.take(), C->getLocStart(),
+  return getDerived().RebuildOMPSimdlenClause(E.get(), C->getLocStart(),
                                               C->getLocEnd());
 }
 
@@ -8155,7 +7635,7 @@
   if (E.isInvalid())
     return 0;
 
-  return getDerived().RebuildOMPNumTeamsClause(E.take(), C->getLocStart(),
+  return getDerived().RebuildOMPNumTeamsClause(E.get(), C->getLocStart(),
                                                C->getLocEnd());
 }
 
@@ -8168,7 +7648,7 @@
   if (E.isInvalid())
     return 0;
 
-  return getDerived().RebuildOMPThreadLimitClause(E.take(), C->getLocStart(),
+  return getDerived().RebuildOMPThreadLimitClause(E.get(), C->getLocStart(),
                                                   C->getLocEnd());
 }
 
@@ -8188,10 +7668,10 @@
     ExprResult EVar = getDerived().TransformExpr(cast<Expr>(*I));
     if (EVar.isInvalid())
       return 0;
-    Vars.push_back(EVar.take());
+    Vars.push_back(EVar.get());
   }
   return getDerived().RebuildOMPLinearClause(
-      Vars, C->getLocStart(), C->getLocEnd(), E.take(), C->getStepLoc());
+      Vars, C->getLocStart(), C->getLocEnd(), E.get(), C->getStepLoc());
 }
 
 template <typename Derived>
@@ -8210,10 +7690,10 @@
     ExprResult EVar = getDerived().TransformExpr(cast<Expr>(*I));
     if (EVar.isInvalid())
       return 0;
-    Vars.push_back(EVar.take());
+    Vars.push_back(EVar.get());
   }
   return getDerived().RebuildOMPAlignedClause(
-      Vars, C->getLocStart(), C->getLocEnd(), E.take(), C->getAlignmentLoc());
+      Vars, C->getLocStart(), C->getLocEnd(), E.get(), C->getAlignmentLoc());
 }
 
 //===----------------------------------------------------------------------===//
@@ -8583,7 +8063,7 @@
       Base.get() == E->getBase() &&
       LowerBound.get() == E->getLowerBound() &&
       Length.get() == E->getLength())
-    return SemaRef.Owned(E);
+    return E;
 
   return getDerived().RebuildCEANIndexExpr(Base.get(),
                                            LowerBound.get(),
