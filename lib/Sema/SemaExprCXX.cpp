//===--- SemaExprCXX.cpp - Semantic Analysis for Expressions --------------===//
//
//                     The LLVM Compiler Infrastructure
//
// This file is distributed under the University of Illinois Open Source
// License. See LICENSE.TXT for details.
//
//===----------------------------------------------------------------------===//
///
/// \file
/// \brief Implements semantic analysis for C++ expressions.
///
//===----------------------------------------------------------------------===//

#include "clang/Sema/SemaInternal.h"
#include "TypeLocBuilder.h"
#include "clang/AST/ASTContext.h"
#include "clang/AST/ASTLambda.h"
#include "clang/AST/CXXInheritance.h"
#include "clang/AST/CharUnits.h"
#include "clang/AST/DeclObjC.h"
#include "clang/AST/EvaluatedExprVisitor.h"
#include "clang/AST/ExprCXX.h"
#include "clang/AST/ExprObjC.h"
#include "clang/AST/RecursiveASTVisitor.h"
#include "clang/AST/TypeLoc.h"
#include "clang/Basic/PartialDiagnostic.h"
#include "clang/Basic/TargetInfo.h"
#include "clang/Lex/Preprocessor.h"
#include "clang/Sema/DeclSpec.h"
#include "clang/Sema/Initialization.h"
#include "clang/Sema/Lookup.h"
#include "clang/Sema/ParsedTemplate.h"
#include "clang/Sema/Scope.h"
#include "clang/Sema/ScopeInfo.h"
#include "clang/Sema/SemaLambda.h"
#include "clang/Sema/TemplateDeduction.h"
#include "llvm/ADT/APInt.h"
#include "llvm/ADT/STLExtras.h"
#include "llvm/Support/ErrorHandling.h"
using namespace clang;
using namespace sema;

/// \brief Handle the result of the special case name lookup for inheriting
/// constructor declarations. 'NS::X::X' and 'NS::X<...>::X' are treated as
/// constructor names in member using declarations, even if 'X' is not the
/// name of the corresponding type.
ParsedType Sema::getInheritingConstructorName(CXXScopeSpec &SS,
                                              SourceLocation NameLoc,
                                              IdentifierInfo &Name) {
  NestedNameSpecifier *NNS = SS.getScopeRep();

  // Convert the nested-name-specifier into a type.
  QualType Type;
  switch (NNS->getKind()) {
  case NestedNameSpecifier::TypeSpec:
  case NestedNameSpecifier::TypeSpecWithTemplate:
    Type = QualType(NNS->getAsType(), 0);
    break;

  case NestedNameSpecifier::Identifier:
    // Strip off the last layer of the nested-name-specifier and build a
    // typename type for it.
    assert(NNS->getAsIdentifier() == &Name && "not a constructor name");
    Type = Context.getDependentNameType(ETK_None, NNS->getPrefix(),
                                        NNS->getAsIdentifier());
    break;

  case NestedNameSpecifier::Global:
  case NestedNameSpecifier::Namespace:
  case NestedNameSpecifier::NamespaceAlias:
    llvm_unreachable("Nested name specifier is not a type for inheriting ctor");
  }

  // This reference to the type is located entirely at the location of the
  // final identifier in the qualified-id.
  return CreateParsedType(Type,
                          Context.getTrivialTypeSourceInfo(Type, NameLoc));
}

ParsedType Sema::getDestructorName(SourceLocation TildeLoc,
                                   IdentifierInfo &II,
                                   SourceLocation NameLoc,
                                   Scope *S, CXXScopeSpec &SS,
                                   ParsedType ObjectTypePtr,
                                   bool EnteringContext) {
  // Determine where to perform name lookup.

  // FIXME: This area of the standard is very messy, and the current
  // wording is rather unclear about which scopes we search for the
  // destructor name; see core issues 399 and 555. Issue 399 in
  // particular shows where the current description of destructor name
  // lookup is completely out of line with existing practice, e.g.,
  // this appears to be ill-formed:
  //
  //   namespace N {
  //     template <typename T> struct S {
  //       ~S();
  //     };
  //   }
  //
  //   void f(N::S<int>* s) {
  //     s->N::S<int>::~S();
  //   }
  //
  // See also PR6358 and PR6359.
  // For this reason, we're currently only doing the C++03 version of this
  // code; the C++0x version has to wait until we get a proper spec.
  QualType SearchType;
  DeclContext *LookupCtx = nullptr;
  bool isDependent = false;
  bool LookInScope = false;

  // If we have an object type, it's because we are in a
  // pseudo-destructor-expression or a member access expression, and
  // we know what type we're looking for.
  if (ObjectTypePtr)
    SearchType = GetTypeFromParser(ObjectTypePtr);

  if (SS.isSet()) {
    NestedNameSpecifier *NNS = SS.getScopeRep();

    bool AlreadySearched = false;
    bool LookAtPrefix = true;
    // C++11 [basic.lookup.qual]p6:
    //   If a pseudo-destructor-name (5.2.4) contains a nested-name-specifier,
    //   the type-names are looked up as types in the scope designated by the
    //   nested-name-specifier. Similarly, in a qualified-id of the form:
    //
    //     nested-name-specifier[opt] class-name :: ~ class-name
    //
    //   the second class-name is looked up in the same scope as the first.
    //
    // Here, we determine whether the code below is permitted to look at the
    // prefix of the nested-name-specifier.
    DeclContext *DC = computeDeclContext(SS, EnteringContext);
    if (DC && DC->isFileContext()) {
      AlreadySearched = true;
      LookupCtx = DC;
      isDependent = false;
    } else if (DC && isa<CXXRecordDecl>(DC)) {
      LookAtPrefix = false;
      LookInScope = true;
    }

    // The second case from the C++03 rules quoted further above.
    NestedNameSpecifier *Prefix = nullptr;
    if (AlreadySearched) {
      // Nothing left to do.
    } else if (LookAtPrefix && (Prefix = NNS->getPrefix())) {
      CXXScopeSpec PrefixSS;
      PrefixSS.Adopt(NestedNameSpecifierLoc(Prefix, SS.location_data()));
      LookupCtx = computeDeclContext(PrefixSS, EnteringContext);
      isDependent = isDependentScopeSpecifier(PrefixSS);
    } else if (ObjectTypePtr) {
      LookupCtx = computeDeclContext(SearchType);
      isDependent = SearchType->isDependentType();
    } else {
      LookupCtx = computeDeclContext(SS, EnteringContext);
      isDependent = LookupCtx && LookupCtx->isDependentContext();
    }
  } else if (ObjectTypePtr) {
    // C++ [basic.lookup.classref]p3:
    //   If the unqualified-id is ~type-name, the type-name is looked up
    //   in the context of the entire postfix-expression. If the type T
    //   of the object expression is of a class type C, the type-name is
    //   also looked up in the scope of class C. At least one of the
    //   lookups shall find a name that refers to (possibly
    //   cv-qualified) T.
    LookupCtx = computeDeclContext(SearchType);
    isDependent = SearchType->isDependentType();
    assert((isDependent || !SearchType->isIncompleteType()) &&
           "Caller should have completed object type");

    LookInScope = true;
  } else {
    // Perform lookup into the current scope (only).
    LookInScope = true;
  }

  TypeDecl *NonMatchingTypeDecl = nullptr;
  LookupResult Found(*this, &II, NameLoc, LookupOrdinaryName);
  for (unsigned Step = 0; Step != 2; ++Step) {
    // Look for the name first in the computed lookup context (if we
    // have one) and, if that fails to find a match, in the scope (if
    // we're allowed to look there).
    Found.clear();
    if (Step == 0 && LookupCtx)
      LookupQualifiedName(Found, LookupCtx);
    else if (Step == 1 && LookInScope && S)
      LookupName(Found, S);
    else
      continue;

    // FIXME: Should we be suppressing ambiguities here?
    if (Found.isAmbiguous())
      return ParsedType();

    if (TypeDecl *Type = Found.getAsSingle<TypeDecl>()) {
      QualType T = Context.getTypeDeclType(Type);

      if (SearchType.isNull() || SearchType->isDependentType() ||
          Context.hasSameUnqualifiedType(T, SearchType)) {
        // We found our type!

        return CreateParsedType(T,
                                Context.getTrivialTypeSourceInfo(T, NameLoc));
      }

      if (!SearchType.isNull())
        NonMatchingTypeDecl = Type;
    }

    // If the name that we found is a class template name, and it is
    // the same name as the template name in the last part of the
    // nested-name-specifier (if present) or the object type, then
    // this is the destructor for that class.
    // FIXME: This is a workaround until we get real drafting for core
    // issue 399, for which there isn't even an obvious direction.
    if (ClassTemplateDecl *Template = Found.getAsSingle<ClassTemplateDecl>()) {
      QualType MemberOfType;
      if (SS.isSet()) {
        if (DeclContext *Ctx = computeDeclContext(SS, EnteringContext)) {
          // Figure out the type of the context, if it has one.
          if (CXXRecordDecl *Record = dyn_cast<CXXRecordDecl>(Ctx))
            MemberOfType = Context.getTypeDeclType(Record);
        }
      }
      if (MemberOfType.isNull())
        MemberOfType = SearchType;

      if (MemberOfType.isNull())
        continue;

      // We're referring into a class template specialization. If the
      // class template we found is the same as the template being
      // specialized, we found what we are looking for.
      if (const RecordType *Record = MemberOfType->getAs<RecordType>()) {
        if (ClassTemplateSpecializationDecl *Spec
              = dyn_cast<ClassTemplateSpecializationDecl>(Record->getDecl())) {
          if (Spec->getSpecializedTemplate()->getCanonicalDecl() ==
                Template->getCanonicalDecl())
            return CreateParsedType(
                MemberOfType,
                Context.getTrivialTypeSourceInfo(MemberOfType, NameLoc));
        }

        continue;
      }

      // We're referring to an unresolved class template
      // specialization. Determine whether we class template we found
      // is the same as the template being specialized or, if we don't
      // know which template is being specialized, that it at least
      // has the same name.
      if (const TemplateSpecializationType *SpecType
            = MemberOfType->getAs<TemplateSpecializationType>()) {
        TemplateName SpecName = SpecType->getTemplateName();

        // The class template we found is the same template being
        // specialized.
        if (TemplateDecl *SpecTemplate = SpecName.getAsTemplateDecl()) {
          if (SpecTemplate->getCanonicalDecl() == Template->getCanonicalDecl())
            return CreateParsedType(
                MemberOfType,
                Context.getTrivialTypeSourceInfo(MemberOfType, NameLoc));

          continue;
        }

        // The class template we found has the same name as the
        // (dependent) template name being specialized.
        if (DependentTemplateName *DepTemplate
                                    = SpecName.getAsDependentTemplateName()) {
          if (DepTemplate->isIdentifier() &&
              DepTemplate->getIdentifier() == Template->getIdentifier())
            return CreateParsedType(
                MemberOfType,
                Context.getTrivialTypeSourceInfo(MemberOfType, NameLoc));

          continue;
        }
      }
    }
  }

  if (isDependent) {
    // We didn't find our type, but that's okay: it's dependent
    // anyway.
    
    // FIXME: What if we have no nested-name-specifier?
    QualType T = CheckTypenameType(ETK_None, SourceLocation(),
                                   SS.getWithLocInContext(Context),
                                   II, NameLoc);
    return ParsedType::make(T);
  }

  if (NonMatchingTypeDecl) {
    QualType T = Context.getTypeDeclType(NonMatchingTypeDecl);
    Diag(NameLoc, diag::err_destructor_expr_type_mismatch)
      << T << SearchType;
    Diag(NonMatchingTypeDecl->getLocation(), diag::note_destructor_type_here)
      << T;
  } else if (ObjectTypePtr)
    Diag(NameLoc, diag::err_ident_in_dtor_not_a_type)
      << &II;
  else {
    SemaDiagnosticBuilder DtorDiag = Diag(NameLoc,
                                          diag::err_destructor_class_name);
    if (S) {
      const DeclContext *Ctx = S->getEntity();
      if (const CXXRecordDecl *Class = dyn_cast_or_null<CXXRecordDecl>(Ctx))
        DtorDiag << FixItHint::CreateReplacement(SourceRange(NameLoc),
                                                 Class->getNameAsString());
    }
  }

  return ParsedType();
}

ParsedType Sema::getDestructorType(const DeclSpec& DS, ParsedType ObjectType) {
    if (DS.getTypeSpecType() == DeclSpec::TST_error || !ObjectType)
      return ParsedType();
    assert(DS.getTypeSpecType() == DeclSpec::TST_decltype 
           && "only get destructor types from declspecs");
    QualType T = BuildDecltypeType(DS.getRepAsExpr(), DS.getTypeSpecTypeLoc());
    QualType SearchType = GetTypeFromParser(ObjectType);
    if (SearchType->isDependentType() || Context.hasSameUnqualifiedType(SearchType, T)) {
      return ParsedType::make(T);
    }
      
    Diag(DS.getTypeSpecTypeLoc(), diag::err_destructor_expr_type_mismatch)
      << T << SearchType;
    return ParsedType();
}

bool Sema::checkLiteralOperatorId(const CXXScopeSpec &SS,
                                  const UnqualifiedId &Name) {
  assert(Name.getKind() == UnqualifiedId::IK_LiteralOperatorId);

  if (!SS.isValid())
    return false;

  switch (SS.getScopeRep()->getKind()) {
  case NestedNameSpecifier::Identifier:
  case NestedNameSpecifier::TypeSpec:
  case NestedNameSpecifier::TypeSpecWithTemplate:
    // Per C++11 [over.literal]p2, literal operators can only be declared at
    // namespace scope. Therefore, this unqualified-id cannot name anything.
    // Reject it early, because we have no AST representation for this in the
    // case where the scope is dependent.
    Diag(Name.getLocStart(), diag::err_literal_operator_id_outside_namespace)
      << SS.getScopeRep();
    return true;

  case NestedNameSpecifier::Global:
  case NestedNameSpecifier::Namespace:
  case NestedNameSpecifier::NamespaceAlias:
    return false;
  }

  llvm_unreachable("unknown nested name specifier kind");
}

/// \brief Build a C++ typeid expression with a type operand.
ExprResult Sema::BuildCXXTypeId(QualType TypeInfoType,
                                SourceLocation TypeidLoc,
                                TypeSourceInfo *Operand,
                                SourceLocation RParenLoc) {
  // C++ [expr.typeid]p4:
  //   The top-level cv-qualifiers of the lvalue expression or the type-id
  //   that is the operand of typeid are always ignored.
  //   If the type of the type-id is a class type or a reference to a class
  //   type, the class shall be completely-defined.
  Qualifiers Quals;
  QualType T
    = Context.getUnqualifiedArrayType(Operand->getType().getNonReferenceType(),
                                      Quals);
  if (T->getAs<RecordType>() &&
      RequireCompleteType(TypeidLoc, T, diag::err_incomplete_typeid))
    return ExprError();

  return new (Context) CXXTypeidExpr(TypeInfoType.withConst(), Operand,
                                     SourceRange(TypeidLoc, RParenLoc));
}

/// \brief Build a C++ typeid expression with an expression operand.
ExprResult Sema::BuildCXXTypeId(QualType TypeInfoType,
                                SourceLocation TypeidLoc,
                                Expr *E,
                                SourceLocation RParenLoc) {
  if (E && !E->isTypeDependent()) {
    if (E->getType()->isPlaceholderType()) {
      ExprResult result = CheckPlaceholderExpr(E);
      if (result.isInvalid()) return ExprError();
      E = result.get();
    }

    QualType T = E->getType();
    if (const RecordType *RecordT = T->getAs<RecordType>()) {
      CXXRecordDecl *RecordD = cast<CXXRecordDecl>(RecordT->getDecl());
      // C++ [expr.typeid]p3:
      //   [...] If the type of the expression is a class type, the class
      //   shall be completely-defined.
      if (RequireCompleteType(TypeidLoc, T, diag::err_incomplete_typeid))
        return ExprError();

      // C++ [expr.typeid]p3:
      //   When typeid is applied to an expression other than an glvalue of a
      //   polymorphic class type [...] [the] expression is an unevaluated
      //   operand. [...]
      if (RecordD->isPolymorphic() && E->isGLValue()) {
        // The subexpression is potentially evaluated; switch the context
        // and recheck the subexpression.
        ExprResult Result = TransformToPotentiallyEvaluated(E);
        if (Result.isInvalid()) return ExprError();
        E = Result.get();

        // We require a vtable to query the type at run time.
        MarkVTableUsed(TypeidLoc, RecordD);
      }
    }

    // C++ [expr.typeid]p4:
    //   [...] If the type of the type-id is a reference to a possibly
    //   cv-qualified type, the result of the typeid expression refers to a
    //   std::type_info object representing the cv-unqualified referenced
    //   type.
    Qualifiers Quals;
    QualType UnqualT = Context.getUnqualifiedArrayType(T, Quals);
    if (!Context.hasSameType(T, UnqualT)) {
      T = UnqualT;
      E = ImpCastExprToType(E, UnqualT, CK_NoOp, E->getValueKind()).get();
    }
  }

  return new (Context) CXXTypeidExpr(TypeInfoType.withConst(), E,
                                     SourceRange(TypeidLoc, RParenLoc));
}

/// ActOnCXXTypeidOfType - Parse typeid( type-id ) or typeid (expression);
ExprResult
Sema::ActOnCXXTypeid(SourceLocation OpLoc, SourceLocation LParenLoc,
                     bool isType, void *TyOrExpr, SourceLocation RParenLoc) {
  // Find the std::type_info type.
  if (!getStdNamespace())
    return ExprError(Diag(OpLoc, diag::err_need_header_before_typeid));

  if (!CXXTypeInfoDecl) {
    IdentifierInfo *TypeInfoII = &PP.getIdentifierTable().get("type_info");
    LookupResult R(*this, TypeInfoII, SourceLocation(), LookupTagName);
    LookupQualifiedName(R, getStdNamespace());
    CXXTypeInfoDecl = R.getAsSingle<RecordDecl>();
    // Microsoft's typeinfo doesn't have type_info in std but in the global
    // namespace if _HAS_EXCEPTIONS is defined to 0. See PR13153.
    if (!CXXTypeInfoDecl && LangOpts.MSVCCompat) {
      LookupQualifiedName(R, Context.getTranslationUnitDecl());
      CXXTypeInfoDecl = R.getAsSingle<RecordDecl>();
    }
    if (!CXXTypeInfoDecl)
      return ExprError(Diag(OpLoc, diag::err_need_header_before_typeid));
  }

  if (!getLangOpts().RTTI) {
    return ExprError(Diag(OpLoc, diag::err_no_typeid_with_fno_rtti));
  }

  QualType TypeInfoType = Context.getTypeDeclType(CXXTypeInfoDecl);

  if (isType) {
    // The operand is a type; handle it as such.
    TypeSourceInfo *TInfo = nullptr;
    QualType T = GetTypeFromParser(ParsedType::getFromOpaquePtr(TyOrExpr),
                                   &TInfo);
    if (T.isNull())
      return ExprError();

    if (!TInfo)
      TInfo = Context.getTrivialTypeSourceInfo(T, OpLoc);

    return BuildCXXTypeId(TypeInfoType, OpLoc, TInfo, RParenLoc);
  }

  // The operand is an expression.
  return BuildCXXTypeId(TypeInfoType, OpLoc, (Expr*)TyOrExpr, RParenLoc);
}

/// \brief Build a Microsoft __uuidof expression with a type operand.
ExprResult Sema::BuildCXXUuidof(QualType TypeInfoType,
                                SourceLocation TypeidLoc,
                                TypeSourceInfo *Operand,
                                SourceLocation RParenLoc) {
  if (!Operand->getType()->isDependentType()) {
    bool HasMultipleGUIDs = false;
    if (!CXXUuidofExpr::GetUuidAttrOfType(Operand->getType(),
                                          &HasMultipleGUIDs)) {
      if (HasMultipleGUIDs)
        return ExprError(Diag(TypeidLoc, diag::err_uuidof_with_multiple_guids));
      else
        return ExprError(Diag(TypeidLoc, diag::err_uuidof_without_guid));
    }
  }

  return new (Context) CXXUuidofExpr(TypeInfoType.withConst(), Operand,
                                     SourceRange(TypeidLoc, RParenLoc));
}

/// \brief Build a Microsoft __uuidof expression with an expression operand.
ExprResult Sema::BuildCXXUuidof(QualType TypeInfoType,
                                SourceLocation TypeidLoc,
                                Expr *E,
                                SourceLocation RParenLoc) {
  if (!E->getType()->isDependentType()) {
    bool HasMultipleGUIDs = false;
    if (!CXXUuidofExpr::GetUuidAttrOfType(E->getType(), &HasMultipleGUIDs) &&
        !E->isNullPointerConstant(Context, Expr::NPC_ValueDependentIsNull)) {
      if (HasMultipleGUIDs)
        return ExprError(Diag(TypeidLoc, diag::err_uuidof_with_multiple_guids));
      else
        return ExprError(Diag(TypeidLoc, diag::err_uuidof_without_guid));
    }
  }

  return new (Context) CXXUuidofExpr(TypeInfoType.withConst(), E,
                                     SourceRange(TypeidLoc, RParenLoc));
}

/// ActOnCXXUuidof - Parse __uuidof( type-id ) or __uuidof (expression);
ExprResult
Sema::ActOnCXXUuidof(SourceLocation OpLoc, SourceLocation LParenLoc,
                     bool isType, void *TyOrExpr, SourceLocation RParenLoc) {
  // If MSVCGuidDecl has not been cached, do the lookup.
  if (!MSVCGuidDecl) {
    IdentifierInfo *GuidII = &PP.getIdentifierTable().get("_GUID");
    LookupResult R(*this, GuidII, SourceLocation(), LookupTagName);
    LookupQualifiedName(R, Context.getTranslationUnitDecl());
    MSVCGuidDecl = R.getAsSingle<RecordDecl>();
    if (!MSVCGuidDecl)
      return ExprError(Diag(OpLoc, diag::err_need_header_before_ms_uuidof));
  }

  QualType GuidType = Context.getTypeDeclType(MSVCGuidDecl);

  if (isType) {
    // The operand is a type; handle it as such.
    TypeSourceInfo *TInfo = nullptr;
    QualType T = GetTypeFromParser(ParsedType::getFromOpaquePtr(TyOrExpr),
                                   &TInfo);
    if (T.isNull())
      return ExprError();

    if (!TInfo)
      TInfo = Context.getTrivialTypeSourceInfo(T, OpLoc);

    return BuildCXXUuidof(GuidType, OpLoc, TInfo, RParenLoc);
  }

  // The operand is an expression.
  return BuildCXXUuidof(GuidType, OpLoc, (Expr*)TyOrExpr, RParenLoc);
}

/// ActOnCXXBoolLiteral - Parse {true,false} literals.
ExprResult
Sema::ActOnCXXBoolLiteral(SourceLocation OpLoc, tok::TokenKind Kind) {
  assert((Kind == tok::kw_true || Kind == tok::kw_false) &&
         "Unknown C++ Boolean value!");
  return new (Context)
      CXXBoolLiteralExpr(Kind == tok::kw_true, Context.BoolTy, OpLoc);
}

/// ActOnCXXNullPtrLiteral - Parse 'nullptr'.
ExprResult
Sema::ActOnCXXNullPtrLiteral(SourceLocation Loc) {
  return new (Context) CXXNullPtrLiteralExpr(Context.NullPtrTy, Loc);
}

/// ActOnCXXThrow - Parse throw expressions.
ExprResult
Sema::ActOnCXXThrow(Scope *S, SourceLocation OpLoc, Expr *Ex) {
  bool IsThrownVarInScope = false;
  if (Ex) {
    // C++0x [class.copymove]p31:
    //   When certain criteria are met, an implementation is allowed to omit the 
    //   copy/move construction of a class object [...]
    //
    //     - in a throw-expression, when the operand is the name of a 
    //       non-volatile automatic object (other than a function or catch-
    //       clause parameter) whose scope does not extend beyond the end of the 
    //       innermost enclosing try-block (if there is one), the copy/move 
    //       operation from the operand to the exception object (15.1) can be 
    //       omitted by constructing the automatic object directly into the 
    //       exception object
    if (DeclRefExpr *DRE = dyn_cast<DeclRefExpr>(Ex->IgnoreParens()))
      if (VarDecl *Var = dyn_cast<VarDecl>(DRE->getDecl())) {
        if (Var->hasLocalStorage() && !Var->getType().isVolatileQualified()) {
          for( ; S; S = S->getParent()) {
            if (S->isDeclScope(Var)) {
              IsThrownVarInScope = true;
              break;
            }
            
            if (S->getFlags() &
                (Scope::FnScope | Scope::ClassScope | Scope::BlockScope |
                 Scope::FunctionPrototypeScope | Scope::ObjCMethodScope |
                 Scope::TryScope))
              break;
          }
        }
      }
  }
  
  return BuildCXXThrow(OpLoc, Ex, IsThrownVarInScope);
}

ExprResult Sema::BuildCXXThrow(SourceLocation OpLoc, Expr *Ex, 
                               bool IsThrownVarInScope) {
  // Don't report an error if 'throw' is used in system headers.
  if (!getLangOpts().CXXExceptions &&
      !getSourceManager().isInSystemHeader(OpLoc))
    Diag(OpLoc, diag::err_exceptions_disabled) << "throw";

  if (getCurScope() && getCurScope()->isOpenMPSimdDirectiveScope())
    Diag(OpLoc, diag::err_omp_simd_region_cannot_use_stmt) << "throw";

  if (Ex && !Ex->isTypeDependent()) {
    ExprResult ExRes = CheckCXXThrowOperand(OpLoc, Ex, IsThrownVarInScope);
    if (ExRes.isInvalid())
      return ExprError();
    Ex = ExRes.get();
  }
  
  return new (Context)
      CXXThrowExpr(Ex, Context.VoidTy, OpLoc, IsThrownVarInScope);
}

/// CheckCXXThrowOperand - Validate the operand of a throw.
ExprResult Sema::CheckCXXThrowOperand(SourceLocation ThrowLoc, Expr *E,
                                      bool IsThrownVarInScope) {
  // C++ [except.throw]p3:
  //   A throw-expression initializes a temporary object, called the exception
  //   object, the type of which is determined by removing any top-level
  //   cv-qualifiers from the static type of the operand of throw and adjusting
  //   the type from "array of T" or "function returning T" to "pointer to T"
  //   or "pointer to function returning T", [...]
  if (E->getType().hasQualifiers())
    E = ImpCastExprToType(E, E->getType().getUnqualifiedType(), CK_NoOp,
                          E->getValueKind()).get();

  ExprResult Res = DefaultFunctionArrayConversion(E);
  if (Res.isInvalid())
    return ExprError();
  E = Res.get();

  //   If the type of the exception would be an incomplete type or a pointer
  //   to an incomplete type other than (cv) void the program is ill-formed.
  QualType Ty = E->getType();
  bool isPointer = false;
  if (const PointerType* Ptr = Ty->getAs<PointerType>()) {
    Ty = Ptr->getPointeeType();
    isPointer = true;
  }
  if (!isPointer || !Ty->isVoidType()) {
    if (RequireCompleteType(ThrowLoc, Ty,
                            isPointer? diag::err_throw_incomplete_ptr
                                     : diag::err_throw_incomplete,
                            E->getSourceRange()))
      return ExprError();

    if (RequireNonAbstractType(ThrowLoc, E->getType(),
                               diag::err_throw_abstract_type, E))
      return ExprError();
  }

  // Initialize the exception result.  This implicitly weeds out
  // abstract types or types with inaccessible copy constructors.
  
  // C++0x [class.copymove]p31:
  //   When certain criteria are met, an implementation is allowed to omit the 
  //   copy/move construction of a class object [...]
  //
  //     - in a throw-expression, when the operand is the name of a 
  //       non-volatile automatic object (other than a function or catch-clause 
  //       parameter) whose scope does not extend beyond the end of the 
  //       innermost enclosing try-block (if there is one), the copy/move 
  //       operation from the operand to the exception object (15.1) can be 
  //       omitted by constructing the automatic object directly into the 
  //       exception object
  const VarDecl *NRVOVariable = nullptr;
  if (IsThrownVarInScope)
    NRVOVariable = getCopyElisionCandidate(QualType(), E, false);

  InitializedEntity Entity =
      InitializedEntity::InitializeException(ThrowLoc, E->getType(),
                                             /*NRVO=*/NRVOVariable != nullptr);
  Res = PerformMoveOrCopyInitialization(Entity, NRVOVariable,
                                        QualType(), E,
                                        IsThrownVarInScope);
  if (Res.isInvalid())
    return ExprError();
  E = Res.get();

  // If the exception has class type, we need additional handling.
  const RecordType *RecordTy = Ty->getAs<RecordType>();
  if (!RecordTy)
    return E;
  CXXRecordDecl *RD = cast<CXXRecordDecl>(RecordTy->getDecl());

  // If we are throwing a polymorphic class type or pointer thereof,
  // exception handling will make use of the vtable.
  MarkVTableUsed(ThrowLoc, RD);

  // If a pointer is thrown, the referenced object will not be destroyed.
  if (isPointer)
    return E;

  // If the class has a destructor, we must be able to call it.
  if (RD->hasIrrelevantDestructor())
    return E;

  CXXDestructorDecl *Destructor = LookupDestructor(RD);
  if (!Destructor)
    return E;

  MarkFunctionReferenced(E->getExprLoc(), Destructor);
  CheckDestructorAccess(E->getExprLoc(), Destructor,
                        PDiag(diag::err_access_dtor_exception) << Ty);
  if (DiagnoseUseOfDecl(Destructor, E->getExprLoc()))
    return ExprError();
  return E;
}

QualType Sema::getCurrentThisType() {
  DeclContext *DC = getFunctionLevelDeclContext();
  QualType ThisTy = CXXThisTypeOverride;
  if (CXXMethodDecl *method = dyn_cast<CXXMethodDecl>(DC)) {
    if (method && method->isInstance())
      ThisTy = method->getThisType(Context);
  }
  if (ThisTy.isNull()) {
    if (isGenericLambdaCallOperatorSpecialization(CurContext) &&
        CurContext->getParent()->getParent()->isRecord()) {
      // This is a generic lambda call operator that is being instantiated
      // within a default initializer - so use the enclosing class as 'this'.
      // There is no enclosing member function to retrieve the 'this' pointer
      // from.
      QualType ClassTy = Context.getTypeDeclType(
          cast<CXXRecordDecl>(CurContext->getParent()->getParent()));
      // There are no cv-qualifiers for 'this' within default initializers, 
      // per [expr.prim.general]p4.
      return Context.getPointerType(ClassTy);
    }
  }
  return ThisTy;
}

Sema::CXXThisScopeRAII::CXXThisScopeRAII(Sema &S, 
                                         Decl *ContextDecl,
                                         unsigned CXXThisTypeQuals,
                                         bool Enabled) 
  : S(S), OldCXXThisTypeOverride(S.CXXThisTypeOverride), Enabled(false)
{
  if (!Enabled || !ContextDecl)
    return;

  CXXRecordDecl *Record = nullptr;
  if (ClassTemplateDecl *Template = dyn_cast<ClassTemplateDecl>(ContextDecl))
    Record = Template->getTemplatedDecl();
  else
    Record = cast<CXXRecordDecl>(ContextDecl);
    
  S.CXXThisTypeOverride
    = S.Context.getPointerType(
        S.Context.getRecordType(Record).withCVRQualifiers(CXXThisTypeQuals));
  
  this->Enabled = true;
}


Sema::CXXThisScopeRAII::~CXXThisScopeRAII() {
  if (Enabled) {
    S.CXXThisTypeOverride = OldCXXThisTypeOverride;
  }
}

static Expr *captureThis(ASTContext &Context, RecordDecl *RD,
                         QualType ThisTy, SourceLocation Loc) {
  FieldDecl *Field
    = FieldDecl::Create(Context, RD, Loc, Loc, nullptr, ThisTy,
                        Context.getTrivialTypeSourceInfo(ThisTy, Loc),
                        nullptr, false, ICIS_NoInit);
  Field->setImplicit(true);
  Field->setAccess(AS_private);
  RD->addDecl(Field);
  return new (Context) CXXThisExpr(Loc, ThisTy, /*isImplicit*/true);
}

bool Sema::CheckCXXThisCapture(SourceLocation Loc, bool Explicit, 
    bool BuildAndDiagnose, const unsigned *const FunctionScopeIndexToStopAt) {
  // We don't need to capture this in an unevaluated context.
  if (isUnevaluatedContext() && !Explicit)
    return true;

  const unsigned MaxFunctionScopesIndex = FunctionScopeIndexToStopAt ?
    *FunctionScopeIndexToStopAt : FunctionScopes.size() - 1;  
 // Otherwise, check that we can capture 'this'.
  unsigned NumClosures = 0;
  for (unsigned idx = MaxFunctionScopesIndex; idx != 0; idx--) {
    if (CapturingScopeInfo *CSI =
            dyn_cast<CapturingScopeInfo>(FunctionScopes[idx])) {
      if (CSI->CXXThisCaptureIndex != 0) {
        // 'this' is already being captured; there isn't anything more to do.
        break;
      }
      LambdaScopeInfo *LSI = dyn_cast<LambdaScopeInfo>(CSI);
      if (LSI && isGenericLambdaCallOperatorSpecialization(LSI->CallOperator)) {
        // This context can't implicitly capture 'this'; fail out.
        if (BuildAndDiagnose)
          Diag(Loc, diag::err_this_capture) << Explicit;
        return true;
      }
      if (CSI->ImpCaptureStyle == CapturingScopeInfo::ImpCap_LambdaByref ||
          CSI->ImpCaptureStyle == CapturingScopeInfo::ImpCap_LambdaByval ||
          CSI->ImpCaptureStyle == CapturingScopeInfo::ImpCap_Block ||
          CSI->ImpCaptureStyle == CapturingScopeInfo::ImpCap_CapturedRegion ||
          Explicit) {
        // This closure can capture 'this'; continue looking upwards.
        NumClosures++;
        Explicit = false;
        continue;
      }
      // This context can't implicitly capture 'this'; fail out.
      if (BuildAndDiagnose)
        Diag(Loc, diag::err_this_capture) << Explicit;
      return true;
    }
    break;
  }
  if (!BuildAndDiagnose) return false;
  // Mark that we're implicitly capturing 'this' in all the scopes we skipped.
  // FIXME: We need to delay this marking in PotentiallyPotentiallyEvaluated
  // contexts.
  for (unsigned idx = MaxFunctionScopesIndex; NumClosures; 
      --idx, --NumClosures) {
    CapturingScopeInfo *CSI = cast<CapturingScopeInfo>(FunctionScopes[idx]);
    Expr *ThisExpr = nullptr;
    QualType ThisTy = getCurrentThisType();
    if (LambdaScopeInfo *LSI = dyn_cast<LambdaScopeInfo>(CSI))
      // For lambda expressions, build a field and an initializing expression.
      ThisExpr = captureThis(Context, LSI->Lambda, ThisTy, Loc);
    else if (CapturedRegionScopeInfo *RSI
        = dyn_cast<CapturedRegionScopeInfo>(FunctionScopes[idx]))
      ThisExpr = captureThis(Context, RSI->TheRecordDecl, ThisTy, Loc);

    bool isNested = NumClosures > 1;
    CSI->addThisCapture(isNested, Loc, ThisTy, ThisExpr);
  }
  return false;
}

ExprResult Sema::ActOnCXXThis(SourceLocation Loc) {
  /// C++ 9.3.2: In the body of a non-static member function, the keyword this
  /// is a non-lvalue expression whose value is the address of the object for
  /// which the function is called.

  QualType ThisTy = getCurrentThisType();
  if (ThisTy.isNull()) return Diag(Loc, diag::err_invalid_this_use);

  CheckCXXThisCapture(Loc);
  return new (Context) CXXThisExpr(Loc, ThisTy, /*isImplicit=*/false);
}

bool Sema::isThisOutsideMemberFunctionBody(QualType BaseType) {
  // If we're outside the body of a member function, then we'll have a specified
  // type for 'this'.
  if (CXXThisTypeOverride.isNull())
    return false;
  
  // Determine whether we're looking into a class that's currently being
  // defined.
  CXXRecordDecl *Class = BaseType->getAsCXXRecordDecl();
  return Class && Class->isBeingDefined();
}

ExprResult
Sema::ActOnCXXTypeConstructExpr(ParsedType TypeRep,
                                SourceLocation LParenLoc,
                                MultiExprArg exprs,
                                SourceLocation RParenLoc) {
  if (!TypeRep)
    return ExprError();

  TypeSourceInfo *TInfo;
  QualType Ty = GetTypeFromParser(TypeRep, &TInfo);
  if (!TInfo)
    TInfo = Context.getTrivialTypeSourceInfo(Ty, SourceLocation());

  return BuildCXXTypeConstructExpr(TInfo, LParenLoc, exprs, RParenLoc);
}

/// ActOnCXXTypeConstructExpr - Parse construction of a specified type.
/// Can be interpreted either as function-style casting ("int(x)")
/// or class type construction ("ClassType(x,y,z)")
/// or creation of a value-initialized type ("int()").
ExprResult
Sema::BuildCXXTypeConstructExpr(TypeSourceInfo *TInfo,
                                SourceLocation LParenLoc,
                                MultiExprArg Exprs,
                                SourceLocation RParenLoc) {
  QualType Ty = TInfo->getType();
  SourceLocation TyBeginLoc = TInfo->getTypeLoc().getBeginLoc();

  if (Ty->isDependentType() || CallExpr::hasAnyTypeDependentArguments(Exprs)) {
    return CXXUnresolvedConstructExpr::Create(Context, TInfo, LParenLoc, Exprs,
                                              RParenLoc);
  }

  bool ListInitialization = LParenLoc.isInvalid();
  assert((!ListInitialization || (Exprs.size() == 1 && isa<InitListExpr>(Exprs[0])))
         && "List initialization must have initializer list as expression.");
  SourceRange FullRange = SourceRange(TyBeginLoc,
      ListInitialization ? Exprs[0]->getSourceRange().getEnd() : RParenLoc);

  // C++ [expr.type.conv]p1:
  // If the expression list is a single expression, the type conversion
  // expression is equivalent (in definedness, and if defined in meaning) to the
  // corresponding cast expression.
  if (Exprs.size() == 1 && !ListInitialization) {
    Expr *Arg = Exprs[0];
    return BuildCXXFunctionalCastExpr(TInfo, LParenLoc, Arg, RParenLoc);
  }

  QualType ElemTy = Ty;
  if (Ty->isArrayType()) {
    if (!ListInitialization)
      return ExprError(Diag(TyBeginLoc,
                            diag::err_value_init_for_array_type) << FullRange);
    ElemTy = Context.getBaseElementType(Ty);
  }

  if (!Ty->isVoidType() &&
      RequireCompleteType(TyBeginLoc, ElemTy,
                          diag::err_invalid_incomplete_type_use, FullRange))
    return ExprError();

  if (RequireNonAbstractType(TyBeginLoc, Ty,
                             diag::err_allocation_of_abstract_type))
    return ExprError();

  InitializedEntity Entity = InitializedEntity::InitializeTemporary(TInfo);
  InitializationKind Kind =
      Exprs.size() ? ListInitialization
      ? InitializationKind::CreateDirectList(TyBeginLoc)
      : InitializationKind::CreateDirect(TyBeginLoc, LParenLoc, RParenLoc)
      : InitializationKind::CreateValue(TyBeginLoc, LParenLoc, RParenLoc);
  InitializationSequence InitSeq(*this, Entity, Kind, Exprs);
  ExprResult Result = InitSeq.Perform(*this, Entity, Kind, Exprs);

  if (Result.isInvalid() || !ListInitialization)
    return Result;

  Expr *Inner = Result.get();
  if (CXXBindTemporaryExpr *BTE = dyn_cast_or_null<CXXBindTemporaryExpr>(Inner))
    Inner = BTE->getSubExpr();
  if (isa<InitListExpr>(Inner)) {
    // If the list-initialization doesn't involve a constructor call, we'll get
    // the initializer-list (with corrected type) back, but that's not what we
    // want, since it will be treated as an initializer list in further
    // processing. Explicitly insert a cast here.
    QualType ResultType = Result.get()->getType();
    Result = CXXFunctionalCastExpr::Create(
        Context, ResultType, Expr::getValueKindForType(TInfo->getType()), TInfo,
        CK_NoOp, Result.get(), /*Path=*/nullptr, LParenLoc, RParenLoc);
  }

  // FIXME: Improve AST representation?
  return Result;
}

/// doesUsualArrayDeleteWantSize - Answers whether the usual
/// operator delete[] for the given type has a size_t parameter.
static bool doesUsualArrayDeleteWantSize(Sema &S, SourceLocation loc,
                                         QualType allocType) {
  const RecordType *record =
    allocType->getBaseElementTypeUnsafe()->getAs<RecordType>();
  if (!record) return false;

  // Try to find an operator delete[] in class scope.

  DeclarationName deleteName =
    S.Context.DeclarationNames.getCXXOperatorName(OO_Array_Delete);
  LookupResult ops(S, deleteName, loc, Sema::LookupOrdinaryName);
  S.LookupQualifiedName(ops, record->getDecl());

  // We're just doing this for information.
  ops.suppressDiagnostics();

  // Very likely: there's no operator delete[].
  if (ops.empty()) return false;

  // If it's ambiguous, it should be illegal to call operator delete[]
  // on this thing, so it doesn't matter if we allocate extra space or not.
  if (ops.isAmbiguous()) return false;

  LookupResult::Filter filter = ops.makeFilter();
  while (filter.hasNext()) {
    NamedDecl *del = filter.next()->getUnderlyingDecl();

    // C++0x [basic.stc.dynamic.deallocation]p2:
    //   A template instance is never a usual deallocation function,
    //   regardless of its signature.
    if (isa<FunctionTemplateDecl>(del)) {
      filter.erase();
      continue;
    }

    // C++0x [basic.stc.dynamic.deallocation]p2:
    //   If class T does not declare [an operator delete[] with one
    //   parameter] but does declare a member deallocation function
    //   named operator delete[] with exactly two parameters, the
    //   second of which has type std::size_t, then this function
    //   is a usual deallocation function.
    if (!cast<CXXMethodDecl>(del)->isUsualDeallocationFunction()) {
      filter.erase();
      continue;
    }
  }
  filter.done();

  if (!ops.isSingleResult()) return false;

  const FunctionDecl *del = cast<FunctionDecl>(ops.getFoundDecl());
  return (del->getNumParams() == 2);
}

/// \brief Parsed a C++ 'new' expression (C++ 5.3.4).
///
/// E.g.:
/// @code new (memory) int[size][4] @endcode
/// or
/// @code ::new Foo(23, "hello") @endcode
///
/// \param StartLoc The first location of the expression.
/// \param UseGlobal True if 'new' was prefixed with '::'.
/// \param PlacementLParen Opening paren of the placement arguments.
/// \param PlacementArgs Placement new arguments.
/// \param PlacementRParen Closing paren of the placement arguments.
/// \param TypeIdParens If the type is in parens, the source range.
/// \param D The type to be allocated, as well as array dimensions.
/// \param Initializer The initializing expression or initializer-list, or null
///   if there is none.
ExprResult
Sema::ActOnCXXNew(SourceLocation StartLoc, bool UseGlobal,
                  SourceLocation PlacementLParen, MultiExprArg PlacementArgs,
                  SourceLocation PlacementRParen, SourceRange TypeIdParens,
                  Declarator &D, Expr *Initializer) {
  bool TypeContainsAuto = D.getDeclSpec().containsPlaceholderType();

  Expr *ArraySize = nullptr;
  // If the specified type is an array, unwrap it and save the expression.
  if (D.getNumTypeObjects() > 0 &&
      D.getTypeObject(0).Kind == DeclaratorChunk::Array) {
     DeclaratorChunk &Chunk = D.getTypeObject(0);
    if (TypeContainsAuto)
      return ExprError(Diag(Chunk.Loc, diag::err_new_array_of_auto)
        << D.getSourceRange());
    if (Chunk.Arr.hasStatic)
      return ExprError(Diag(Chunk.Loc, diag::err_static_illegal_in_new)
        << D.getSourceRange());
    if (!Chunk.Arr.NumElts)
      return ExprError(Diag(Chunk.Loc, diag::err_array_new_needs_size)
        << D.getSourceRange());

    ArraySize = static_cast<Expr*>(Chunk.Arr.NumElts);
    D.DropFirstTypeObject();
  }

  // Every dimension shall be of constant size.
  if (ArraySize) {
    for (unsigned I = 0, N = D.getNumTypeObjects(); I < N; ++I) {
      if (D.getTypeObject(I).Kind != DeclaratorChunk::Array)
        break;

      DeclaratorChunk::ArrayTypeInfo &Array = D.getTypeObject(I).Arr;
      if (Expr *NumElts = (Expr *)Array.NumElts) {
        if (!NumElts->isTypeDependent() && !NumElts->isValueDependent()) {
          if (getLangOpts().CPlusPlus1y) {
	    // C++1y [expr.new]p6: Every constant-expression in a noptr-new-declarator
	    //   shall be a converted constant expression (5.19) of type std::size_t
	    //   and shall evaluate to a strictly positive value.
            unsigned IntWidth = Context.getTargetInfo().getIntWidth();
            assert(IntWidth && "Builtin type of size 0?");
            llvm::APSInt Value(IntWidth);
            Array.NumElts
             = CheckConvertedConstantExpression(NumElts, Context.getSizeType(), Value,
                                                CCEK_NewExpr)
                 .get();
          } else {
            Array.NumElts
              = VerifyIntegerConstantExpression(NumElts, nullptr,
                                                diag::err_new_array_nonconst)
                  .get();
          }
          if (!Array.NumElts)
            return ExprError();
        }
      }
    }
  }

  TypeSourceInfo *TInfo = GetTypeForDeclarator(D, /*Scope=*/nullptr);
  QualType AllocType = TInfo->getType();
  if (D.isInvalidType())
    return ExprError();

  SourceRange DirectInitRange;
  if (ParenListExpr *List = dyn_cast_or_null<ParenListExpr>(Initializer))
    DirectInitRange = List->getSourceRange();

  return BuildCXXNew(SourceRange(StartLoc, D.getLocEnd()), UseGlobal,
                     PlacementLParen,
                     PlacementArgs,
                     PlacementRParen,
                     TypeIdParens,
                     AllocType,
                     TInfo,
                     ArraySize,
                     DirectInitRange,
                     Initializer,
                     TypeContainsAuto);
}

static bool isLegalArrayNewInitializer(CXXNewExpr::InitializationStyle Style,
                                       Expr *Init) {
  if (!Init)
    return true;
  if (ParenListExpr *PLE = dyn_cast<ParenListExpr>(Init))
    return PLE->getNumExprs() == 0;
  if (isa<ImplicitValueInitExpr>(Init))
    return true;
  else if (CXXConstructExpr *CCE = dyn_cast<CXXConstructExpr>(Init))
    return !CCE->isListInitialization() &&
           CCE->getConstructor()->isDefaultConstructor();
  else if (Style == CXXNewExpr::ListInit) {
    assert(isa<InitListExpr>(Init) &&
           "Shouldn't create list CXXConstructExprs for arrays.");
    return true;
  }
  return false;
}

ExprResult
Sema::BuildCXXNew(SourceRange Range, bool UseGlobal,
                  SourceLocation PlacementLParen,
                  MultiExprArg PlacementArgs,
                  SourceLocation PlacementRParen,
                  SourceRange TypeIdParens,
                  QualType AllocType,
                  TypeSourceInfo *AllocTypeInfo,
                  Expr *ArraySize,
                  SourceRange DirectInitRange,
                  Expr *Initializer,
                  bool TypeMayContainAuto) {
  SourceRange TypeRange = AllocTypeInfo->getTypeLoc().getSourceRange();
  SourceLocation StartLoc = Range.getBegin();

  CXXNewExpr::InitializationStyle initStyle;
  if (DirectInitRange.isValid()) {
    assert(Initializer && "Have parens but no initializer.");
    initStyle = CXXNewExpr::CallInit;
  } else if (Initializer && isa<InitListExpr>(Initializer))
    initStyle = CXXNewExpr::ListInit;
  else {
    assert((!Initializer || isa<ImplicitValueInitExpr>(Initializer) ||
            isa<CXXConstructExpr>(Initializer)) &&
           "Initializer expression that cannot have been implicitly created.");
    initStyle = CXXNewExpr::NoInit;
  }

  Expr **Inits = &Initializer;
  unsigned NumInits = Initializer ? 1 : 0;
  if (ParenListExpr *List = dyn_cast_or_null<ParenListExpr>(Initializer)) {
    assert(initStyle == CXXNewExpr::CallInit && "paren init for non-call init");
    Inits = List->getExprs();
    NumInits = List->getNumExprs();
  }

  // C++11 [dcl.spec.auto]p6. Deduce the type which 'auto' stands in for.
  if (TypeMayContainAuto && AllocType->isUndeducedType()) {
    if (initStyle == CXXNewExpr::NoInit || NumInits == 0)
      return ExprError(Diag(StartLoc, diag::err_auto_new_requires_ctor_arg)
                       << AllocType << TypeRange);
    if (initStyle == CXXNewExpr::ListInit ||
        (NumInits == 1 && isa<InitListExpr>(Inits[0])))
      return ExprError(Diag(Inits[0]->getLocStart(),
                            diag::err_auto_new_list_init)
                       << AllocType << TypeRange);
    if (NumInits > 1) {
      Expr *FirstBad = Inits[1];
      return ExprError(Diag(FirstBad->getLocStart(),
                            diag::err_auto_new_ctor_multiple_expressions)
                       << AllocType << TypeRange);
    }
    Expr *Deduce = Inits[0];
    QualType DeducedType;
    if (DeduceAutoType(AllocTypeInfo, Deduce, DeducedType) == DAR_Failed)
      return ExprError(Diag(StartLoc, diag::err_auto_new_deduction_failure)
                       << AllocType << Deduce->getType()
                       << TypeRange << Deduce->getSourceRange());
    if (DeducedType.isNull())
      return ExprError();
    AllocType = DeducedType;
  }

  // Per C++0x [expr.new]p5, the type being constructed may be a
  // typedef of an array type.
  if (!ArraySize) {
    if (const ConstantArrayType *Array
                              = Context.getAsConstantArrayType(AllocType)) {
      ArraySize = IntegerLiteral::Create(Context, Array->getSize(),
                                         Context.getSizeType(),
                                         TypeRange.getEnd());
      AllocType = Array->getElementType();
    }
  }

  if (CheckAllocatedType(AllocType, TypeRange.getBegin(), TypeRange))
    return ExprError();

  if (initStyle == CXXNewExpr::ListInit &&
      isStdInitializerList(AllocType, nullptr)) {
    Diag(AllocTypeInfo->getTypeLoc().getBeginLoc(),
         diag::warn_dangling_std_initializer_list)
        << /*at end of FE*/0 << Inits[0]->getSourceRange();
  }

  // In ARC, infer 'retaining' for the allocated 
  if (getLangOpts().ObjCAutoRefCount &&
      AllocType.getObjCLifetime() == Qualifiers::OCL_None &&
      AllocType->isObjCLifetimeType()) {
    AllocType = Context.getLifetimeQualifiedType(AllocType,
                                    AllocType->getObjCARCImplicitLifetime());
  }

  QualType ResultType = Context.getPointerType(AllocType);
    
  if (ArraySize && ArraySize->getType()->isNonOverloadPlaceholderType()) {
    ExprResult result = CheckPlaceholderExpr(ArraySize);
    if (result.isInvalid()) return ExprError();
    ArraySize = result.get();
  }
  // C++98 5.3.4p6: "The expression in a direct-new-declarator shall have
  //   integral or enumeration type with a non-negative value."
  // C++11 [expr.new]p6: The expression [...] shall be of integral or unscoped
  //   enumeration type, or a class type for which a single non-explicit
  //   conversion function to integral or unscoped enumeration type exists.
  // C++1y [expr.new]p6: The expression [...] is implicitly converted to
  //   std::size_t.
  if (ArraySize && !ArraySize->isTypeDependent()) {
    ExprResult ConvertedSize;
    if (getLangOpts().CPlusPlus1y) {
      assert(Context.getTargetInfo().getIntWidth() && "Builtin type of size 0?");

      ConvertedSize = PerformImplicitConversion(ArraySize, Context.getSizeType(),
						AA_Converting);

      if (!ConvertedSize.isInvalid() && 
          ArraySize->getType()->getAs<RecordType>())
        // Diagnose the compatibility of this conversion.
        Diag(StartLoc, diag::warn_cxx98_compat_array_size_conversion)
          << ArraySize->getType() << 0 << "'size_t'";
    } else {
      class SizeConvertDiagnoser : public ICEConvertDiagnoser {
      protected:
        Expr *ArraySize;
  
      public:
        SizeConvertDiagnoser(Expr *ArraySize)
            : ICEConvertDiagnoser(/*AllowScopedEnumerations*/false, false, false),
              ArraySize(ArraySize) {}

        SemaDiagnosticBuilder diagnoseNotInt(Sema &S, SourceLocation Loc,
                                             QualType T) override {
          return S.Diag(Loc, diag::err_array_size_not_integral)
                   << S.getLangOpts().CPlusPlus11 << T;
        }

        SemaDiagnosticBuilder diagnoseIncomplete(
            Sema &S, SourceLocation Loc, QualType T) override {
          return S.Diag(Loc, diag::err_array_size_incomplete_type)
                   << T << ArraySize->getSourceRange();
        }

        SemaDiagnosticBuilder diagnoseExplicitConv(
            Sema &S, SourceLocation Loc, QualType T, QualType ConvTy) override {
          return S.Diag(Loc, diag::err_array_size_explicit_conversion) << T << ConvTy;
        }

        SemaDiagnosticBuilder noteExplicitConv(
            Sema &S, CXXConversionDecl *Conv, QualType ConvTy) override {
          return S.Diag(Conv->getLocation(), diag::note_array_size_conversion)
                   << ConvTy->isEnumeralType() << ConvTy;
        }

        SemaDiagnosticBuilder diagnoseAmbiguous(
            Sema &S, SourceLocation Loc, QualType T) override {
          return S.Diag(Loc, diag::err_array_size_ambiguous_conversion) << T;
        }

        SemaDiagnosticBuilder noteAmbiguous(
            Sema &S, CXXConversionDecl *Conv, QualType ConvTy) override {
          return S.Diag(Conv->getLocation(), diag::note_array_size_conversion)
                   << ConvTy->isEnumeralType() << ConvTy;
        }

        virtual SemaDiagnosticBuilder diagnoseConversion(
            Sema &S, SourceLocation Loc, QualType T, QualType ConvTy) override {
          return S.Diag(Loc,
                        S.getLangOpts().CPlusPlus11
                          ? diag::warn_cxx98_compat_array_size_conversion
                          : diag::ext_array_size_conversion)
                   << T << ConvTy->isEnumeralType() << ConvTy;
        }
      } SizeDiagnoser(ArraySize);

      ConvertedSize = PerformContextualImplicitConversion(StartLoc, ArraySize,
                                                          SizeDiagnoser);
    }
    if (ConvertedSize.isInvalid())
      return ExprError();

    ArraySize = ConvertedSize.get();
    QualType SizeType = ArraySize->getType();

    if (!SizeType->isIntegralOrUnscopedEnumerationType())
      return ExprError();

    // C++98 [expr.new]p7:
    //   The expression in a direct-new-declarator shall have integral type
    //   with a non-negative value.
    //
    // Let's see if this is a constant < 0. If so, we reject it out of
    // hand. Otherwise, if it's not a constant, we must have an unparenthesized
    // array type.
    //
    // Note: such a construct has well-defined semantics in C++11: it throws
    // std::bad_array_new_length.
    if (!ArraySize->isValueDependent()) {
      llvm::APSInt Value;
      // We've already performed any required implicit conversion to integer or
      // unscoped enumeration type.
      if (ArraySize->isIntegerConstantExpr(Value, Context)) {
        if (Value < llvm::APSInt(
                        llvm::APInt::getNullValue(Value.getBitWidth()),
                                 Value.isUnsigned())) {
          if (getLangOpts().CPlusPlus11)
            Diag(ArraySize->getLocStart(),
                 diag::warn_typecheck_negative_array_new_size)
              << ArraySize->getSourceRange();
          else
            return ExprError(Diag(ArraySize->getLocStart(),
                                  diag::err_typecheck_negative_array_size)
                             << ArraySize->getSourceRange());
        } else if (!AllocType->isDependentType()) {
          unsigned ActiveSizeBits =
            ConstantArrayType::getNumAddressingBits(Context, AllocType, Value);
          if (ActiveSizeBits > ConstantArrayType::getMaxSizeBits(Context)) {
            if (getLangOpts().CPlusPlus11)
              Diag(ArraySize->getLocStart(),
                   diag::warn_array_new_too_large)
                << Value.toString(10)
                << ArraySize->getSourceRange();
            else
              return ExprError(Diag(ArraySize->getLocStart(),
                                    diag::err_array_too_large)
                               << Value.toString(10)
                               << ArraySize->getSourceRange());
          }
        }
      } else if (TypeIdParens.isValid()) {
        // Can't have dynamic array size when the type-id is in parentheses.
        Diag(ArraySize->getLocStart(), diag::ext_new_paren_array_nonconst)
          << ArraySize->getSourceRange()
          << FixItHint::CreateRemoval(TypeIdParens.getBegin())
          << FixItHint::CreateRemoval(TypeIdParens.getEnd());

        TypeIdParens = SourceRange();
      }
    }

    // Note that we do *not* convert the argument in any way.  It can
    // be signed, larger than size_t, whatever.
  }

  FunctionDecl *OperatorNew = nullptr;
  FunctionDecl *OperatorDelete = nullptr;

  if (!AllocType->isDependentType() &&
      !Expr::hasAnyTypeDependentArguments(PlacementArgs) &&
      FindAllocationFunctions(StartLoc,
                              SourceRange(PlacementLParen, PlacementRParen),
                              UseGlobal, AllocType, ArraySize, PlacementArgs,
                              OperatorNew, OperatorDelete))
    return ExprError();

  // If this is an array allocation, compute whether the usual array
  // deallocation function for the type has a size_t parameter.
  bool UsualArrayDeleteWantsSize = false;
  if (ArraySize && !AllocType->isDependentType())
    UsualArrayDeleteWantsSize
      = doesUsualArrayDeleteWantSize(*this, StartLoc, AllocType);

  SmallVector<Expr *, 8> AllPlaceArgs;
  if (OperatorNew) {
    const FunctionProtoType *Proto =
        OperatorNew->getType()->getAs<FunctionProtoType>();
    VariadicCallType CallType = Proto->isVariadic() ? VariadicFunction
                                                    : VariadicDoesNotApply;

    // We've already converted the placement args, just fill in any default
    // arguments. Skip the first parameter because we don't have a corresponding
    // argument.
    if (GatherArgumentsForCall(PlacementLParen, OperatorNew, Proto, 1,
                               PlacementArgs, AllPlaceArgs, CallType))
      return ExprError();

    if (!AllPlaceArgs.empty())
      PlacementArgs = AllPlaceArgs;

    // FIXME: This is wrong: PlacementArgs misses out the first (size) argument.
    DiagnoseSentinelCalls(OperatorNew, PlacementLParen, PlacementArgs);

    // FIXME: Missing call to CheckFunctionCall or equivalent
  }

  // Warn if the type is over-aligned and is being allocated by global operator
  // new.
  if (PlacementArgs.empty() && OperatorNew &&
      (OperatorNew->isImplicit() ||
       getSourceManager().isInSystemHeader(OperatorNew->getLocStart()))) {
    if (unsigned Align = Context.getPreferredTypeAlign(AllocType.getTypePtr())){
      unsigned SuitableAlign = Context.getTargetInfo().getSuitableAlign();
      if (Align > SuitableAlign)
        Diag(StartLoc, diag::warn_overaligned_type)
            << AllocType
            << unsigned(Align / Context.getCharWidth())
            << unsigned(SuitableAlign / Context.getCharWidth());
    }
  }

  QualType InitType = AllocType;
  // Array 'new' can't have any initializers except empty parentheses.
  // Initializer lists are also allowed, in C++11. Rely on the parser for the
  // dialect distinction.
  if (ResultType->isArrayType() || ArraySize) {
    if (!isLegalArrayNewInitializer(initStyle, Initializer)) {
      SourceRange InitRange(Inits[0]->getLocStart(),
                            Inits[NumInits - 1]->getLocEnd());
      Diag(StartLoc, diag::err_new_array_init_args) << InitRange;
      return ExprError();
    }
    if (InitListExpr *ILE = dyn_cast_or_null<InitListExpr>(Initializer)) {
      // We do the initialization typechecking against the array type
      // corresponding to the number of initializers + 1 (to also check
      // default-initialization).
      unsigned NumElements = ILE->getNumInits() + 1;
      InitType = Context.getConstantArrayType(AllocType,
          llvm::APInt(Context.getTypeSize(Context.getSizeType()), NumElements),
                                              ArrayType::Normal, 0);
    }
  }

  // If we can perform the initialization, and we've not already done so,
  // do it now.
  if (!AllocType->isDependentType() &&
      !Expr::hasAnyTypeDependentArguments(
          llvm::makeArrayRef(Inits, NumInits))) {
    // C++11 [expr.new]p15:
    //   A new-expression that creates an object of type T initializes that
    //   object as follows:
    InitializationKind Kind
    //     - If the new-initializer is omitted, the object is default-
    //       initialized (8.5); if no initialization is performed,
    //       the object has indeterminate value
      = initStyle == CXXNewExpr::NoInit
          ? InitializationKind::CreateDefault(TypeRange.getBegin())
    //     - Otherwise, the new-initializer is interpreted according to the
    //       initialization rules of 8.5 for direct-initialization.
          : initStyle == CXXNewExpr::ListInit
              ? InitializationKind::CreateDirectList(TypeRange.getBegin())
              : InitializationKind::CreateDirect(TypeRange.getBegin(),
                                                 DirectInitRange.getBegin(),
                                                 DirectInitRange.getEnd());

    InitializedEntity Entity
      = InitializedEntity::InitializeNew(StartLoc, InitType);
    InitializationSequence InitSeq(*this, Entity, Kind, MultiExprArg(Inits, NumInits));
    ExprResult FullInit = InitSeq.Perform(*this, Entity, Kind,
                                          MultiExprArg(Inits, NumInits));
    if (FullInit.isInvalid())
      return ExprError();

    // FullInit is our initializer; strip off CXXBindTemporaryExprs, because
    // we don't want the initialized object to be destructed.
    if (CXXBindTemporaryExpr *Binder =
            dyn_cast_or_null<CXXBindTemporaryExpr>(FullInit.get()))
      FullInit = Binder->getSubExpr();

    Initializer = FullInit.get();
  }

  // Mark the new and delete operators as referenced.
  if (OperatorNew) {
    if (DiagnoseUseOfDecl(OperatorNew, StartLoc))
      return ExprError();
    MarkFunctionReferenced(StartLoc, OperatorNew);
  }
  if (OperatorDelete) {
    if (DiagnoseUseOfDecl(OperatorDelete, StartLoc))
      return ExprError();
    MarkFunctionReferenced(StartLoc, OperatorDelete);
  }

  // C++0x [expr.new]p17:
  //   If the new expression creates an array of objects of class type,
  //   access and ambiguity control are done for the destructor.
  QualType BaseAllocType = Context.getBaseElementType(AllocType);
  if (ArraySize && !BaseAllocType->isDependentType()) {
    if (const RecordType *BaseRecordType = BaseAllocType->getAs<RecordType>()) {
      if (CXXDestructorDecl *dtor = LookupDestructor(
              cast<CXXRecordDecl>(BaseRecordType->getDecl()))) {
        MarkFunctionReferenced(StartLoc, dtor);
        CheckDestructorAccess(StartLoc, dtor, 
                              PDiag(diag::err_access_dtor)
                                << BaseAllocType);
        if (DiagnoseUseOfDecl(dtor, StartLoc))
          return ExprError();
      }
    }
  }

  return new (Context)
      CXXNewExpr(Context, UseGlobal, OperatorNew, OperatorDelete,
                 UsualArrayDeleteWantsSize, PlacementArgs, TypeIdParens,
                 ArraySize, initStyle, Initializer, ResultType, AllocTypeInfo,
                 Range, DirectInitRange);
}

/// \brief Checks that a type is suitable as the allocated type
/// in a new-expression.
bool Sema::CheckAllocatedType(QualType AllocType, SourceLocation Loc,
                              SourceRange R) {
  // C++ 5.3.4p1: "[The] type shall be a complete object type, but not an
  //   abstract class type or array thereof.
  if (AllocType->isFunctionType())
    return Diag(Loc, diag::err_bad_new_type)
      << AllocType << 0 << R;
  else if (AllocType->isReferenceType())
    return Diag(Loc, diag::err_bad_new_type)
      << AllocType << 1 << R;
  else if (!AllocType->isDependentType() &&
           RequireCompleteType(Loc, AllocType, diag::err_new_incomplete_type,R))
    return true;
  else if (RequireNonAbstractType(Loc, AllocType,
                                  diag::err_allocation_of_abstract_type))
    return true;
  else if (AllocType->isVariablyModifiedType())
    return Diag(Loc, diag::err_variably_modified_new_type)
             << AllocType;
  else if (unsigned AddressSpace = AllocType.getAddressSpace())
    return Diag(Loc, diag::err_address_space_qualified_new)
      << AllocType.getUnqualifiedType() << AddressSpace;
  else if (getLangOpts().ObjCAutoRefCount) {
    if (const ArrayType *AT = Context.getAsArrayType(AllocType)) {
      QualType BaseAllocType = Context.getBaseElementType(AT);
      if (BaseAllocType.getObjCLifetime() == Qualifiers::OCL_None &&
          BaseAllocType->isObjCLifetimeType())
        return Diag(Loc, diag::err_arc_new_array_without_ownership)
          << BaseAllocType;
    }
  }
           
  return false;
}

/// \brief Determine whether the given function is a non-placement
/// deallocation function.
static bool isNonPlacementDeallocationFunction(Sema &S, FunctionDecl *FD) {
  if (FD->isInvalidDecl())
    return false;

  if (CXXMethodDecl *Method = dyn_cast<CXXMethodDecl>(FD))
    return Method->isUsualDeallocationFunction();

  if (FD->getOverloadedOperator() != OO_Delete &&
      FD->getOverloadedOperator() != OO_Array_Delete)
    return false;

  if (FD->getNumParams() == 1)
    return true;

  return S.getLangOpts().SizedDeallocation && FD->getNumParams() == 2 &&
         S.Context.hasSameUnqualifiedType(FD->getParamDecl(1)->getType(),
                                          S.Context.getSizeType());
}

/// FindAllocationFunctions - Finds the overloads of operator new and delete
/// that are appropriate for the allocation.
bool Sema::FindAllocationFunctions(SourceLocation StartLoc, SourceRange Range,
                                   bool UseGlobal, QualType AllocType,
                                   bool IsArray, MultiExprArg PlaceArgs,
                                   FunctionDecl *&OperatorNew,
                                   FunctionDecl *&OperatorDelete) {
  // --- Choosing an allocation function ---
  // C++ 5.3.4p8 - 14 & 18
  // 1) If UseGlobal is true, only look in the global scope. Else, also look
  //   in the scope of the allocated class.
  // 2) If an array size is given, look for operator new[], else look for
  //   operator new.
  // 3) The first argument is always size_t. Append the arguments from the
  //   placement form.

  SmallVector<Expr*, 8> AllocArgs(1 + PlaceArgs.size());
  // We don't care about the actual value of this argument.
  // FIXME: Should the Sema create the expression and embed it in the syntax
  // tree? Or should the consumer just recalculate the value?
  IntegerLiteral Size(Context, llvm::APInt::getNullValue(
                      Context.getTargetInfo().getPointerWidth(0)),
                      Context.getSizeType(),
                      SourceLocation());
  AllocArgs[0] = &Size;
  std::copy(PlaceArgs.begin(), PlaceArgs.end(), AllocArgs.begin() + 1);

  // C++ [expr.new]p8:
  //   If the allocated type is a non-array type, the allocation
  //   function's name is operator new and the deallocation function's
  //   name is operator delete. If the allocated type is an array
  //   type, the allocation function's name is operator new[] and the
  //   deallocation function's name is operator delete[].
  DeclarationName NewName = Context.DeclarationNames.getCXXOperatorName(
                                        IsArray ? OO_Array_New : OO_New);
  DeclarationName DeleteName = Context.DeclarationNames.getCXXOperatorName(
                                        IsArray ? OO_Array_Delete : OO_Delete);

  QualType AllocElemType = Context.getBaseElementType(AllocType);

  if (AllocElemType->isRecordType() && !UseGlobal) {
    CXXRecordDecl *Record
      = cast<CXXRecordDecl>(AllocElemType->getAs<RecordType>()->getDecl());
    if (FindAllocationOverload(StartLoc, Range, NewName, AllocArgs, Record,
                               /*AllowMissing=*/true, OperatorNew))
      return true;
  }

  if (!OperatorNew) {
    // Didn't find a member overload. Look for a global one.
    DeclareGlobalNewDelete();
    DeclContext *TUDecl = Context.getTranslationUnitDecl();
    bool FallbackEnabled = IsArray && Context.getLangOpts().MSVCCompat;
    if (FindAllocationOverload(StartLoc, Range, NewName, AllocArgs, TUDecl,
                               /*AllowMissing=*/FallbackEnabled, OperatorNew,
                               /*Diagnose=*/!FallbackEnabled)) {
      if (!FallbackEnabled)
        return true;

      // MSVC will fall back on trying to find a matching global operator new
      // if operator new[] cannot be found.  Also, MSVC will leak by not
      // generating a call to operator delete or operator delete[], but we
      // will not replicate that bug.
      NewName = Context.DeclarationNames.getCXXOperatorName(OO_New);
      DeleteName = Context.DeclarationNames.getCXXOperatorName(OO_Delete);
      if (FindAllocationOverload(StartLoc, Range, NewName, AllocArgs, TUDecl,
                               /*AllowMissing=*/false, OperatorNew))
      return true;
    }
  }

  // We don't need an operator delete if we're running under
  // -fno-exceptions.
  if (!getLangOpts().Exceptions) {
    OperatorDelete = nullptr;
    return false;
  }

  // C++ [expr.new]p19:
  //
  //   If the new-expression begins with a unary :: operator, the
  //   deallocation function's name is looked up in the global
  //   scope. Otherwise, if the allocated type is a class type T or an
  //   array thereof, the deallocation function's name is looked up in
  //   the scope of T. If this lookup fails to find the name, or if
  //   the allocated type is not a class type or array thereof, the
  //   deallocation function's name is looked up in the global scope.
  LookupResult FoundDelete(*this, DeleteName, StartLoc, LookupOrdinaryName);
  if (AllocElemType->isRecordType() && !UseGlobal) {
    CXXRecordDecl *RD
      = cast<CXXRecordDecl>(AllocElemType->getAs<RecordType>()->getDecl());
    LookupQualifiedName(FoundDelete, RD);
  }
  if (FoundDelete.isAmbiguous())
    return true; // FIXME: clean up expressions?

  if (FoundDelete.empty()) {
    DeclareGlobalNewDelete();
    LookupQualifiedName(FoundDelete, Context.getTranslationUnitDecl());
  }

  FoundDelete.suppressDiagnostics();

  SmallVector<std::pair<DeclAccessPair,FunctionDecl*>, 2> Matches;

  // Whether we're looking for a placement operator delete is dictated
  // by whether we selected a placement operator new, not by whether
  // we had explicit placement arguments.  This matters for things like
  //   struct A { void *operator new(size_t, int = 0); ... };
  //   A *a = new A()
  bool isPlacementNew = (!PlaceArgs.empty() || OperatorNew->param_size() != 1);

  if (isPlacementNew) {
    // C++ [expr.new]p20:
    //   A declaration of a placement deallocation function matches the
    //   declaration of a placement allocation function if it has the
    //   same number of parameters and, after parameter transformations
    //   (8.3.5), all parameter types except the first are
    //   identical. [...]
    //
    // To perform this comparison, we compute the function type that
    // the deallocation function should have, and use that type both
    // for template argument deduction and for comparison purposes.
    //
    // FIXME: this comparison should ignore CC and the like.
    QualType ExpectedFunctionType;
    {
      const FunctionProtoType *Proto
        = OperatorNew->getType()->getAs<FunctionProtoType>();

      SmallVector<QualType, 4> ArgTypes;
      ArgTypes.push_back(Context.VoidPtrTy);
      for (unsigned I = 1, N = Proto->getNumParams(); I < N; ++I)
        ArgTypes.push_back(Proto->getParamType(I));

      FunctionProtoType::ExtProtoInfo EPI;
      EPI.Variadic = Proto->isVariadic();

      ExpectedFunctionType
        = Context.getFunctionType(Context.VoidTy, ArgTypes, EPI);
    }

    for (LookupResult::iterator D = FoundDelete.begin(),
                             DEnd = FoundDelete.end();
         D != DEnd; ++D) {
      FunctionDecl *Fn = nullptr;
      if (FunctionTemplateDecl *FnTmpl
            = dyn_cast<FunctionTemplateDecl>((*D)->getUnderlyingDecl())) {
        // Perform template argument deduction to try to match the
        // expected function type.
        TemplateDeductionInfo Info(StartLoc);
        if (DeduceTemplateArguments(FnTmpl, nullptr, ExpectedFunctionType, Fn,
                                    Info))
          continue;
      } else
        Fn = cast<FunctionDecl>((*D)->getUnderlyingDecl());

      if (Context.hasSameType(Fn->getType(), ExpectedFunctionType))
        Matches.push_back(std::make_pair(D.getPair(), Fn));
    }
  } else {
    // C++ [expr.new]p20:
    //   [...] Any non-placement deallocation function matches a
    //   non-placement allocation function. [...]
    for (LookupResult::iterator D = FoundDelete.begin(),
                             DEnd = FoundDelete.end();
         D != DEnd; ++D) {
      if (FunctionDecl *Fn = dyn_cast<FunctionDecl>((*D)->getUnderlyingDecl()))
        if (isNonPlacementDeallocationFunction(*this, Fn))
          Matches.push_back(std::make_pair(D.getPair(), Fn));
    }

    // C++1y [expr.new]p22:
    //   For a non-placement allocation function, the normal deallocation
    //   function lookup is used
    // C++1y [expr.delete]p?:
    //   If [...] deallocation function lookup finds both a usual deallocation
    //   function with only a pointer parameter and a usual deallocation
    //   function with both a pointer parameter and a size parameter, then the
    //   selected deallocation function shall be the one with two parameters.
    //   Otherwise, the selected deallocation function shall be the function
    //   with one parameter.
    if (getLangOpts().SizedDeallocation && Matches.size() == 2) {
      if (Matches[0].second->getNumParams() == 1)
        Matches.erase(Matches.begin());
      else
        Matches.erase(Matches.begin() + 1);
      assert(Matches[0].second->getNumParams() == 2 &&
             "found an unexpected usual deallocation function");
    }
  }

  // C++ [expr.new]p20:
  //   [...] If the lookup finds a single matching deallocation
  //   function, that function will be called; otherwise, no
  //   deallocation function will be called.
  if (Matches.size() == 1) {
    OperatorDelete = Matches[0].second;

    // C++0x [expr.new]p20:
    //   If the lookup finds the two-parameter form of a usual
    //   deallocation function (3.7.4.2) and that function, considered
    //   as a placement deallocation function, would have been
    //   selected as a match for the allocation function, the program
    //   is ill-formed.
    if (!PlaceArgs.empty() && getLangOpts().CPlusPlus11 &&
        isNonPlacementDeallocationFunction(*this, OperatorDelete)) {
      Diag(StartLoc, diag::err_placement_new_non_placement_delete)
        << SourceRange(PlaceArgs.front()->getLocStart(),
                       PlaceArgs.back()->getLocEnd());
      if (!OperatorDelete->isImplicit())
        Diag(OperatorDelete->getLocation(), diag::note_previous_decl)
          << DeleteName;
    } else {
      CheckAllocationAccess(StartLoc, Range, FoundDelete.getNamingClass(),
                            Matches[0].first);
    }
  }

  return false;
}

/// \brief Find an fitting overload for the allocation function
/// in the specified scope.
///
/// \param StartLoc The location of the 'new' token.
/// \param Range The range of the placement arguments.
/// \param Name The name of the function ('operator new' or 'operator new[]').
/// \param Args The placement arguments specified.
/// \param Ctx The scope in which we should search; either a class scope or the
///        translation unit.
/// \param AllowMissing If \c true, report an error if we can't find any
///        allocation functions. Otherwise, succeed but don't fill in \p
///        Operator.
/// \param Operator Filled in with the found allocation function. Unchanged if
///        no allocation function was found.
/// \param Diagnose If \c true, issue errors if the allocation function is not
///        usable.
bool Sema::FindAllocationOverload(SourceLocation StartLoc, SourceRange Range,
                                  DeclarationName Name, MultiExprArg Args,
                                  DeclContext *Ctx,
                                  bool AllowMissing, FunctionDecl *&Operator,
                                  bool Diagnose) {
  LookupResult R(*this, Name, StartLoc, LookupOrdinaryName);
  LookupQualifiedName(R, Ctx);
  if (R.empty()) {
    if (AllowMissing || !Diagnose)
      return false;
    return Diag(StartLoc, diag::err_ovl_no_viable_function_in_call)
      << Name << Range;
  }

  if (R.isAmbiguous())
    return true;

  R.suppressDiagnostics();

  OverloadCandidateSet Candidates(StartLoc, OverloadCandidateSet::CSK_Normal);
  for (LookupResult::iterator Alloc = R.begin(), AllocEnd = R.end();
       Alloc != AllocEnd; ++Alloc) {
    // Even member operator new/delete are implicitly treated as
    // static, so don't use AddMemberCandidate.
    NamedDecl *D = (*Alloc)->getUnderlyingDecl();

    if (FunctionTemplateDecl *FnTemplate = dyn_cast<FunctionTemplateDecl>(D)) {
      AddTemplateOverloadCandidate(FnTemplate, Alloc.getPair(),
                                   /*ExplicitTemplateArgs=*/nullptr,
                                   Args, Candidates,
                                   /*SuppressUserConversions=*/false);
      continue;
    }

    FunctionDecl *Fn = cast<FunctionDecl>(D);
    AddOverloadCandidate(Fn, Alloc.getPair(), Args, Candidates,
                         /*SuppressUserConversions=*/false);
  }

  // Do the resolution.
  OverloadCandidateSet::iterator Best;
  switch (Candidates.BestViableFunction(*this, StartLoc, Best)) {
  case OR_Success: {
    // Got one!
    FunctionDecl *FnDecl = Best->Function;
    if (CheckAllocationAccess(StartLoc, Range, R.getNamingClass(),
                              Best->FoundDecl, Diagnose) == AR_inaccessible)
      return true;

    Operator = FnDecl;
    return false;
  }

  case OR_No_Viable_Function:
    if (Diagnose) {
      Diag(StartLoc, diag::err_ovl_no_viable_function_in_call)
        << Name << Range;
      Candidates.NoteCandidates(*this, OCD_AllCandidates, Args);
    }
    return true;

  case OR_Ambiguous:
    if (Diagnose) {
      Diag(StartLoc, diag::err_ovl_ambiguous_call)
        << Name << Range;
      Candidates.NoteCandidates(*this, OCD_ViableCandidates, Args);
    }
    return true;

  case OR_Deleted: {
    if (Diagnose) {
      Diag(StartLoc, diag::err_ovl_deleted_call)
        << Best->Function->isDeleted()
        << Name 
        << getDeletedOrUnavailableSuffix(Best->Function)
        << Range;
      Candidates.NoteCandidates(*this, OCD_AllCandidates, Args);
    }
    return true;
  }
  }
  llvm_unreachable("Unreachable, bad result from BestViableFunction");
}


/// DeclareGlobalNewDelete - Declare the global forms of operator new and
/// delete. These are:
/// @code
///   // C++03:
///   void* operator new(std::size_t) throw(std::bad_alloc);
///   void* operator new[](std::size_t) throw(std::bad_alloc);
///   void operator delete(void *) throw();
///   void operator delete[](void *) throw();
///   // C++11:
///   void* operator new(std::size_t);
///   void* operator new[](std::size_t);
///   void operator delete(void *) noexcept;
///   void operator delete[](void *) noexcept;
///   // C++1y:
///   void* operator new(std::size_t);
///   void* operator new[](std::size_t);
///   void operator delete(void *) noexcept;
///   void operator delete[](void *) noexcept;
///   void operator delete(void *, std::size_t) noexcept;
///   void operator delete[](void *, std::size_t) noexcept;
/// @endcode
/// Note that the placement and nothrow forms of new are *not* implicitly
/// declared. Their use requires including \<new\>.
void Sema::DeclareGlobalNewDelete() {
  if (GlobalNewDeleteDeclared)
    return;

  // C++ [basic.std.dynamic]p2:
  //   [...] The following allocation and deallocation functions (18.4) are
  //   implicitly declared in global scope in each translation unit of a
  //   program
  //
  //     C++03:
  //     void* operator new(std::size_t) throw(std::bad_alloc);
  //     void* operator new[](std::size_t) throw(std::bad_alloc);
  //     void  operator delete(void*) throw();
  //     void  operator delete[](void*) throw();
  //     C++11:
  //     void* operator new(std::size_t);
  //     void* operator new[](std::size_t);
  //     void  operator delete(void*) noexcept;
  //     void  operator delete[](void*) noexcept;
  //     C++1y:
  //     void* operator new(std::size_t);
  //     void* operator new[](std::size_t);
  //     void  operator delete(void*) noexcept;
  //     void  operator delete[](void*) noexcept;
  //     void  operator delete(void*, std::size_t) noexcept;
  //     void  operator delete[](void*, std::size_t) noexcept;
  //
  //   These implicit declarations introduce only the function names operator
  //   new, operator new[], operator delete, operator delete[].
  //
  // Here, we need to refer to std::bad_alloc, so we will implicitly declare
  // "std" or "bad_alloc" as necessary to form the exception specification.
  // However, we do not make these implicit declarations visible to name
  // lookup.
  if (!StdBadAlloc && !getLangOpts().CPlusPlus11) {
    // The "std::bad_alloc" class has not yet been declared, so build it
    // implicitly.
    StdBadAlloc = CXXRecordDecl::Create(Context, TTK_Class,
                                        getOrCreateStdNamespace(),
                                        SourceLocation(), SourceLocation(),
                                      &PP.getIdentifierTable().get("bad_alloc"),
                                        nullptr);
    getStdBadAlloc()->setImplicit(true);
  }

  GlobalNewDeleteDeclared = true;

  QualType VoidPtr = Context.getPointerType(Context.VoidTy);
  QualType SizeT = Context.getSizeType();
  bool AssumeSaneOperatorNew = getLangOpts().AssumeSaneOperatorNew;

  DeclareGlobalAllocationFunction(
      Context.DeclarationNames.getCXXOperatorName(OO_New),
      VoidPtr, SizeT, QualType(), AssumeSaneOperatorNew);
  DeclareGlobalAllocationFunction(
      Context.DeclarationNames.getCXXOperatorName(OO_Array_New),
      VoidPtr, SizeT, QualType(), AssumeSaneOperatorNew);
  DeclareGlobalAllocationFunction(
      Context.DeclarationNames.getCXXOperatorName(OO_Delete),
      Context.VoidTy, VoidPtr);
  DeclareGlobalAllocationFunction(
      Context.DeclarationNames.getCXXOperatorName(OO_Array_Delete),
      Context.VoidTy, VoidPtr);
  if (getLangOpts().SizedDeallocation) {
    DeclareGlobalAllocationFunction(
        Context.DeclarationNames.getCXXOperatorName(OO_Delete),
        Context.VoidTy, VoidPtr, Context.getSizeType());
    DeclareGlobalAllocationFunction(
        Context.DeclarationNames.getCXXOperatorName(OO_Array_Delete),
        Context.VoidTy, VoidPtr, Context.getSizeType());
  }
}

/// DeclareGlobalAllocationFunction - Declares a single implicit global
/// allocation function if it doesn't already exist.
void Sema::DeclareGlobalAllocationFunction(DeclarationName Name,
                                           QualType Return,
                                           QualType Param1, QualType Param2,
                                           bool AddMallocAttr) {
  DeclContext *GlobalCtx = Context.getTranslationUnitDecl();
  unsigned NumParams = Param2.isNull() ? 1 : 2;

  // Check if this function is already declared.
  DeclContext::lookup_result R = GlobalCtx->lookup(Name);
  for (DeclContext::lookup_iterator Alloc = R.begin(), AllocEnd = R.end();
       Alloc != AllocEnd; ++Alloc) {
    // Only look at non-template functions, as it is the predefined,
    // non-templated allocation function we are trying to declare here.
    if (FunctionDecl *Func = dyn_cast<FunctionDecl>(*Alloc)) {
      if (Func->getNumParams() == NumParams) {
        QualType InitialParam1Type =
            Context.getCanonicalType(Func->getParamDecl(0)
                                         ->getType().getUnqualifiedType());
        QualType InitialParam2Type =
            NumParams == 2
                ? Context.getCanonicalType(Func->getParamDecl(1)
                                               ->getType().getUnqualifiedType())
                : QualType();
        // FIXME: Do we need to check for default arguments here?
        if (InitialParam1Type == Param1 &&
            (NumParams == 1 || InitialParam2Type == Param2)) {
          if (AddMallocAttr && !Func->hasAttr<MallocAttr>())
            Func->addAttr(MallocAttr::CreateImplicit(Context));
          // Make the function visible to name lookup, even if we found it in
          // an unimported module. It either is an implicitly-declared global
          // allocation function, or is suppressing that function.
          Func->setHidden(false);
          return;
        }
      }
    }
  }

  FunctionProtoType::ExtProtoInfo EPI;

  QualType BadAllocType;
  bool HasBadAllocExceptionSpec
    = (Name.getCXXOverloadedOperator() == OO_New ||
       Name.getCXXOverloadedOperator() == OO_Array_New);
  if (HasBadAllocExceptionSpec) {
    if (!getLangOpts().CPlusPlus11) {
      BadAllocType = Context.getTypeDeclType(getStdBadAlloc());
      assert(StdBadAlloc && "Must have std::bad_alloc declared");
      EPI.ExceptionSpecType = EST_Dynamic;
      EPI.NumExceptions = 1;
      EPI.Exceptions = &BadAllocType;
    }
  } else {
    EPI.ExceptionSpecType = getLangOpts().CPlusPlus11 ?
                                EST_BasicNoexcept : EST_DynamicNone;
  }

  QualType Params[] = { Param1, Param2 };

  QualType FnType = Context.getFunctionType(
      Return, ArrayRef<QualType>(Params, NumParams), EPI);
  FunctionDecl *Alloc =
    FunctionDecl::Create(Context, GlobalCtx, SourceLocation(),
                         SourceLocation(), Name,
                         FnType, /*TInfo=*/nullptr, SC_None, false, true);
  Alloc->setImplicit();

  if (AddMallocAttr)
    Alloc->addAttr(MallocAttr::CreateImplicit(Context));

  ParmVarDecl *ParamDecls[2];
  for (unsigned I = 0; I != NumParams; ++I) {
    ParamDecls[I] = ParmVarDecl::Create(Context, Alloc, SourceLocation(),
                                        SourceLocation(), nullptr,
                                        Params[I], /*TInfo=*/nullptr,
                                        SC_None, nullptr);
    ParamDecls[I]->setImplicit();
  }
  Alloc->setParams(ArrayRef<ParmVarDecl*>(ParamDecls, NumParams));

  Context.getTranslationUnitDecl()->addDecl(Alloc);
  IdResolver.tryAddTopLevelDecl(Alloc, Name);
}

FunctionDecl *Sema::FindUsualDeallocationFunction(SourceLocation StartLoc,
                                                  bool CanProvideSize,
                                                  DeclarationName Name) {
  DeclareGlobalNewDelete();

  LookupResult FoundDelete(*this, Name, StartLoc, LookupOrdinaryName);
  LookupQualifiedName(FoundDelete, Context.getTranslationUnitDecl());

  // C++ [expr.new]p20:
  //   [...] Any non-placement deallocation function matches a
  //   non-placement allocation function. [...]
  llvm::SmallVector<FunctionDecl*, 2> Matches;
  for (LookupResult::iterator D = FoundDelete.begin(),
                           DEnd = FoundDelete.end();
       D != DEnd; ++D) {
    if (FunctionDecl *Fn = dyn_cast<FunctionDecl>(*D))
      if (isNonPlacementDeallocationFunction(*this, Fn))
        Matches.push_back(Fn);
  }

  // C++1y [expr.delete]p?:
  //   If the type is complete and deallocation function lookup finds both a
  //   usual deallocation function with only a pointer parameter and a usual
  //   deallocation function with both a pointer parameter and a size
  //   parameter, then the selected deallocation function shall be the one
  //   with two parameters.  Otherwise, the selected deallocation function
  //   shall be the function with one parameter.
  if (getLangOpts().SizedDeallocation && Matches.size() == 2) {
    unsigned NumArgs = CanProvideSize ? 2 : 1;
    if (Matches[0]->getNumParams() != NumArgs)
      Matches.erase(Matches.begin());
    else
      Matches.erase(Matches.begin() + 1);
    assert(Matches[0]->getNumParams() == NumArgs &&
           "found an unexpected usual deallocation function");
  }

  assert(Matches.size() == 1 &&
         "unexpectedly have multiple usual deallocation functions");
  return Matches.front();
}

bool Sema::FindDeallocationFunction(SourceLocation StartLoc, CXXRecordDecl *RD,
                                    DeclarationName Name,
                                    FunctionDecl* &Operator, bool Diagnose) {
  LookupResult Found(*this, Name, StartLoc, LookupOrdinaryName);
  // Try to find operator delete/operator delete[] in class scope.
  LookupQualifiedName(Found, RD);

  if (Found.isAmbiguous())
    return true;

  Found.suppressDiagnostics();

  SmallVector<DeclAccessPair,4> Matches;
  for (LookupResult::iterator F = Found.begin(), FEnd = Found.end();
       F != FEnd; ++F) {
    NamedDecl *ND = (*F)->getUnderlyingDecl();

    // Ignore template operator delete members from the check for a usual
    // deallocation function.
    if (isa<FunctionTemplateDecl>(ND))
      continue;

    if (cast<CXXMethodDecl>(ND)->isUsualDeallocationFunction())
      Matches.push_back(F.getPair());
  }

  // There's exactly one suitable operator;  pick it.
  if (Matches.size() == 1) {
    Operator = cast<CXXMethodDecl>(Matches[0]->getUnderlyingDecl());

    if (Operator->isDeleted()) {
      if (Diagnose) {
        Diag(StartLoc, diag::err_deleted_function_use);
        NoteDeletedFunction(Operator);
      }
      return true;
    }

    if (CheckAllocationAccess(StartLoc, SourceRange(), Found.getNamingClass(),
                              Matches[0], Diagnose) == AR_inaccessible)
      return true;

    return false;

  // We found multiple suitable operators;  complain about the ambiguity.
  } else if (!Matches.empty()) {
    if (Diagnose) {
      Diag(StartLoc, diag::err_ambiguous_suitable_delete_member_function_found)
        << Name << RD;

      for (SmallVectorImpl<DeclAccessPair>::iterator
             F = Matches.begin(), FEnd = Matches.end(); F != FEnd; ++F)
        Diag((*F)->getUnderlyingDecl()->getLocation(),
             diag::note_member_declared_here) << Name;
    }
    return true;
  }

  // We did find operator delete/operator delete[] declarations, but
  // none of them were suitable.
  if (!Found.empty()) {
    if (Diagnose) {
      Diag(StartLoc, diag::err_no_suitable_delete_member_function_found)
        << Name << RD;

      for (LookupResult::iterator F = Found.begin(), FEnd = Found.end();
           F != FEnd; ++F)
        Diag((*F)->getUnderlyingDecl()->getLocation(),
             diag::note_member_declared_here) << Name;
    }
    return true;
  }

<<<<<<< HEAD
  Operator = 0;
=======
  Operator = nullptr;
>>>>>>> cd7df602
  return false;
}

/// ActOnCXXDelete - Parsed a C++ 'delete' expression (C++ 5.3.5), as in:
/// @code ::delete ptr; @endcode
/// or
/// @code delete [] ptr; @endcode
ExprResult
Sema::ActOnCXXDelete(SourceLocation StartLoc, bool UseGlobal,
                     bool ArrayForm, Expr *ExE) {
  // C++ [expr.delete]p1:
  //   The operand shall have a pointer type, or a class type having a single
  //   non-explicit conversion function to a pointer type. The result has type
  //   void.
  //
  // DR599 amends "pointer type" to "pointer to object type" in both cases.

  ExprResult Ex = ExE;
  FunctionDecl *OperatorDelete = nullptr;
  bool ArrayFormAsWritten = ArrayForm;
  bool UsualArrayDeleteWantsSize = false;

  if (!Ex.get()->isTypeDependent()) {
    // Perform lvalue-to-rvalue cast, if needed.
    Ex = DefaultLvalueConversion(Ex.get());
    if (Ex.isInvalid())
      return ExprError();

    QualType Type = Ex.get()->getType();

    class DeleteConverter : public ContextualImplicitConverter {
    public:
      DeleteConverter() : ContextualImplicitConverter(false, true) {}

      bool match(QualType ConvType) override {
        // FIXME: If we have an operator T* and an operator void*, we must pick
        // the operator T*.
        if (const PointerType *ConvPtrType = ConvType->getAs<PointerType>())
          if (ConvPtrType->getPointeeType()->isIncompleteOrObjectType())
            return true;
        return false;
      }

      SemaDiagnosticBuilder diagnoseNoMatch(Sema &S, SourceLocation Loc,
                                            QualType T) override {
        return S.Diag(Loc, diag::err_delete_operand) << T;
      }

      SemaDiagnosticBuilder diagnoseIncomplete(Sema &S, SourceLocation Loc,
                                               QualType T) override {
        return S.Diag(Loc, diag::err_delete_incomplete_class_type) << T;
      }

      SemaDiagnosticBuilder diagnoseExplicitConv(Sema &S, SourceLocation Loc,
                                                 QualType T,
                                                 QualType ConvTy) override {
        return S.Diag(Loc, diag::err_delete_explicit_conversion) << T << ConvTy;
      }

      SemaDiagnosticBuilder noteExplicitConv(Sema &S, CXXConversionDecl *Conv,
                                             QualType ConvTy) override {
        return S.Diag(Conv->getLocation(), diag::note_delete_conversion)
          << ConvTy;
      }

      SemaDiagnosticBuilder diagnoseAmbiguous(Sema &S, SourceLocation Loc,
                                              QualType T) override {
        return S.Diag(Loc, diag::err_ambiguous_delete_operand) << T;
      }

      SemaDiagnosticBuilder noteAmbiguous(Sema &S, CXXConversionDecl *Conv,
                                          QualType ConvTy) override {
        return S.Diag(Conv->getLocation(), diag::note_delete_conversion)
          << ConvTy;
      }

      SemaDiagnosticBuilder diagnoseConversion(Sema &S, SourceLocation Loc,
                                               QualType T,
                                               QualType ConvTy) override {
        llvm_unreachable("conversion functions are permitted");
      }
    } Converter;

    Ex = PerformContextualImplicitConversion(StartLoc, Ex.get(), Converter);
    if (Ex.isInvalid())
      return ExprError();
    Type = Ex.get()->getType();
    if (!Converter.match(Type))
      // FIXME: PerformContextualImplicitConversion should return ExprError
      //        itself in this case.
      return ExprError();

    QualType Pointee = Type->getAs<PointerType>()->getPointeeType();
    QualType PointeeElem = Context.getBaseElementType(Pointee);

    if (unsigned AddressSpace = Pointee.getAddressSpace())
      return Diag(Ex.get()->getLocStart(), 
                  diag::err_address_space_qualified_delete)
               << Pointee.getUnqualifiedType() << AddressSpace;

    CXXRecordDecl *PointeeRD = nullptr;
    if (Pointee->isVoidType() && !isSFINAEContext()) {
      // The C++ standard bans deleting a pointer to a non-object type, which
      // effectively bans deletion of "void*". However, most compilers support
      // this, so we treat it as a warning unless we're in a SFINAE context.
      Diag(StartLoc, diag::ext_delete_void_ptr_operand)
        << Type << Ex.get()->getSourceRange();
    } else if (Pointee->isFunctionType() || Pointee->isVoidType()) {
      return ExprError(Diag(StartLoc, diag::err_delete_operand)
        << Type << Ex.get()->getSourceRange());
    } else if (!Pointee->isDependentType()) {
      if (!RequireCompleteType(StartLoc, Pointee,
                               diag::warn_delete_incomplete, Ex.get())) {
        if (const RecordType *RT = PointeeElem->getAs<RecordType>())
          PointeeRD = cast<CXXRecordDecl>(RT->getDecl());
      }
    }

    // C++ [expr.delete]p2:
    //   [Note: a pointer to a const type can be the operand of a
    //   delete-expression; it is not necessary to cast away the constness
    //   (5.2.11) of the pointer expression before it is used as the operand
    //   of the delete-expression. ]

    if (Pointee->isArrayType() && !ArrayForm) {
      Diag(StartLoc, diag::warn_delete_array_type)
          << Type << Ex.get()->getSourceRange()
          << FixItHint::CreateInsertion(PP.getLocForEndOfToken(StartLoc), "[]");
      ArrayForm = true;
    }

    DeclarationName DeleteName = Context.DeclarationNames.getCXXOperatorName(
                                      ArrayForm ? OO_Array_Delete : OO_Delete);

    if (PointeeRD) {
      if (!UseGlobal &&
          FindDeallocationFunction(StartLoc, PointeeRD, DeleteName,
                                   OperatorDelete))
        return ExprError();

      // If we're allocating an array of records, check whether the
      // usual operator delete[] has a size_t parameter.
      if (ArrayForm) {
        // If the user specifically asked to use the global allocator,
        // we'll need to do the lookup into the class.
        if (UseGlobal)
          UsualArrayDeleteWantsSize =
            doesUsualArrayDeleteWantSize(*this, StartLoc, PointeeElem);

        // Otherwise, the usual operator delete[] should be the
        // function we just found.
        else if (OperatorDelete && isa<CXXMethodDecl>(OperatorDelete))
          UsualArrayDeleteWantsSize = (OperatorDelete->getNumParams() == 2);
      }

      if (!PointeeRD->hasIrrelevantDestructor())
        if (CXXDestructorDecl *Dtor = LookupDestructor(PointeeRD)) {
          MarkFunctionReferenced(StartLoc,
                                    const_cast<CXXDestructorDecl*>(Dtor));
          if (DiagnoseUseOfDecl(Dtor, StartLoc))
            return ExprError();
        }

      // C++ [expr.delete]p3:
      //   In the first alternative (delete object), if the static type of the
      //   object to be deleted is different from its dynamic type, the static
      //   type shall be a base class of the dynamic type of the object to be
      //   deleted and the static type shall have a virtual destructor or the
      //   behavior is undefined.
      //
      // Note: a final class cannot be derived from, no issue there
      if (PointeeRD->isPolymorphic() && !PointeeRD->hasAttr<FinalAttr>()) {
        CXXDestructorDecl *dtor = PointeeRD->getDestructor();
        if (dtor && !dtor->isVirtual()) {
          if (PointeeRD->isAbstract()) {
            // If the class is abstract, we warn by default, because we're
            // sure the code has undefined behavior.
            Diag(StartLoc, diag::warn_delete_abstract_non_virtual_dtor)
                << PointeeElem;
          } else if (!ArrayForm) {
            // Otherwise, if this is not an array delete, it's a bit suspect,
            // but not necessarily wrong.
            Diag(StartLoc, diag::warn_delete_non_virtual_dtor) << PointeeElem;
          }
        }
      }

    }

    if (!OperatorDelete)
      // Look for a global declaration.
      OperatorDelete = FindUsualDeallocationFunction(
          StartLoc, !RequireCompleteType(StartLoc, Pointee, 0) &&
                    (!ArrayForm || UsualArrayDeleteWantsSize ||
                     Pointee.isDestructedType()),
          DeleteName);

    MarkFunctionReferenced(StartLoc, OperatorDelete);
    
    // Check access and ambiguity of operator delete and destructor.
    if (PointeeRD) {
      if (CXXDestructorDecl *Dtor = LookupDestructor(PointeeRD)) {
          CheckDestructorAccess(Ex.get()->getExprLoc(), Dtor, 
                      PDiag(diag::err_access_dtor) << PointeeElem);
      }
    }
  }

  return new (Context) CXXDeleteExpr(
      Context.VoidTy, UseGlobal, ArrayForm, ArrayFormAsWritten,
      UsualArrayDeleteWantsSize, OperatorDelete, Ex.get(), StartLoc);
}

/// \brief Check the use of the given variable as a C++ condition in an if,
/// while, do-while, or switch statement.
ExprResult Sema::CheckConditionVariable(VarDecl *ConditionVar,
                                        SourceLocation StmtLoc,
                                        bool ConvertToBoolean) {
  if (ConditionVar->isInvalidDecl())
    return ExprError();

  QualType T = ConditionVar->getType();

  // C++ [stmt.select]p2:
  //   The declarator shall not specify a function or an array.
  if (T->isFunctionType())
    return ExprError(Diag(ConditionVar->getLocation(),
                          diag::err_invalid_use_of_function_type)
                       << ConditionVar->getSourceRange());
  else if (T->isArrayType())
    return ExprError(Diag(ConditionVar->getLocation(),
                          diag::err_invalid_use_of_array_type)
                     << ConditionVar->getSourceRange());

  ExprResult Condition = DeclRefExpr::Create(
      Context, NestedNameSpecifierLoc(), SourceLocation(), ConditionVar,
      /*enclosing*/ false, ConditionVar->getLocation(),
      ConditionVar->getType().getNonReferenceType(), VK_LValue);

  MarkDeclRefReferenced(cast<DeclRefExpr>(Condition.get()));

  if (ConvertToBoolean) {
    Condition = CheckBooleanCondition(Condition.get(), StmtLoc);
    if (Condition.isInvalid())
      return ExprError();
  }

  return Condition;
}

/// CheckCXXBooleanCondition - Returns true if a conversion to bool is invalid.
ExprResult Sema::CheckCXXBooleanCondition(Expr *CondExpr) {
  // C++ 6.4p4:
  // The value of a condition that is an initialized declaration in a statement
  // other than a switch statement is the value of the declared variable
  // implicitly converted to type bool. If that conversion is ill-formed, the
  // program is ill-formed.
  // The value of a condition that is an expression is the value of the
  // expression, implicitly converted to bool.
  //
  return PerformContextuallyConvertToBool(CondExpr);
}

/// Helper function to determine whether this is the (deprecated) C++
/// conversion from a string literal to a pointer to non-const char or
/// non-const wchar_t (for narrow and wide string literals,
/// respectively).
bool
Sema::IsStringLiteralToNonConstPointerConversion(Expr *From, QualType ToType) {
  // Look inside the implicit cast, if it exists.
  if (ImplicitCastExpr *Cast = dyn_cast<ImplicitCastExpr>(From))
    From = Cast->getSubExpr();

  // A string literal (2.13.4) that is not a wide string literal can
  // be converted to an rvalue of type "pointer to char"; a wide
  // string literal can be converted to an rvalue of type "pointer
  // to wchar_t" (C++ 4.2p2).
  if (StringLiteral *StrLit = dyn_cast<StringLiteral>(From->IgnoreParens()))
    if (const PointerType *ToPtrType = ToType->getAs<PointerType>())
      if (const BuiltinType *ToPointeeType
          = ToPtrType->getPointeeType()->getAs<BuiltinType>()) {
        // This conversion is considered only when there is an
        // explicit appropriate pointer target type (C++ 4.2p2).
        if (!ToPtrType->getPointeeType().hasQualifiers()) {
          switch (StrLit->getKind()) {
            case StringLiteral::UTF8:
            case StringLiteral::UTF16:
            case StringLiteral::UTF32:
              // We don't allow UTF literals to be implicitly converted
              break;
            case StringLiteral::Ascii:
              return (ToPointeeType->getKind() == BuiltinType::Char_U ||
                      ToPointeeType->getKind() == BuiltinType::Char_S);
            case StringLiteral::Wide:
              return ToPointeeType->isWideCharType();
          }
        }
      }

  return false;
}

static ExprResult BuildCXXCastArgument(Sema &S,
                                       SourceLocation CastLoc,
                                       QualType Ty,
                                       CastKind Kind,
                                       CXXMethodDecl *Method,
                                       DeclAccessPair FoundDecl,
                                       bool HadMultipleCandidates,
                                       Expr *From) {
  switch (Kind) {
  default: llvm_unreachable("Unhandled cast kind!");
  case CK_ConstructorConversion: {
    CXXConstructorDecl *Constructor = cast<CXXConstructorDecl>(Method);
    SmallVector<Expr*, 8> ConstructorArgs;

    if (S.RequireNonAbstractType(CastLoc, Ty,
                                 diag::err_allocation_of_abstract_type))
      return ExprError();

    if (S.CompleteConstructorCall(Constructor, From, CastLoc, ConstructorArgs))
      return ExprError();

    S.CheckConstructorAccess(CastLoc, Constructor,
                             InitializedEntity::InitializeTemporary(Ty),
                             Constructor->getAccess());

    ExprResult Result = S.BuildCXXConstructExpr(
        CastLoc, Ty, cast<CXXConstructorDecl>(Method),
        ConstructorArgs, HadMultipleCandidates,
        /*ListInit*/ false, /*StdInitListInit*/ false, /*ZeroInit*/ false,
        CXXConstructExpr::CK_Complete, SourceRange());
    if (Result.isInvalid())
      return ExprError();

    return S.MaybeBindToTemporary(Result.getAs<Expr>());
  }

  case CK_UserDefinedConversion: {
    assert(!From->getType()->isPointerType() && "Arg can't have pointer type!");

    // Create an implicit call expr that calls it.
    CXXConversionDecl *Conv = cast<CXXConversionDecl>(Method);
    ExprResult Result = S.BuildCXXMemberCallExpr(From, FoundDecl, Conv,
                                                 HadMultipleCandidates);
    if (Result.isInvalid())
      return ExprError();
    // Record usage of conversion in an implicit cast.
    Result = ImplicitCastExpr::Create(S.Context, Result.get()->getType(),
                                      CK_UserDefinedConversion, Result.get(),
                                      nullptr, Result.get()->getValueKind());

    S.CheckMemberOperatorAccess(CastLoc, From, /*arg*/ nullptr, FoundDecl);

    return S.MaybeBindToTemporary(Result.get());
  }
  }
}

/// PerformImplicitConversion - Perform an implicit conversion of the
/// expression From to the type ToType using the pre-computed implicit
/// conversion sequence ICS. Returns the converted
/// expression. Action is the kind of conversion we're performing,
/// used in the error message.
ExprResult
Sema::PerformImplicitConversion(Expr *From, QualType ToType,
                                const ImplicitConversionSequence &ICS,
                                AssignmentAction Action, 
                                CheckedConversionKind CCK) {
  switch (ICS.getKind()) {
  case ImplicitConversionSequence::StandardConversion: {
    ExprResult Res = PerformImplicitConversion(From, ToType, ICS.Standard,
                                               Action, CCK);
    if (Res.isInvalid())
      return ExprError();
    From = Res.get();
    break;
  }

  case ImplicitConversionSequence::UserDefinedConversion: {

      FunctionDecl *FD = ICS.UserDefined.ConversionFunction;
      CastKind CastKind;
      QualType BeforeToType;
      assert(FD && "FIXME: aggregate initialization from init list");
      if (const CXXConversionDecl *Conv = dyn_cast<CXXConversionDecl>(FD)) {
        CastKind = CK_UserDefinedConversion;

        // If the user-defined conversion is specified by a conversion function,
        // the initial standard conversion sequence converts the source type to
        // the implicit object parameter of the conversion function.
        BeforeToType = Context.getTagDeclType(Conv->getParent());
      } else {
        const CXXConstructorDecl *Ctor = cast<CXXConstructorDecl>(FD);
        CastKind = CK_ConstructorConversion;
        // Do no conversion if dealing with ... for the first conversion.
        if (!ICS.UserDefined.EllipsisConversion) {
          // If the user-defined conversion is specified by a constructor, the
          // initial standard conversion sequence converts the source type to the
          // type required by the argument of the constructor
          BeforeToType = Ctor->getParamDecl(0)->getType().getNonReferenceType();
        }
      }
      // Watch out for ellipsis conversion.
      if (!ICS.UserDefined.EllipsisConversion) {
        ExprResult Res =
          PerformImplicitConversion(From, BeforeToType,
                                    ICS.UserDefined.Before, AA_Converting,
                                    CCK);
        if (Res.isInvalid())
          return ExprError();
        From = Res.get();
      }

      ExprResult CastArg
        = BuildCXXCastArgument(*this,
                               From->getLocStart(),
                               ToType.getNonReferenceType(),
                               CastKind, cast<CXXMethodDecl>(FD),
                               ICS.UserDefined.FoundConversionFunction,
                               ICS.UserDefined.HadMultipleCandidates,
                               From);

      if (CastArg.isInvalid())
        return ExprError();

      From = CastArg.get();

      return PerformImplicitConversion(From, ToType, ICS.UserDefined.After,
                                       AA_Converting, CCK);
  }

  case ImplicitConversionSequence::AmbiguousConversion:
    ICS.DiagnoseAmbiguousConversion(*this, From->getExprLoc(),
                          PDiag(diag::err_typecheck_ambiguous_condition)
                            << From->getSourceRange());
     return ExprError();

  case ImplicitConversionSequence::EllipsisConversion:
    llvm_unreachable("Cannot perform an ellipsis conversion");

  case ImplicitConversionSequence::BadConversion:
    return ExprError();
  }

  // Everything went well.
  return From;
}

/// PerformImplicitConversion - Perform an implicit conversion of the
/// expression From to the type ToType by following the standard
/// conversion sequence SCS. Returns the converted
/// expression. Flavor is the context in which we're performing this
/// conversion, for use in error messages.
ExprResult
Sema::PerformImplicitConversion(Expr *From, QualType ToType,
                                const StandardConversionSequence& SCS,
                                AssignmentAction Action, 
                                CheckedConversionKind CCK) {
  bool CStyle = (CCK == CCK_CStyleCast || CCK == CCK_FunctionalCast);
  
  // Overall FIXME: we are recomputing too many types here and doing far too
  // much extra work. What this means is that we need to keep track of more
  // information that is computed when we try the implicit conversion initially,
  // so that we don't need to recompute anything here.
  QualType FromType = From->getType();
  
  if (SCS.CopyConstructor) {
    // FIXME: When can ToType be a reference type?
    assert(!ToType->isReferenceType());
    if (SCS.Second == ICK_Derived_To_Base) {
      SmallVector<Expr*, 8> ConstructorArgs;
      if (CompleteConstructorCall(cast<CXXConstructorDecl>(SCS.CopyConstructor),
                                  From, /*FIXME:ConstructLoc*/SourceLocation(),
                                  ConstructorArgs))
        return ExprError();
      return BuildCXXConstructExpr(
          /*FIXME:ConstructLoc*/ SourceLocation(), ToType, SCS.CopyConstructor,
          ConstructorArgs, /*HadMultipleCandidates*/ false,
          /*ListInit*/ false, /*StdInitListInit*/ false, /*ZeroInit*/ false,
          CXXConstructExpr::CK_Complete, SourceRange());
    }
    return BuildCXXConstructExpr(
        /*FIXME:ConstructLoc*/ SourceLocation(), ToType, SCS.CopyConstructor,
        From, /*HadMultipleCandidates*/ false,
        /*ListInit*/ false, /*StdInitListInit*/ false, /*ZeroInit*/ false,
        CXXConstructExpr::CK_Complete, SourceRange());
  }

  // Resolve overloaded function references.
  if (Context.hasSameType(FromType, Context.OverloadTy)) {
    DeclAccessPair Found;
    FunctionDecl *Fn = ResolveAddressOfOverloadedFunction(From, ToType,
                                                          true, Found);
    if (!Fn)
      return ExprError();

    if (DiagnoseUseOfDecl(Fn, From->getLocStart()))
      return ExprError();

    From = FixOverloadedFunctionReference(From, Found, Fn);
    FromType = From->getType();
  }

  // If we're converting to an atomic type, first convert to the corresponding
  // non-atomic type.
  QualType ToAtomicType;
  if (const AtomicType *ToAtomic = ToType->getAs<AtomicType>()) {
    ToAtomicType = ToType;
    ToType = ToAtomic->getValueType();
  }

  // Perform the first implicit conversion.
  switch (SCS.First) {
  case ICK_Identity:
    // Nothing to do.
    break;

  case ICK_Lvalue_To_Rvalue: {
    assert(From->getObjectKind() != OK_ObjCProperty);
    FromType = FromType.getUnqualifiedType();
    ExprResult FromRes = DefaultLvalueConversion(From);
    assert(!FromRes.isInvalid() && "Can't perform deduced conversion?!");
    From = FromRes.get();
    break;
  }

  case ICK_Array_To_Pointer:
    FromType = Context.getArrayDecayedType(FromType);
    From = ImpCastExprToType(From, FromType, CK_ArrayToPointerDecay, 
                             VK_RValue, /*BasePath=*/nullptr, CCK).get();
    break;

  case ICK_Function_To_Pointer:
    FromType = Context.getPointerType(FromType);
    From = ImpCastExprToType(From, FromType, CK_FunctionToPointerDecay, 
                             VK_RValue, /*BasePath=*/nullptr, CCK).get();
    break;

  default:
    llvm_unreachable("Improper first standard conversion");
  }

  // Perform the second implicit conversion
  switch (SCS.Second) {
  case ICK_Identity:
    // If both sides are functions (or pointers/references to them), there could
    // be incompatible exception declarations.
    if (CheckExceptionSpecCompatibility(From, ToType))
      return ExprError();
    // Nothing else to do.
    break;

  case ICK_NoReturn_Adjustment:
    // If both sides are functions (or pointers/references to them), there could
    // be incompatible exception declarations.
    if (CheckExceptionSpecCompatibility(From, ToType))
      return ExprError();

    From = ImpCastExprToType(From, ToType, CK_NoOp, 
                             VK_RValue, /*BasePath=*/nullptr, CCK).get();
    break;

  case ICK_Integral_Promotion:
  case ICK_Integral_Conversion:
    if (ToType->isBooleanType()) {
      assert(FromType->castAs<EnumType>()->getDecl()->isFixed() &&
             SCS.Second == ICK_Integral_Promotion &&
             "only enums with fixed underlying type can promote to bool");
      From = ImpCastExprToType(From, ToType, CK_IntegralToBoolean,
                               VK_RValue, /*BasePath=*/nullptr, CCK).get();
    } else {
      From = ImpCastExprToType(From, ToType, CK_IntegralCast,
                               VK_RValue, /*BasePath=*/nullptr, CCK).get();
    }
    break;

  case ICK_Floating_Promotion:
  case ICK_Floating_Conversion:
    From = ImpCastExprToType(From, ToType, CK_FloatingCast, 
                             VK_RValue, /*BasePath=*/nullptr, CCK).get();
    break;

  case ICK_Complex_Promotion:
  case ICK_Complex_Conversion: {
    QualType FromEl = From->getType()->getAs<ComplexType>()->getElementType();
    QualType ToEl = ToType->getAs<ComplexType>()->getElementType();
    CastKind CK;
    if (FromEl->isRealFloatingType()) {
      if (ToEl->isRealFloatingType())
        CK = CK_FloatingComplexCast;
      else
        CK = CK_FloatingComplexToIntegralComplex;
    } else if (ToEl->isRealFloatingType()) {
      CK = CK_IntegralComplexToFloatingComplex;
    } else {
      CK = CK_IntegralComplexCast;
    }
    From = ImpCastExprToType(From, ToType, CK, 
                             VK_RValue, /*BasePath=*/nullptr, CCK).get();
    break;
  }

  case ICK_Floating_Integral:
    if (ToType->isRealFloatingType())
      From = ImpCastExprToType(From, ToType, CK_IntegralToFloating, 
                               VK_RValue, /*BasePath=*/nullptr, CCK).get();
    else
      From = ImpCastExprToType(From, ToType, CK_FloatingToIntegral, 
                               VK_RValue, /*BasePath=*/nullptr, CCK).get();
    break;

  case ICK_Compatible_Conversion:
      From = ImpCastExprToType(From, ToType, CK_NoOp, 
                               VK_RValue, /*BasePath=*/nullptr, CCK).get();
    break;

  case ICK_Writeback_Conversion:
  case ICK_Pointer_Conversion: {
    if (SCS.IncompatibleObjC && Action != AA_Casting) {
      // Diagnose incompatible Objective-C conversions
      if (Action == AA_Initializing || Action == AA_Assigning)
        Diag(From->getLocStart(),
             diag::ext_typecheck_convert_incompatible_pointer)
          << ToType << From->getType() << Action
          << From->getSourceRange() << 0;
      else
        Diag(From->getLocStart(),
             diag::ext_typecheck_convert_incompatible_pointer)
          << From->getType() << ToType << Action
          << From->getSourceRange() << 0;

      if (From->getType()->isObjCObjectPointerType() &&
          ToType->isObjCObjectPointerType())
        EmitRelatedResultTypeNote(From);
    } 
    else if (getLangOpts().ObjCAutoRefCount &&
             !CheckObjCARCUnavailableWeakConversion(ToType, 
                                                    From->getType())) {
      if (Action == AA_Initializing)
        Diag(From->getLocStart(), 
             diag::err_arc_weak_unavailable_assign);
      else
        Diag(From->getLocStart(),
             diag::err_arc_convesion_of_weak_unavailable) 
          << (Action == AA_Casting) << From->getType() << ToType 
          << From->getSourceRange();
    }
             
    CastKind Kind = CK_Invalid;
    CXXCastPath BasePath;
    if (CheckPointerConversion(From, ToType, Kind, BasePath, CStyle))
      return ExprError();

    // Make sure we extend blocks if necessary.
    // FIXME: doing this here is really ugly.
    if (Kind == CK_BlockPointerToObjCPointerCast) {
      ExprResult E = From;
      (void) PrepareCastToObjCObjectPointer(E);
      From = E.get();
    }
    if (getLangOpts().ObjCAutoRefCount)
      CheckObjCARCConversion(SourceRange(), ToType, From, CCK);
    From = ImpCastExprToType(From, ToType, Kind, VK_RValue, &BasePath, CCK)
             .get();
    break;
  }

  case ICK_Pointer_Member: {
    CastKind Kind = CK_Invalid;
    CXXCastPath BasePath;
    if (CheckMemberPointerConversion(From, ToType, Kind, BasePath, CStyle))
      return ExprError();
    if (CheckExceptionSpecCompatibility(From, ToType))
      return ExprError();
    From = ImpCastExprToType(From, ToType, Kind, VK_RValue, &BasePath, CCK)
             .get();
    break;
  }

  case ICK_Boolean_Conversion:
    // Perform half-to-boolean conversion via float.
    if (From->getType()->isHalfType()) {
      From = ImpCastExprToType(From, Context.FloatTy, CK_FloatingCast).get();
      FromType = Context.FloatTy;
    }

    From = ImpCastExprToType(From, Context.BoolTy,
                             ScalarTypeToBooleanCastKind(FromType), 
                             VK_RValue, /*BasePath=*/nullptr, CCK).get();
    break;

  case ICK_Derived_To_Base: {
    CXXCastPath BasePath;
    if (CheckDerivedToBaseConversion(From->getType(),
                                     ToType.getNonReferenceType(),
                                     From->getLocStart(),
                                     From->getSourceRange(),
                                     &BasePath,
                                     CStyle))
      return ExprError();

    From = ImpCastExprToType(From, ToType.getNonReferenceType(),
                      CK_DerivedToBase, From->getValueKind(),
                      &BasePath, CCK).get();
    break;
  }

  case ICK_Vector_Conversion:
    From = ImpCastExprToType(From, ToType, CK_BitCast, 
                             VK_RValue, /*BasePath=*/nullptr, CCK).get();
    break;

  case ICK_Vector_Splat:
    From = ImpCastExprToType(From, ToType, CK_VectorSplat, 
                             VK_RValue, /*BasePath=*/nullptr, CCK).get();
    break;

  case ICK_Complex_Real:
    // Case 1.  x -> _Complex y
    if (const ComplexType *ToComplex = ToType->getAs<ComplexType>()) {
      QualType ElType = ToComplex->getElementType();
      bool isFloatingComplex = ElType->isRealFloatingType();

      // x -> y
      if (Context.hasSameUnqualifiedType(ElType, From->getType())) {
        // do nothing
      } else if (From->getType()->isRealFloatingType()) {
        From = ImpCastExprToType(From, ElType,
                isFloatingComplex ? CK_FloatingCast : CK_FloatingToIntegral).get();
      } else {
        assert(From->getType()->isIntegerType());
        From = ImpCastExprToType(From, ElType,
                isFloatingComplex ? CK_IntegralToFloating : CK_IntegralCast).get();
      }
      // y -> _Complex y
      From = ImpCastExprToType(From, ToType,
                   isFloatingComplex ? CK_FloatingRealToComplex
                                     : CK_IntegralRealToComplex).get();

    // Case 2.  _Complex x -> y
    } else {
      const ComplexType *FromComplex = From->getType()->getAs<ComplexType>();
      assert(FromComplex);

      QualType ElType = FromComplex->getElementType();
      bool isFloatingComplex = ElType->isRealFloatingType();

      // _Complex x -> x
      From = ImpCastExprToType(From, ElType,
                   isFloatingComplex ? CK_FloatingComplexToReal
                                     : CK_IntegralComplexToReal, 
                               VK_RValue, /*BasePath=*/nullptr, CCK).get();

      // x -> y
      if (Context.hasSameUnqualifiedType(ElType, ToType)) {
        // do nothing
      } else if (ToType->isRealFloatingType()) {
        From = ImpCastExprToType(From, ToType,
                   isFloatingComplex ? CK_FloatingCast : CK_IntegralToFloating, 
                                 VK_RValue, /*BasePath=*/nullptr, CCK).get();
      } else {
        assert(ToType->isIntegerType());
        From = ImpCastExprToType(From, ToType,
                   isFloatingComplex ? CK_FloatingToIntegral : CK_IntegralCast, 
                                 VK_RValue, /*BasePath=*/nullptr, CCK).get();
      }
    }
    break;
  
  case ICK_Block_Pointer_Conversion: {
    From = ImpCastExprToType(From, ToType.getUnqualifiedType(), CK_BitCast,
                             VK_RValue, /*BasePath=*/nullptr, CCK).get();
    break;
  }
      
  case ICK_TransparentUnionConversion: {
    ExprResult FromRes = From;
    Sema::AssignConvertType ConvTy =
      CheckTransparentUnionArgumentConstraints(ToType, FromRes);
    if (FromRes.isInvalid())
      return ExprError();
    From = FromRes.get();
    assert ((ConvTy == Sema::Compatible) &&
            "Improper transparent union conversion");
    (void)ConvTy;
    break;
  }

  case ICK_Zero_Event_Conversion:
    From = ImpCastExprToType(From, ToType,
                             CK_ZeroToOCLEvent,
                             From->getValueKind()).get();
    break;

  case ICK_Lvalue_To_Rvalue:
  case ICK_Array_To_Pointer:
  case ICK_Function_To_Pointer:
  case ICK_Qualification:
  case ICK_Num_Conversion_Kinds:
    llvm_unreachable("Improper second standard conversion");
  }

  switch (SCS.Third) {
  case ICK_Identity:
    // Nothing to do.
    break;

  case ICK_Qualification: {
    // The qualification keeps the category of the inner expression, unless the
    // target type isn't a reference.
    ExprValueKind VK = ToType->isReferenceType() ?
                                  From->getValueKind() : VK_RValue;
    From = ImpCastExprToType(From, ToType.getNonLValueExprType(Context),
                             CK_NoOp, VK, /*BasePath=*/nullptr, CCK).get();

    if (SCS.DeprecatedStringLiteralToCharPtr &&
        !getLangOpts().WritableStrings) {
      Diag(From->getLocStart(), getLangOpts().CPlusPlus11
           ? diag::ext_deprecated_string_literal_conversion
           : diag::warn_deprecated_string_literal_conversion)
        << ToType.getNonReferenceType();
    }

    break;
  }

  default:
    llvm_unreachable("Improper third standard conversion");
  }

  // If this conversion sequence involved a scalar -> atomic conversion, perform
  // that conversion now.
  if (!ToAtomicType.isNull()) {
    assert(Context.hasSameType(
        ToAtomicType->castAs<AtomicType>()->getValueType(), From->getType()));
    From = ImpCastExprToType(From, ToAtomicType, CK_NonAtomicToAtomic,
                             VK_RValue, nullptr, CCK).get();
  }

  return From;
}

/// \brief Check the completeness of a type in a unary type trait.
///
/// If the particular type trait requires a complete type, tries to complete
/// it. If completing the type fails, a diagnostic is emitted and false
/// returned. If completing the type succeeds or no completion was required,
/// returns true.
static bool CheckUnaryTypeTraitTypeCompleteness(Sema &S, TypeTrait UTT,
                                                SourceLocation Loc,
                                                QualType ArgTy) {
  // C++0x [meta.unary.prop]p3:
  //   For all of the class templates X declared in this Clause, instantiating
  //   that template with a template argument that is a class template
  //   specialization may result in the implicit instantiation of the template
  //   argument if and only if the semantics of X require that the argument
  //   must be a complete type.
  // We apply this rule to all the type trait expressions used to implement
  // these class templates. We also try to follow any GCC documented behavior
  // in these expressions to ensure portability of standard libraries.
  switch (UTT) {
  default: llvm_unreachable("not a UTT");
    // is_complete_type somewhat obviously cannot require a complete type.
  case UTT_IsCompleteType:
    // Fall-through

    // These traits are modeled on the type predicates in C++0x
    // [meta.unary.cat] and [meta.unary.comp]. They are not specified as
    // requiring a complete type, as whether or not they return true cannot be
    // impacted by the completeness of the type.
  case UTT_IsVoid:
  case UTT_IsIntegral:
  case UTT_IsFloatingPoint:
  case UTT_IsArray:
  case UTT_IsPointer:
  case UTT_IsLvalueReference:
  case UTT_IsRvalueReference:
  case UTT_IsMemberFunctionPointer:
  case UTT_IsMemberObjectPointer:
  case UTT_IsEnum:
  case UTT_IsUnion:
  case UTT_IsClass:
  case UTT_IsFunction:
  case UTT_IsReference:
  case UTT_IsArithmetic:
  case UTT_IsFundamental:
  case UTT_IsObject:
  case UTT_IsScalar:
  case UTT_IsCompound:
  case UTT_IsMemberPointer:
    // Fall-through

    // These traits are modeled on type predicates in C++0x [meta.unary.prop]
    // which requires some of its traits to have the complete type. However,
    // the completeness of the type cannot impact these traits' semantics, and
    // so they don't require it. This matches the comments on these traits in
    // Table 49.
  case UTT_IsConst:
  case UTT_IsVolatile:
  case UTT_IsSigned:
  case UTT_IsUnsigned:
    return true;

    // C++0x [meta.unary.prop] Table 49 requires the following traits to be
    // applied to a complete type.
  case UTT_IsTrivial:
  case UTT_IsTriviallyCopyable:
  case UTT_IsStandardLayout:
  case UTT_IsPOD:
  case UTT_IsLiteral:
  case UTT_IsEmpty:
  case UTT_IsPolymorphic:
  case UTT_IsAbstract:
  case UTT_IsInterfaceClass:
  case UTT_IsDestructible:
  case UTT_IsNothrowDestructible:
    // Fall-through

  // These traits require a complete type.
  case UTT_IsFinal:
  case UTT_IsSealed:

    // These trait expressions are designed to help implement predicates in
    // [meta.unary.prop] despite not being named the same. They are specified
    // by both GCC and the Embarcadero C++ compiler, and require the complete
    // type due to the overarching C++0x type predicates being implemented
    // requiring the complete type.
  case UTT_HasNothrowAssign:
  case UTT_HasNothrowMoveAssign:
  case UTT_HasNothrowConstructor:
  case UTT_HasNothrowCopy:
  case UTT_HasTrivialAssign:
  case UTT_HasTrivialMoveAssign:
  case UTT_HasTrivialDefaultConstructor:
  case UTT_HasTrivialMoveConstructor:
  case UTT_HasTrivialCopy:
  case UTT_HasTrivialDestructor:
  case UTT_HasVirtualDestructor:
    // Arrays of unknown bound are expressly allowed.
    QualType ElTy = ArgTy;
    if (ArgTy->isIncompleteArrayType())
      ElTy = S.Context.getAsArrayType(ArgTy)->getElementType();

    // The void type is expressly allowed.
    if (ElTy->isVoidType())
      return true;

    return !S.RequireCompleteType(
      Loc, ElTy, diag::err_incomplete_type_used_in_type_trait_expr);
  }
}

static bool HasNoThrowOperator(const RecordType *RT, OverloadedOperatorKind Op,
                               Sema &Self, SourceLocation KeyLoc, ASTContext &C,
                               bool (CXXRecordDecl::*HasTrivial)() const, 
                               bool (CXXRecordDecl::*HasNonTrivial)() const, 
                               bool (CXXMethodDecl::*IsDesiredOp)() const)
{
  CXXRecordDecl *RD = cast<CXXRecordDecl>(RT->getDecl());
  if ((RD->*HasTrivial)() && !(RD->*HasNonTrivial)())
    return true;

  DeclarationName Name = C.DeclarationNames.getCXXOperatorName(Op);
  DeclarationNameInfo NameInfo(Name, KeyLoc);
  LookupResult Res(Self, NameInfo, Sema::LookupOrdinaryName);
  if (Self.LookupQualifiedName(Res, RD)) {
    bool FoundOperator = false;
    Res.suppressDiagnostics();
    for (LookupResult::iterator Op = Res.begin(), OpEnd = Res.end();
         Op != OpEnd; ++Op) {
      if (isa<FunctionTemplateDecl>(*Op))
        continue;

      CXXMethodDecl *Operator = cast<CXXMethodDecl>(*Op);
      if((Operator->*IsDesiredOp)()) {
        FoundOperator = true;
        const FunctionProtoType *CPT =
          Operator->getType()->getAs<FunctionProtoType>();
        CPT = Self.ResolveExceptionSpec(KeyLoc, CPT);
        if (!CPT || !CPT->isNothrow(C))
          return false;
      }
    }
    return FoundOperator;
  }
  return false;
}

static bool EvaluateUnaryTypeTrait(Sema &Self, TypeTrait UTT,
                                   SourceLocation KeyLoc, QualType T) {
  assert(!T->isDependentType() && "Cannot evaluate traits of dependent type");

  ASTContext &C = Self.Context;
  switch(UTT) {
  default: llvm_unreachable("not a UTT");
    // Type trait expressions corresponding to the primary type category
    // predicates in C++0x [meta.unary.cat].
  case UTT_IsVoid:
    return T->isVoidType();
  case UTT_IsIntegral:
    return T->isIntegralType(C);
  case UTT_IsFloatingPoint:
    return T->isFloatingType();
  case UTT_IsArray:
    return T->isArrayType();
  case UTT_IsPointer:
    return T->isPointerType();
  case UTT_IsLvalueReference:
    return T->isLValueReferenceType();
  case UTT_IsRvalueReference:
    return T->isRValueReferenceType();
  case UTT_IsMemberFunctionPointer:
    return T->isMemberFunctionPointerType();
  case UTT_IsMemberObjectPointer:
    return T->isMemberDataPointerType();
  case UTT_IsEnum:
    return T->isEnumeralType();
  case UTT_IsUnion:
    return T->isUnionType();
  case UTT_IsClass:
    return T->isClassType() || T->isStructureType() || T->isInterfaceType();
  case UTT_IsFunction:
    return T->isFunctionType();

    // Type trait expressions which correspond to the convenient composition
    // predicates in C++0x [meta.unary.comp].
  case UTT_IsReference:
    return T->isReferenceType();
  case UTT_IsArithmetic:
    return T->isArithmeticType() && !T->isEnumeralType();
  case UTT_IsFundamental:
    return T->isFundamentalType();
  case UTT_IsObject:
    return T->isObjectType();
  case UTT_IsScalar:
    // Note: semantic analysis depends on Objective-C lifetime types to be
    // considered scalar types. However, such types do not actually behave
    // like scalar types at run time (since they may require retain/release
    // operations), so we report them as non-scalar.
    if (T->isObjCLifetimeType()) {
      switch (T.getObjCLifetime()) {
      case Qualifiers::OCL_None:
      case Qualifiers::OCL_ExplicitNone:
        return true;

      case Qualifiers::OCL_Strong:
      case Qualifiers::OCL_Weak:
      case Qualifiers::OCL_Autoreleasing:
        return false;
      }
    }
      
    return T->isScalarType();
  case UTT_IsCompound:
    return T->isCompoundType();
  case UTT_IsMemberPointer:
    return T->isMemberPointerType();

    // Type trait expressions which correspond to the type property predicates
    // in C++0x [meta.unary.prop].
  case UTT_IsConst:
    return T.isConstQualified();
  case UTT_IsVolatile:
    return T.isVolatileQualified();
  case UTT_IsTrivial:
    return T.isTrivialType(Self.Context);
  case UTT_IsTriviallyCopyable:
    return T.isTriviallyCopyableType(Self.Context);
  case UTT_IsStandardLayout:
    return T->isStandardLayoutType();
  case UTT_IsPOD:
    return T.isPODType(Self.Context);
  case UTT_IsLiteral:
    return T->isLiteralType(Self.Context);
  case UTT_IsEmpty:
    if (const CXXRecordDecl *RD = T->getAsCXXRecordDecl())
      return !RD->isUnion() && RD->isEmpty();
    return false;
  case UTT_IsPolymorphic:
    if (const CXXRecordDecl *RD = T->getAsCXXRecordDecl())
      return RD->isPolymorphic();
    return false;
  case UTT_IsAbstract:
    if (const CXXRecordDecl *RD = T->getAsCXXRecordDecl())
      return RD->isAbstract();
    return false;
  case UTT_IsInterfaceClass:
    if (const CXXRecordDecl *RD = T->getAsCXXRecordDecl())
      return RD->isInterface();
    return false;
  case UTT_IsFinal:
    if (const CXXRecordDecl *RD = T->getAsCXXRecordDecl())
      return RD->hasAttr<FinalAttr>();
    return false;
  case UTT_IsSealed:
    if (const CXXRecordDecl *RD = T->getAsCXXRecordDecl())
      if (FinalAttr *FA = RD->getAttr<FinalAttr>())
        return FA->isSpelledAsSealed();
    return false;
  case UTT_IsSigned:
    return T->isSignedIntegerType();
  case UTT_IsUnsigned:
    return T->isUnsignedIntegerType();

    // Type trait expressions which query classes regarding their construction,
    // destruction, and copying. Rather than being based directly on the
    // related type predicates in the standard, they are specified by both
    // GCC[1] and the Embarcadero C++ compiler[2], and Clang implements those
    // specifications.
    //
    //   1: http://gcc.gnu/.org/onlinedocs/gcc/Type-Traits.html
    //   2: http://docwiki.embarcadero.com/RADStudio/XE/en/Type_Trait_Functions_(C%2B%2B0x)_Index
    //
    // Note that these builtins do not behave as documented in g++: if a class
    // has both a trivial and a non-trivial special member of a particular kind,
    // they return false! For now, we emulate this behavior.
    // FIXME: This appears to be a g++ bug: more complex cases reveal that it
    // does not correctly compute triviality in the presence of multiple special
    // members of the same kind. Revisit this once the g++ bug is fixed.
  case UTT_HasTrivialDefaultConstructor:
    // http://gcc.gnu.org/onlinedocs/gcc/Type-Traits.html:
    //   If __is_pod (type) is true then the trait is true, else if type is
    //   a cv class or union type (or array thereof) with a trivial default
    //   constructor ([class.ctor]) then the trait is true, else it is false.
    if (T.isPODType(Self.Context))
      return true;
    if (CXXRecordDecl *RD = C.getBaseElementType(T)->getAsCXXRecordDecl())
      return RD->hasTrivialDefaultConstructor() &&
             !RD->hasNonTrivialDefaultConstructor();
    return false;
  case UTT_HasTrivialMoveConstructor:
    //  This trait is implemented by MSVC 2012 and needed to parse the
    //  standard library headers. Specifically this is used as the logic
    //  behind std::is_trivially_move_constructible (20.9.4.3).
    if (T.isPODType(Self.Context))
      return true;
    if (CXXRecordDecl *RD = C.getBaseElementType(T)->getAsCXXRecordDecl())
      return RD->hasTrivialMoveConstructor() && !RD->hasNonTrivialMoveConstructor();
    return false;
  case UTT_HasTrivialCopy:
    // http://gcc.gnu.org/onlinedocs/gcc/Type-Traits.html:
    //   If __is_pod (type) is true or type is a reference type then
    //   the trait is true, else if type is a cv class or union type
    //   with a trivial copy constructor ([class.copy]) then the trait
    //   is true, else it is false.
    if (T.isPODType(Self.Context) || T->isReferenceType())
      return true;
    if (CXXRecordDecl *RD = T->getAsCXXRecordDecl())
      return RD->hasTrivialCopyConstructor() &&
             !RD->hasNonTrivialCopyConstructor();
    return false;
  case UTT_HasTrivialMoveAssign:
    //  This trait is implemented by MSVC 2012 and needed to parse the
    //  standard library headers. Specifically it is used as the logic
    //  behind std::is_trivially_move_assignable (20.9.4.3)
    if (T.isPODType(Self.Context))
      return true;
    if (CXXRecordDecl *RD = C.getBaseElementType(T)->getAsCXXRecordDecl())
      return RD->hasTrivialMoveAssignment() && !RD->hasNonTrivialMoveAssignment();
    return false;
  case UTT_HasTrivialAssign:
    // http://gcc.gnu.org/onlinedocs/gcc/Type-Traits.html:
    //   If type is const qualified or is a reference type then the
    //   trait is false. Otherwise if __is_pod (type) is true then the
    //   trait is true, else if type is a cv class or union type with
    //   a trivial copy assignment ([class.copy]) then the trait is
    //   true, else it is false.
    // Note: the const and reference restrictions are interesting,
    // given that const and reference members don't prevent a class
    // from having a trivial copy assignment operator (but do cause
    // errors if the copy assignment operator is actually used, q.v.
    // [class.copy]p12).

    if (T.isConstQualified())
      return false;
    if (T.isPODType(Self.Context))
      return true;
    if (CXXRecordDecl *RD = T->getAsCXXRecordDecl())
      return RD->hasTrivialCopyAssignment() &&
             !RD->hasNonTrivialCopyAssignment();
    return false;
  case UTT_IsDestructible:
  case UTT_IsNothrowDestructible:
    // FIXME: Implement UTT_IsDestructible and UTT_IsNothrowDestructible.
    // For now, let's fall through.
  case UTT_HasTrivialDestructor:
    // http://gcc.gnu.org/onlinedocs/gcc/Type-Traits.html
    //   If __is_pod (type) is true or type is a reference type
    //   then the trait is true, else if type is a cv class or union
    //   type (or array thereof) with a trivial destructor
    //   ([class.dtor]) then the trait is true, else it is
    //   false.
    if (T.isPODType(Self.Context) || T->isReferenceType())
      return true;
      
    // Objective-C++ ARC: autorelease types don't require destruction.
    if (T->isObjCLifetimeType() && 
        T.getObjCLifetime() == Qualifiers::OCL_Autoreleasing)
      return true;
      
    if (CXXRecordDecl *RD = C.getBaseElementType(T)->getAsCXXRecordDecl())
      return RD->hasTrivialDestructor();
    return false;
  // TODO: Propagate nothrowness for implicitly declared special members.
  case UTT_HasNothrowAssign:
    // http://gcc.gnu.org/onlinedocs/gcc/Type-Traits.html:
    //   If type is const qualified or is a reference type then the
    //   trait is false. Otherwise if __has_trivial_assign (type)
    //   is true then the trait is true, else if type is a cv class
    //   or union type with copy assignment operators that are known
    //   not to throw an exception then the trait is true, else it is
    //   false.
    if (C.getBaseElementType(T).isConstQualified())
      return false;
    if (T->isReferenceType())
      return false;
    if (T.isPODType(Self.Context) || T->isObjCLifetimeType())
      return true;

    if (const RecordType *RT = T->getAs<RecordType>())
      return HasNoThrowOperator(RT, OO_Equal, Self, KeyLoc, C,
                                &CXXRecordDecl::hasTrivialCopyAssignment,
                                &CXXRecordDecl::hasNonTrivialCopyAssignment,
                                &CXXMethodDecl::isCopyAssignmentOperator);
    return false;
  case UTT_HasNothrowMoveAssign:
    //  This trait is implemented by MSVC 2012 and needed to parse the
    //  standard library headers. Specifically this is used as the logic
    //  behind std::is_nothrow_move_assignable (20.9.4.3).
    if (T.isPODType(Self.Context))
      return true;

    if (const RecordType *RT = C.getBaseElementType(T)->getAs<RecordType>())
      return HasNoThrowOperator(RT, OO_Equal, Self, KeyLoc, C,
                                &CXXRecordDecl::hasTrivialMoveAssignment,
                                &CXXRecordDecl::hasNonTrivialMoveAssignment,
                                &CXXMethodDecl::isMoveAssignmentOperator);
    return false;
  case UTT_HasNothrowCopy:
    // http://gcc.gnu.org/onlinedocs/gcc/Type-Traits.html:
    //   If __has_trivial_copy (type) is true then the trait is true, else
    //   if type is a cv class or union type with copy constructors that are
    //   known not to throw an exception then the trait is true, else it is
    //   false.
    if (T.isPODType(C) || T->isReferenceType() || T->isObjCLifetimeType())
      return true;
    if (CXXRecordDecl *RD = T->getAsCXXRecordDecl()) {
      if (RD->hasTrivialCopyConstructor() &&
          !RD->hasNonTrivialCopyConstructor())
        return true;

      bool FoundConstructor = false;
      unsigned FoundTQs;
      DeclContext::lookup_const_result R = Self.LookupConstructors(RD);
      for (DeclContext::lookup_const_iterator Con = R.begin(),
           ConEnd = R.end(); Con != ConEnd; ++Con) {
        // A template constructor is never a copy constructor.
        // FIXME: However, it may actually be selected at the actual overload
        // resolution point.
        if (isa<FunctionTemplateDecl>(*Con))
          continue;
        CXXConstructorDecl *Constructor = cast<CXXConstructorDecl>(*Con);
        if (Constructor->isCopyConstructor(FoundTQs)) {
          FoundConstructor = true;
          const FunctionProtoType *CPT
              = Constructor->getType()->getAs<FunctionProtoType>();
          CPT = Self.ResolveExceptionSpec(KeyLoc, CPT);
          if (!CPT)
            return false;
          // TODO: check whether evaluating default arguments can throw.
          // For now, we'll be conservative and assume that they can throw.
          if (!CPT->isNothrow(Self.Context) || CPT->getNumParams() > 1)
            return false;
        }
      }

      return FoundConstructor;
    }
    return false;
  case UTT_HasNothrowConstructor:
    // http://gcc.gnu.org/onlinedocs/gcc/Type-Traits.html
    //   If __has_trivial_constructor (type) is true then the trait is
    //   true, else if type is a cv class or union type (or array
    //   thereof) with a default constructor that is known not to
    //   throw an exception then the trait is true, else it is false.
    if (T.isPODType(C) || T->isObjCLifetimeType())
      return true;
    if (CXXRecordDecl *RD = C.getBaseElementType(T)->getAsCXXRecordDecl()) {
      if (RD->hasTrivialDefaultConstructor() &&
          !RD->hasNonTrivialDefaultConstructor())
        return true;

      bool FoundConstructor = false;
      DeclContext::lookup_const_result R = Self.LookupConstructors(RD);
      for (DeclContext::lookup_const_iterator Con = R.begin(),
           ConEnd = R.end(); Con != ConEnd; ++Con) {
        // FIXME: In C++0x, a constructor template can be a default constructor.
        if (isa<FunctionTemplateDecl>(*Con))
          continue;
        CXXConstructorDecl *Constructor = cast<CXXConstructorDecl>(*Con);
        if (Constructor->isDefaultConstructor()) {
          FoundConstructor = true;
          const FunctionProtoType *CPT
              = Constructor->getType()->getAs<FunctionProtoType>();
          CPT = Self.ResolveExceptionSpec(KeyLoc, CPT);
          if (!CPT)
            return false;
          // FIXME: check whether evaluating default arguments can throw.
          // For now, we'll be conservative and assume that they can throw.
          if (!CPT->isNothrow(Self.Context) || CPT->getNumParams() > 0)
            return false;
        }
      }
      return FoundConstructor;
    }
    return false;
  case UTT_HasVirtualDestructor:
    // http://gcc.gnu.org/onlinedocs/gcc/Type-Traits.html:
    //   If type is a class type with a virtual destructor ([class.dtor])
    //   then the trait is true, else it is false.
    if (CXXRecordDecl *RD = T->getAsCXXRecordDecl())
      if (CXXDestructorDecl *Destructor = Self.LookupDestructor(RD))
        return Destructor->isVirtual();
    return false;

    // These type trait expressions are modeled on the specifications for the
    // Embarcadero C++0x type trait functions:
    //   http://docwiki.embarcadero.com/RADStudio/XE/en/Type_Trait_Functions_(C%2B%2B0x)_Index
  case UTT_IsCompleteType:
    // http://docwiki.embarcadero.com/RADStudio/XE/en/Is_complete_type_(typename_T_):
    //   Returns True if and only if T is a complete type at the point of the
    //   function call.
    return !T->isIncompleteType();
  }
}

/// \brief Determine whether T has a non-trivial Objective-C lifetime in
/// ARC mode.
static bool hasNontrivialObjCLifetime(QualType T) {
  switch (T.getObjCLifetime()) {
  case Qualifiers::OCL_ExplicitNone:
    return false;

  case Qualifiers::OCL_Strong:
  case Qualifiers::OCL_Weak:
  case Qualifiers::OCL_Autoreleasing:
    return true;

  case Qualifiers::OCL_None:
    return T->isObjCLifetimeType();
  }

  llvm_unreachable("Unknown ObjC lifetime qualifier");
}

static bool EvaluateBinaryTypeTrait(Sema &Self, TypeTrait BTT, QualType LhsT,
                                    QualType RhsT, SourceLocation KeyLoc);

static bool evaluateTypeTrait(Sema &S, TypeTrait Kind, SourceLocation KWLoc,
                              ArrayRef<TypeSourceInfo *> Args,
                              SourceLocation RParenLoc) {
  if (Kind <= UTT_Last)
    return EvaluateUnaryTypeTrait(S, Kind, KWLoc, Args[0]->getType());

  if (Kind <= BTT_Last)
    return EvaluateBinaryTypeTrait(S, Kind, Args[0]->getType(),
                                   Args[1]->getType(), RParenLoc);

  switch (Kind) {
  case clang::TT_IsConstructible:
  case clang::TT_IsNothrowConstructible:
  case clang::TT_IsTriviallyConstructible: {
    // C++11 [meta.unary.prop]:
    //   is_trivially_constructible is defined as:
    //
    //     is_constructible<T, Args...>::value is true and the variable
    //     definition for is_constructible, as defined below, is known to call
    //     no operation that is not trivial.
    //
    //   The predicate condition for a template specialization 
    //   is_constructible<T, Args...> shall be satisfied if and only if the 
    //   following variable definition would be well-formed for some invented 
    //   variable t:
    //
    //     T t(create<Args>()...);
    assert(!Args.empty());

    // Precondition: T and all types in the parameter pack Args shall be
    // complete types, (possibly cv-qualified) void, or arrays of
    // unknown bound.
    for (unsigned I = 0, N = Args.size(); I != N; ++I) {
      QualType ArgTy = Args[I]->getType();
      if (ArgTy->isVoidType() || ArgTy->isIncompleteArrayType())
        continue;

      if (S.RequireCompleteType(KWLoc, ArgTy, 
          diag::err_incomplete_type_used_in_type_trait_expr))
        return false;
    }

    // Make sure the first argument is a complete type.
    if (Args[0]->getType()->isIncompleteType())
      return false;

    // Make sure the first argument is not an abstract type.
    CXXRecordDecl *RD = Args[0]->getType()->getAsCXXRecordDecl();
    if (RD && RD->isAbstract())
      return false;

    SmallVector<OpaqueValueExpr, 2> OpaqueArgExprs;
    SmallVector<Expr *, 2> ArgExprs;
    ArgExprs.reserve(Args.size() - 1);
    for (unsigned I = 1, N = Args.size(); I != N; ++I) {
      QualType T = Args[I]->getType();
      if (T->isObjectType() || T->isFunctionType())
        T = S.Context.getRValueReferenceType(T);
      OpaqueArgExprs.push_back(
        OpaqueValueExpr(Args[I]->getTypeLoc().getLocStart(), 
                        T.getNonLValueExprType(S.Context),
                        Expr::getValueKindForType(T)));
      ArgExprs.push_back(&OpaqueArgExprs.back());
    }
    
    // Perform the initialization in an unevaluated context within a SFINAE 
    // trap at translation unit scope.
    EnterExpressionEvaluationContext Unevaluated(S, Sema::Unevaluated);
    Sema::SFINAETrap SFINAE(S, /*AccessCheckingSFINAE=*/true);
    Sema::ContextRAII TUContext(S, S.Context.getTranslationUnitDecl());
    InitializedEntity To(InitializedEntity::InitializeTemporary(Args[0]));
    InitializationKind InitKind(InitializationKind::CreateDirect(KWLoc, KWLoc,
                                                                 RParenLoc));
    InitializationSequence Init(S, To, InitKind, ArgExprs);
    if (Init.Failed())
      return false;

    ExprResult Result = Init.Perform(S, To, InitKind, ArgExprs);
    if (Result.isInvalid() || SFINAE.hasErrorOccurred())
      return false;

    if (Kind == clang::TT_IsConstructible)
      return true;

    if (Kind == clang::TT_IsNothrowConstructible)
      return S.canThrow(Result.get()) == CT_Cannot;

    if (Kind == clang::TT_IsTriviallyConstructible) {
      // Under Objective-C ARC, if the destination has non-trivial Objective-C
      // lifetime, this is a non-trivial construction.
      if (S.getLangOpts().ObjCAutoRefCount &&
          hasNontrivialObjCLifetime(Args[0]->getType().getNonReferenceType()))
        return false;

      // The initialization succeeded; now make sure there are no non-trivial
      // calls.
      return !Result.get()->hasNonTrivialCall(S.Context);
    }

    llvm_unreachable("unhandled type trait");
    return false;
  }
    default: llvm_unreachable("not a TT");
  }
  
  return false;
}

ExprResult Sema::BuildTypeTrait(TypeTrait Kind, SourceLocation KWLoc, 
                                ArrayRef<TypeSourceInfo *> Args, 
                                SourceLocation RParenLoc) {
  QualType ResultType = Context.getLogicalOperationType();

  if (Kind <= UTT_Last && !CheckUnaryTypeTraitTypeCompleteness(
                               *this, Kind, KWLoc, Args[0]->getType()))
    return ExprError();

  bool Dependent = false;
  for (unsigned I = 0, N = Args.size(); I != N; ++I) {
    if (Args[I]->getType()->isDependentType()) {
      Dependent = true;
      break;
    }
  }

  bool Result = false;
  if (!Dependent)
    Result = evaluateTypeTrait(*this, Kind, KWLoc, Args, RParenLoc);

  return TypeTraitExpr::Create(Context, ResultType, KWLoc, Kind, Args,
                               RParenLoc, Result);
}

ExprResult Sema::ActOnTypeTrait(TypeTrait Kind, SourceLocation KWLoc,
                                ArrayRef<ParsedType> Args,
                                SourceLocation RParenLoc) {
  SmallVector<TypeSourceInfo *, 4> ConvertedArgs;
  ConvertedArgs.reserve(Args.size());
  
  for (unsigned I = 0, N = Args.size(); I != N; ++I) {
    TypeSourceInfo *TInfo;
    QualType T = GetTypeFromParser(Args[I], &TInfo);
    if (!TInfo)
      TInfo = Context.getTrivialTypeSourceInfo(T, KWLoc);
    
    ConvertedArgs.push_back(TInfo);    
  }

  return BuildTypeTrait(Kind, KWLoc, ConvertedArgs, RParenLoc);
}

static bool EvaluateBinaryTypeTrait(Sema &Self, TypeTrait BTT, QualType LhsT,
                                    QualType RhsT, SourceLocation KeyLoc) {
  assert(!LhsT->isDependentType() && !RhsT->isDependentType() &&
         "Cannot evaluate traits of dependent types");

  switch(BTT) {
  case BTT_IsBaseOf: {
    // C++0x [meta.rel]p2
    // Base is a base class of Derived without regard to cv-qualifiers or
    // Base and Derived are not unions and name the same class type without
    // regard to cv-qualifiers.

    const RecordType *lhsRecord = LhsT->getAs<RecordType>();
    if (!lhsRecord) return false;

    const RecordType *rhsRecord = RhsT->getAs<RecordType>();
    if (!rhsRecord) return false;

    assert(Self.Context.hasSameUnqualifiedType(LhsT, RhsT)
             == (lhsRecord == rhsRecord));

    if (lhsRecord == rhsRecord)
      return !lhsRecord->getDecl()->isUnion();

    // C++0x [meta.rel]p2:
    //   If Base and Derived are class types and are different types
    //   (ignoring possible cv-qualifiers) then Derived shall be a
    //   complete type.
    if (Self.RequireCompleteType(KeyLoc, RhsT, 
                          diag::err_incomplete_type_used_in_type_trait_expr))
      return false;

    return cast<CXXRecordDecl>(rhsRecord->getDecl())
      ->isDerivedFrom(cast<CXXRecordDecl>(lhsRecord->getDecl()));
  }
  case BTT_IsSame:
    return Self.Context.hasSameType(LhsT, RhsT);
  case BTT_TypeCompatible:
    return Self.Context.typesAreCompatible(LhsT.getUnqualifiedType(),
                                           RhsT.getUnqualifiedType());
  case BTT_IsConvertible:
  case BTT_IsConvertibleTo: {
    // C++0x [meta.rel]p4:
    //   Given the following function prototype:
    //
    //     template <class T> 
    //       typename add_rvalue_reference<T>::type create();
    //
    //   the predicate condition for a template specialization 
    //   is_convertible<From, To> shall be satisfied if and only if 
    //   the return expression in the following code would be 
    //   well-formed, including any implicit conversions to the return
    //   type of the function:
    //
    //     To test() { 
    //       return create<From>();
    //     }
    //
    //   Access checking is performed as if in a context unrelated to To and 
    //   From. Only the validity of the immediate context of the expression 
    //   of the return-statement (including conversions to the return type)
    //   is considered.
    //
    // We model the initialization as a copy-initialization of a temporary
    // of the appropriate type, which for this expression is identical to the
    // return statement (since NRVO doesn't apply).

    // Functions aren't allowed to return function or array types.
    if (RhsT->isFunctionType() || RhsT->isArrayType())
      return false;

    // A return statement in a void function must have void type.
    if (RhsT->isVoidType())
      return LhsT->isVoidType();

    // A function definition requires a complete, non-abstract return type.
    if (Self.RequireCompleteType(KeyLoc, RhsT, 0) ||
        Self.RequireNonAbstractType(KeyLoc, RhsT, 0))
      return false;

    // Compute the result of add_rvalue_reference.
    if (LhsT->isObjectType() || LhsT->isFunctionType())
      LhsT = Self.Context.getRValueReferenceType(LhsT);

    // Build a fake source and destination for initialization.
    InitializedEntity To(InitializedEntity::InitializeTemporary(RhsT));
    OpaqueValueExpr From(KeyLoc, LhsT.getNonLValueExprType(Self.Context),
                         Expr::getValueKindForType(LhsT));
    Expr *FromPtr = &From;
    InitializationKind Kind(InitializationKind::CreateCopy(KeyLoc, 
                                                           SourceLocation()));
    
    // Perform the initialization in an unevaluated context within a SFINAE 
    // trap at translation unit scope.
    EnterExpressionEvaluationContext Unevaluated(Self, Sema::Unevaluated);
    Sema::SFINAETrap SFINAE(Self, /*AccessCheckingSFINAE=*/true);
    Sema::ContextRAII TUContext(Self, Self.Context.getTranslationUnitDecl());
    InitializationSequence Init(Self, To, Kind, FromPtr);
    if (Init.Failed())
      return false;

    ExprResult Result = Init.Perform(Self, To, Kind, FromPtr);
    return !Result.isInvalid() && !SFINAE.hasErrorOccurred();
  }

  case BTT_IsNothrowAssignable:
  case BTT_IsTriviallyAssignable: {
    // C++11 [meta.unary.prop]p3:
    //   is_trivially_assignable is defined as:
    //     is_assignable<T, U>::value is true and the assignment, as defined by
    //     is_assignable, is known to call no operation that is not trivial
    //
    //   is_assignable is defined as:
    //     The expression declval<T>() = declval<U>() is well-formed when 
    //     treated as an unevaluated operand (Clause 5).
    //
    //   For both, T and U shall be complete types, (possibly cv-qualified) 
    //   void, or arrays of unknown bound.
    if (!LhsT->isVoidType() && !LhsT->isIncompleteArrayType() &&
        Self.RequireCompleteType(KeyLoc, LhsT, 
          diag::err_incomplete_type_used_in_type_trait_expr))
      return false;
    if (!RhsT->isVoidType() && !RhsT->isIncompleteArrayType() &&
        Self.RequireCompleteType(KeyLoc, RhsT, 
          diag::err_incomplete_type_used_in_type_trait_expr))
      return false;

    // cv void is never assignable.
    if (LhsT->isVoidType() || RhsT->isVoidType())
      return false;

    // Build expressions that emulate the effect of declval<T>() and 
    // declval<U>().
    if (LhsT->isObjectType() || LhsT->isFunctionType())
      LhsT = Self.Context.getRValueReferenceType(LhsT);
    if (RhsT->isObjectType() || RhsT->isFunctionType())
      RhsT = Self.Context.getRValueReferenceType(RhsT);
    OpaqueValueExpr Lhs(KeyLoc, LhsT.getNonLValueExprType(Self.Context),
                        Expr::getValueKindForType(LhsT));
    OpaqueValueExpr Rhs(KeyLoc, RhsT.getNonLValueExprType(Self.Context),
                        Expr::getValueKindForType(RhsT));
    
    // Attempt the assignment in an unevaluated context within a SFINAE 
    // trap at translation unit scope.
    EnterExpressionEvaluationContext Unevaluated(Self, Sema::Unevaluated);
    Sema::SFINAETrap SFINAE(Self, /*AccessCheckingSFINAE=*/true);
    Sema::ContextRAII TUContext(Self, Self.Context.getTranslationUnitDecl());
    ExprResult Result = Self.BuildBinOp(/*S=*/nullptr, KeyLoc, BO_Assign, &Lhs,
                                        &Rhs);
    if (Result.isInvalid() || SFINAE.hasErrorOccurred())
      return false;

    if (BTT == BTT_IsNothrowAssignable)
      return Self.canThrow(Result.get()) == CT_Cannot;

    if (BTT == BTT_IsTriviallyAssignable) {
      // Under Objective-C ARC, if the destination has non-trivial Objective-C
      // lifetime, this is a non-trivial assignment.
      if (Self.getLangOpts().ObjCAutoRefCount &&
          hasNontrivialObjCLifetime(LhsT.getNonReferenceType()))
        return false;

      return !Result.get()->hasNonTrivialCall(Self.Context);
    }

    llvm_unreachable("unhandled type trait");
    return false;
  }
    default: llvm_unreachable("not a BTT");
  }
  llvm_unreachable("Unknown type trait or not implemented");
}

ExprResult Sema::ActOnArrayTypeTrait(ArrayTypeTrait ATT,
                                     SourceLocation KWLoc,
                                     ParsedType Ty,
                                     Expr* DimExpr,
                                     SourceLocation RParen) {
  TypeSourceInfo *TSInfo;
  QualType T = GetTypeFromParser(Ty, &TSInfo);
  if (!TSInfo)
    TSInfo = Context.getTrivialTypeSourceInfo(T);

  return BuildArrayTypeTrait(ATT, KWLoc, TSInfo, DimExpr, RParen);
}

static uint64_t EvaluateArrayTypeTrait(Sema &Self, ArrayTypeTrait ATT,
                                           QualType T, Expr *DimExpr,
                                           SourceLocation KeyLoc) {
  assert(!T->isDependentType() && "Cannot evaluate traits of dependent type");

  switch(ATT) {
  case ATT_ArrayRank:
    if (T->isArrayType()) {
      unsigned Dim = 0;
      while (const ArrayType *AT = Self.Context.getAsArrayType(T)) {
        ++Dim;
        T = AT->getElementType();
      }
      return Dim;
    }
    return 0;

  case ATT_ArrayExtent: {
    llvm::APSInt Value;
    uint64_t Dim;
    if (Self.VerifyIntegerConstantExpression(DimExpr, &Value,
          diag::err_dimension_expr_not_constant_integer,
          false).isInvalid())
      return 0;
    if (Value.isSigned() && Value.isNegative()) {
      Self.Diag(KeyLoc, diag::err_dimension_expr_not_constant_integer)
        << DimExpr->getSourceRange();
      return 0;
    }
    Dim = Value.getLimitedValue();

    if (T->isArrayType()) {
      unsigned D = 0;
      bool Matched = false;
      while (const ArrayType *AT = Self.Context.getAsArrayType(T)) {
        if (Dim == D) {
          Matched = true;
          break;
        }
        ++D;
        T = AT->getElementType();
      }

      if (Matched && T->isArrayType()) {
        if (const ConstantArrayType *CAT = Self.Context.getAsConstantArrayType(T))
          return CAT->getSize().getLimitedValue();
      }
    }
    return 0;
  }
  }
  llvm_unreachable("Unknown type trait or not implemented");
}

ExprResult Sema::BuildArrayTypeTrait(ArrayTypeTrait ATT,
                                     SourceLocation KWLoc,
                                     TypeSourceInfo *TSInfo,
                                     Expr* DimExpr,
                                     SourceLocation RParen) {
  QualType T = TSInfo->getType();

  // FIXME: This should likely be tracked as an APInt to remove any host
  // assumptions about the width of size_t on the target.
  uint64_t Value = 0;
  if (!T->isDependentType())
    Value = EvaluateArrayTypeTrait(*this, ATT, T, DimExpr, KWLoc);

  // While the specification for these traits from the Embarcadero C++
  // compiler's documentation says the return type is 'unsigned int', Clang
  // returns 'size_t'. On Windows, the primary platform for the Embarcadero
  // compiler, there is no difference. On several other platforms this is an
  // important distinction.
  return new (Context) ArrayTypeTraitExpr(KWLoc, ATT, TSInfo, Value, DimExpr,
                                          RParen, Context.getSizeType());
}

ExprResult Sema::ActOnExpressionTrait(ExpressionTrait ET,
                                      SourceLocation KWLoc,
                                      Expr *Queried,
                                      SourceLocation RParen) {
  // If error parsing the expression, ignore.
  if (!Queried)
    return ExprError();

  ExprResult Result = BuildExpressionTrait(ET, KWLoc, Queried, RParen);

  return Result;
}

static bool EvaluateExpressionTrait(ExpressionTrait ET, Expr *E) {
  switch (ET) {
  case ET_IsLValueExpr: return E->isLValue();
  case ET_IsRValueExpr: return E->isRValue();
  }
  llvm_unreachable("Expression trait not covered by switch");
}

ExprResult Sema::BuildExpressionTrait(ExpressionTrait ET,
                                      SourceLocation KWLoc,
                                      Expr *Queried,
                                      SourceLocation RParen) {
  if (Queried->isTypeDependent()) {
    // Delay type-checking for type-dependent expressions.
  } else if (Queried->getType()->isPlaceholderType()) {
    ExprResult PE = CheckPlaceholderExpr(Queried);
    if (PE.isInvalid()) return ExprError();
    return BuildExpressionTrait(ET, KWLoc, PE.get(), RParen);
  }

  bool Value = EvaluateExpressionTrait(ET, Queried);

  return new (Context)
      ExpressionTraitExpr(KWLoc, ET, Queried, Value, RParen, Context.BoolTy);
}

QualType Sema::CheckPointerToMemberOperands(ExprResult &LHS, ExprResult &RHS,
                                            ExprValueKind &VK,
                                            SourceLocation Loc,
                                            bool isIndirect) {
  assert(!LHS.get()->getType()->isPlaceholderType() &&
         !RHS.get()->getType()->isPlaceholderType() &&
         "placeholders should have been weeded out by now");

  // The LHS undergoes lvalue conversions if this is ->*.
  if (isIndirect) {
    LHS = DefaultLvalueConversion(LHS.get());
    if (LHS.isInvalid()) return QualType();
  }

  // The RHS always undergoes lvalue conversions.
  RHS = DefaultLvalueConversion(RHS.get());
  if (RHS.isInvalid()) return QualType();

  const char *OpSpelling = isIndirect ? "->*" : ".*";
  // C++ 5.5p2
  //   The binary operator .* [p3: ->*] binds its second operand, which shall
  //   be of type "pointer to member of T" (where T is a completely-defined
  //   class type) [...]
  QualType RHSType = RHS.get()->getType();
  const MemberPointerType *MemPtr = RHSType->getAs<MemberPointerType>();
  if (!MemPtr) {
    Diag(Loc, diag::err_bad_memptr_rhs)
      << OpSpelling << RHSType << RHS.get()->getSourceRange();
    return QualType();
  }

  QualType Class(MemPtr->getClass(), 0);

  // Note: C++ [expr.mptr.oper]p2-3 says that the class type into which the
  // member pointer points must be completely-defined. However, there is no
  // reason for this semantic distinction, and the rule is not enforced by
  // other compilers. Therefore, we do not check this property, as it is
  // likely to be considered a defect.

  // C++ 5.5p2
  //   [...] to its first operand, which shall be of class T or of a class of
  //   which T is an unambiguous and accessible base class. [p3: a pointer to
  //   such a class]
  QualType LHSType = LHS.get()->getType();
  if (isIndirect) {
    if (const PointerType *Ptr = LHSType->getAs<PointerType>())
      LHSType = Ptr->getPointeeType();
    else {
      Diag(Loc, diag::err_bad_memptr_lhs)
        << OpSpelling << 1 << LHSType
        << FixItHint::CreateReplacement(SourceRange(Loc), ".*");
      return QualType();
    }
  }

  if (!Context.hasSameUnqualifiedType(Class, LHSType)) {
    // If we want to check the hierarchy, we need a complete type.
    if (RequireCompleteType(Loc, LHSType, diag::err_bad_memptr_lhs,
                            OpSpelling, (int)isIndirect)) {
      return QualType();
    }

    if (!IsDerivedFrom(LHSType, Class)) {
      Diag(Loc, diag::err_bad_memptr_lhs) << OpSpelling
        << (int)isIndirect << LHS.get()->getType();
      return QualType();
    }

    CXXCastPath BasePath;
    if (CheckDerivedToBaseConversion(LHSType, Class, Loc,
                                     SourceRange(LHS.get()->getLocStart(),
                                                 RHS.get()->getLocEnd()),
                                     &BasePath))
      return QualType();

    // Cast LHS to type of use.
    QualType UseType = isIndirect ? Context.getPointerType(Class) : Class;
    ExprValueKind VK = isIndirect ? VK_RValue : LHS.get()->getValueKind();
    LHS = ImpCastExprToType(LHS.get(), UseType, CK_DerivedToBase, VK,
                            &BasePath);
  }

  if (isa<CXXScalarValueInitExpr>(RHS.get()->IgnoreParens())) {
    // Diagnose use of pointer-to-member type which when used as
    // the functional cast in a pointer-to-member expression.
    Diag(Loc, diag::err_pointer_to_member_type) << isIndirect;
     return QualType();
  }

  // C++ 5.5p2
  //   The result is an object or a function of the type specified by the
  //   second operand.
  // The cv qualifiers are the union of those in the pointer and the left side,
  // in accordance with 5.5p5 and 5.2.5.
  QualType Result = MemPtr->getPointeeType();
  Result = Context.getCVRQualifiedType(Result, LHSType.getCVRQualifiers());

  // C++0x [expr.mptr.oper]p6:
  //   In a .* expression whose object expression is an rvalue, the program is
  //   ill-formed if the second operand is a pointer to member function with
  //   ref-qualifier &. In a ->* expression or in a .* expression whose object
  //   expression is an lvalue, the program is ill-formed if the second operand
  //   is a pointer to member function with ref-qualifier &&.
  if (const FunctionProtoType *Proto = Result->getAs<FunctionProtoType>()) {
    switch (Proto->getRefQualifier()) {
    case RQ_None:
      // Do nothing
      break;

    case RQ_LValue:
      if (!isIndirect && !LHS.get()->Classify(Context).isLValue())
        Diag(Loc, diag::err_pointer_to_member_oper_value_classify)
          << RHSType << 1 << LHS.get()->getSourceRange();
      break;

    case RQ_RValue:
      if (isIndirect || !LHS.get()->Classify(Context).isRValue())
        Diag(Loc, diag::err_pointer_to_member_oper_value_classify)
          << RHSType << 0 << LHS.get()->getSourceRange();
      break;
    }
  }

  // C++ [expr.mptr.oper]p6:
  //   The result of a .* expression whose second operand is a pointer
  //   to a data member is of the same value category as its
  //   first operand. The result of a .* expression whose second
  //   operand is a pointer to a member function is a prvalue. The
  //   result of an ->* expression is an lvalue if its second operand
  //   is a pointer to data member and a prvalue otherwise.
  if (Result->isFunctionType()) {
    VK = VK_RValue;
    return Context.BoundMemberTy;
  } else if (isIndirect) {
    VK = VK_LValue;
  } else {
    VK = LHS.get()->getValueKind();
  }

  return Result;
}

/// \brief Try to convert a type to another according to C++0x 5.16p3.
///
/// This is part of the parameter validation for the ? operator. If either
/// value operand is a class type, the two operands are attempted to be
/// converted to each other. This function does the conversion in one direction.
/// It returns true if the program is ill-formed and has already been diagnosed
/// as such.
static bool TryClassUnification(Sema &Self, Expr *From, Expr *To,
                                SourceLocation QuestionLoc,
                                bool &HaveConversion,
                                QualType &ToType) {
  HaveConversion = false;
  ToType = To->getType();

  InitializationKind Kind = InitializationKind::CreateCopy(To->getLocStart(),
                                                           SourceLocation());
  // C++0x 5.16p3
  //   The process for determining whether an operand expression E1 of type T1
  //   can be converted to match an operand expression E2 of type T2 is defined
  //   as follows:
  //   -- If E2 is an lvalue:
  bool ToIsLvalue = To->isLValue();
  if (ToIsLvalue) {
    //   E1 can be converted to match E2 if E1 can be implicitly converted to
    //   type "lvalue reference to T2", subject to the constraint that in the
    //   conversion the reference must bind directly to E1.
    QualType T = Self.Context.getLValueReferenceType(ToType);
    InitializedEntity Entity = InitializedEntity::InitializeTemporary(T);

    InitializationSequence InitSeq(Self, Entity, Kind, From);
    if (InitSeq.isDirectReferenceBinding()) {
      ToType = T;
      HaveConversion = true;
      return false;
    }

    if (InitSeq.isAmbiguous())
      return InitSeq.Diagnose(Self, Entity, Kind, From);
  }

  //   -- If E2 is an rvalue, or if the conversion above cannot be done:
  //      -- if E1 and E2 have class type, and the underlying class types are
  //         the same or one is a base class of the other:
  QualType FTy = From->getType();
  QualType TTy = To->getType();
  const RecordType *FRec = FTy->getAs<RecordType>();
  const RecordType *TRec = TTy->getAs<RecordType>();
  bool FDerivedFromT = FRec && TRec && FRec != TRec &&
                       Self.IsDerivedFrom(FTy, TTy);
  if (FRec && TRec &&
      (FRec == TRec || FDerivedFromT || Self.IsDerivedFrom(TTy, FTy))) {
    //         E1 can be converted to match E2 if the class of T2 is the
    //         same type as, or a base class of, the class of T1, and
    //         [cv2 > cv1].
    if (FRec == TRec || FDerivedFromT) {
      if (TTy.isAtLeastAsQualifiedAs(FTy)) {
        InitializedEntity Entity = InitializedEntity::InitializeTemporary(TTy);
        InitializationSequence InitSeq(Self, Entity, Kind, From);
        if (InitSeq) {
          HaveConversion = true;
          return false;
        }

        if (InitSeq.isAmbiguous())
          return InitSeq.Diagnose(Self, Entity, Kind, From);
      }
    }

    return false;
  }

  //     -- Otherwise: E1 can be converted to match E2 if E1 can be
  //        implicitly converted to the type that expression E2 would have
  //        if E2 were converted to an rvalue (or the type it has, if E2 is
  //        an rvalue).
  //
  // This actually refers very narrowly to the lvalue-to-rvalue conversion, not
  // to the array-to-pointer or function-to-pointer conversions.
  if (!TTy->getAs<TagType>())
    TTy = TTy.getUnqualifiedType();

  InitializedEntity Entity = InitializedEntity::InitializeTemporary(TTy);
  InitializationSequence InitSeq(Self, Entity, Kind, From);
  HaveConversion = !InitSeq.Failed();
  ToType = TTy;
  if (InitSeq.isAmbiguous())
    return InitSeq.Diagnose(Self, Entity, Kind, From);

  return false;
}

/// \brief Try to find a common type for two according to C++0x 5.16p5.
///
/// This is part of the parameter validation for the ? operator. If either
/// value operand is a class type, overload resolution is used to find a
/// conversion to a common type.
static bool FindConditionalOverload(Sema &Self, ExprResult &LHS, ExprResult &RHS,
                                    SourceLocation QuestionLoc) {
  Expr *Args[2] = { LHS.get(), RHS.get() };
  OverloadCandidateSet CandidateSet(QuestionLoc,
                                    OverloadCandidateSet::CSK_Operator);
  Self.AddBuiltinOperatorCandidates(OO_Conditional, QuestionLoc, Args,
                                    CandidateSet);

  OverloadCandidateSet::iterator Best;
  switch (CandidateSet.BestViableFunction(Self, QuestionLoc, Best)) {
    case OR_Success: {
      // We found a match. Perform the conversions on the arguments and move on.
      ExprResult LHSRes =
        Self.PerformImplicitConversion(LHS.get(), Best->BuiltinTypes.ParamTypes[0],
                                       Best->Conversions[0], Sema::AA_Converting);
      if (LHSRes.isInvalid())
        break;
      LHS = LHSRes;

      ExprResult RHSRes =
        Self.PerformImplicitConversion(RHS.get(), Best->BuiltinTypes.ParamTypes[1],
                                       Best->Conversions[1], Sema::AA_Converting);
      if (RHSRes.isInvalid())
        break;
      RHS = RHSRes;
      if (Best->Function)
        Self.MarkFunctionReferenced(QuestionLoc, Best->Function);
      return false;
    }
    
    case OR_No_Viable_Function:

      // Emit a better diagnostic if one of the expressions is a null pointer
      // constant and the other is a pointer type. In this case, the user most
      // likely forgot to take the address of the other expression.
      if (Self.DiagnoseConditionalForNull(LHS.get(), RHS.get(), QuestionLoc))
        return true;

      Self.Diag(QuestionLoc, diag::err_typecheck_cond_incompatible_operands)
        << LHS.get()->getType() << RHS.get()->getType()
        << LHS.get()->getSourceRange() << RHS.get()->getSourceRange();
      return true;

    case OR_Ambiguous:
      Self.Diag(QuestionLoc, diag::err_conditional_ambiguous_ovl)
        << LHS.get()->getType() << RHS.get()->getType()
        << LHS.get()->getSourceRange() << RHS.get()->getSourceRange();
      // FIXME: Print the possible common types by printing the return types of
      // the viable candidates.
      break;

    case OR_Deleted:
      llvm_unreachable("Conditional operator has only built-in overloads");
  }
  return true;
}

/// \brief Perform an "extended" implicit conversion as returned by
/// TryClassUnification.
static bool ConvertForConditional(Sema &Self, ExprResult &E, QualType T) {
  InitializedEntity Entity = InitializedEntity::InitializeTemporary(T);
  InitializationKind Kind = InitializationKind::CreateCopy(E.get()->getLocStart(),
                                                           SourceLocation());
  Expr *Arg = E.get();
  InitializationSequence InitSeq(Self, Entity, Kind, Arg);
  ExprResult Result = InitSeq.Perform(Self, Entity, Kind, Arg);
  if (Result.isInvalid())
    return true;

  E = Result;
  return false;
}

/// \brief Check the operands of ?: under C++ semantics.
///
/// See C++ [expr.cond]. Note that LHS is never null, even for the GNU x ?: y
/// extension. In this case, LHS == Cond. (But they're not aliases.)
QualType Sema::CXXCheckConditionalOperands(ExprResult &Cond, ExprResult &LHS,
                                           ExprResult &RHS, ExprValueKind &VK,
                                           ExprObjectKind &OK,
                                           SourceLocation QuestionLoc) {
  // FIXME: Handle C99's complex types, vector types, block pointers and Obj-C++
  // interface pointers.

  // C++11 [expr.cond]p1
  //   The first expression is contextually converted to bool.
  if (!Cond.get()->isTypeDependent()) {
    ExprResult CondRes = CheckCXXBooleanCondition(Cond.get());
    if (CondRes.isInvalid())
      return QualType();
    Cond = CondRes;
  }

  // Assume r-value.
  VK = VK_RValue;
  OK = OK_Ordinary;

  // Either of the arguments dependent?
  if (LHS.get()->isTypeDependent() || RHS.get()->isTypeDependent())
    return Context.DependentTy;

  // C++11 [expr.cond]p2
  //   If either the second or the third operand has type (cv) void, ...
  QualType LTy = LHS.get()->getType();
  QualType RTy = RHS.get()->getType();
  bool LVoid = LTy->isVoidType();
  bool RVoid = RTy->isVoidType();
  if (LVoid || RVoid) {
    //   ... one of the following shall hold:
    //   -- The second or the third operand (but not both) is a (possibly
    //      parenthesized) throw-expression; the result is of the type
    //      and value category of the other.
    bool LThrow = isa<CXXThrowExpr>(LHS.get()->IgnoreParenImpCasts());
    bool RThrow = isa<CXXThrowExpr>(RHS.get()->IgnoreParenImpCasts());
    if (LThrow != RThrow) {
      Expr *NonThrow = LThrow ? RHS.get() : LHS.get();
      VK = NonThrow->getValueKind();
      // DR (no number yet): the result is a bit-field if the
      // non-throw-expression operand is a bit-field.
      OK = NonThrow->getObjectKind();
      return NonThrow->getType();
    }

    //   -- Both the second and third operands have type void; the result is of
    //      type void and is a prvalue.
    if (LVoid && RVoid)
      return Context.VoidTy;

    // Neither holds, error.
    Diag(QuestionLoc, diag::err_conditional_void_nonvoid)
      << (LVoid ? RTy : LTy) << (LVoid ? 0 : 1)
      << LHS.get()->getSourceRange() << RHS.get()->getSourceRange();
    return QualType();
  }

  // Neither is void.

  // C++11 [expr.cond]p3
  //   Otherwise, if the second and third operand have different types, and
  //   either has (cv) class type [...] an attempt is made to convert each of
  //   those operands to the type of the other.
  if (!Context.hasSameType(LTy, RTy) &&
      (LTy->isRecordType() || RTy->isRecordType())) {
    // These return true if a single direction is already ambiguous.
    QualType L2RType, R2LType;
    bool HaveL2R, HaveR2L;
    if (TryClassUnification(*this, LHS.get(), RHS.get(), QuestionLoc, HaveL2R, L2RType))
      return QualType();
    if (TryClassUnification(*this, RHS.get(), LHS.get(), QuestionLoc, HaveR2L, R2LType))
      return QualType();

    //   If both can be converted, [...] the program is ill-formed.
    if (HaveL2R && HaveR2L) {
      Diag(QuestionLoc, diag::err_conditional_ambiguous)
        << LTy << RTy << LHS.get()->getSourceRange() << RHS.get()->getSourceRange();
      return QualType();
    }

    //   If exactly one conversion is possible, that conversion is applied to
    //   the chosen operand and the converted operands are used in place of the
    //   original operands for the remainder of this section.
    if (HaveL2R) {
      if (ConvertForConditional(*this, LHS, L2RType) || LHS.isInvalid())
        return QualType();
      LTy = LHS.get()->getType();
    } else if (HaveR2L) {
      if (ConvertForConditional(*this, RHS, R2LType) || RHS.isInvalid())
        return QualType();
      RTy = RHS.get()->getType();
    }
  }

  // C++11 [expr.cond]p3
  //   if both are glvalues of the same value category and the same type except
  //   for cv-qualification, an attempt is made to convert each of those
  //   operands to the type of the other.
  ExprValueKind LVK = LHS.get()->getValueKind();
  ExprValueKind RVK = RHS.get()->getValueKind();
  if (!Context.hasSameType(LTy, RTy) &&
      Context.hasSameUnqualifiedType(LTy, RTy) &&
      LVK == RVK && LVK != VK_RValue) {
    // Since the unqualified types are reference-related and we require the
    // result to be as if a reference bound directly, the only conversion
    // we can perform is to add cv-qualifiers.
    Qualifiers LCVR = Qualifiers::fromCVRMask(LTy.getCVRQualifiers());
    Qualifiers RCVR = Qualifiers::fromCVRMask(RTy.getCVRQualifiers());
    if (RCVR.isStrictSupersetOf(LCVR)) {
      LHS = ImpCastExprToType(LHS.get(), RTy, CK_NoOp, LVK);
      LTy = LHS.get()->getType();
    }
    else if (LCVR.isStrictSupersetOf(RCVR)) {
      RHS = ImpCastExprToType(RHS.get(), LTy, CK_NoOp, RVK);
      RTy = RHS.get()->getType();
    }
  }

  // C++11 [expr.cond]p4
  //   If the second and third operands are glvalues of the same value
  //   category and have the same type, the result is of that type and
  //   value category and it is a bit-field if the second or the third
  //   operand is a bit-field, or if both are bit-fields.
  // We only extend this to bitfields, not to the crazy other kinds of
  // l-values.
  bool Same = Context.hasSameType(LTy, RTy);
  if (Same && LVK == RVK && LVK != VK_RValue &&
      LHS.get()->isOrdinaryOrBitFieldObject() &&
      RHS.get()->isOrdinaryOrBitFieldObject()) {
    VK = LHS.get()->getValueKind();
    if (LHS.get()->getObjectKind() == OK_BitField ||
        RHS.get()->getObjectKind() == OK_BitField)
      OK = OK_BitField;
    return LTy;
  }

  // C++11 [expr.cond]p5
  //   Otherwise, the result is a prvalue. If the second and third operands
  //   do not have the same type, and either has (cv) class type, ...
  if (!Same && (LTy->isRecordType() || RTy->isRecordType())) {
    //   ... overload resolution is used to determine the conversions (if any)
    //   to be applied to the operands. If the overload resolution fails, the
    //   program is ill-formed.
    if (FindConditionalOverload(*this, LHS, RHS, QuestionLoc))
      return QualType();
  }

  // C++11 [expr.cond]p6
  //   Lvalue-to-rvalue, array-to-pointer, and function-to-pointer standard
  //   conversions are performed on the second and third operands.
  LHS = DefaultFunctionArrayLvalueConversion(LHS.get());
  RHS = DefaultFunctionArrayLvalueConversion(RHS.get());
  if (LHS.isInvalid() || RHS.isInvalid())
    return QualType();
  LTy = LHS.get()->getType();
  RTy = RHS.get()->getType();

  //   After those conversions, one of the following shall hold:
  //   -- The second and third operands have the same type; the result
  //      is of that type. If the operands have class type, the result
  //      is a prvalue temporary of the result type, which is
  //      copy-initialized from either the second operand or the third
  //      operand depending on the value of the first operand.
  if (Context.getCanonicalType(LTy) == Context.getCanonicalType(RTy)) {
    if (LTy->isRecordType()) {
      // The operands have class type. Make a temporary copy.
      if (RequireNonAbstractType(QuestionLoc, LTy,
                                 diag::err_allocation_of_abstract_type))
        return QualType();
      InitializedEntity Entity = InitializedEntity::InitializeTemporary(LTy);

      ExprResult LHSCopy = PerformCopyInitialization(Entity,
                                                     SourceLocation(),
                                                     LHS);
      if (LHSCopy.isInvalid())
        return QualType();

      ExprResult RHSCopy = PerformCopyInitialization(Entity,
                                                     SourceLocation(),
                                                     RHS);
      if (RHSCopy.isInvalid())
        return QualType();

      LHS = LHSCopy;
      RHS = RHSCopy;
    }

    return LTy;
  }

  // Extension: conditional operator involving vector types.
  if (LTy->isVectorType() || RTy->isVectorType())
    return CheckVectorOperands(LHS, RHS, QuestionLoc, /*isCompAssign*/false);

  //   -- The second and third operands have arithmetic or enumeration type;
  //      the usual arithmetic conversions are performed to bring them to a
  //      common type, and the result is of that type.
  if (LTy->isArithmeticType() && RTy->isArithmeticType()) {
    UsualArithmeticConversions(LHS, RHS);
    if (LHS.isInvalid() || RHS.isInvalid())
      return QualType();
    return LHS.get()->getType();
  }

  //   -- The second and third operands have pointer type, or one has pointer
  //      type and the other is a null pointer constant, or both are null
  //      pointer constants, at least one of which is non-integral; pointer
  //      conversions and qualification conversions are performed to bring them
  //      to their composite pointer type. The result is of the composite
  //      pointer type.
  //   -- The second and third operands have pointer to member type, or one has
  //      pointer to member type and the other is a null pointer constant;
  //      pointer to member conversions and qualification conversions are
  //      performed to bring them to a common type, whose cv-qualification
  //      shall match the cv-qualification of either the second or the third
  //      operand. The result is of the common type.
  bool NonStandardCompositeType = false;
  QualType Composite = FindCompositePointerType(QuestionLoc, LHS, RHS,
                                 isSFINAEContext() ? nullptr
                                                   : &NonStandardCompositeType);
  if (!Composite.isNull()) {
    if (NonStandardCompositeType)
      Diag(QuestionLoc,
           diag::ext_typecheck_cond_incompatible_operands_nonstandard)
        << LTy << RTy << Composite
        << LHS.get()->getSourceRange() << RHS.get()->getSourceRange();

    return Composite;
  }

  // Similarly, attempt to find composite type of two objective-c pointers.
  Composite = FindCompositeObjCPointerType(LHS, RHS, QuestionLoc);
  if (!Composite.isNull())
    return Composite;

  // Check if we are using a null with a non-pointer type.
  if (DiagnoseConditionalForNull(LHS.get(), RHS.get(), QuestionLoc))
    return QualType();

  Diag(QuestionLoc, diag::err_typecheck_cond_incompatible_operands)
    << LHS.get()->getType() << RHS.get()->getType()
    << LHS.get()->getSourceRange() << RHS.get()->getSourceRange();
  return QualType();
}

/// \brief Find a merged pointer type and convert the two expressions to it.
///
/// This finds the composite pointer type (or member pointer type) for @p E1
/// and @p E2 according to C++11 5.9p2. It converts both expressions to this
/// type and returns it.
/// It does not emit diagnostics.
///
/// \param Loc The location of the operator requiring these two expressions to
/// be converted to the composite pointer type.
///
/// If \p NonStandardCompositeType is non-NULL, then we are permitted to find
/// a non-standard (but still sane) composite type to which both expressions
/// can be converted. When such a type is chosen, \c *NonStandardCompositeType
/// will be set true.
QualType Sema::FindCompositePointerType(SourceLocation Loc,
                                        Expr *&E1, Expr *&E2,
                                        bool *NonStandardCompositeType) {
  if (NonStandardCompositeType)
    *NonStandardCompositeType = false;

  assert(getLangOpts().CPlusPlus && "This function assumes C++");
  QualType T1 = E1->getType(), T2 = E2->getType();

  // C++11 5.9p2
  //   Pointer conversions and qualification conversions are performed on
  //   pointer operands to bring them to their composite pointer type. If
  //   one operand is a null pointer constant, the composite pointer type is
  //   std::nullptr_t if the other operand is also a null pointer constant or,
  //   if the other operand is a pointer, the type of the other operand.
  if (!T1->isAnyPointerType() && !T1->isMemberPointerType() &&
      !T2->isAnyPointerType() && !T2->isMemberPointerType()) {
    if (T1->isNullPtrType() &&
        E2->isNullPointerConstant(Context, Expr::NPC_ValueDependentIsNull)) {
      E2 = ImpCastExprToType(E2, T1, CK_NullToPointer).get();
      return T1;
    }
    if (T2->isNullPtrType() &&
        E1->isNullPointerConstant(Context, Expr::NPC_ValueDependentIsNull)) {
      E1 = ImpCastExprToType(E1, T2, CK_NullToPointer).get();
      return T2;
    }
    return QualType();
  }

  if (E1->isNullPointerConstant(Context, Expr::NPC_ValueDependentIsNull)) {
    if (T2->isMemberPointerType())
      E1 = ImpCastExprToType(E1, T2, CK_NullToMemberPointer).get();
    else
      E1 = ImpCastExprToType(E1, T2, CK_NullToPointer).get();
    return T2;
  }
  if (E2->isNullPointerConstant(Context, Expr::NPC_ValueDependentIsNull)) {
    if (T1->isMemberPointerType())
      E2 = ImpCastExprToType(E2, T1, CK_NullToMemberPointer).get();
    else
      E2 = ImpCastExprToType(E2, T1, CK_NullToPointer).get();
    return T1;
  }

  // Now both have to be pointers or member pointers.
  if ((!T1->isPointerType() && !T1->isMemberPointerType()) ||
      (!T2->isPointerType() && !T2->isMemberPointerType()))
    return QualType();

  //   Otherwise, of one of the operands has type "pointer to cv1 void," then
  //   the other has type "pointer to cv2 T" and the composite pointer type is
  //   "pointer to cv12 void," where cv12 is the union of cv1 and cv2.
  //   Otherwise, the composite pointer type is a pointer type similar to the
  //   type of one of the operands, with a cv-qualification signature that is
  //   the union of the cv-qualification signatures of the operand types.
  // In practice, the first part here is redundant; it's subsumed by the second.
  // What we do here is, we build the two possible composite types, and try the
  // conversions in both directions. If only one works, or if the two composite
  // types are the same, we have succeeded.
  // FIXME: extended qualifiers?
  typedef SmallVector<unsigned, 4> QualifierVector;
  QualifierVector QualifierUnion;
  typedef SmallVector<std::pair<const Type *, const Type *>, 4>
      ContainingClassVector;
  ContainingClassVector MemberOfClass;
  QualType Composite1 = Context.getCanonicalType(T1),
           Composite2 = Context.getCanonicalType(T2);
  unsigned NeedConstBefore = 0;
  do {
    const PointerType *Ptr1, *Ptr2;
    if ((Ptr1 = Composite1->getAs<PointerType>()) &&
        (Ptr2 = Composite2->getAs<PointerType>())) {
      Composite1 = Ptr1->getPointeeType();
      Composite2 = Ptr2->getPointeeType();

      // If we're allowed to create a non-standard composite type, keep track
      // of where we need to fill in additional 'const' qualifiers.
      if (NonStandardCompositeType &&
          Composite1.getCVRQualifiers() != Composite2.getCVRQualifiers())
        NeedConstBefore = QualifierUnion.size();

      QualifierUnion.push_back(
                 Composite1.getCVRQualifiers() | Composite2.getCVRQualifiers());
      MemberOfClass.push_back(std::make_pair(nullptr, nullptr));
      continue;
    }

    const MemberPointerType *MemPtr1, *MemPtr2;
    if ((MemPtr1 = Composite1->getAs<MemberPointerType>()) &&
        (MemPtr2 = Composite2->getAs<MemberPointerType>())) {
      Composite1 = MemPtr1->getPointeeType();
      Composite2 = MemPtr2->getPointeeType();

      // If we're allowed to create a non-standard composite type, keep track
      // of where we need to fill in additional 'const' qualifiers.
      if (NonStandardCompositeType &&
          Composite1.getCVRQualifiers() != Composite2.getCVRQualifiers())
        NeedConstBefore = QualifierUnion.size();

      QualifierUnion.push_back(
                 Composite1.getCVRQualifiers() | Composite2.getCVRQualifiers());
      MemberOfClass.push_back(std::make_pair(MemPtr1->getClass(),
                                             MemPtr2->getClass()));
      continue;
    }

    // FIXME: block pointer types?

    // Cannot unwrap any more types.
    break;
  } while (true);

  if (NeedConstBefore && NonStandardCompositeType) {
    // Extension: Add 'const' to qualifiers that come before the first qualifier
    // mismatch, so that our (non-standard!) composite type meets the
    // requirements of C++ [conv.qual]p4 bullet 3.
    for (unsigned I = 0; I != NeedConstBefore; ++I) {
      if ((QualifierUnion[I] & Qualifiers::Const) == 0) {
        QualifierUnion[I] = QualifierUnion[I] | Qualifiers::Const;
        *NonStandardCompositeType = true;
      }
    }
  }

  // Rewrap the composites as pointers or member pointers with the union CVRs.
  ContainingClassVector::reverse_iterator MOC
    = MemberOfClass.rbegin();
  for (QualifierVector::reverse_iterator
         I = QualifierUnion.rbegin(),
         E = QualifierUnion.rend();
       I != E; (void)++I, ++MOC) {
    Qualifiers Quals = Qualifiers::fromCVRMask(*I);
    if (MOC->first && MOC->second) {
      // Rebuild member pointer type
      Composite1 = Context.getMemberPointerType(
                                    Context.getQualifiedType(Composite1, Quals),
                                    MOC->first);
      Composite2 = Context.getMemberPointerType(
                                    Context.getQualifiedType(Composite2, Quals),
                                    MOC->second);
    } else {
      // Rebuild pointer type
      Composite1
        = Context.getPointerType(Context.getQualifiedType(Composite1, Quals));
      Composite2
        = Context.getPointerType(Context.getQualifiedType(Composite2, Quals));
    }
  }

  // Try to convert to the first composite pointer type.
  InitializedEntity Entity1
    = InitializedEntity::InitializeTemporary(Composite1);
  InitializationKind Kind
    = InitializationKind::CreateCopy(Loc, SourceLocation());
  InitializationSequence E1ToC1(*this, Entity1, Kind, E1);
  InitializationSequence E2ToC1(*this, Entity1, Kind, E2);

  if (E1ToC1 && E2ToC1) {
    // Conversion to Composite1 is viable.
    if (!Context.hasSameType(Composite1, Composite2)) {
      // Composite2 is a different type from Composite1. Check whether
      // Composite2 is also viable.
      InitializedEntity Entity2
        = InitializedEntity::InitializeTemporary(Composite2);
      InitializationSequence E1ToC2(*this, Entity2, Kind, E1);
      InitializationSequence E2ToC2(*this, Entity2, Kind, E2);
      if (E1ToC2 && E2ToC2) {
        // Both Composite1 and Composite2 are viable and are different;
        // this is an ambiguity.
        return QualType();
      }
    }

    // Convert E1 to Composite1
    ExprResult E1Result
      = E1ToC1.Perform(*this, Entity1, Kind, E1);
    if (E1Result.isInvalid())
      return QualType();
    E1 = E1Result.getAs<Expr>();

    // Convert E2 to Composite1
    ExprResult E2Result
      = E2ToC1.Perform(*this, Entity1, Kind, E2);
    if (E2Result.isInvalid())
      return QualType();
    E2 = E2Result.getAs<Expr>();

    return Composite1;
  }

  // Check whether Composite2 is viable.
  InitializedEntity Entity2
    = InitializedEntity::InitializeTemporary(Composite2);
  InitializationSequence E1ToC2(*this, Entity2, Kind, E1);
  InitializationSequence E2ToC2(*this, Entity2, Kind, E2);
  if (!E1ToC2 || !E2ToC2)
    return QualType();

  // Convert E1 to Composite2
  ExprResult E1Result
    = E1ToC2.Perform(*this, Entity2, Kind, E1);
  if (E1Result.isInvalid())
    return QualType();
  E1 = E1Result.getAs<Expr>();

  // Convert E2 to Composite2
  ExprResult E2Result
    = E2ToC2.Perform(*this, Entity2, Kind, E2);
  if (E2Result.isInvalid())
    return QualType();
  E2 = E2Result.getAs<Expr>();

  return Composite2;
}

ExprResult Sema::MaybeBindToTemporary(Expr *E) {
  if (!E)
    return ExprError();

  assert(!isa<CXXBindTemporaryExpr>(E) && "Double-bound temporary?");

  // If the result is a glvalue, we shouldn't bind it.
  if (!E->isRValue())
    return E;

  // In ARC, calls that return a retainable type can return retained,
  // in which case we have to insert a consuming cast.
  if (getLangOpts().ObjCAutoRefCount &&
      E->getType()->isObjCRetainableType()) {

    bool ReturnsRetained;

    // For actual calls, we compute this by examining the type of the
    // called value.
    if (CallExpr *Call = dyn_cast<CallExpr>(E)) {
      Expr *Callee = Call->getCallee()->IgnoreParens();
      QualType T = Callee->getType();

      if (T == Context.BoundMemberTy) {
        // Handle pointer-to-members.
        if (BinaryOperator *BinOp = dyn_cast<BinaryOperator>(Callee))
          T = BinOp->getRHS()->getType();
        else if (MemberExpr *Mem = dyn_cast<MemberExpr>(Callee))
          T = Mem->getMemberDecl()->getType();
      }
      
      if (const PointerType *Ptr = T->getAs<PointerType>())
        T = Ptr->getPointeeType();
      else if (const BlockPointerType *Ptr = T->getAs<BlockPointerType>())
        T = Ptr->getPointeeType();
      else if (const MemberPointerType *MemPtr = T->getAs<MemberPointerType>())
        T = MemPtr->getPointeeType();
      
      const FunctionType *FTy = T->getAs<FunctionType>();
      assert(FTy && "call to value not of function type?");
      ReturnsRetained = FTy->getExtInfo().getProducesResult();

    // ActOnStmtExpr arranges things so that StmtExprs of retainable
    // type always produce a +1 object.
    } else if (isa<StmtExpr>(E)) {
      ReturnsRetained = true;

    // We hit this case with the lambda conversion-to-block optimization;
    // we don't want any extra casts here.
    } else if (isa<CastExpr>(E) &&
               isa<BlockExpr>(cast<CastExpr>(E)->getSubExpr())) {
      return E;

    // For message sends and property references, we try to find an
    // actual method.  FIXME: we should infer retention by selector in
    // cases where we don't have an actual method.
    } else {
      ObjCMethodDecl *D = nullptr;
      if (ObjCMessageExpr *Send = dyn_cast<ObjCMessageExpr>(E)) {
        D = Send->getMethodDecl();
      } else if (ObjCBoxedExpr *BoxedExpr = dyn_cast<ObjCBoxedExpr>(E)) {
        D = BoxedExpr->getBoxingMethod();
      } else if (ObjCArrayLiteral *ArrayLit = dyn_cast<ObjCArrayLiteral>(E)) {
        D = ArrayLit->getArrayWithObjectsMethod();
      } else if (ObjCDictionaryLiteral *DictLit
                                        = dyn_cast<ObjCDictionaryLiteral>(E)) {
        D = DictLit->getDictWithObjectsMethod();
      }

      ReturnsRetained = (D && D->hasAttr<NSReturnsRetainedAttr>());

      // Don't do reclaims on performSelector calls; despite their
      // return type, the invoked method doesn't necessarily actually
      // return an object.
      if (!ReturnsRetained &&
          D && D->getMethodFamily() == OMF_performSelector)
        return E;
    }

    // Don't reclaim an object of Class type.
    if (!ReturnsRetained && E->getType()->isObjCARCImplicitlyUnretainedType())
      return E;

    ExprNeedsCleanups = true;

    CastKind ck = (ReturnsRetained ? CK_ARCConsumeObject
                                   : CK_ARCReclaimReturnedObject);
    return ImplicitCastExpr::Create(Context, E->getType(), ck, E, nullptr,
                                    VK_RValue);
  }

  if (!getLangOpts().CPlusPlus)
    return E;

  // Search for the base element type (cf. ASTContext::getBaseElementType) with
  // a fast path for the common case that the type is directly a RecordType.
  const Type *T = Context.getCanonicalType(E->getType().getTypePtr());
  const RecordType *RT = nullptr;
  while (!RT) {
    switch (T->getTypeClass()) {
    case Type::Record:
      RT = cast<RecordType>(T);
      break;
    case Type::ConstantArray:
    case Type::IncompleteArray:
    case Type::VariableArray:
    case Type::DependentSizedArray:
      T = cast<ArrayType>(T)->getElementType().getTypePtr();
      break;
    default:
      return E;
    }
  }

  // That should be enough to guarantee that this type is complete, if we're
  // not processing a decltype expression.
  CXXRecordDecl *RD = cast<CXXRecordDecl>(RT->getDecl());
  if (RD->isInvalidDecl() || RD->isDependentContext())
    return E;

  bool IsDecltype = ExprEvalContexts.back().IsDecltype;
  CXXDestructorDecl *Destructor = IsDecltype ? nullptr : LookupDestructor(RD);

  if (Destructor) {
    MarkFunctionReferenced(E->getExprLoc(), Destructor);
    CheckDestructorAccess(E->getExprLoc(), Destructor,
                          PDiag(diag::err_access_dtor_temp)
                            << E->getType());
    if (DiagnoseUseOfDecl(Destructor, E->getExprLoc()))
      return ExprError();

    // If destructor is trivial, we can avoid the extra copy.
    if (Destructor->isTrivial())
      return E;

    // We need a cleanup, but we don't need to remember the temporary.
    ExprNeedsCleanups = true;
  }

  CXXTemporary *Temp = CXXTemporary::Create(Context, Destructor);
  CXXBindTemporaryExpr *Bind = CXXBindTemporaryExpr::Create(Context, Temp, E);

  if (IsDecltype)
    ExprEvalContexts.back().DelayedDecltypeBinds.push_back(Bind);

  return Bind;
}

ExprResult
Sema::MaybeCreateExprWithCleanups(ExprResult SubExpr) {
  if (SubExpr.isInvalid())
    return ExprError();

  return MaybeCreateExprWithCleanups(SubExpr.get());
}

Expr *Sema::MaybeCreateExprWithCleanups(Expr *SubExpr) {
  assert(SubExpr && "subexpression can't be null!");

  CleanupVarDeclMarking();

  unsigned FirstCleanup = ExprEvalContexts.back().NumCleanupObjects;
  assert(ExprCleanupObjects.size() >= FirstCleanup);
  assert(ExprNeedsCleanups || ExprCleanupObjects.size() == FirstCleanup);
  if (!ExprNeedsCleanups)
    return SubExpr;

  ArrayRef<ExprWithCleanups::CleanupObject> Cleanups
    = llvm::makeArrayRef(ExprCleanupObjects.begin() + FirstCleanup,
                         ExprCleanupObjects.size() - FirstCleanup);

  Expr *E = ExprWithCleanups::Create(Context, SubExpr, Cleanups);
  DiscardCleanupsInEvaluationContext();

  return E;
}

Stmt *Sema::MaybeCreateStmtWithCleanups(Stmt *SubStmt) {
  assert(SubStmt && "sub-statement can't be null!");

  CleanupVarDeclMarking();

  if (!ExprNeedsCleanups)
    return SubStmt;

  // FIXME: In order to attach the temporaries, wrap the statement into
  // a StmtExpr; currently this is only used for asm statements.
  // This is hacky, either create a new CXXStmtWithTemporaries statement or
  // a new AsmStmtWithTemporaries.
  CompoundStmt *CompStmt = new (Context) CompoundStmt(Context, SubStmt,
                                                      SourceLocation(),
                                                      SourceLocation());
  Expr *E = new (Context) StmtExpr(CompStmt, Context.VoidTy, SourceLocation(),
                                   SourceLocation());
  return MaybeCreateExprWithCleanups(E);
}

/// Process the expression contained within a decltype. For such expressions,
/// certain semantic checks on temporaries are delayed until this point, and
/// are omitted for the 'topmost' call in the decltype expression. If the
/// topmost call bound a temporary, strip that temporary off the expression.
ExprResult Sema::ActOnDecltypeExpression(Expr *E) {
  assert(ExprEvalContexts.back().IsDecltype && "not in a decltype expression");

  // C++11 [expr.call]p11:
  //   If a function call is a prvalue of object type,
  // -- if the function call is either
  //   -- the operand of a decltype-specifier, or
  //   -- the right operand of a comma operator that is the operand of a
  //      decltype-specifier,
  //   a temporary object is not introduced for the prvalue.

  // Recursively rebuild ParenExprs and comma expressions to strip out the
  // outermost CXXBindTemporaryExpr, if any.
  if (ParenExpr *PE = dyn_cast<ParenExpr>(E)) {
    ExprResult SubExpr = ActOnDecltypeExpression(PE->getSubExpr());
    if (SubExpr.isInvalid())
      return ExprError();
    if (SubExpr.get() == PE->getSubExpr())
      return E;
    return ActOnParenExpr(PE->getLParen(), PE->getRParen(), SubExpr.get());
  }
  if (BinaryOperator *BO = dyn_cast<BinaryOperator>(E)) {
    if (BO->getOpcode() == BO_Comma) {
      ExprResult RHS = ActOnDecltypeExpression(BO->getRHS());
      if (RHS.isInvalid())
        return ExprError();
      if (RHS.get() == BO->getRHS())
        return E;
      return new (Context) BinaryOperator(
          BO->getLHS(), RHS.get(), BO_Comma, BO->getType(), BO->getValueKind(),
          BO->getObjectKind(), BO->getOperatorLoc(), BO->isFPContractable());
    }
  }

  CXXBindTemporaryExpr *TopBind = dyn_cast<CXXBindTemporaryExpr>(E);
  CallExpr *TopCall = TopBind ? dyn_cast<CallExpr>(TopBind->getSubExpr())
                              : nullptr;
  if (TopCall)
    E = TopCall;
  else
    TopBind = nullptr;

  // Disable the special decltype handling now.
  ExprEvalContexts.back().IsDecltype = false;

  // In MS mode, don't perform any extra checking of call return types within a
  // decltype expression.
  if (getLangOpts().MSVCCompat)
    return E;

  // Perform the semantic checks we delayed until this point.
  for (unsigned I = 0, N = ExprEvalContexts.back().DelayedDecltypeCalls.size();
       I != N; ++I) {
    CallExpr *Call = ExprEvalContexts.back().DelayedDecltypeCalls[I];
    if (Call == TopCall)
      continue;

    if (CheckCallReturnType(Call->getCallReturnType(),
                            Call->getLocStart(),
                            Call, Call->getDirectCallee()))
      return ExprError();
  }

  // Now all relevant types are complete, check the destructors are accessible
  // and non-deleted, and annotate them on the temporaries.
  for (unsigned I = 0, N = ExprEvalContexts.back().DelayedDecltypeBinds.size();
       I != N; ++I) {
    CXXBindTemporaryExpr *Bind =
      ExprEvalContexts.back().DelayedDecltypeBinds[I];
    if (Bind == TopBind)
      continue;

    CXXTemporary *Temp = Bind->getTemporary();

    CXXRecordDecl *RD =
      Bind->getType()->getBaseElementTypeUnsafe()->getAsCXXRecordDecl();
    CXXDestructorDecl *Destructor = LookupDestructor(RD);
    Temp->setDestructor(Destructor);

    MarkFunctionReferenced(Bind->getExprLoc(), Destructor);
    CheckDestructorAccess(Bind->getExprLoc(), Destructor,
                          PDiag(diag::err_access_dtor_temp)
                            << Bind->getType());
    if (DiagnoseUseOfDecl(Destructor, Bind->getExprLoc()))
      return ExprError();

    // We need a cleanup, but we don't need to remember the temporary.
    ExprNeedsCleanups = true;
  }

  // Possibly strip off the top CXXBindTemporaryExpr.
  return E;
}

/// Note a set of 'operator->' functions that were used for a member access.
static void noteOperatorArrows(Sema &S,
                               ArrayRef<FunctionDecl *> OperatorArrows) {
  unsigned SkipStart = OperatorArrows.size(), SkipCount = 0;
  // FIXME: Make this configurable?
  unsigned Limit = 9;
  if (OperatorArrows.size() > Limit) {
    // Produce Limit-1 normal notes and one 'skipping' note.
    SkipStart = (Limit - 1) / 2 + (Limit - 1) % 2;
    SkipCount = OperatorArrows.size() - (Limit - 1);
  }

  for (unsigned I = 0; I < OperatorArrows.size(); /**/) {
    if (I == SkipStart) {
      S.Diag(OperatorArrows[I]->getLocation(),
             diag::note_operator_arrows_suppressed)
          << SkipCount;
      I += SkipCount;
    } else {
      S.Diag(OperatorArrows[I]->getLocation(), diag::note_operator_arrow_here)
          << OperatorArrows[I]->getCallResultType();
      ++I;
    }
  }
}

ExprResult
Sema::ActOnStartCXXMemberReference(Scope *S, Expr *Base, SourceLocation OpLoc,
                                   tok::TokenKind OpKind, ParsedType &ObjectType,
                                   bool &MayBePseudoDestructor) {
  // Since this might be a postfix expression, get rid of ParenListExprs.
  ExprResult Result = MaybeConvertParenListExprToParenExpr(S, Base);
  if (Result.isInvalid()) return ExprError();
  Base = Result.get();

  Result = CheckPlaceholderExpr(Base);
  if (Result.isInvalid()) return ExprError();
  Base = Result.get();

  QualType BaseType = Base->getType();
  MayBePseudoDestructor = false;
  if (BaseType->isDependentType()) {
    // If we have a pointer to a dependent type and are using the -> operator,
    // the object type is the type that the pointer points to. We might still
    // have enough information about that type to do something useful.
    if (OpKind == tok::arrow)
      if (const PointerType *Ptr = BaseType->getAs<PointerType>())
        BaseType = Ptr->getPointeeType();

    ObjectType = ParsedType::make(BaseType);
    MayBePseudoDestructor = true;
    return Base;
  }

  // C++ [over.match.oper]p8:
  //   [...] When operator->returns, the operator-> is applied  to the value
  //   returned, with the original second operand.
  if (OpKind == tok::arrow) {
    QualType StartingType = BaseType;
    bool NoArrowOperatorFound = false;
    bool FirstIteration = true;
    FunctionDecl *CurFD = dyn_cast<FunctionDecl>(CurContext);
    // The set of types we've considered so far.
    llvm::SmallPtrSet<CanQualType,8> CTypes;
    SmallVector<FunctionDecl*, 8> OperatorArrows;
    CTypes.insert(Context.getCanonicalType(BaseType));

    while (BaseType->isRecordType()) {
      if (OperatorArrows.size() >= getLangOpts().ArrowDepth) {
        Diag(OpLoc, diag::err_operator_arrow_depth_exceeded)
          << StartingType << getLangOpts().ArrowDepth << Base->getSourceRange();
        noteOperatorArrows(*this, OperatorArrows);
        Diag(OpLoc, diag::note_operator_arrow_depth)
          << getLangOpts().ArrowDepth;
        return ExprError();
      }

      Result = BuildOverloadedArrowExpr(
          S, Base, OpLoc,
          // When in a template specialization and on the first loop iteration,
          // potentially give the default diagnostic (with the fixit in a
          // separate note) instead of having the error reported back to here
          // and giving a diagnostic with a fixit attached to the error itself.
          (FirstIteration && CurFD && CurFD->isFunctionTemplateSpecialization())
              ? nullptr
              : &NoArrowOperatorFound);
      if (Result.isInvalid()) {
        if (NoArrowOperatorFound) {
          if (FirstIteration) {
            Diag(OpLoc, diag::err_typecheck_member_reference_suggestion)
              << BaseType << 1 << Base->getSourceRange()
              << FixItHint::CreateReplacement(OpLoc, ".");
            OpKind = tok::period;
            break;
          }
          Diag(OpLoc, diag::err_typecheck_member_reference_arrow)
            << BaseType << Base->getSourceRange();
          CallExpr *CE = dyn_cast<CallExpr>(Base);
          if (Decl *CD = (CE ? CE->getCalleeDecl() : nullptr)) {
            Diag(CD->getLocStart(),
                 diag::note_member_reference_arrow_from_operator_arrow);
          }
        }
        return ExprError();
      }
      Base = Result.get();
      if (CXXOperatorCallExpr *OpCall = dyn_cast<CXXOperatorCallExpr>(Base))
        OperatorArrows.push_back(OpCall->getDirectCallee());
      BaseType = Base->getType();
      CanQualType CBaseType = Context.getCanonicalType(BaseType);
      if (!CTypes.insert(CBaseType)) {
        Diag(OpLoc, diag::err_operator_arrow_circular) << StartingType;
        noteOperatorArrows(*this, OperatorArrows);
        return ExprError();
      }
      FirstIteration = false;
    }

    if (OpKind == tok::arrow &&
        (BaseType->isPointerType() || BaseType->isObjCObjectPointerType()))
      BaseType = BaseType->getPointeeType();
  }

  // Objective-C properties allow "." access on Objective-C pointer types,
  // so adjust the base type to the object type itself.
  if (BaseType->isObjCObjectPointerType())
    BaseType = BaseType->getPointeeType();
  
  // C++ [basic.lookup.classref]p2:
  //   [...] If the type of the object expression is of pointer to scalar
  //   type, the unqualified-id is looked up in the context of the complete
  //   postfix-expression.
  //
  // This also indicates that we could be parsing a pseudo-destructor-name.
  // Note that Objective-C class and object types can be pseudo-destructor
  // expressions or normal member (ivar or property) access expressions.
  if (BaseType->isObjCObjectOrInterfaceType()) {
    MayBePseudoDestructor = true;
  } else if (!BaseType->isRecordType()) {
    ObjectType = ParsedType();
    MayBePseudoDestructor = true;
    return Base;
  }

  // The object type must be complete (or dependent), or
  // C++11 [expr.prim.general]p3:
  //   Unlike the object expression in other contexts, *this is not required to
  //   be of complete type for purposes of class member access (5.2.5) outside 
  //   the member function body.
  if (!BaseType->isDependentType() &&
      !isThisOutsideMemberFunctionBody(BaseType) &&
      RequireCompleteType(OpLoc, BaseType, diag::err_incomplete_member_access))
    return ExprError();

  // C++ [basic.lookup.classref]p2:
  //   If the id-expression in a class member access (5.2.5) is an
  //   unqualified-id, and the type of the object expression is of a class
  //   type C (or of pointer to a class type C), the unqualified-id is looked
  //   up in the scope of class C. [...]
  ObjectType = ParsedType::make(BaseType);
  return Base;
}

ExprResult Sema::DiagnoseDtorReference(SourceLocation NameLoc,
                                                   Expr *MemExpr) {
  SourceLocation ExpectedLParenLoc = PP.getLocForEndOfToken(NameLoc);
  Diag(MemExpr->getLocStart(), diag::err_dtor_expr_without_call)
    << isa<CXXPseudoDestructorExpr>(MemExpr)
    << FixItHint::CreateInsertion(ExpectedLParenLoc, "()");

  return ActOnCallExpr(/*Scope*/ nullptr,
                       MemExpr,
                       /*LPLoc*/ ExpectedLParenLoc,
                       None,
                       /*RPLoc*/ ExpectedLParenLoc);
}

static bool CheckArrow(Sema& S, QualType& ObjectType, Expr *&Base, 
                   tok::TokenKind& OpKind, SourceLocation OpLoc) {
  if (Base->hasPlaceholderType()) {
    ExprResult result = S.CheckPlaceholderExpr(Base);
    if (result.isInvalid()) return true;
    Base = result.get();
  }
  ObjectType = Base->getType();

  // C++ [expr.pseudo]p2:
  //   The left-hand side of the dot operator shall be of scalar type. The
  //   left-hand side of the arrow operator shall be of pointer to scalar type.
  //   This scalar type is the object type.
  // Note that this is rather different from the normal handling for the
  // arrow operator.
  if (OpKind == tok::arrow) {
    if (const PointerType *Ptr = ObjectType->getAs<PointerType>()) {
      ObjectType = Ptr->getPointeeType();
    } else if (!Base->isTypeDependent()) {
      // The user wrote "p->" when she probably meant "p."; fix it.
      S.Diag(OpLoc, diag::err_typecheck_member_reference_suggestion)
        << ObjectType << true
        << FixItHint::CreateReplacement(OpLoc, ".");
      if (S.isSFINAEContext())
        return true;

      OpKind = tok::period;
    }
  }

  return false;
}

ExprResult Sema::BuildPseudoDestructorExpr(Expr *Base,
                                           SourceLocation OpLoc,
                                           tok::TokenKind OpKind,
                                           const CXXScopeSpec &SS,
                                           TypeSourceInfo *ScopeTypeInfo,
                                           SourceLocation CCLoc,
                                           SourceLocation TildeLoc,
                                         PseudoDestructorTypeStorage Destructed,
                                           bool HasTrailingLParen) {
  TypeSourceInfo *DestructedTypeInfo = Destructed.getTypeSourceInfo();

  QualType ObjectType;
  if (CheckArrow(*this, ObjectType, Base, OpKind, OpLoc))
    return ExprError();

  if (!ObjectType->isDependentType() && !ObjectType->isScalarType() &&
      !ObjectType->isVectorType()) {
    if (getLangOpts().MSVCCompat && ObjectType->isVoidType())
      Diag(OpLoc, diag::ext_pseudo_dtor_on_void) << Base->getSourceRange();
    else {
      Diag(OpLoc, diag::err_pseudo_dtor_base_not_scalar)
        << ObjectType << Base->getSourceRange();
      return ExprError();
    }
  }

  // C++ [expr.pseudo]p2:
  //   [...] The cv-unqualified versions of the object type and of the type
  //   designated by the pseudo-destructor-name shall be the same type.
  if (DestructedTypeInfo) {
    QualType DestructedType = DestructedTypeInfo->getType();
    SourceLocation DestructedTypeStart
      = DestructedTypeInfo->getTypeLoc().getLocalSourceRange().getBegin();
    if (!DestructedType->isDependentType() && !ObjectType->isDependentType()) {
      if (!Context.hasSameUnqualifiedType(DestructedType, ObjectType)) {
        Diag(DestructedTypeStart, diag::err_pseudo_dtor_type_mismatch)
          << ObjectType << DestructedType << Base->getSourceRange()
          << DestructedTypeInfo->getTypeLoc().getLocalSourceRange();

        // Recover by setting the destructed type to the object type.
        DestructedType = ObjectType;
        DestructedTypeInfo = Context.getTrivialTypeSourceInfo(ObjectType,
                                                           DestructedTypeStart);
        Destructed = PseudoDestructorTypeStorage(DestructedTypeInfo);
      } else if (DestructedType.getObjCLifetime() != 
                                                ObjectType.getObjCLifetime()) {
        
        if (DestructedType.getObjCLifetime() == Qualifiers::OCL_None) {
          // Okay: just pretend that the user provided the correctly-qualified
          // type.
        } else {
          Diag(DestructedTypeStart, diag::err_arc_pseudo_dtor_inconstant_quals)
            << ObjectType << DestructedType << Base->getSourceRange()
            << DestructedTypeInfo->getTypeLoc().getLocalSourceRange();
        }
        
        // Recover by setting the destructed type to the object type.
        DestructedType = ObjectType;
        DestructedTypeInfo = Context.getTrivialTypeSourceInfo(ObjectType,
                                                           DestructedTypeStart);
        Destructed = PseudoDestructorTypeStorage(DestructedTypeInfo);
      }
    }
  }

  // C++ [expr.pseudo]p2:
  //   [...] Furthermore, the two type-names in a pseudo-destructor-name of the
  //   form
  //
  //     ::[opt] nested-name-specifier[opt] type-name :: ~ type-name
  //
  //   shall designate the same scalar type.
  if (ScopeTypeInfo) {
    QualType ScopeType = ScopeTypeInfo->getType();
    if (!ScopeType->isDependentType() && !ObjectType->isDependentType() &&
        !Context.hasSameUnqualifiedType(ScopeType, ObjectType)) {

      Diag(ScopeTypeInfo->getTypeLoc().getLocalSourceRange().getBegin(),
           diag::err_pseudo_dtor_type_mismatch)
        << ObjectType << ScopeType << Base->getSourceRange()
        << ScopeTypeInfo->getTypeLoc().getLocalSourceRange();

      ScopeType = QualType();
      ScopeTypeInfo = nullptr;
    }
  }

  Expr *Result
    = new (Context) CXXPseudoDestructorExpr(Context, Base,
                                            OpKind == tok::arrow, OpLoc,
                                            SS.getWithLocInContext(Context),
                                            ScopeTypeInfo,
                                            CCLoc,
                                            TildeLoc,
                                            Destructed);

  if (HasTrailingLParen)
    return Result;

  return DiagnoseDtorReference(Destructed.getLocation(), Result);
}

ExprResult Sema::ActOnPseudoDestructorExpr(Scope *S, Expr *Base,
                                           SourceLocation OpLoc,
                                           tok::TokenKind OpKind,
                                           CXXScopeSpec &SS,
                                           UnqualifiedId &FirstTypeName,
                                           SourceLocation CCLoc,
                                           SourceLocation TildeLoc,
                                           UnqualifiedId &SecondTypeName,
                                           bool HasTrailingLParen) {
  assert((FirstTypeName.getKind() == UnqualifiedId::IK_TemplateId ||
          FirstTypeName.getKind() == UnqualifiedId::IK_Identifier) &&
         "Invalid first type name in pseudo-destructor");
  assert((SecondTypeName.getKind() == UnqualifiedId::IK_TemplateId ||
          SecondTypeName.getKind() == UnqualifiedId::IK_Identifier) &&
         "Invalid second type name in pseudo-destructor");

  QualType ObjectType;
  if (CheckArrow(*this, ObjectType, Base, OpKind, OpLoc))
    return ExprError();

  // Compute the object type that we should use for name lookup purposes. Only
  // record types and dependent types matter.
  ParsedType ObjectTypePtrForLookup;
  if (!SS.isSet()) {
    if (ObjectType->isRecordType())
      ObjectTypePtrForLookup = ParsedType::make(ObjectType);
    else if (ObjectType->isDependentType())
      ObjectTypePtrForLookup = ParsedType::make(Context.DependentTy);
  }

  // Convert the name of the type being destructed (following the ~) into a
  // type (with source-location information).
  QualType DestructedType;
  TypeSourceInfo *DestructedTypeInfo = nullptr;
  PseudoDestructorTypeStorage Destructed;
  if (SecondTypeName.getKind() == UnqualifiedId::IK_Identifier) {
    ParsedType T = getTypeName(*SecondTypeName.Identifier,
                               SecondTypeName.StartLocation,
                               S, &SS, true, false, ObjectTypePtrForLookup);
    if (!T &&
        ((SS.isSet() && !computeDeclContext(SS, false)) ||
         (!SS.isSet() && ObjectType->isDependentType()))) {
      // The name of the type being destroyed is a dependent name, and we
      // couldn't find anything useful in scope. Just store the identifier and
      // it's location, and we'll perform (qualified) name lookup again at
      // template instantiation time.
      Destructed = PseudoDestructorTypeStorage(SecondTypeName.Identifier,
                                               SecondTypeName.StartLocation);
    } else if (!T) {
      Diag(SecondTypeName.StartLocation,
           diag::err_pseudo_dtor_destructor_non_type)
        << SecondTypeName.Identifier << ObjectType;
      if (isSFINAEContext())
        return ExprError();

      // Recover by assuming we had the right type all along.
      DestructedType = ObjectType;
    } else
      DestructedType = GetTypeFromParser(T, &DestructedTypeInfo);
  } else {
    // Resolve the template-id to a type.
    TemplateIdAnnotation *TemplateId = SecondTypeName.TemplateId;
    ASTTemplateArgsPtr TemplateArgsPtr(TemplateId->getTemplateArgs(),
                                       TemplateId->NumArgs);
    TypeResult T = ActOnTemplateIdType(TemplateId->SS,
                                       TemplateId->TemplateKWLoc,
                                       TemplateId->Template,
                                       TemplateId->TemplateNameLoc,
                                       TemplateId->LAngleLoc,
                                       TemplateArgsPtr,
                                       TemplateId->RAngleLoc);
    if (T.isInvalid() || !T.get()) {
      // Recover by assuming we had the right type all along.
      DestructedType = ObjectType;
    } else
      DestructedType = GetTypeFromParser(T.get(), &DestructedTypeInfo);
  }

  // If we've performed some kind of recovery, (re-)build the type source
  // information.
  if (!DestructedType.isNull()) {
    if (!DestructedTypeInfo)
      DestructedTypeInfo = Context.getTrivialTypeSourceInfo(DestructedType,
                                                  SecondTypeName.StartLocation);
    Destructed = PseudoDestructorTypeStorage(DestructedTypeInfo);
  }

  // Convert the name of the scope type (the type prior to '::') into a type.
  TypeSourceInfo *ScopeTypeInfo = nullptr;
  QualType ScopeType;
  if (FirstTypeName.getKind() == UnqualifiedId::IK_TemplateId ||
      FirstTypeName.Identifier) {
    if (FirstTypeName.getKind() == UnqualifiedId::IK_Identifier) {
      ParsedType T = getTypeName(*FirstTypeName.Identifier,
                                 FirstTypeName.StartLocation,
                                 S, &SS, true, false, ObjectTypePtrForLookup);
      if (!T) {
        Diag(FirstTypeName.StartLocation,
             diag::err_pseudo_dtor_destructor_non_type)
          << FirstTypeName.Identifier << ObjectType;

        if (isSFINAEContext())
          return ExprError();

        // Just drop this type. It's unnecessary anyway.
        ScopeType = QualType();
      } else
        ScopeType = GetTypeFromParser(T, &ScopeTypeInfo);
    } else {
      // Resolve the template-id to a type.
      TemplateIdAnnotation *TemplateId = FirstTypeName.TemplateId;
      ASTTemplateArgsPtr TemplateArgsPtr(TemplateId->getTemplateArgs(),
                                         TemplateId->NumArgs);
      TypeResult T = ActOnTemplateIdType(TemplateId->SS,
                                         TemplateId->TemplateKWLoc,
                                         TemplateId->Template,
                                         TemplateId->TemplateNameLoc,
                                         TemplateId->LAngleLoc,
                                         TemplateArgsPtr,
                                         TemplateId->RAngleLoc);
      if (T.isInvalid() || !T.get()) {
        // Recover by dropping this type.
        ScopeType = QualType();
      } else
        ScopeType = GetTypeFromParser(T.get(), &ScopeTypeInfo);
    }
  }

  if (!ScopeType.isNull() && !ScopeTypeInfo)
    ScopeTypeInfo = Context.getTrivialTypeSourceInfo(ScopeType,
                                                  FirstTypeName.StartLocation);


  return BuildPseudoDestructorExpr(Base, OpLoc, OpKind, SS,
                                   ScopeTypeInfo, CCLoc, TildeLoc,
                                   Destructed, HasTrailingLParen);
}

ExprResult Sema::ActOnPseudoDestructorExpr(Scope *S, Expr *Base,
                                           SourceLocation OpLoc,
                                           tok::TokenKind OpKind,
                                           SourceLocation TildeLoc, 
                                           const DeclSpec& DS,
                                           bool HasTrailingLParen) {
  QualType ObjectType;
  if (CheckArrow(*this, ObjectType, Base, OpKind, OpLoc))
    return ExprError();

  QualType T = BuildDecltypeType(DS.getRepAsExpr(), DS.getTypeSpecTypeLoc());

  TypeLocBuilder TLB;
  DecltypeTypeLoc DecltypeTL = TLB.push<DecltypeTypeLoc>(T);
  DecltypeTL.setNameLoc(DS.getTypeSpecTypeLoc());
  TypeSourceInfo *DestructedTypeInfo = TLB.getTypeSourceInfo(Context, T);
  PseudoDestructorTypeStorage Destructed(DestructedTypeInfo);

  return BuildPseudoDestructorExpr(Base, OpLoc, OpKind, CXXScopeSpec(),
                                   nullptr, SourceLocation(), TildeLoc,
                                   Destructed, HasTrailingLParen);
}

ExprResult Sema::BuildCXXMemberCallExpr(Expr *E, NamedDecl *FoundDecl,
                                        CXXConversionDecl *Method,
                                        bool HadMultipleCandidates) {
  if (Method->getParent()->isLambda() &&
      Method->getConversionType()->isBlockPointerType()) {
    // This is a lambda coversion to block pointer; check if the argument
    // is a LambdaExpr.
    Expr *SubE = E;
    CastExpr *CE = dyn_cast<CastExpr>(SubE);
    if (CE && CE->getCastKind() == CK_NoOp)
      SubE = CE->getSubExpr();
    SubE = SubE->IgnoreParens();
    if (CXXBindTemporaryExpr *BE = dyn_cast<CXXBindTemporaryExpr>(SubE))
      SubE = BE->getSubExpr();
    if (isa<LambdaExpr>(SubE)) {
      // For the conversion to block pointer on a lambda expression, we
      // construct a special BlockLiteral instead; this doesn't really make
      // a difference in ARC, but outside of ARC the resulting block literal
      // follows the normal lifetime rules for block literals instead of being
      // autoreleased.
      DiagnosticErrorTrap Trap(Diags);
      ExprResult Exp = BuildBlockForLambdaConversion(E->getExprLoc(),
                                                     E->getExprLoc(),
                                                     Method, E);
      if (Exp.isInvalid())
        Diag(E->getExprLoc(), diag::note_lambda_to_block_conv);
      return Exp;
    }
  }

  ExprResult Exp = PerformObjectArgumentInitialization(E, /*Qualifier=*/nullptr,
                                          FoundDecl, Method);
  if (Exp.isInvalid())
    return true;

  MemberExpr *ME =
      new (Context) MemberExpr(Exp.get(), /*IsArrow=*/false, Method,
                               SourceLocation(), Context.BoundMemberTy,
                               VK_RValue, OK_Ordinary);
  if (HadMultipleCandidates)
    ME->setHadMultipleCandidates(true);
  MarkMemberReferenced(ME);

  QualType ResultType = Method->getReturnType();
  ExprValueKind VK = Expr::getValueKindForType(ResultType);
  ResultType = ResultType.getNonLValueExprType(Context);

  CXXMemberCallExpr *CE =
    new (Context) CXXMemberCallExpr(Context, ME, None, ResultType, VK,
                                    Exp.get()->getLocEnd());
  return CE;
}

ExprResult Sema::BuildCXXNoexceptExpr(SourceLocation KeyLoc, Expr *Operand,
                                      SourceLocation RParen) {
  CanThrowResult CanThrow = canThrow(Operand);
  return new (Context)
      CXXNoexceptExpr(Context.BoolTy, Operand, CanThrow, KeyLoc, RParen);
}

ExprResult Sema::ActOnNoexceptExpr(SourceLocation KeyLoc, SourceLocation,
                                   Expr *Operand, SourceLocation RParen) {
  return BuildCXXNoexceptExpr(KeyLoc, Operand, RParen);
}

static bool IsSpecialDiscardedValue(Expr *E) {
  // In C++11, discarded-value expressions of a certain form are special,
  // according to [expr]p10:
  //   The lvalue-to-rvalue conversion (4.1) is applied only if the
  //   expression is an lvalue of volatile-qualified type and it has
  //   one of the following forms:
  E = E->IgnoreParens();

  //   - id-expression (5.1.1),
  if (isa<DeclRefExpr>(E))
    return true;

  //   - subscripting (5.2.1),
  if (isa<ArraySubscriptExpr>(E))
    return true;

  //   - class member access (5.2.5),
  if (isa<MemberExpr>(E))
    return true;

  //   - indirection (5.3.1),
  if (UnaryOperator *UO = dyn_cast<UnaryOperator>(E))
    if (UO->getOpcode() == UO_Deref)
      return true;

  if (BinaryOperator *BO = dyn_cast<BinaryOperator>(E)) {
    //   - pointer-to-member operation (5.5),
    if (BO->isPtrMemOp())
      return true;

    //   - comma expression (5.18) where the right operand is one of the above.
    if (BO->getOpcode() == BO_Comma)
      return IsSpecialDiscardedValue(BO->getRHS());
  }

  //   - conditional expression (5.16) where both the second and the third
  //     operands are one of the above, or
  if (ConditionalOperator *CO = dyn_cast<ConditionalOperator>(E))
    return IsSpecialDiscardedValue(CO->getTrueExpr()) &&
           IsSpecialDiscardedValue(CO->getFalseExpr());
  // The related edge case of "*x ?: *x".
  if (BinaryConditionalOperator *BCO =
          dyn_cast<BinaryConditionalOperator>(E)) {
    if (OpaqueValueExpr *OVE = dyn_cast<OpaqueValueExpr>(BCO->getTrueExpr()))
      return IsSpecialDiscardedValue(OVE->getSourceExpr()) &&
             IsSpecialDiscardedValue(BCO->getFalseExpr());
  }

  // Objective-C++ extensions to the rule.
  if (isa<PseudoObjectExpr>(E) || isa<ObjCIvarRefExpr>(E))
    return true;

  return false;
}

/// Perform the conversions required for an expression used in a
/// context that ignores the result.
ExprResult Sema::IgnoredValueConversions(Expr *E) {
  if (E->hasPlaceholderType()) {
    ExprResult result = CheckPlaceholderExpr(E);
    if (result.isInvalid()) return E;
    E = result.get();
  }

  // C99 6.3.2.1:
  //   [Except in specific positions,] an lvalue that does not have
  //   array type is converted to the value stored in the
  //   designated object (and is no longer an lvalue).
  if (E->isRValue()) {
    // In C, function designators (i.e. expressions of function type)
    // are r-values, but we still want to do function-to-pointer decay
    // on them.  This is both technically correct and convenient for
    // some clients.
    if (!getLangOpts().CPlusPlus && E->getType()->isFunctionType())
      return DefaultFunctionArrayConversion(E);

    return E;
  }

  if (getLangOpts().CPlusPlus)  {
    // The C++11 standard defines the notion of a discarded-value expression;
    // normally, we don't need to do anything to handle it, but if it is a
    // volatile lvalue with a special form, we perform an lvalue-to-rvalue
    // conversion.
    if (getLangOpts().CPlusPlus11 && E->isGLValue() &&
        E->getType().isVolatileQualified() &&
        IsSpecialDiscardedValue(E)) {
      ExprResult Res = DefaultLvalueConversion(E);
      if (Res.isInvalid())
        return E;
      E = Res.get();
    } 
    return E;
  }

  // GCC seems to also exclude expressions of incomplete enum type.
  if (const EnumType *T = E->getType()->getAs<EnumType>()) {
    if (!T->getDecl()->isComplete()) {
      // FIXME: stupid workaround for a codegen bug!
      E = ImpCastExprToType(E, Context.VoidTy, CK_ToVoid).get();
      return E;
    }
  }

  ExprResult Res = DefaultFunctionArrayLvalueConversion(E);
  if (Res.isInvalid())
    return E;
  E = Res.get();

  if (!E->getType()->isVoidType())
    RequireCompleteType(E->getExprLoc(), E->getType(),
                        diag::err_incomplete_type);
  return E;
}

// If we can unambiguously determine whether Var can never be used
// in a constant expression, return true.
//  - if the variable and its initializer are non-dependent, then
//    we can unambiguously check if the variable is a constant expression.
//  - if the initializer is not value dependent - we can determine whether
//    it can be used to initialize a constant expression.  If Init can not
//    be used to initialize a constant expression we conclude that Var can 
//    never be a constant expression.
//  - FXIME: if the initializer is dependent, we can still do some analysis and
//    identify certain cases unambiguously as non-const by using a Visitor:
//      - such as those that involve odr-use of a ParmVarDecl, involve a new
//        delete, lambda-expr, dynamic-cast, reinterpret-cast etc...
static inline bool VariableCanNeverBeAConstantExpression(VarDecl *Var, 
    ASTContext &Context) {
  if (isa<ParmVarDecl>(Var)) return true;
  const VarDecl *DefVD = nullptr;

  // If there is no initializer - this can not be a constant expression.
  if (!Var->getAnyInitializer(DefVD)) return true;
  assert(DefVD);
  if (DefVD->isWeak()) return false;
  EvaluatedStmt *Eval = DefVD->ensureEvaluatedStmt();

  Expr *Init = cast<Expr>(Eval->Value);

  if (Var->getType()->isDependentType() || Init->isValueDependent()) {
    // FIXME: Teach the constant evaluator to deal with the non-dependent parts
    // of value-dependent expressions, and use it here to determine whether the
    // initializer is a potential constant expression.
    return false;
  }

  return !IsVariableAConstantExpression(Var, Context); 
}

/// \brief Check if the current lambda has any potential captures 
/// that must be captured by any of its enclosing lambdas that are ready to 
/// capture. If there is a lambda that can capture a nested 
/// potential-capture, go ahead and do so.  Also, check to see if any 
/// variables are uncaptureable or do not involve an odr-use so do not 
/// need to be captured.

static void CheckIfAnyEnclosingLambdasMustCaptureAnyPotentialCaptures(
    Expr *const FE, LambdaScopeInfo *const CurrentLSI, Sema &S) {

  assert(!S.isUnevaluatedContext());  
  assert(S.CurContext->isDependentContext()); 
  assert(CurrentLSI->CallOperator == S.CurContext && 
      "The current call operator must be synchronized with Sema's CurContext");

  const bool IsFullExprInstantiationDependent = FE->isInstantiationDependent();

  ArrayRef<const FunctionScopeInfo *> FunctionScopesArrayRef(
      S.FunctionScopes.data(), S.FunctionScopes.size());
  
  // All the potentially captureable variables in the current nested
  // lambda (within a generic outer lambda), must be captured by an
  // outer lambda that is enclosed within a non-dependent context.
  const unsigned NumPotentialCaptures =
      CurrentLSI->getNumPotentialVariableCaptures();
  for (unsigned I = 0; I != NumPotentialCaptures; ++I) {
    Expr *VarExpr = nullptr;
    VarDecl *Var = nullptr;
    CurrentLSI->getPotentialVariableCapture(I, Var, VarExpr);
    // If the variable is clearly identified as non-odr-used and the full
    // expression is not instantiation dependent, only then do we not 
    // need to check enclosing lambda's for speculative captures.
    // For e.g.:
    // Even though 'x' is not odr-used, it should be captured.
    // int test() {
    //   const int x = 10;
    //   auto L = [=](auto a) {
    //     (void) +x + a;
    //   };
    // }
    if (CurrentLSI->isVariableExprMarkedAsNonODRUsed(VarExpr) &&
        !IsFullExprInstantiationDependent)
      continue;

    // If we have a capture-capable lambda for the variable, go ahead and
    // capture the variable in that lambda (and all its enclosing lambdas).
    if (const Optional<unsigned> Index =
            getStackIndexOfNearestEnclosingCaptureCapableLambda(
                FunctionScopesArrayRef, Var, S)) {
      const unsigned FunctionScopeIndexOfCapturableLambda = Index.getValue();
      MarkVarDeclODRUsed(Var, VarExpr->getExprLoc(), S,
                         &FunctionScopeIndexOfCapturableLambda);
    } 
    const bool IsVarNeverAConstantExpression = 
        VariableCanNeverBeAConstantExpression(Var, S.Context);
    if (!IsFullExprInstantiationDependent || IsVarNeverAConstantExpression) {
      // This full expression is not instantiation dependent or the variable
      // can not be used in a constant expression - which means 
      // this variable must be odr-used here, so diagnose a 
      // capture violation early, if the variable is un-captureable.
      // This is purely for diagnosing errors early.  Otherwise, this
      // error would get diagnosed when the lambda becomes capture ready.
      QualType CaptureType, DeclRefType;
      SourceLocation ExprLoc = VarExpr->getExprLoc();
      if (S.tryCaptureVariable(Var, ExprLoc, S.TryCapture_Implicit,
                          /*EllipsisLoc*/ SourceLocation(), 
                          /*BuildAndDiagnose*/false, CaptureType, 
                          DeclRefType, nullptr)) {
        // We will never be able to capture this variable, and we need
        // to be able to in any and all instantiations, so diagnose it.
        S.tryCaptureVariable(Var, ExprLoc, S.TryCapture_Implicit,
                          /*EllipsisLoc*/ SourceLocation(), 
                          /*BuildAndDiagnose*/true, CaptureType, 
                          DeclRefType, nullptr);
      }
    }
  }

  // Check if 'this' needs to be captured.
  if (CurrentLSI->hasPotentialThisCapture()) {
    // If we have a capture-capable lambda for 'this', go ahead and capture
    // 'this' in that lambda (and all its enclosing lambdas).
    if (const Optional<unsigned> Index =
            getStackIndexOfNearestEnclosingCaptureCapableLambda(
                FunctionScopesArrayRef, /*0 is 'this'*/ nullptr, S)) {
      const unsigned FunctionScopeIndexOfCapturableLambda = Index.getValue();
      S.CheckCXXThisCapture(CurrentLSI->PotentialThisCaptureLocation,
                            /*Explicit*/ false, /*BuildAndDiagnose*/ true,
                            &FunctionScopeIndexOfCapturableLambda);
    }
  }

  // Reset all the potential captures at the end of each full-expression.
  CurrentLSI->clearPotentialCaptures();
}


ExprResult Sema::ActOnFinishFullExpr(Expr *FE, SourceLocation CC,
                                     bool DiscardedValue,
                                     bool IsConstexpr, 
                                     bool IsLambdaInitCaptureInitializer) {
<<<<<<< HEAD
  ExprResult FullExpr = Owned(FE);
=======
  ExprResult FullExpr = FE;
>>>>>>> cd7df602

  if (!FullExpr.get())
    return ExprError();
 
  // If we are an init-expression in a lambdas init-capture, we should not 
  // diagnose an unexpanded pack now (will be diagnosed once lambda-expr 
  // containing full-expression is done).
  // template<class ... Ts> void test(Ts ... t) {
  //   test([&a(t)]() { <-- (t) is an init-expr that shouldn't be diagnosed now.
  //     return a;
  //   }() ...);
  // }
  // FIXME: This is a hack. It would be better if we pushed the lambda scope
  // when we parse the lambda introducer, and teach capturing (but not
  // unexpanded pack detection) to walk over LambdaScopeInfos which don't have a
  // corresponding class yet (that is, have LambdaScopeInfo either represent a
  // lambda where we've entered the introducer but not the body, or represent a
  // lambda where we've entered the body, depending on where the
  // parser/instantiation has got to).
  if (!IsLambdaInitCaptureInitializer && 
      DiagnoseUnexpandedParameterPack(FullExpr.get()))
    return ExprError();

  // Top-level expressions default to 'id' when we're in a debugger.
  if (DiscardedValue && getLangOpts().DebuggerCastResultToId &&
      FullExpr.get()->getType() == Context.UnknownAnyTy) {
    FullExpr = forceUnknownAnyToType(FullExpr.get(), Context.getObjCIdType());
    if (FullExpr.isInvalid())
      return ExprError();
  }

  if (DiscardedValue) {
    FullExpr = CheckPlaceholderExpr(FullExpr.get());
    if (FullExpr.isInvalid())
      return ExprError();

    FullExpr = IgnoredValueConversions(FullExpr.get());
    if (FullExpr.isInvalid())
      return ExprError();
  }

  CheckCompletedExpr(FullExpr.get(), CC, IsConstexpr);

  // At the end of this full expression (which could be a deeply nested 
  // lambda), if there is a potential capture within the nested lambda, 
  // have the outer capture-able lambda try and capture it.
  // Consider the following code:
  // void f(int, int);
  // void f(const int&, double);
  // void foo() {   
  //  const int x = 10, y = 20;
  //  auto L = [=](auto a) {
  //      auto M = [=](auto b) {
  //         f(x, b); <-- requires x to be captured by L and M
  //         f(y, a); <-- requires y to be captured by L, but not all Ms
  //      };
  //   };
  // }

  // FIXME: Also consider what happens for something like this that involves 
  // the gnu-extension statement-expressions or even lambda-init-captures:   
  //   void f() {
  //     const int n = 0;
  //     auto L =  [&](auto a) {
  //       +n + ({ 0; a; });
  //     };
  //   }
  // 
  // Here, we see +n, and then the full-expression 0; ends, so we don't 
  // capture n (and instead remove it from our list of potential captures), 
  // and then the full-expression +n + ({ 0; }); ends, but it's too late 
  // for us to see that we need to capture n after all.

  LambdaScopeInfo *const CurrentLSI = getCurLambda();
  // FIXME: PR 17877 showed that getCurLambda() can return a valid pointer 
  // even if CurContext is not a lambda call operator. Refer to that Bug Report
  // for an example of the code that might cause this asynchrony.  
  // By ensuring we are in the context of a lambda's call operator
  // we can fix the bug (we only need to check whether we need to capture
  // if we are within a lambda's body); but per the comments in that 
  // PR, a proper fix would entail :
  //   "Alternative suggestion:
  //   - Add to Sema an integer holding the smallest (outermost) scope 
  //     index that we are *lexically* within, and save/restore/set to 
  //     FunctionScopes.size() in InstantiatingTemplate's 
  //     constructor/destructor.
  //  - Teach the handful of places that iterate over FunctionScopes to 
  //    stop at the outermost enclosing lexical scope."
  const bool IsInLambdaDeclContext = isLambdaCallOperator(CurContext);
  if (IsInLambdaDeclContext && CurrentLSI &&
      CurrentLSI->hasPotentialCaptures() && !FullExpr.isInvalid())
    CheckIfAnyEnclosingLambdasMustCaptureAnyPotentialCaptures(FE, CurrentLSI,
                                                              *this);
  return MaybeCreateExprWithCleanups(FullExpr);
}

StmtResult Sema::ActOnFinishFullStmt(Stmt *FullStmt) {
  if (!FullStmt) return StmtError();

  return MaybeCreateStmtWithCleanups(FullStmt);
}

Sema::IfExistsResult 
Sema::CheckMicrosoftIfExistsSymbol(Scope *S,
                                   CXXScopeSpec &SS,
                                   const DeclarationNameInfo &TargetNameInfo) {
  DeclarationName TargetName = TargetNameInfo.getName();
  if (!TargetName)
    return IER_DoesNotExist;
  
  // If the name itself is dependent, then the result is dependent.
  if (TargetName.isDependentName())
    return IER_Dependent;
  
  // Do the redeclaration lookup in the current scope.
  LookupResult R(*this, TargetNameInfo, Sema::LookupAnyName,
                 Sema::NotForRedeclaration);
  LookupParsedName(R, S, &SS);
  R.suppressDiagnostics();
  
  switch (R.getResultKind()) {
  case LookupResult::Found:
  case LookupResult::FoundOverloaded:
  case LookupResult::FoundUnresolvedValue:
  case LookupResult::Ambiguous:
    return IER_Exists;
    
  case LookupResult::NotFound:
    return IER_DoesNotExist;
    
  case LookupResult::NotFoundInCurrentInstantiation:
    return IER_Dependent;
  }

  llvm_unreachable("Invalid LookupResult Kind!");
}

Sema::IfExistsResult 
Sema::CheckMicrosoftIfExistsSymbol(Scope *S, SourceLocation KeywordLoc,
                                   bool IsIfExists, CXXScopeSpec &SS,
                                   UnqualifiedId &Name) {
  DeclarationNameInfo TargetNameInfo = GetNameFromUnqualifiedId(Name);
  
  // Check for unexpanded parameter packs.
  SmallVector<UnexpandedParameterPack, 4> Unexpanded;
  collectUnexpandedParameterPacks(SS, Unexpanded);
  collectUnexpandedParameterPacks(TargetNameInfo, Unexpanded);
  if (!Unexpanded.empty()) {
    DiagnoseUnexpandedParameterPacks(KeywordLoc,
                                     IsIfExists? UPPC_IfExists 
                                               : UPPC_IfNotExists, 
                                     Unexpanded);
    return IER_Error;
  }
  
  return CheckMicrosoftIfExistsSymbol(S, SS, TargetNameInfo);
}<|MERGE_RESOLUTION|>--- conflicted
+++ resolved
@@ -2223,11 +2223,7 @@
     return true;
   }
 
-<<<<<<< HEAD
-  Operator = 0;
-=======
   Operator = nullptr;
->>>>>>> cd7df602
   return false;
 }
 
@@ -5914,11 +5910,7 @@
                                      bool DiscardedValue,
                                      bool IsConstexpr, 
                                      bool IsLambdaInitCaptureInitializer) {
-<<<<<<< HEAD
-  ExprResult FullExpr = Owned(FE);
-=======
   ExprResult FullExpr = FE;
->>>>>>> cd7df602
 
   if (!FullExpr.get())
     return ExprError();
