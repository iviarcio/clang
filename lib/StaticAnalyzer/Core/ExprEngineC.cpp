//=-- ExprEngineC.cpp - ExprEngine support for C expressions ----*- C++ -*-===//
//
//                     The LLVM Compiler Infrastructure
//
// This file is distributed under the University of Illinois Open Source
// License. See LICENSE.TXT for details.
//
//===----------------------------------------------------------------------===//
//
//  This file defines ExprEngine's support for C expressions.
//
//===----------------------------------------------------------------------===//

#include "clang/AST/ExprCXX.h"
#include "clang/StaticAnalyzer/Core/CheckerManager.h"
#include "clang/StaticAnalyzer/Core/PathSensitive/ExprEngine.h"

using namespace clang;
using namespace ento;
using llvm::APSInt;

void ExprEngine::VisitBinaryOperator(const BinaryOperator* B,
                                     ExplodedNode *Pred,
                                     ExplodedNodeSet &Dst) {

  Expr *LHS = B->getLHS()->IgnoreParens();
  Expr *RHS = B->getRHS()->IgnoreParens();
  
  // FIXME: Prechecks eventually go in ::Visit().
  ExplodedNodeSet CheckedSet;
  ExplodedNodeSet Tmp2;
  getCheckerManager().runCheckersForPreStmt(CheckedSet, Pred, B, *this);
    
  // With both the LHS and RHS evaluated, process the operation itself.    
  for (ExplodedNodeSet::iterator it=CheckedSet.begin(), ei=CheckedSet.end();
         it != ei; ++it) {
      
    ProgramStateRef state = (*it)->getState();
    const LocationContext *LCtx = (*it)->getLocationContext();
    SVal LeftV = state->getSVal(LHS, LCtx);
    SVal RightV = state->getSVal(RHS, LCtx);
      
    BinaryOperator::Opcode Op = B->getOpcode();
      
    if (Op == BO_Assign) {
      // EXPERIMENTAL: "Conjured" symbols.
      // FIXME: Handle structs.
      if (RightV.isUnknown()) {
        unsigned Count = currBldrCtx->blockCount();
        RightV = svalBuilder.conjureSymbolVal(nullptr, B->getRHS(), LCtx,
                                              Count);
      }
      // Simulate the effects of a "store":  bind the value of the RHS
      // to the L-Value represented by the LHS.
      SVal ExprVal = B->isGLValue() ? LeftV : RightV;
      evalStore(Tmp2, B, LHS, *it, state->BindExpr(B, LCtx, ExprVal),
                LeftV, RightV);
      continue;
    }
      
    if (!B->isAssignmentOp()) {
      StmtNodeBuilder Bldr(*it, Tmp2, *currBldrCtx);

      if (B->isAdditiveOp()) {
        // If one of the operands is a location, conjure a symbol for the other
        // one (offset) if it's unknown so that memory arithmetic always
        // results in an ElementRegion.
        // TODO: This can be removed after we enable history tracking with
        // SymSymExpr.
        unsigned Count = currBldrCtx->blockCount();
        if (LeftV.getAs<Loc>() &&
            RHS->getType()->isIntegralOrEnumerationType() &&
            RightV.isUnknown()) {
          RightV = svalBuilder.conjureSymbolVal(RHS, LCtx, RHS->getType(),
                                                Count);
        }
        if (RightV.getAs<Loc>() &&
            LHS->getType()->isIntegralOrEnumerationType() &&
            LeftV.isUnknown()) {
          LeftV = svalBuilder.conjureSymbolVal(LHS, LCtx, LHS->getType(),
                                               Count);
        }
      }

      // Although we don't yet model pointers-to-members, we do need to make
      // sure that the members of temporaries have a valid 'this' pointer for
      // other checks.
      if (B->getOpcode() == BO_PtrMemD)
        state = createTemporaryRegionIfNeeded(state, LCtx, LHS);

      // Process non-assignments except commas or short-circuited
      // logical expressions (LAnd and LOr).
      SVal Result = evalBinOp(state, Op, LeftV, RightV, B->getType());      
      if (Result.isUnknown()) {
        Bldr.generateNode(B, *it, state);
        continue;
      }        

      state = state->BindExpr(B, LCtx, Result);      
      Bldr.generateNode(B, *it, state);
      continue;
    }
      
    assert (B->isCompoundAssignmentOp());
    
    switch (Op) {
      default:
        llvm_unreachable("Invalid opcode for compound assignment.");
      case BO_MulAssign: Op = BO_Mul; break;
      case BO_DivAssign: Op = BO_Div; break;
      case BO_RemAssign: Op = BO_Rem; break;
      case BO_AddAssign: Op = BO_Add; break;
      case BO_SubAssign: Op = BO_Sub; break;
      case BO_ShlAssign: Op = BO_Shl; break;
      case BO_ShrAssign: Op = BO_Shr; break;
      case BO_AndAssign: Op = BO_And; break;
      case BO_XorAssign: Op = BO_Xor; break;
      case BO_OrAssign:  Op = BO_Or;  break;
    }
      
    // Perform a load (the LHS).  This performs the checks for
    // null dereferences, and so on.
    ExplodedNodeSet Tmp;
    SVal location = LeftV;
    evalLoad(Tmp, B, LHS, *it, state, location);
    
    for (ExplodedNodeSet::iterator I = Tmp.begin(), E = Tmp.end(); I != E;
         ++I) {

      state = (*I)->getState();
      const LocationContext *LCtx = (*I)->getLocationContext();
      SVal V = state->getSVal(LHS, LCtx);
      
      // Get the computation type.
      QualType CTy =
        cast<CompoundAssignOperator>(B)->getComputationResultType();
      CTy = getContext().getCanonicalType(CTy);
      
      QualType CLHSTy =
        cast<CompoundAssignOperator>(B)->getComputationLHSType();
      CLHSTy = getContext().getCanonicalType(CLHSTy);
      
      QualType LTy = getContext().getCanonicalType(LHS->getType());
      
      // Promote LHS.
      V = svalBuilder.evalCast(V, CLHSTy, LTy);
      
      // Compute the result of the operation.
      SVal Result = svalBuilder.evalCast(evalBinOp(state, Op, V, RightV, CTy),
                                         B->getType(), CTy);
      
      // EXPERIMENTAL: "Conjured" symbols.
      // FIXME: Handle structs.
      
      SVal LHSVal;
      
      if (Result.isUnknown()) {
        // The symbolic value is actually for the type of the left-hand side
        // expression, not the computation type, as this is the value the
        // LValue on the LHS will bind to.
        LHSVal = svalBuilder.conjureSymbolVal(nullptr, B->getRHS(), LCtx, LTy,
                                              currBldrCtx->blockCount());
        // However, we need to convert the symbol to the computation type.
        Result = svalBuilder.evalCast(LHSVal, CTy, LTy);
      }
      else {
        // The left-hand side may bind to a different value then the
        // computation type.
        LHSVal = svalBuilder.evalCast(Result, LTy, CTy);
      }
      
      // In C++, assignment and compound assignment operators return an 
      // lvalue.
      if (B->isGLValue())
        state = state->BindExpr(B, LCtx, location);
      else
        state = state->BindExpr(B, LCtx, Result);
      
      evalStore(Tmp2, B, LHS, *I, state, location, LHSVal);
    }
  }
  
  // FIXME: postvisits eventually go in ::Visit()
  getCheckerManager().runCheckersForPostStmt(Dst, Tmp2, B, *this);
}

void ExprEngine::VisitBlockExpr(const BlockExpr *BE, ExplodedNode *Pred,
                                ExplodedNodeSet &Dst) {
  
  CanQualType T = getContext().getCanonicalType(BE->getType());

  // Get the value of the block itself.
  SVal V = svalBuilder.getBlockPointer(BE->getBlockDecl(), T,
                                       Pred->getLocationContext(),
                                       currBldrCtx->blockCount());
  
  ProgramStateRef State = Pred->getState();
  
  // If we created a new MemRegion for the block, we should explicitly bind
  // the captured variables.
  if (const BlockDataRegion *BDR =
      dyn_cast_or_null<BlockDataRegion>(V.getAsRegion())) {
    
    BlockDataRegion::referenced_vars_iterator I = BDR->referenced_vars_begin(),
                                              E = BDR->referenced_vars_end();
    
    for (; I != E; ++I) {
      const MemRegion *capturedR = I.getCapturedRegion();
      const MemRegion *originalR = I.getOriginalRegion();
      if (capturedR != originalR) {
        SVal originalV = State->getSVal(loc::MemRegionVal(originalR));
        State = State->bindLoc(loc::MemRegionVal(capturedR), originalV);
      }
    }
  }
  
  ExplodedNodeSet Tmp;
  StmtNodeBuilder Bldr(Pred, Tmp, *currBldrCtx);
  Bldr.generateNode(BE, Pred,
                    State->BindExpr(BE, Pred->getLocationContext(), V),
                    nullptr, ProgramPoint::PostLValueKind);

  // FIXME: Move all post/pre visits to ::Visit().
  getCheckerManager().runCheckersForPostStmt(Dst, Tmp, BE, *this);
}

void ExprEngine::VisitCast(const CastExpr *CastE, const Expr *Ex, 
                           ExplodedNode *Pred, ExplodedNodeSet &Dst) {
  
  ExplodedNodeSet dstPreStmt;
  getCheckerManager().runCheckersForPreStmt(dstPreStmt, Pred, CastE, *this);
  
  if (CastE->getCastKind() == CK_LValueToRValue) {
    for (ExplodedNodeSet::iterator I = dstPreStmt.begin(), E = dstPreStmt.end();
         I!=E; ++I) {
      ExplodedNode *subExprNode = *I;
      ProgramStateRef state = subExprNode->getState();
      const LocationContext *LCtx = subExprNode->getLocationContext();
      evalLoad(Dst, CastE, CastE, subExprNode, state, state->getSVal(Ex, LCtx));
    }
    return;
  }
  
  // All other casts.  
  QualType T = CastE->getType();
  QualType ExTy = Ex->getType();
  
  if (const ExplicitCastExpr *ExCast=dyn_cast_or_null<ExplicitCastExpr>(CastE))
    T = ExCast->getTypeAsWritten();
  
  StmtNodeBuilder Bldr(dstPreStmt, Dst, *currBldrCtx);
  for (ExplodedNodeSet::iterator I = dstPreStmt.begin(), E = dstPreStmt.end();
       I != E; ++I) {
    
    Pred = *I;
    ProgramStateRef state = Pred->getState();
    const LocationContext *LCtx = Pred->getLocationContext();

    switch (CastE->getCastKind()) {
      case CK_LValueToRValue:
        llvm_unreachable("LValueToRValue casts handled earlier.");
      case CK_ToVoid:
        continue;
        // The analyzer doesn't do anything special with these casts,
        // since it understands retain/release semantics already.
      case CK_ARCProduceObject:
      case CK_ARCConsumeObject:
      case CK_ARCReclaimReturnedObject:
      case CK_ARCExtendBlockObject: // Fall-through.
      case CK_CopyAndAutoreleaseBlockObject:
        // The analyser can ignore atomic casts for now, although some future
        // checkers may want to make certain that you're not modifying the same
        // value through atomic and nonatomic pointers.
      case CK_AtomicToNonAtomic:
      case CK_NonAtomicToAtomic:
        // True no-ops.
      case CK_NoOp:
      case CK_ConstructorConversion:
      case CK_UserDefinedConversion:
      case CK_FunctionToPointerDecay:
      case CK_BuiltinFnToFnPtr: {
        // Copy the SVal of Ex to CastE.
        ProgramStateRef state = Pred->getState();
        const LocationContext *LCtx = Pred->getLocationContext();
        SVal V = state->getSVal(Ex, LCtx);
        state = state->BindExpr(CastE, LCtx, V);
        Bldr.generateNode(CastE, Pred, state);
        continue;
      }
      case CK_MemberPointerToBoolean:
        // FIXME: For now, member pointers are represented by void *.
        // FALLTHROUGH
      case CK_Dependent:
      case CK_ArrayToPointerDecay:
      case CK_BitCast:
      case CK_AddressSpaceConversion:
      case CK_IntegralCast:
      case CK_NullToPointer:
      case CK_IntegralToPointer:
      case CK_PointerToIntegral:
      case CK_PointerToBoolean:
      case CK_IntegralToBoolean:
      case CK_IntegralToFloating:
      case CK_FloatingToIntegral:
      case CK_FloatingToBoolean:
      case CK_FloatingCast:
      case CK_FloatingRealToComplex:
      case CK_FloatingComplexToReal:
      case CK_FloatingComplexToBoolean:
      case CK_FloatingComplexCast:
      case CK_FloatingComplexToIntegralComplex:
      case CK_IntegralRealToComplex:
      case CK_IntegralComplexToReal:
      case CK_IntegralComplexToBoolean:
      case CK_IntegralComplexCast:
      case CK_IntegralComplexToFloatingComplex:
      case CK_CPointerToObjCPointerCast:
      case CK_BlockPointerToObjCPointerCast:
      case CK_AnyPointerToBlockPointerCast:  
      case CK_ObjCObjectLValueCast: 
      case CK_ZeroToOCLEvent:
      case CK_LValueBitCast: {
        // Delegate to SValBuilder to process.
        SVal V = state->getSVal(Ex, LCtx);
        V = svalBuilder.evalCast(V, T, ExTy);
        state = state->BindExpr(CastE, LCtx, V);
        Bldr.generateNode(CastE, Pred, state);
        continue;
      }
      case CK_DerivedToBase:
      case CK_UncheckedDerivedToBase: {
        // For DerivedToBase cast, delegate to the store manager.
        SVal val = state->getSVal(Ex, LCtx);
        val = getStoreManager().evalDerivedToBase(val, CastE);
        state = state->BindExpr(CastE, LCtx, val);
        Bldr.generateNode(CastE, Pred, state);
        continue;
      }
      // Handle C++ dyn_cast.
      case CK_Dynamic: {
        SVal val = state->getSVal(Ex, LCtx);

        // Compute the type of the result.
        QualType resultType = CastE->getType();
        if (CastE->isGLValue())
          resultType = getContext().getPointerType(resultType);

        bool Failed = false;

        // Check if the value being cast evaluates to 0.
        if (val.isZeroConstant())
          Failed = true;
        // Else, evaluate the cast.
        else
          val = getStoreManager().evalDynamicCast(val, T, Failed);

        if (Failed) {
          if (T->isReferenceType()) {
            // A bad_cast exception is thrown if input value is a reference.
            // Currently, we model this, by generating a sink.
            Bldr.generateSink(CastE, Pred, state);
            continue;
          } else {
            // If the cast fails on a pointer, bind to 0.
            state = state->BindExpr(CastE, LCtx, svalBuilder.makeNull());
          }
        } else {
          // If we don't know if the cast succeeded, conjure a new symbol.
          if (val.isUnknown()) {
            DefinedOrUnknownSVal NewSym =
              svalBuilder.conjureSymbolVal(nullptr, CastE, LCtx, resultType,
                                           currBldrCtx->blockCount());
            state = state->BindExpr(CastE, LCtx, NewSym);
          } else 
            // Else, bind to the derived region value.
            state = state->BindExpr(CastE, LCtx, val);
        }
        Bldr.generateNode(CastE, Pred, state);
        continue;
      }
      case CK_NullToMemberPointer: {
        // FIXME: For now, member pointers are represented by void *.
        SVal V = svalBuilder.makeNull();
        state = state->BindExpr(CastE, LCtx, V);
        Bldr.generateNode(CastE, Pred, state);
        continue;
      }
      // Various C++ casts that are not handled yet.
      case CK_ToUnion:
      case CK_BaseToDerived:
      case CK_BaseToDerivedMemberPointer:
      case CK_DerivedToBaseMemberPointer:
      case CK_ReinterpretMemberPointer:
      case CK_VectorSplat: {
        // Recover some path-sensitivty by conjuring a new value.
        QualType resultType = CastE->getType();
        if (CastE->isGLValue())
          resultType = getContext().getPointerType(resultType);
        SVal result = svalBuilder.conjureSymbolVal(nullptr, CastE, LCtx,
                                                   resultType,
                                                   currBldrCtx->blockCount());
        state = state->BindExpr(CastE, LCtx, result);
        Bldr.generateNode(CastE, Pred, state);
        continue;
      }
    }
  }
}

void ExprEngine::VisitCompoundLiteralExpr(const CompoundLiteralExpr *CL,
                                          ExplodedNode *Pred,
                                          ExplodedNodeSet &Dst) {
  StmtNodeBuilder B(Pred, Dst, *currBldrCtx);

  ProgramStateRef State = Pred->getState();
  const LocationContext *LCtx = Pred->getLocationContext();

  const Expr *Init = CL->getInitializer();
  SVal V = State->getSVal(CL->getInitializer(), LCtx);
  
  if (isa<CXXConstructExpr>(Init)) {
    // No work needed. Just pass the value up to this expression.
  } else {
    assert(isa<InitListExpr>(Init));
    Loc CLLoc = State->getLValue(CL, LCtx);
    State = State->bindLoc(CLLoc, V);

    // Compound literal expressions are a GNU extension in C++.
    // Unlike in C, where CLs are lvalues, in C++ CLs are prvalues,
    // and like temporary objects created by the functional notation T()
    // CLs are destroyed at the end of the containing full-expression.
    // HOWEVER, an rvalue of array type is not something the analyzer can
    // reason about, since we expect all regions to be wrapped in Locs.
    // So we treat array CLs as lvalues as well, knowing that they will decay
    // to pointers as soon as they are used.
    if (CL->isGLValue() || CL->getType()->isArrayType())
      V = CLLoc;
  }

  B.generateNode(CL, Pred, State->BindExpr(CL, LCtx, V));
}

void ExprEngine::VisitDeclStmt(const DeclStmt *DS, ExplodedNode *Pred,
                               ExplodedNodeSet &Dst) {
  // Assumption: The CFG has one DeclStmt per Decl.
  const VarDecl *VD = dyn_cast_or_null<VarDecl>(*DS->decl_begin());

  if (!VD) {
    //TODO:AZ: remove explicit insertion after refactoring is done.
    Dst.insert(Pred);
    return;
  }
  
  // FIXME: all pre/post visits should eventually be handled by ::Visit().
  ExplodedNodeSet dstPreVisit;
  getCheckerManager().runCheckersForPreStmt(dstPreVisit, Pred, DS, *this);
  
  ExplodedNodeSet dstEvaluated;
  StmtNodeBuilder B(dstPreVisit, dstEvaluated, *currBldrCtx);
  for (ExplodedNodeSet::iterator I = dstPreVisit.begin(), E = dstPreVisit.end();
       I!=E; ++I) {
    ExplodedNode *N = *I;
    ProgramStateRef state = N->getState();
    const LocationContext *LC = N->getLocationContext();

    // Decls without InitExpr are not initialized explicitly.
    if (const Expr *InitEx = VD->getInit()) {

      // Note in the state that the initialization has occurred.
      ExplodedNode *UpdatedN = N;
      SVal InitVal = state->getSVal(InitEx, LC);

      if (isa<CXXConstructExpr>(InitEx->IgnoreImplicit())) {
        // We constructed the object directly in the variable.
        // No need to bind anything.
        B.generateNode(DS, UpdatedN, state);
      } else {
        // We bound the temp obj region to the CXXConstructExpr. Now recover
        // the lazy compound value when the variable is not a reference.
        if (AMgr.getLangOpts().CPlusPlus && VD->getType()->isRecordType() &&
            !VD->getType()->isReferenceType()) {
          if (Optional<loc::MemRegionVal> M =
                  InitVal.getAs<loc::MemRegionVal>()) {
            InitVal = state->getSVal(M->getRegion());
            assert(InitVal.getAs<nonloc::LazyCompoundVal>());
          }
        }
        
        // Recover some path-sensitivity if a scalar value evaluated to
        // UnknownVal.
        if (InitVal.isUnknown()) {
          QualType Ty = InitEx->getType();
          if (InitEx->isGLValue()) {
            Ty = getContext().getPointerType(Ty);
          }

          InitVal = svalBuilder.conjureSymbolVal(nullptr, InitEx, LC, Ty,
                                                 currBldrCtx->blockCount());
        }


        B.takeNodes(UpdatedN);
        ExplodedNodeSet Dst2;
        evalBind(Dst2, DS, UpdatedN, state->getLValue(VD, LC), InitVal, true);
        B.addNodes(Dst2);
      }
    }
    else {
      B.generateNode(DS, N, state);
    }
  }

  getCheckerManager().runCheckersForPostStmt(Dst, B.getResults(), DS, *this);
}

void ExprEngine::VisitLogicalExpr(const BinaryOperator* B, ExplodedNode *Pred,
                                  ExplodedNodeSet &Dst) {
  assert(B->getOpcode() == BO_LAnd ||
         B->getOpcode() == BO_LOr);

  StmtNodeBuilder Bldr(Pred, Dst, *currBldrCtx);
  ProgramStateRef state = Pred->getState();

  ExplodedNode *N = Pred;
  while (!N->getLocation().getAs<BlockEntrance>()) {
    ProgramPoint P = N->getLocation();
    assert(P.getAs<PreStmt>()|| P.getAs<PreStmtPurgeDeadSymbols>());
    (void) P;
    assert(N->pred_size() == 1);
    N = *N->pred_begin();
  }
  assert(N->pred_size() == 1);
  N = *N->pred_begin();
  BlockEdge BE = N->getLocation().castAs<BlockEdge>();
  SVal X;

  // Determine the value of the expression by introspecting how we
  // got this location in the CFG.  This requires looking at the previous
  // block we were in and what kind of control-flow transfer was involved.
  const CFGBlock *SrcBlock = BE.getSrc();
  // The only terminator (if there is one) that makes sense is a logical op.
  CFGTerminator T = SrcBlock->getTerminator();
  if (const BinaryOperator *Term = cast_or_null<BinaryOperator>(T.getStmt())) {
    (void) Term;
    assert(Term->isLogicalOp());
    assert(SrcBlock->succ_size() == 2);
    // Did we take the true or false branch?
    unsigned constant = (*SrcBlock->succ_begin() == BE.getDst()) ? 1 : 0;
    X = svalBuilder.makeIntVal(constant, B->getType());
  }
  else {
    // If there is no terminator, by construction the last statement
    // in SrcBlock is the value of the enclosing expression.
    // However, we still need to constrain that value to be 0 or 1.
    assert(!SrcBlock->empty());
    CFGStmt Elem = SrcBlock->rbegin()->castAs<CFGStmt>();
    const Expr *RHS = cast<Expr>(Elem.getStmt());
    SVal RHSVal = N->getState()->getSVal(RHS, Pred->getLocationContext());

    if (RHSVal.isUndef()) {
      X = RHSVal;
    } else {
      DefinedOrUnknownSVal DefinedRHS = RHSVal.castAs<DefinedOrUnknownSVal>();
      ProgramStateRef StTrue, StFalse;
<<<<<<< HEAD
      llvm::tie(StTrue, StFalse) = N->getState()->assume(DefinedRHS);
=======
      std::tie(StTrue, StFalse) = N->getState()->assume(DefinedRHS);
>>>>>>> cd7df602
      if (StTrue) {
        if (StFalse) {
          // We can't constrain the value to 0 or 1.
          // The best we can do is a cast.
          X = getSValBuilder().evalCast(RHSVal, B->getType(), RHS->getType());
        } else {
          // The value is known to be true.
          X = getSValBuilder().makeIntVal(1, B->getType());
        }
      } else {
        // The value is known to be false.
        assert(StFalse && "Infeasible path!");
        X = getSValBuilder().makeIntVal(0, B->getType());
      }
    }
  }
  Bldr.generateNode(B, Pred, state->BindExpr(B, Pred->getLocationContext(), X));
}

void ExprEngine::VisitInitListExpr(const InitListExpr *IE,
                                   ExplodedNode *Pred,
                                   ExplodedNodeSet &Dst) {
  StmtNodeBuilder B(Pred, Dst, *currBldrCtx);

  ProgramStateRef state = Pred->getState();
  const LocationContext *LCtx = Pred->getLocationContext();
  QualType T = getContext().getCanonicalType(IE->getType());
  unsigned NumInitElements = IE->getNumInits();

  if (!IE->isGLValue() &&
      (T->isArrayType() || T->isRecordType() || T->isVectorType() ||
       T->isAnyComplexType())) {
    llvm::ImmutableList<SVal> vals = getBasicVals().getEmptySValList();
    
    // Handle base case where the initializer has no elements.
    // e.g: static int* myArray[] = {};
    if (NumInitElements == 0) {
      SVal V = svalBuilder.makeCompoundVal(T, vals);
      B.generateNode(IE, Pred, state->BindExpr(IE, LCtx, V));
      return;
    }
    
    for (InitListExpr::const_reverse_iterator it = IE->rbegin(),
         ei = IE->rend(); it != ei; ++it) {
      SVal V = state->getSVal(cast<Expr>(*it), LCtx);
      vals = getBasicVals().consVals(V, vals);
    }
    
    B.generateNode(IE, Pred,
                   state->BindExpr(IE, LCtx,
                                   svalBuilder.makeCompoundVal(T, vals)));
    return;
  }

  // Handle scalars: int{5} and int{} and GLvalues.
  // Note, if the InitListExpr is a GLvalue, it means that there is an address
  // representing it, so it must have a single init element.
  assert(NumInitElements <= 1);

  SVal V;
  if (NumInitElements == 0)
    V = getSValBuilder().makeZeroVal(T);
  else
    V = state->getSVal(IE->getInit(0), LCtx);

  B.generateNode(IE, Pred, state->BindExpr(IE, LCtx, V));
}

void ExprEngine::VisitGuardedExpr(const Expr *Ex,
                                  const Expr *L, 
                                  const Expr *R,
                                  ExplodedNode *Pred,
                                  ExplodedNodeSet &Dst) {
  assert(L && R);

  StmtNodeBuilder B(Pred, Dst, *currBldrCtx);
  ProgramStateRef state = Pred->getState();
  const LocationContext *LCtx = Pred->getLocationContext();
  const CFGBlock *SrcBlock = nullptr;

  // Find the predecessor block.
  ProgramStateRef SrcState = state;
  for (const ExplodedNode *N = Pred ; N ; N = *N->pred_begin()) {
    ProgramPoint PP = N->getLocation();
    if (PP.getAs<PreStmtPurgeDeadSymbols>() || PP.getAs<BlockEntrance>()) {
      assert(N->pred_size() == 1);
      continue;
    }
    SrcBlock = PP.castAs<BlockEdge>().getSrc();
    SrcState = N->getState();
    break;
  }

  assert(SrcBlock && "missing function entry");

  // Find the last expression in the predecessor block.  That is the
  // expression that is used for the value of the ternary expression.
  bool hasValue = false;
  SVal V;

  for (CFGBlock::const_reverse_iterator I = SrcBlock->rbegin(),
                                        E = SrcBlock->rend(); I != E; ++I) {
    CFGElement CE = *I;
    if (Optional<CFGStmt> CS = CE.getAs<CFGStmt>()) {
      const Expr *ValEx = cast<Expr>(CS->getStmt());
      ValEx = ValEx->IgnoreParens();

      // For GNU extension '?:' operator, the left hand side will be an
      // OpaqueValueExpr, so get the underlying expression.
      if (const OpaqueValueExpr *OpaqueEx = dyn_cast<OpaqueValueExpr>(L))
        L = OpaqueEx->getSourceExpr();

      // If the last expression in the predecessor block matches true or false
      // subexpression, get its the value.
      if (ValEx == L->IgnoreParens() || ValEx == R->IgnoreParens()) {
        hasValue = true;
        V = SrcState->getSVal(ValEx, LCtx);
      }
      break;
    }
  }

  if (!hasValue)
    V = svalBuilder.conjureSymbolVal(nullptr, Ex, LCtx,
                                     currBldrCtx->blockCount());

  // Generate a new node with the binding from the appropriate path.
  B.generateNode(Ex, Pred, state->BindExpr(Ex, LCtx, V, true));
}

void ExprEngine::
VisitOffsetOfExpr(const OffsetOfExpr *OOE, 
                  ExplodedNode *Pred, ExplodedNodeSet &Dst) {
  StmtNodeBuilder B(Pred, Dst, *currBldrCtx);
  APSInt IV;
  if (OOE->EvaluateAsInt(IV, getContext())) {
    assert(IV.getBitWidth() == getContext().getTypeSize(OOE->getType()));
    assert(OOE->getType()->isBuiltinType());
    assert(OOE->getType()->getAs<BuiltinType>()->isInteger());
    assert(IV.isSigned() == OOE->getType()->isSignedIntegerType());
    SVal X = svalBuilder.makeIntVal(IV);
    B.generateNode(OOE, Pred,
                   Pred->getState()->BindExpr(OOE, Pred->getLocationContext(),
                                              X));
  }
  // FIXME: Handle the case where __builtin_offsetof is not a constant.
}


void ExprEngine::
VisitUnaryExprOrTypeTraitExpr(const UnaryExprOrTypeTraitExpr *Ex,
                              ExplodedNode *Pred,
                              ExplodedNodeSet &Dst) {
  // FIXME: Prechecks eventually go in ::Visit().
  ExplodedNodeSet CheckedSet;
  getCheckerManager().runCheckersForPreStmt(CheckedSet, Pred, Ex, *this);

  ExplodedNodeSet EvalSet;
  StmtNodeBuilder Bldr(CheckedSet, EvalSet, *currBldrCtx);

  QualType T = Ex->getTypeOfArgument();

  for (ExplodedNodeSet::iterator I = CheckedSet.begin(), E = CheckedSet.end();
       I != E; ++I) {
    if (Ex->getKind() == UETT_SizeOf) {
      if (!T->isIncompleteType() && !T->isConstantSizeType()) {
        assert(T->isVariableArrayType() && "Unknown non-constant-sized type.");
        
        // FIXME: Add support for VLA type arguments and VLA expressions.
        // When that happens, we should probably refactor VLASizeChecker's code.
        continue;
      } else if (T->getAs<ObjCObjectType>()) {
        // Some code tries to take the sizeof an ObjCObjectType, relying that
        // the compiler has laid out its representation.  Just report Unknown
        // for these.
        continue;
      }
    }
    
    APSInt Value = Ex->EvaluateKnownConstInt(getContext());
    CharUnits amt = CharUnits::fromQuantity(Value.getZExtValue());
    
    ProgramStateRef state = (*I)->getState();
    state = state->BindExpr(Ex, (*I)->getLocationContext(),
                            svalBuilder.makeIntVal(amt.getQuantity(),
                                                   Ex->getType()));
    Bldr.generateNode(Ex, *I, state);
  }

  getCheckerManager().runCheckersForPostStmt(Dst, EvalSet, Ex, *this);
}

void ExprEngine::VisitUnaryOperator(const UnaryOperator* U, 
                                    ExplodedNode *Pred,
                                    ExplodedNodeSet &Dst) {
  // FIXME: Prechecks eventually go in ::Visit().
  ExplodedNodeSet CheckedSet;
  getCheckerManager().runCheckersForPreStmt(CheckedSet, Pred, U, *this);

  ExplodedNodeSet EvalSet;
  StmtNodeBuilder Bldr(CheckedSet, EvalSet, *currBldrCtx);

  for (ExplodedNodeSet::iterator I = CheckedSet.begin(), E = CheckedSet.end();
       I != E; ++I) {
    switch (U->getOpcode()) {
    default: {
      Bldr.takeNodes(*I);
      ExplodedNodeSet Tmp;
      VisitIncrementDecrementOperator(U, *I, Tmp);
      Bldr.addNodes(Tmp);
      break;
    }
    case UO_Real: {
      const Expr *Ex = U->getSubExpr()->IgnoreParens();
        
      // FIXME: We don't have complex SValues yet.
      if (Ex->getType()->isAnyComplexType()) {
        // Just report "Unknown."
        break;
      }
        
      // For all other types, UO_Real is an identity operation.
      assert (U->getType() == Ex->getType());
      ProgramStateRef state = (*I)->getState();
      const LocationContext *LCtx = (*I)->getLocationContext();
      Bldr.generateNode(U, *I, state->BindExpr(U, LCtx,
                                               state->getSVal(Ex, LCtx)));
      break;
    }
      
    case UO_Imag: {      
      const Expr *Ex = U->getSubExpr()->IgnoreParens();
      // FIXME: We don't have complex SValues yet.
      if (Ex->getType()->isAnyComplexType()) {
        // Just report "Unknown."
        break;
      }
      // For all other types, UO_Imag returns 0.
      ProgramStateRef state = (*I)->getState();
      const LocationContext *LCtx = (*I)->getLocationContext();
      SVal X = svalBuilder.makeZeroVal(Ex->getType());
      Bldr.generateNode(U, *I, state->BindExpr(U, LCtx, X));
      break;
    }
      
    case UO_Plus:
      assert(!U->isGLValue());
      // FALL-THROUGH.
    case UO_Deref:
    case UO_AddrOf:
    case UO_Extension: {
      // FIXME: We can probably just have some magic in Environment::getSVal()
      // that propagates values, instead of creating a new node here.
      //
      // Unary "+" is a no-op, similar to a parentheses.  We still have places
      // where it may be a block-level expression, so we need to
      // generate an extra node that just propagates the value of the
      // subexpression.      
      const Expr *Ex = U->getSubExpr()->IgnoreParens();
      ProgramStateRef state = (*I)->getState();
      const LocationContext *LCtx = (*I)->getLocationContext();
      Bldr.generateNode(U, *I, state->BindExpr(U, LCtx,
                                               state->getSVal(Ex, LCtx)));
      break;
    }
      
    case UO_LNot:
    case UO_Minus:
    case UO_Not: {
      assert (!U->isGLValue());
      const Expr *Ex = U->getSubExpr()->IgnoreParens();
      ProgramStateRef state = (*I)->getState();
      const LocationContext *LCtx = (*I)->getLocationContext();
        
      // Get the value of the subexpression.
      SVal V = state->getSVal(Ex, LCtx);
        
      if (V.isUnknownOrUndef()) {
        Bldr.generateNode(U, *I, state->BindExpr(U, LCtx, V));
        break;
      }
        
      switch (U->getOpcode()) {
        default:
          llvm_unreachable("Invalid Opcode.");
        case UO_Not:
          // FIXME: Do we need to handle promotions?
          state = state->BindExpr(U, LCtx, evalComplement(V.castAs<NonLoc>()));
          break;
        case UO_Minus:
          // FIXME: Do we need to handle promotions?
          state = state->BindExpr(U, LCtx, evalMinus(V.castAs<NonLoc>()));
          break;
        case UO_LNot:
          // C99 6.5.3.3: "The expression !E is equivalent to (0==E)."
          //
          //  Note: technically we do "E == 0", but this is the same in the
          //    transfer functions as "0 == E".
          SVal Result;          
          if (Optional<Loc> LV = V.getAs<Loc>()) {
            Loc X = svalBuilder.makeNull();
            Result = evalBinOp(state, BO_EQ, *LV, X, U->getType());
          }
          else if (Ex->getType()->isFloatingType()) {
            // FIXME: handle floating point types.
            Result = UnknownVal();
          } else {
            nonloc::ConcreteInt X(getBasicVals().getValue(0, Ex->getType()));
            Result = evalBinOp(state, BO_EQ, V.castAs<NonLoc>(), X,
                               U->getType());
          }
          
          state = state->BindExpr(U, LCtx, Result);          
          break;
      }
      Bldr.generateNode(U, *I, state);
      break;
    }
    }
  }

  getCheckerManager().runCheckersForPostStmt(Dst, EvalSet, U, *this);
}

void ExprEngine::VisitIncrementDecrementOperator(const UnaryOperator* U,
                                                 ExplodedNode *Pred,
                                                 ExplodedNodeSet &Dst) {
  // Handle ++ and -- (both pre- and post-increment).
  assert (U->isIncrementDecrementOp());
  const Expr *Ex = U->getSubExpr()->IgnoreParens();
  
  const LocationContext *LCtx = Pred->getLocationContext();
  ProgramStateRef state = Pred->getState();
  SVal loc = state->getSVal(Ex, LCtx);
  
  // Perform a load.
  ExplodedNodeSet Tmp;
  evalLoad(Tmp, U, Ex, Pred, state, loc);
  
  ExplodedNodeSet Dst2;
  StmtNodeBuilder Bldr(Tmp, Dst2, *currBldrCtx);
  for (ExplodedNodeSet::iterator I=Tmp.begin(), E=Tmp.end();I!=E;++I) {
    
    state = (*I)->getState();
    assert(LCtx == (*I)->getLocationContext());
    SVal V2_untested = state->getSVal(Ex, LCtx);
    
    // Propagate unknown and undefined values.
    if (V2_untested.isUnknownOrUndef()) {
      Bldr.generateNode(U, *I, state->BindExpr(U, LCtx, V2_untested));
      continue;
    }
    DefinedSVal V2 = V2_untested.castAs<DefinedSVal>();
    
    // Handle all other values.
    BinaryOperator::Opcode Op = U->isIncrementOp() ? BO_Add : BO_Sub;
    
    // If the UnaryOperator has non-location type, use its type to create the
    // constant value. If the UnaryOperator has location type, create the
    // constant with int type and pointer width.
    SVal RHS;
    
    if (U->getType()->isAnyPointerType())
      RHS = svalBuilder.makeArrayIndex(1);
    else if (U->getType()->isIntegralOrEnumerationType())
      RHS = svalBuilder.makeIntVal(1, U->getType());
    else
      RHS = UnknownVal();
    
    SVal Result = evalBinOp(state, Op, V2, RHS, U->getType());
    
    // Conjure a new symbol if necessary to recover precision.
    if (Result.isUnknown()){
      DefinedOrUnknownSVal SymVal =
        svalBuilder.conjureSymbolVal(nullptr, Ex, LCtx,
                                     currBldrCtx->blockCount());
      Result = SymVal;
      
      // If the value is a location, ++/-- should always preserve
      // non-nullness.  Check if the original value was non-null, and if so
      // propagate that constraint.
      if (Loc::isLocType(U->getType())) {
        DefinedOrUnknownSVal Constraint =
        svalBuilder.evalEQ(state, V2,svalBuilder.makeZeroVal(U->getType()));
        
        if (!state->assume(Constraint, true)) {
          // It isn't feasible for the original value to be null.
          // Propagate this constraint.
          Constraint = svalBuilder.evalEQ(state, SymVal,
                                       svalBuilder.makeZeroVal(U->getType()));
          
          
          state = state->assume(Constraint, false);
          assert(state);
        }
      }
    }
    
    // Since the lvalue-to-rvalue conversion is explicit in the AST,
    // we bind an l-value if the operator is prefix and an lvalue (in C++).
    if (U->isGLValue())
      state = state->BindExpr(U, LCtx, loc);
    else
      state = state->BindExpr(U, LCtx, U->isPostfix() ? V2 : Result);
    
    // Perform the store.
    Bldr.takeNodes(*I);
    ExplodedNodeSet Dst3;
    evalStore(Dst3, U, U, *I, state, loc, Result);
    Bldr.addNodes(Dst3);
  }
  Dst.insert(Dst2);
}<|MERGE_RESOLUTION|>--- conflicted
+++ resolved
@@ -562,11 +562,7 @@
     } else {
       DefinedOrUnknownSVal DefinedRHS = RHSVal.castAs<DefinedOrUnknownSVal>();
       ProgramStateRef StTrue, StFalse;
-<<<<<<< HEAD
-      llvm::tie(StTrue, StFalse) = N->getState()->assume(DefinedRHS);
-=======
       std::tie(StTrue, StFalse) = N->getState()->assume(DefinedRHS);
->>>>>>> cd7df602
       if (StTrue) {
         if (StFalse) {
           // We can't constrain the value to 0 or 1.
