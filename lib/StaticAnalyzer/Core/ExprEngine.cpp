--- conflicted
+++ resolved
@@ -731,7 +731,6 @@
     case Stmt::WhileStmtClass:
     case Expr::MSDependentExistsStmtClass:
     case Stmt::OMPParallelDirectiveClass:
-<<<<<<< HEAD
     case Stmt::OMPForDirectiveClass:
     case Stmt::OMPParallelForDirectiveClass:
     case Stmt::OMPParallelForSimdDirectiveClass:
@@ -771,22 +770,6 @@
     case Stmt::OMPTargetTeamsDistributeDirectiveClass:
     case Stmt::OMPTargetTeamsDistributeSimdDirectiveClass:
     case Stmt::CapturedStmtClass:
-=======
-    case Stmt::OMPSimdDirectiveClass:
-    case Stmt::OMPForDirectiveClass:
-    case Stmt::OMPSectionsDirectiveClass:
-    case Stmt::OMPSectionDirectiveClass:
-    case Stmt::OMPSingleDirectiveClass:
-    case Stmt::OMPMasterDirectiveClass:
-    case Stmt::OMPCriticalDirectiveClass:
-    case Stmt::OMPParallelForDirectiveClass:
-    case Stmt::OMPParallelSectionsDirectiveClass:
-    case Stmt::OMPTaskDirectiveClass:
-    case Stmt::OMPTaskyieldDirectiveClass:
-    case Stmt::OMPBarrierDirectiveClass:
-    case Stmt::OMPTaskwaitDirectiveClass:
-    case Stmt::OMPFlushDirectiveClass:
->>>>>>> d4309185
       llvm_unreachable("Stmt should not be in analyzer evaluation loop");
 
     case Stmt::ObjCSubscriptRefExprClass:
