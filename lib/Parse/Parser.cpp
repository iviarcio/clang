//===--- Parser.cpp - C Language Family Parser ----------------------------===//
//
//                     The LLVM Compiler Infrastructure
//
// This file is distributed under the University of Illinois Open Source
// License. See LICENSE.TXT for details.
//
//===----------------------------------------------------------------------===//
//
//  This file implements the Parser interfaces.
//
//===----------------------------------------------------------------------===//

#include "clang/Parse/Parser.h"
#include "RAIIObjectsForParser.h"
#include "clang/AST/ASTConsumer.h"
#include "clang/AST/ASTContext.h"
#include "clang/AST/DeclTemplate.h"
#include "clang/Parse/ParseDiagnostic.h"
#include "clang/Sema/DeclSpec.h"
#include "clang/Sema/ParsedTemplate.h"
#include "clang/Sema/Scope.h"
#include "llvm/Support/raw_ostream.h"
using namespace clang;


namespace {
/// \brief A comment handler that passes comments found by the preprocessor
/// to the parser action.
class ActionCommentHandler : public CommentHandler {
  Sema &S;

public:
  explicit ActionCommentHandler(Sema &S) : S(S) { }

  bool HandleComment(Preprocessor &PP, SourceRange Comment) override {
    S.ActOnComment(Comment);
    return false;
  }
};
} // end anonymous namespace

IdentifierInfo *Parser::getSEHExceptKeyword() {
  // __except is accepted as a (contextual) keyword 
  if (!Ident__except && (getLangOpts().MicrosoftExt || getLangOpts().Borland))
    Ident__except = PP.getIdentifierInfo("__except");

  return Ident__except;
}

Parser::Parser(Preprocessor &pp, Sema &actions, bool skipFunctionBodies)
  : PP(pp), Actions(actions), Diags(PP.getDiagnostics()),
    GreaterThanIsOperator(true), ColonIsSacred(false), 
    InMessageExpression(false), TemplateParameterDepth(0),
    ParsingInObjCContainer(false) {
  SkipFunctionBodies = pp.isCodeCompletionEnabled() || skipFunctionBodies;
  Tok.startToken();
  Tok.setKind(tok::eof);
  Actions.CurScope = nullptr;
  NumCachedScopes = 0;
  ParenCount = BracketCount = BraceCount = 0;
  CurParsedObjCImpl = nullptr;

  // Add #pragma handlers. These are removed and destroyed in the
  // destructor.
  initializePragmaHandlers();

  CommentSemaHandler.reset(new ActionCommentHandler(actions));
  PP.addCommentHandler(CommentSemaHandler.get());

  PP.setCodeCompletionHandler(*this);
}

DiagnosticBuilder Parser::Diag(SourceLocation Loc, unsigned DiagID) {
  return Diags.Report(Loc, DiagID);
}

DiagnosticBuilder Parser::Diag(const Token &Tok, unsigned DiagID) {
  return Diag(Tok.getLocation(), DiagID);
}

/// \brief Emits a diagnostic suggesting parentheses surrounding a
/// given range.
///
/// \param Loc The location where we'll emit the diagnostic.
/// \param DK The kind of diagnostic to emit.
/// \param ParenRange Source range enclosing code that should be parenthesized.
void Parser::SuggestParentheses(SourceLocation Loc, unsigned DK,
                                SourceRange ParenRange) {
  SourceLocation EndLoc = PP.getLocForEndOfToken(ParenRange.getEnd());
  if (!ParenRange.getEnd().isFileID() || EndLoc.isInvalid()) {
    // We can't display the parentheses, so just dig the
    // warning/error and return.
    Diag(Loc, DK);
    return;
  }

  Diag(Loc, DK)
    << FixItHint::CreateInsertion(ParenRange.getBegin(), "(")
    << FixItHint::CreateInsertion(EndLoc, ")");
}

static bool IsCommonTypo(tok::TokenKind ExpectedTok, const Token &Tok) {
  switch (ExpectedTok) {
  case tok::semi:
    return Tok.is(tok::colon) || Tok.is(tok::comma); // : or , for ;
  default: return false;
  }
}

bool Parser::ExpectAndConsume(tok::TokenKind ExpectedTok, unsigned DiagID,
                              StringRef Msg) {
  if (Tok.is(ExpectedTok) || Tok.is(tok::code_completion)) {
    ConsumeAnyToken();
    return false;
  }

  // Detect common single-character typos and resume.
  if (IsCommonTypo(ExpectedTok, Tok)) {
    SourceLocation Loc = Tok.getLocation();
    {
      DiagnosticBuilder DB = Diag(Loc, DiagID);
      DB << FixItHint::CreateReplacement(
                SourceRange(Loc), tok::getPunctuatorSpelling(ExpectedTok));
      if (DiagID == diag::err_expected)
        DB << ExpectedTok;
      else if (DiagID == diag::err_expected_after)
        DB << Msg << ExpectedTok;
      else
        DB << Msg;
    }

    // Pretend there wasn't a problem.
    ConsumeAnyToken();
    return false;
  }

  SourceLocation EndLoc = PP.getLocForEndOfToken(PrevTokLocation);
  const char *Spelling = nullptr;
  if (EndLoc.isValid())
    Spelling = tok::getPunctuatorSpelling(ExpectedTok);

  DiagnosticBuilder DB =
      Spelling
          ? Diag(EndLoc, DiagID) << FixItHint::CreateInsertion(EndLoc, Spelling)
          : Diag(Tok, DiagID);
  if (DiagID == diag::err_expected)
    DB << ExpectedTok;
  else if (DiagID == diag::err_expected_after)
    DB << Msg << ExpectedTok;
  else
    DB << Msg;

  return true;
}

bool Parser::ExpectAndConsumeSemi(unsigned DiagID) {
  if (TryConsumeToken(tok::semi))
    return false;

  if (Tok.is(tok::code_completion)) {
    handleUnexpectedCodeCompletionToken();
    return false;
  }
  
  if ((Tok.is(tok::r_paren) || Tok.is(tok::r_square)) && 
      NextToken().is(tok::semi)) {
    Diag(Tok, diag::err_extraneous_token_before_semi)
      << PP.getSpelling(Tok)
      << FixItHint::CreateRemoval(Tok.getLocation());
    ConsumeAnyToken(); // The ')' or ']'.
    ConsumeToken(); // The ';'.
    return false;
  }
  
  return ExpectAndConsume(tok::semi, DiagID);
}

void Parser::ConsumeExtraSemi(ExtraSemiKind Kind, unsigned TST) {
  if (!Tok.is(tok::semi)) return;

  bool HadMultipleSemis = false;
  SourceLocation StartLoc = Tok.getLocation();
  SourceLocation EndLoc = Tok.getLocation();
  ConsumeToken();

  while ((Tok.is(tok::semi) && !Tok.isAtStartOfLine())) {
    HadMultipleSemis = true;
    EndLoc = Tok.getLocation();
    ConsumeToken();
  }

  // C++11 allows extra semicolons at namespace scope, but not in any of the
  // other contexts.
  if (Kind == OutsideFunction && getLangOpts().CPlusPlus) {
    if (getLangOpts().CPlusPlus11)
      Diag(StartLoc, diag::warn_cxx98_compat_top_level_semi)
          << FixItHint::CreateRemoval(SourceRange(StartLoc, EndLoc));
    else
      Diag(StartLoc, diag::ext_extra_semi_cxx11)
          << FixItHint::CreateRemoval(SourceRange(StartLoc, EndLoc));
    return;
  }

  if (Kind != AfterMemberFunctionDefinition || HadMultipleSemis)
    Diag(StartLoc, diag::ext_extra_semi)
        << Kind << DeclSpec::getSpecifierName((DeclSpec::TST)TST,
                                    Actions.getASTContext().getPrintingPolicy())
        << FixItHint::CreateRemoval(SourceRange(StartLoc, EndLoc));
  else
    // A single semicolon is valid after a member function definition.
    Diag(StartLoc, diag::warn_extra_semi_after_mem_fn_def)
      << FixItHint::CreateRemoval(SourceRange(StartLoc, EndLoc));
}

//===----------------------------------------------------------------------===//
// Error recovery.
//===----------------------------------------------------------------------===//

static bool HasFlagsSet(Parser::SkipUntilFlags L, Parser::SkipUntilFlags R) {
  return (static_cast<unsigned>(L) & static_cast<unsigned>(R)) != 0;
}

/// SkipUntil - Read tokens until we get to the specified token, then consume
/// it (unless no flag StopBeforeMatch).  Because we cannot guarantee that the
/// token will ever occur, this skips to the next token, or to some likely
/// good stopping point.  If StopAtSemi is true, skipping will stop at a ';'
/// character.
///
/// If SkipUntil finds the specified token, it returns true, otherwise it
/// returns false.
bool Parser::SkipUntil(ArrayRef<tok::TokenKind> Toks, SkipUntilFlags Flags) {
  // We always want this function to skip at least one token if the first token
  // isn't T and if not at EOF.
  bool isFirstTokenSkipped = true;
  while (1) {
    // If we found one of the tokens, stop and return true.
    for (unsigned i = 0, NumToks = Toks.size(); i != NumToks; ++i) {
      if (Tok.is(Toks[i])) {
        if (HasFlagsSet(Flags, StopBeforeMatch)) {
          // Noop, don't consume the token.
        } else {
          ConsumeAnyToken();
        }
        return true;
      }
    }

    // Important special case: The caller has given up and just wants us to
    // skip the rest of the file. Do this without recursing, since we can
    // get here precisely because the caller detected too much recursion.
    if (Toks.size() == 1 && Toks[0] == tok::eof &&
        !HasFlagsSet(Flags, StopAtSemi) &&
        !HasFlagsSet(Flags, StopAtCodeCompletion)) {
      while (Tok.isNot(tok::eof))
        ConsumeAnyToken();
      return true;
    }

    switch (Tok.getKind()) {
    case tok::eof:
      // Ran out of tokens.
      return false;

    case tok::annot_pragma_openmp_end:
      // Stop before an OpenMP pragma boundary.
    case tok::annot_module_begin:
    case tok::annot_module_end:
    case tok::annot_module_include:
      // Stop before we change submodules. They generally indicate a "good"
      // place to pick up parsing again (except in the special case where
      // we're trying to skip to EOF).
      return false;

    case tok::code_completion:
      if (!HasFlagsSet(Flags, StopAtCodeCompletion))
        handleUnexpectedCodeCompletionToken();
      return false;
        
    case tok::l_paren:
      // Recursively skip properly-nested parens.
      ConsumeParen();
      if (HasFlagsSet(Flags, StopAtCodeCompletion))
        SkipUntil(tok::r_paren, StopAtCodeCompletion);
      else
        SkipUntil(tok::r_paren);
      break;
    case tok::l_square:
      // Recursively skip properly-nested square brackets.
      ConsumeBracket();
      if (HasFlagsSet(Flags, StopAtCodeCompletion))
        SkipUntil(tok::r_square, StopAtCodeCompletion);
      else
        SkipUntil(tok::r_square);
      break;
    case tok::l_brace:
      // Recursively skip properly-nested braces.
      ConsumeBrace();
      if (HasFlagsSet(Flags, StopAtCodeCompletion))
        SkipUntil(tok::r_brace, StopAtCodeCompletion);
      else
        SkipUntil(tok::r_brace);
      break;

    // Okay, we found a ']' or '}' or ')', which we think should be balanced.
    // Since the user wasn't looking for this token (if they were, it would
    // already be handled), this isn't balanced.  If there is a LHS token at a
    // higher level, we will assume that this matches the unbalanced token
    // and return it.  Otherwise, this is a spurious RHS token, which we skip.
    case tok::r_paren:
      if (ParenCount && !isFirstTokenSkipped)
        return false;  // Matches something.
      ConsumeParen();
      break;
    case tok::r_square:
      if (BracketCount && !isFirstTokenSkipped)
        return false;  // Matches something.
      ConsumeBracket();
      break;
    case tok::r_brace:
      if (BraceCount && !isFirstTokenSkipped)
        return false;  // Matches something.
      ConsumeBrace();
      break;

    case tok::string_literal:
    case tok::wide_string_literal:
    case tok::utf8_string_literal:
    case tok::utf16_string_literal:
    case tok::utf32_string_literal:
      ConsumeStringToken();
      break;
        
    case tok::semi:
      if (HasFlagsSet(Flags, StopAtSemi))
        return false;
      // FALL THROUGH.
    default:
      // Skip this token.
      ConsumeToken();
      break;
    }
    isFirstTokenSkipped = false;
  }
}

//===----------------------------------------------------------------------===//
// Scope manipulation
//===----------------------------------------------------------------------===//

/// EnterScope - Start a new scope.
void Parser::EnterScope(unsigned ScopeFlags) {
  if (NumCachedScopes) {
    Scope *N = ScopeCache[--NumCachedScopes];
    N->Init(getCurScope(), ScopeFlags);
    Actions.CurScope = N;
  } else {
    Actions.CurScope = new Scope(getCurScope(), ScopeFlags, Diags);
  }
}

/// ExitScope - Pop a scope off the scope stack.
void Parser::ExitScope() {
  assert(getCurScope() && "Scope imbalance!");

  // Inform the actions module that this scope is going away if there are any
  // decls in it.
  Actions.ActOnPopScope(Tok.getLocation(), getCurScope());

  Scope *OldScope = getCurScope();
  Actions.CurScope = OldScope->getParent();

  if (NumCachedScopes == ScopeCacheSize)
    delete OldScope;
  else
    ScopeCache[NumCachedScopes++] = OldScope;
}

/// Set the flags for the current scope to ScopeFlags. If ManageFlags is false,
/// this object does nothing.
Parser::ParseScopeFlags::ParseScopeFlags(Parser *Self, unsigned ScopeFlags,
                                 bool ManageFlags)
  : CurScope(ManageFlags ? Self->getCurScope() : nullptr) {
  if (CurScope) {
    OldFlags = CurScope->getFlags();
    CurScope->setFlags(ScopeFlags);
  }
}

/// Restore the flags for the current scope to what they were before this
/// object overrode them.
Parser::ParseScopeFlags::~ParseScopeFlags() {
  if (CurScope)
    CurScope->setFlags(OldFlags);
}


//===----------------------------------------------------------------------===//
// C99 6.9: External Definitions.
//===----------------------------------------------------------------------===//

Parser::~Parser() {
  // If we still have scopes active, delete the scope tree.
  delete getCurScope();
  Actions.CurScope = nullptr;

  // Free the scope cache.
  for (unsigned i = 0, e = NumCachedScopes; i != e; ++i)
    delete ScopeCache[i];

  resetPragmaHandlers();

  PP.removeCommentHandler(CommentSemaHandler.get());

  PP.clearCodeCompletionHandler();

  assert(TemplateIds.empty() && "Still alive TemplateIdAnnotations around?");
}

/// Initialize - Warm up the parser.
///
void Parser::Initialize() {
  // Create the translation unit scope.  Install it as the current scope.
  assert(getCurScope() == nullptr && "A scope is already active?");
  EnterScope(Scope::DeclScope);
  Actions.ActOnTranslationUnitScope(getCurScope());

  // Initialization for Objective-C context sensitive keywords recognition.
  // Referenced in Parser::ParseObjCTypeQualifierList.
  if (getLangOpts().ObjC1) {
    ObjCTypeQuals[objc_in] = &PP.getIdentifierTable().get("in");
    ObjCTypeQuals[objc_out] = &PP.getIdentifierTable().get("out");
    ObjCTypeQuals[objc_inout] = &PP.getIdentifierTable().get("inout");
    ObjCTypeQuals[objc_oneway] = &PP.getIdentifierTable().get("oneway");
    ObjCTypeQuals[objc_bycopy] = &PP.getIdentifierTable().get("bycopy");
    ObjCTypeQuals[objc_byref] = &PP.getIdentifierTable().get("byref");
  }

  Ident_instancetype = nullptr;
  Ident_final = nullptr;
  Ident_sealed = nullptr;
  Ident_override = nullptr;

  Ident_super = &PP.getIdentifierTable().get("super");

  if (getLangOpts().AltiVec) {
    Ident_vector = &PP.getIdentifierTable().get("vector");
    Ident_pixel = &PP.getIdentifierTable().get("pixel");
    Ident_bool = &PP.getIdentifierTable().get("bool");
  }

  Ident_introduced = nullptr;
  Ident_deprecated = nullptr;
  Ident_obsoleted = nullptr;
  Ident_unavailable = nullptr;

  Ident__except = nullptr;

  Ident__exception_code = Ident__exception_info = nullptr;
  Ident__abnormal_termination = Ident___exception_code = nullptr;
  Ident___exception_info = Ident___abnormal_termination = nullptr;
  Ident_GetExceptionCode = Ident_GetExceptionInfo = nullptr;
  Ident_AbnormalTermination = nullptr;

  if(getLangOpts().Borland) {
    Ident__exception_info        = PP.getIdentifierInfo("_exception_info");
    Ident___exception_info       = PP.getIdentifierInfo("__exception_info");
    Ident_GetExceptionInfo       = PP.getIdentifierInfo("GetExceptionInformation");
    Ident__exception_code        = PP.getIdentifierInfo("_exception_code");
    Ident___exception_code       = PP.getIdentifierInfo("__exception_code");
    Ident_GetExceptionCode       = PP.getIdentifierInfo("GetExceptionCode");
    Ident__abnormal_termination  = PP.getIdentifierInfo("_abnormal_termination");
    Ident___abnormal_termination = PP.getIdentifierInfo("__abnormal_termination");
    Ident_AbnormalTermination    = PP.getIdentifierInfo("AbnormalTermination");

    PP.SetPoisonReason(Ident__exception_code,diag::err_seh___except_block);
    PP.SetPoisonReason(Ident___exception_code,diag::err_seh___except_block);
    PP.SetPoisonReason(Ident_GetExceptionCode,diag::err_seh___except_block);
    PP.SetPoisonReason(Ident__exception_info,diag::err_seh___except_filter);
    PP.SetPoisonReason(Ident___exception_info,diag::err_seh___except_filter);
    PP.SetPoisonReason(Ident_GetExceptionInfo,diag::err_seh___except_filter);
    PP.SetPoisonReason(Ident__abnormal_termination,diag::err_seh___finally_block);
    PP.SetPoisonReason(Ident___abnormal_termination,diag::err_seh___finally_block);
    PP.SetPoisonReason(Ident_AbnormalTermination,diag::err_seh___finally_block);
  }

  Actions.Initialize();

  // Prime the lexer look-ahead.
  ConsumeToken();
}

namespace {
  /// \brief RAIIObject to destroy the contents of a SmallVector of
  /// TemplateIdAnnotation pointers and clear the vector.
  class DestroyTemplateIdAnnotationsRAIIObj {
    SmallVectorImpl<TemplateIdAnnotation *> &Container;
  public:
    DestroyTemplateIdAnnotationsRAIIObj(SmallVectorImpl<TemplateIdAnnotation *>
                                       &Container)
      : Container(Container) {}

    ~DestroyTemplateIdAnnotationsRAIIObj() {
      for (SmallVectorImpl<TemplateIdAnnotation *>::iterator I =
           Container.begin(), E = Container.end();
           I != E; ++I)
        (*I)->Destroy();
      Container.clear();
    }
  };
}

/// ParseTopLevelDecl - Parse one top-level declaration, return whatever the
/// action tells us to.  This returns true if the EOF was encountered.
bool Parser::ParseTopLevelDecl(DeclGroupPtrTy &Result) {
  DestroyTemplateIdAnnotationsRAIIObj CleanupRAII(TemplateIds);

  // Skip over the EOF token, flagging end of previous input for incremental
  // processing
  if (PP.isIncrementalProcessingEnabled() && Tok.is(tok::eof))
    ConsumeToken();

  Result = DeclGroupPtrTy();
  switch (Tok.getKind()) {
  case tok::annot_pragma_unused:
    HandlePragmaUnused();
    return false;

  case tok::annot_module_include:
    Actions.ActOnModuleInclude(Tok.getLocation(),
                               reinterpret_cast<Module *>(
                                   Tok.getAnnotationValue()));
    ConsumeToken();
    return false;

  case tok::annot_module_begin:
  case tok::annot_module_end:
    // FIXME: Update visibility based on the submodule we're in.
    ConsumeToken();
    return false;

  case tok::eof:
    // Late template parsing can begin.
    if (getLangOpts().DelayedTemplateParsing)
      Actions.SetLateTemplateParser(LateTemplateParserCallback, this);
    if (!PP.isIncrementalProcessingEnabled())
      Actions.ActOnEndOfTranslationUnit();
    //else don't tell Sema that we ended parsing: more input might come.
    return true;

  default:
    break;
  }

  ParsedAttributesWithRange attrs(AttrFactory);
  MaybeParseCXX11Attributes(attrs);
  MaybeParseMicrosoftAttributes(attrs);

  Result = ParseExternalDeclaration(attrs);
  return false;
}

/// ParseExternalDeclaration:
///
///       external-declaration: [C99 6.9], declaration: [C++ dcl.dcl]
///         function-definition
///         declaration
/// [GNU]   asm-definition
/// [GNU]   __extension__ external-declaration
/// [OBJC]  objc-class-definition
/// [OBJC]  objc-class-declaration
/// [OBJC]  objc-alias-declaration
/// [OBJC]  objc-protocol-definition
/// [OBJC]  objc-method-definition
/// [OBJC]  @end
/// [C++]   linkage-specification
/// [GNU] asm-definition:
///         simple-asm-expr ';'
/// [C++11] empty-declaration
/// [C++11] attribute-declaration
///
/// [C++11] empty-declaration:
///           ';'
///
/// [C++0x/GNU] 'extern' 'template' declaration
Parser::DeclGroupPtrTy
Parser::ParseExternalDeclaration(ParsedAttributesWithRange &attrs,
                                 ParsingDeclSpec *DS) {
  DestroyTemplateIdAnnotationsRAIIObj CleanupRAII(TemplateIds);
  ParenBraceBracketBalancer BalancerRAIIObj(*this);

  if (PP.isCodeCompletionReached()) {
    cutOffParsing();
    return DeclGroupPtrTy();
  }

  Decl *SingleDecl = nullptr;
  switch (Tok.getKind()) {
  case tok::annot_pragma_vis:
    HandlePragmaVisibility();
    return DeclGroupPtrTy();
  case tok::annot_pragma_pack:
    HandlePragmaPack();
    return DeclGroupPtrTy();
  case tok::annot_pragma_msstruct:
    HandlePragmaMSStruct();
    return DeclGroupPtrTy();
  case tok::annot_pragma_align:
    HandlePragmaAlign();
    return DeclGroupPtrTy();
  case tok::annot_pragma_weak:
    HandlePragmaWeak();
    return DeclGroupPtrTy();
  case tok::annot_pragma_weakalias:
    HandlePragmaWeakAlias();
    return DeclGroupPtrTy();
  case tok::annot_pragma_redefine_extname:
    HandlePragmaRedefineExtname();
    return DeclGroupPtrTy();
  case tok::annot_pragma_fp_contract:
    HandlePragmaFPContract();
    return DeclGroupPtrTy();
  case tok::annot_pragma_opencl_extension:
    HandlePragmaOpenCLExtension();
    return DeclGroupPtrTy();
  case tok::annot_pragma_openmp:
    ParseOpenMPDeclarativeDirective();
    return DeclGroupPtrTy();
  case tok::annot_pragma_ms_pointers_to_members:
    HandlePragmaMSPointersToMembers();
    return DeclGroupPtrTy();
  case tok::annot_pragma_ms_vtordisp:
    HandlePragmaMSVtorDisp();
    return DeclGroupPtrTy();
  case tok::annot_pragma_ms_pragma:
    HandlePragmaMSPragma();
    return DeclGroupPtrTy();
  case tok::semi:
    // Either a C++11 empty-declaration or attribute-declaration.
    SingleDecl = Actions.ActOnEmptyDeclaration(getCurScope(),
                                               attrs.getList(),
                                               Tok.getLocation());
    ConsumeExtraSemi(OutsideFunction);
    break;
  case tok::r_brace:
    Diag(Tok, diag::err_extraneous_closing_brace);
    ConsumeBrace();
    return DeclGroupPtrTy();
  case tok::eof:
    Diag(Tok, diag::err_expected_external_declaration);
    return DeclGroupPtrTy();
  case tok::kw___extension__: {
    // __extension__ silences extension warnings in the subexpression.
    ExtensionRAIIObject O(Diags);  // Use RAII to do this.
    ConsumeToken();
    return ParseExternalDeclaration(attrs);
  }
  case tok::kw_asm: {
    ProhibitAttributes(attrs);

    SourceLocation StartLoc = Tok.getLocation();
    SourceLocation EndLoc;
    ExprResult Result(ParseSimpleAsm(&EndLoc));

    ExpectAndConsume(tok::semi, diag::err_expected_after,
                     "top-level asm block");

    if (Result.isInvalid())
      return DeclGroupPtrTy();
    SingleDecl = Actions.ActOnFileScopeAsmDecl(Result.get(), StartLoc, EndLoc);
    break;
  }
  case tok::at:
    return ParseObjCAtDirectives();
  case tok::minus:
  case tok::plus:
    if (!getLangOpts().ObjC1) {
      Diag(Tok, diag::err_expected_external_declaration);
      ConsumeToken();
      return DeclGroupPtrTy();
    }
    SingleDecl = ParseObjCMethodDefinition();
    break;
  case tok::code_completion:
      Actions.CodeCompleteOrdinaryName(getCurScope(), 
                             CurParsedObjCImpl? Sema::PCC_ObjCImplementation
                                              : Sema::PCC_Namespace);
    cutOffParsing();
    return DeclGroupPtrTy();
  case tok::kw_using:
  case tok::kw_namespace:
  case tok::kw_typedef:
  case tok::kw_template:
  case tok::kw_export:    // As in 'export template'
  case tok::kw_static_assert:
  case tok::kw__Static_assert:
    // A function definition cannot start with any of these keywords.
    {
      SourceLocation DeclEnd;
      StmtVector Stmts;
      return ParseDeclaration(Stmts, Declarator::FileContext, DeclEnd, attrs);
    }

  case tok::kw_static:
    // Parse (then ignore) 'static' prior to a template instantiation. This is
    // a GCC extension that we intentionally do not support.
    if (getLangOpts().CPlusPlus && NextToken().is(tok::kw_template)) {
      Diag(ConsumeToken(), diag::warn_static_inline_explicit_inst_ignored)
        << 0;
      SourceLocation DeclEnd;
      StmtVector Stmts;
      return ParseDeclaration(Stmts, Declarator::FileContext, DeclEnd, attrs);  
    }
    goto dont_know;
      
  case tok::kw_inline:
    if (getLangOpts().CPlusPlus) {
      tok::TokenKind NextKind = NextToken().getKind();
      
      // Inline namespaces. Allowed as an extension even in C++03.
      if (NextKind == tok::kw_namespace) {
        SourceLocation DeclEnd;
        StmtVector Stmts;
        return ParseDeclaration(Stmts, Declarator::FileContext, DeclEnd, attrs);
      }
      
      // Parse (then ignore) 'inline' prior to a template instantiation. This is
      // a GCC extension that we intentionally do not support.
      if (NextKind == tok::kw_template) {
        Diag(ConsumeToken(), diag::warn_static_inline_explicit_inst_ignored)
          << 1;
        SourceLocation DeclEnd;
        StmtVector Stmts;
        return ParseDeclaration(Stmts, Declarator::FileContext, DeclEnd, attrs);  
      }
    }
    goto dont_know;

  case tok::kw_extern:
    if (getLangOpts().CPlusPlus && NextToken().is(tok::kw_template)) {
      // Extern templates
      SourceLocation ExternLoc = ConsumeToken();
      SourceLocation TemplateLoc = ConsumeToken();
      Diag(ExternLoc, getLangOpts().CPlusPlus11 ?
             diag::warn_cxx98_compat_extern_template :
             diag::ext_extern_template) << SourceRange(ExternLoc, TemplateLoc);
      SourceLocation DeclEnd;
      return Actions.ConvertDeclToDeclGroup(
                  ParseExplicitInstantiation(Declarator::FileContext,
                                             ExternLoc, TemplateLoc, DeclEnd));
    }
    goto dont_know;

  case tok::kw___if_exists:
  case tok::kw___if_not_exists:
    ParseMicrosoftIfExistsExternalDeclaration();
    return DeclGroupPtrTy();
      
  default:
  dont_know:
    // We can't tell whether this is a function-definition or declaration yet.
    return ParseDeclarationOrFunctionDefinition(attrs, DS);
  }

  // This routine returns a DeclGroup, if the thing we parsed only contains a
  // single decl, convert it now.
  return Actions.ConvertDeclToDeclGroup(SingleDecl);
}

/// \brief Determine whether the current token, if it occurs after a
/// declarator, continues a declaration or declaration list.
bool Parser::isDeclarationAfterDeclarator() {
  // Check for '= delete' or '= default'
  if (getLangOpts().CPlusPlus && Tok.is(tok::equal)) {
    const Token &KW = NextToken();
    if (KW.is(tok::kw_default) || KW.is(tok::kw_delete))
      return false;
  }
  
  return Tok.is(tok::equal) ||      // int X()=  -> not a function def
    Tok.is(tok::comma) ||           // int X(),  -> not a function def
    Tok.is(tok::semi)  ||           // int X();  -> not a function def
    Tok.is(tok::kw_asm) ||          // int X() __asm__ -> not a function def
    Tok.is(tok::kw___attribute) ||  // int X() __attr__ -> not a function def
    (getLangOpts().CPlusPlus &&
     Tok.is(tok::l_paren));         // int X(0) -> not a function def [C++]
}

/// \brief Determine whether the current token, if it occurs after a
/// declarator, indicates the start of a function definition.
bool Parser::isStartOfFunctionDefinition(const ParsingDeclarator &Declarator) {
  assert(Declarator.isFunctionDeclarator() && "Isn't a function declarator");
  if (Tok.is(tok::l_brace))   // int X() {}
    return true;
  
  // Handle K&R C argument lists: int X(f) int f; {}
  if (!getLangOpts().CPlusPlus &&
      Declarator.getFunctionTypeInfo().isKNRPrototype()) 
    return isDeclarationSpecifier();

  if (getLangOpts().CPlusPlus && Tok.is(tok::equal)) {
    const Token &KW = NextToken();
    return KW.is(tok::kw_default) || KW.is(tok::kw_delete);
  }
  
  return Tok.is(tok::colon) ||         // X() : Base() {} (used for ctors)
         Tok.is(tok::kw_try);          // X() try { ... }
}

/// ParseDeclarationOrFunctionDefinition - Parse either a function-definition or
/// a declaration.  We can't tell which we have until we read up to the
/// compound-statement in function-definition. TemplateParams, if
/// non-NULL, provides the template parameters when we're parsing a
/// C++ template-declaration.
///
///       function-definition: [C99 6.9.1]
///         decl-specs      declarator declaration-list[opt] compound-statement
/// [C90] function-definition: [C99 6.7.1] - implicit int result
/// [C90]   decl-specs[opt] declarator declaration-list[opt] compound-statement
///
///       declaration: [C99 6.7]
///         declaration-specifiers init-declarator-list[opt] ';'
/// [!C99]  init-declarator-list ';'                   [TODO: warn in c99 mode]
/// [OMP]   threadprivate-directive                              [TODO]
///
Parser::DeclGroupPtrTy
Parser::ParseDeclOrFunctionDefInternal(ParsedAttributesWithRange &attrs,
                                       ParsingDeclSpec &DS,
                                       AccessSpecifier AS) {
  // Parse the common declaration-specifiers piece.
  ParseDeclarationSpecifiers(DS, ParsedTemplateInfo(), AS, DSC_top_level);

  // If we had a free-standing type definition with a missing semicolon, we
  // may get this far before the problem becomes obvious.
  if (DS.hasTagDefinition() &&
      DiagnoseMissingSemiAfterTagDefinition(DS, AS, DSC_top_level))
    return DeclGroupPtrTy();

  // C99 6.7.2.3p6: Handle "struct-or-union identifier;", "enum { X };"
  // declaration-specifiers init-declarator-list[opt] ';'
  if (Tok.is(tok::semi)) {
    ProhibitAttributes(attrs);
    ConsumeToken();
    Decl *TheDecl = Actions.ParsedFreeStandingDeclSpec(getCurScope(), AS, DS);
    DS.complete(TheDecl);
    return Actions.ConvertDeclToDeclGroup(TheDecl);
  }

  DS.takeAttributesFrom(attrs);

  // ObjC2 allows prefix attributes on class interfaces and protocols.
  // FIXME: This still needs better diagnostics. We should only accept
  // attributes here, no types, etc.
  if (getLangOpts().ObjC2 && Tok.is(tok::at)) {
    SourceLocation AtLoc = ConsumeToken(); // the "@"
    if (!Tok.isObjCAtKeyword(tok::objc_interface) &&
        !Tok.isObjCAtKeyword(tok::objc_protocol)) {
      Diag(Tok, diag::err_objc_unexpected_attr);
      SkipUntil(tok::semi); // FIXME: better skip?
      return DeclGroupPtrTy();
    }

    DS.abort();

    const char *PrevSpec = nullptr;
    unsigned DiagID;
    if (DS.SetTypeSpecType(DeclSpec::TST_unspecified, AtLoc, PrevSpec, DiagID,
                           Actions.getASTContext().getPrintingPolicy()))
      Diag(AtLoc, DiagID) << PrevSpec;

    if (Tok.isObjCAtKeyword(tok::objc_protocol))
      return ParseObjCAtProtocolDeclaration(AtLoc, DS.getAttributes());

    return Actions.ConvertDeclToDeclGroup(
            ParseObjCAtInterfaceDeclaration(AtLoc, DS.getAttributes()));
  }

  // If the declspec consisted only of 'extern' and we have a string
  // literal following it, this must be a C++ linkage specifier like
  // 'extern "C"'.
  if (getLangOpts().CPlusPlus && isTokenStringLiteral() &&
      DS.getStorageClassSpec() == DeclSpec::SCS_extern &&
      DS.getParsedSpecifiers() == DeclSpec::PQ_StorageClassSpecifier) {
    Decl *TheDecl = ParseLinkage(DS, Declarator::FileContext);
    return Actions.ConvertDeclToDeclGroup(TheDecl);
  }

  return ParseDeclGroup(DS, Declarator::FileContext, true);
}

Parser::DeclGroupPtrTy
Parser::ParseDeclarationOrFunctionDefinition(ParsedAttributesWithRange &attrs,
                                             ParsingDeclSpec *DS,
                                             AccessSpecifier AS) {
  if (DS) {
    return ParseDeclOrFunctionDefInternal(attrs, *DS, AS);
  } else {
    ParsingDeclSpec PDS(*this);
    // Must temporarily exit the objective-c container scope for
    // parsing c constructs and re-enter objc container scope
    // afterwards.
    ObjCDeclContextSwitch ObjCDC(*this);
      
    return ParseDeclOrFunctionDefInternal(attrs, PDS, AS);
  }
}

/// ParseFunctionDefinition - We parsed and verified that the specified
/// Declarator is well formed.  If this is a K&R-style function, read the
/// parameters declaration-list, then start the compound-statement.
///
///       function-definition: [C99 6.9.1]
///         decl-specs      declarator declaration-list[opt] compound-statement
/// [C90] function-definition: [C99 6.7.1] - implicit int result
/// [C90]   decl-specs[opt] declarator declaration-list[opt] compound-statement
/// [C++] function-definition: [C++ 8.4]
///         decl-specifier-seq[opt] declarator ctor-initializer[opt]
///         function-body
/// [C++] function-definition: [C++ 8.4]
///         decl-specifier-seq[opt] declarator function-try-block
///
Decl *Parser::ParseFunctionDefinition(ParsingDeclarator &D,
                                      const ParsedTemplateInfo &TemplateInfo,
                                      LateParsedAttrList *LateParsedAttrs) {
  // Poison the SEH identifiers so they are flagged as illegal in function bodies
  PoisonSEHIdentifiersRAIIObject PoisonSEHIdentifiers(*this, true);
  const DeclaratorChunk::FunctionTypeInfo &FTI = D.getFunctionTypeInfo();

  // If this is C90 and the declspecs were completely missing, fudge in an
  // implicit int.  We do this here because this is the only place where
  // declaration-specifiers are completely optional in the grammar.
  if (getLangOpts().ImplicitInt && D.getDeclSpec().isEmpty()) {
    const char *PrevSpec;
    unsigned DiagID;
    const PrintingPolicy &Policy = Actions.getASTContext().getPrintingPolicy();
    D.getMutableDeclSpec().SetTypeSpecType(DeclSpec::TST_int,
                                           D.getIdentifierLoc(),
                                           PrevSpec, DiagID,
                                           Policy);
    D.SetRangeBegin(D.getDeclSpec().getSourceRange().getBegin());
  }

  // If this declaration was formed with a K&R-style identifier list for the
  // arguments, parse declarations for all of the args next.
  // int foo(a,b) int a; float b; {}
  if (FTI.isKNRPrototype())
    ParseKNRParamDeclarations(D);

  // We should have either an opening brace or, in a C++ constructor,
  // we may have a colon.
  if (Tok.isNot(tok::l_brace) && 
      (!getLangOpts().CPlusPlus ||
       (Tok.isNot(tok::colon) && Tok.isNot(tok::kw_try) &&
        Tok.isNot(tok::equal)))) {
    Diag(Tok, diag::err_expected_fn_body);

    // Skip over garbage, until we get to '{'.  Don't eat the '{'.
    SkipUntil(tok::l_brace, StopAtSemi | StopBeforeMatch);

    // If we didn't find the '{', bail out.
    if (Tok.isNot(tok::l_brace))
      return nullptr;
  }

  // Check to make sure that any normal attributes are allowed to be on
  // a definition.  Late parsed attributes are checked at the end.
  if (Tok.isNot(tok::equal)) {
    AttributeList *DtorAttrs = D.getAttributes();
    while (DtorAttrs) {
      if (DtorAttrs->isKnownToGCC() &&
          !DtorAttrs->isCXX11Attribute()) {
        Diag(DtorAttrs->getLoc(), diag::warn_attribute_on_function_definition)
          << DtorAttrs->getName();
      }
      DtorAttrs = DtorAttrs->getNext();
    }
  }

  // In delayed template parsing mode, for function template we consume the
  // tokens and store them for late parsing at the end of the translation unit.
  if (getLangOpts().DelayedTemplateParsing && Tok.isNot(tok::equal) &&
      TemplateInfo.Kind == ParsedTemplateInfo::Template &&
      Actions.canDelayFunctionBody(D)) {
    MultiTemplateParamsArg TemplateParameterLists(*TemplateInfo.TemplateParams);
    
    ParseScope BodyScope(this, Scope::FnScope|Scope::DeclScope);
    Scope *ParentScope = getCurScope()->getParent();

    D.setFunctionDefinitionKind(FDK_Definition);
    Decl *DP = Actions.HandleDeclarator(ParentScope, D,
                                        TemplateParameterLists);
    D.complete(DP);
    D.getMutableDeclSpec().abort();

    CachedTokens Toks;
    LexTemplateFunctionForLateParsing(Toks);

    if (DP) {
      FunctionDecl *FnD = DP->getAsFunction();
      Actions.CheckForFunctionRedefinition(FnD);
      Actions.MarkAsLateParsedTemplate(FnD, DP, Toks);
    }
    return DP;
  }
  else if (CurParsedObjCImpl && 
           !TemplateInfo.TemplateParams &&
           (Tok.is(tok::l_brace) || Tok.is(tok::kw_try) ||
            Tok.is(tok::colon)) && 
      Actions.CurContext->isTranslationUnit()) {
    ParseScope BodyScope(this, Scope::FnScope|Scope::DeclScope);
    Scope *ParentScope = getCurScope()->getParent();

    D.setFunctionDefinitionKind(FDK_Definition);
    Decl *FuncDecl = Actions.HandleDeclarator(ParentScope, D,
                                              MultiTemplateParamsArg());
    D.complete(FuncDecl);
    D.getMutableDeclSpec().abort();
    if (FuncDecl) {
      // Consume the tokens and store them for later parsing.
      StashAwayMethodOrFunctionBodyTokens(FuncDecl);
      CurParsedObjCImpl->HasCFunction = true;
      return FuncDecl;
    }
    // FIXME: Should we really fall through here?
  }

  // Enter a scope for the function body.
  ParseScope BodyScope(this, Scope::FnScope|Scope::DeclScope);

  // Tell the actions module that we have entered a function definition with the
  // specified Declarator for the function.
  Decl *Res = TemplateInfo.TemplateParams?
      Actions.ActOnStartOfFunctionTemplateDef(getCurScope(),
                                              *TemplateInfo.TemplateParams, D)
    : Actions.ActOnStartOfFunctionDef(getCurScope(), D);

  // Break out of the ParsingDeclarator context before we parse the body.
  D.complete(Res);
  
  // Break out of the ParsingDeclSpec context, too.  This const_cast is
  // safe because we're always the sole owner.
  D.getMutableDeclSpec().abort();

  if (TryConsumeToken(tok::equal)) {
    assert(getLangOpts().CPlusPlus && "Only C++ function definitions have '='");
    Actions.ActOnFinishFunctionBody(Res, nullptr, false);

    bool Delete = false;
    SourceLocation KWLoc;
    if (TryConsumeToken(tok::kw_delete, KWLoc)) {
      Diag(KWLoc, getLangOpts().CPlusPlus11
                      ? diag::warn_cxx98_compat_deleted_function
                      : diag::ext_deleted_function);
      Actions.SetDeclDeleted(Res, KWLoc);
      Delete = true;
    } else if (TryConsumeToken(tok::kw_default, KWLoc)) {
      Diag(KWLoc, getLangOpts().CPlusPlus11
                      ? diag::warn_cxx98_compat_defaulted_function
                      : diag::ext_defaulted_function);
      Actions.SetDeclDefaulted(Res, KWLoc);
    } else {
      llvm_unreachable("function definition after = not 'delete' or 'default'");
    }

    if (Tok.is(tok::comma)) {
      Diag(KWLoc, diag::err_default_delete_in_multiple_declaration)
        << Delete;
      SkipUntil(tok::semi);
    } else if (ExpectAndConsume(tok::semi, diag::err_expected_after,
                                Delete ? "delete" : "default")) {
      SkipUntil(tok::semi);
    }

    return Res;
  }

  if (Tok.is(tok::kw_try))
    return ParseFunctionTryBlock(Res, BodyScope);

  // If we have a colon, then we're probably parsing a C++
  // ctor-initializer.
  if (Tok.is(tok::colon)) {
    ParseConstructorInitializer(Res);

    // Recover from error.
    if (!Tok.is(tok::l_brace)) {
      BodyScope.Exit();
      Actions.ActOnFinishFunctionBody(Res, nullptr);
      return Res;
    }
  } else
    Actions.ActOnDefaultCtorInitializers(Res);

  // Late attributes are parsed in the same scope as the function body.
  if (LateParsedAttrs)
    ParseLexedAttributeList(*LateParsedAttrs, Res, false, true);

  return ParseFunctionStatementBody(Res, BodyScope);
}

/// ParseKNRParamDeclarations - Parse 'declaration-list[opt]' which provides
/// types for a function with a K&R-style identifier list for arguments.
void Parser::ParseKNRParamDeclarations(Declarator &D) {
  // We know that the top-level of this declarator is a function.
  DeclaratorChunk::FunctionTypeInfo &FTI = D.getFunctionTypeInfo();

  // Enter function-declaration scope, limiting any declarators to the
  // function prototype scope, including parameter declarators.
  ParseScope PrototypeScope(this, Scope::FunctionPrototypeScope |
                            Scope::FunctionDeclarationScope | Scope::DeclScope);

  // Read all the argument declarations.
  while (isDeclarationSpecifier()) {
    SourceLocation DSStart = Tok.getLocation();

    // Parse the common declaration-specifiers piece.
    DeclSpec DS(AttrFactory);
    ParseDeclarationSpecifiers(DS);

    // C99 6.9.1p6: 'each declaration in the declaration list shall have at
    // least one declarator'.
    // NOTE: GCC just makes this an ext-warn.  It's not clear what it does with
    // the declarations though.  It's trivial to ignore them, really hard to do
    // anything else with them.
    if (TryConsumeToken(tok::semi)) {
      Diag(DSStart, diag::err_declaration_does_not_declare_param);
      continue;
    }

    // C99 6.9.1p6: Declarations shall contain no storage-class specifiers other
    // than register.
    if (DS.getStorageClassSpec() != DeclSpec::SCS_unspecified &&
        DS.getStorageClassSpec() != DeclSpec::SCS_register) {
      Diag(DS.getStorageClassSpecLoc(),
           diag::err_invalid_storage_class_in_func_decl);
      DS.ClearStorageClassSpecs();
    }
    if (DS.getThreadStorageClassSpec() != DeclSpec::TSCS_unspecified) {
      Diag(DS.getThreadStorageClassSpecLoc(),
           diag::err_invalid_storage_class_in_func_decl);
      DS.ClearStorageClassSpecs();
    }

    // Parse the first declarator attached to this declspec.
    Declarator ParmDeclarator(DS, Declarator::KNRTypeListContext);
    ParseDeclarator(ParmDeclarator);

    // Handle the full declarator list.
    while (1) {
      // If attributes are present, parse them.
      MaybeParseGNUAttributes(ParmDeclarator);

      // Ask the actions module to compute the type for this declarator.
      Decl *Param =
        Actions.ActOnParamDeclarator(getCurScope(), ParmDeclarator);

      if (Param &&
          // A missing identifier has already been diagnosed.
          ParmDeclarator.getIdentifier()) {

        // Scan the argument list looking for the correct param to apply this
        // type.
        for (unsigned i = 0; ; ++i) {
          // C99 6.9.1p6: those declarators shall declare only identifiers from
          // the identifier list.
          if (i == FTI.NumParams) {
            Diag(ParmDeclarator.getIdentifierLoc(), diag::err_no_matching_param)
              << ParmDeclarator.getIdentifier();
            break;
          }

          if (FTI.Params[i].Ident == ParmDeclarator.getIdentifier()) {
            // Reject redefinitions of parameters.
            if (FTI.Params[i].Param) {
              Diag(ParmDeclarator.getIdentifierLoc(),
                   diag::err_param_redefinition)
                 << ParmDeclarator.getIdentifier();
            } else {
              FTI.Params[i].Param = Param;
            }
            break;
          }
        }
      }

      // If we don't have a comma, it is either the end of the list (a ';') or
      // an error, bail out.
      if (Tok.isNot(tok::comma))
        break;

      ParmDeclarator.clear();

      // Consume the comma.
      ParmDeclarator.setCommaLoc(ConsumeToken());

      // Parse the next declarator.
      ParseDeclarator(ParmDeclarator);
    }

    // Consume ';' and continue parsing.
    if (!ExpectAndConsumeSemi(diag::err_expected_semi_declaration))
      continue;

    // Otherwise recover by skipping to next semi or mandatory function body.
    if (SkipUntil(tok::l_brace, StopAtSemi | StopBeforeMatch))
      break;
    TryConsumeToken(tok::semi);
  }

  // The actions module must verify that all arguments were declared.
  Actions.ActOnFinishKNRParamDeclarations(getCurScope(), D, Tok.getLocation());
}


/// ParseAsmStringLiteral - This is just a normal string-literal, but is not
/// allowed to be a wide string, and is not subject to character translation.
///
/// [GNU] asm-string-literal:
///         string-literal
///
Parser::ExprResult Parser::ParseAsmStringLiteral() {
  switch (Tok.getKind()) {
    case tok::string_literal:
      break;
    case tok::utf8_string_literal:
    case tok::utf16_string_literal:
    case tok::utf32_string_literal:
    case tok::wide_string_literal: {
      SourceLocation L = Tok.getLocation();
      Diag(Tok, diag::err_asm_operand_wide_string_literal)
        << (Tok.getKind() == tok::wide_string_literal)
        << SourceRange(L, L);
      return ExprError();
    }
    default:
      Diag(Tok, diag::err_expected_string_literal)
        << /*Source='in...'*/0 << "'asm'";
      return ExprError();
  }

  return ParseStringLiteralExpression();
}

/// ParseSimpleAsm
///
/// [GNU] simple-asm-expr:
///         'asm' '(' asm-string-literal ')'
///
Parser::ExprResult Parser::ParseSimpleAsm(SourceLocation *EndLoc) {
  assert(Tok.is(tok::kw_asm) && "Not an asm!");
  SourceLocation Loc = ConsumeToken();

  if (Tok.is(tok::kw_volatile)) {
    // Remove from the end of 'asm' to the end of 'volatile'.
    SourceRange RemovalRange(PP.getLocForEndOfToken(Loc),
                             PP.getLocForEndOfToken(Tok.getLocation()));

    Diag(Tok, diag::warn_file_asm_volatile)
      << FixItHint::CreateRemoval(RemovalRange);
    ConsumeToken();
  }

  BalancedDelimiterTracker T(*this, tok::l_paren);
  if (T.consumeOpen()) {
    Diag(Tok, diag::err_expected_lparen_after) << "asm";
    return ExprError();
  }

  ExprResult Result(ParseAsmStringLiteral());

  if (!Result.isInvalid()) {
    // Close the paren and get the location of the end bracket
    T.consumeClose();
    if (EndLoc)
      *EndLoc = T.getCloseLocation();
  } else if (SkipUntil(tok::r_paren, StopAtSemi | StopBeforeMatch)) {
    if (EndLoc)
      *EndLoc = Tok.getLocation();
    ConsumeParen();
  }

  return Result;
}

/// \brief Get the TemplateIdAnnotation from the token and put it in the
/// cleanup pool so that it gets destroyed when parsing the current top level
/// declaration is finished.
TemplateIdAnnotation *Parser::takeTemplateIdAnnotation(const Token &tok) {
  assert(tok.is(tok::annot_template_id) && "Expected template-id token");
  TemplateIdAnnotation *
      Id = static_cast<TemplateIdAnnotation *>(tok.getAnnotationValue());
  return Id;
}

void Parser::AnnotateScopeToken(CXXScopeSpec &SS, bool IsNewAnnotation) {
  // Push the current token back into the token stream (or revert it if it is
  // cached) and use an annotation scope token for current token.
  if (PP.isBacktrackEnabled())
    PP.RevertCachedTokens(1);
  else
    PP.EnterToken(Tok);
  Tok.setKind(tok::annot_cxxscope);
  Tok.setAnnotationValue(Actions.SaveNestedNameSpecifierAnnotation(SS));
  Tok.setAnnotationRange(SS.getRange());

  // In case the tokens were cached, have Preprocessor replace them
  // with the annotation token.  We don't need to do this if we've
  // just reverted back to a prior state.
  if (IsNewAnnotation)
    PP.AnnotateCachedTokens(Tok);
}

/// \brief Attempt to classify the name at the current token position. This may
/// form a type, scope or primary expression annotation, or replace the token
/// with a typo-corrected keyword. This is only appropriate when the current
/// name must refer to an entity which has already been declared.
///
/// \param IsAddressOfOperand Must be \c true if the name is preceded by an '&'
///        and might possibly have a dependent nested name specifier.
/// \param CCC Indicates how to perform typo-correction for this name. If NULL,
///        no typo correction will be performed.
Parser::AnnotatedNameKind
Parser::TryAnnotateName(bool IsAddressOfOperand,
                        CorrectionCandidateCallback *CCC) {
  assert(Tok.is(tok::identifier) || Tok.is(tok::annot_cxxscope));

  const bool EnteringContext = false;
  const bool WasScopeAnnotation = Tok.is(tok::annot_cxxscope);

  CXXScopeSpec SS;
  if (getLangOpts().CPlusPlus &&
      ParseOptionalCXXScopeSpecifier(SS, ParsedType(), EnteringContext))
    return ANK_Error;

  if (Tok.isNot(tok::identifier) || SS.isInvalid()) {
    if (TryAnnotateTypeOrScopeTokenAfterScopeSpec(EnteringContext, false, SS,
                                                  !WasScopeAnnotation))
      return ANK_Error;
    return ANK_Unresolved;
  }

  IdentifierInfo *Name = Tok.getIdentifierInfo();
  SourceLocation NameLoc = Tok.getLocation();

  // FIXME: Move the tentative declaration logic into ClassifyName so we can
  // typo-correct to tentatively-declared identifiers.
  if (isTentativelyDeclared(Name)) {
    // Identifier has been tentatively declared, and thus cannot be resolved as
    // an expression. Fall back to annotating it as a type.
    if (TryAnnotateTypeOrScopeTokenAfterScopeSpec(EnteringContext, false, SS,
                                                  !WasScopeAnnotation))
      return ANK_Error;
    return Tok.is(tok::annot_typename) ? ANK_Success : ANK_TentativeDecl;
  }

  Token Next = NextToken();

  // Look up and classify the identifier. We don't perform any typo-correction
  // after a scope specifier, because in general we can't recover from typos
  // there (eg, after correcting 'A::tempalte B<X>::C' [sic], we would need to
  // jump back into scope specifier parsing).
  Sema::NameClassification Classification
    = Actions.ClassifyName(getCurScope(), SS, Name, NameLoc, Next,
                           IsAddressOfOperand, SS.isEmpty() ? CCC : nullptr);

  switch (Classification.getKind()) {
  case Sema::NC_Error:
    return ANK_Error;

  case Sema::NC_Keyword:
    // The identifier was typo-corrected to a keyword.
    Tok.setIdentifierInfo(Name);
    Tok.setKind(Name->getTokenID());
    PP.TypoCorrectToken(Tok);
    if (SS.isNotEmpty())
      AnnotateScopeToken(SS, !WasScopeAnnotation);
    // We've "annotated" this as a keyword.
    return ANK_Success;

  case Sema::NC_Unknown:
    // It's not something we know about. Leave it unannotated.
    break;

  case Sema::NC_Type:
    Tok.setKind(tok::annot_typename);
    setTypeAnnotation(Tok, Classification.getType());
    Tok.setAnnotationEndLoc(NameLoc);
    if (SS.isNotEmpty())
      Tok.setLocation(SS.getBeginLoc());
    PP.AnnotateCachedTokens(Tok);
    return ANK_Success;

  case Sema::NC_Expression:
    Tok.setKind(tok::annot_primary_expr);
    setExprAnnotation(Tok, Classification.getExpression());
    Tok.setAnnotationEndLoc(NameLoc);
    if (SS.isNotEmpty())
      Tok.setLocation(SS.getBeginLoc());
    PP.AnnotateCachedTokens(Tok);
    return ANK_Success;

  case Sema::NC_TypeTemplate:
    if (Next.isNot(tok::less)) {
      // This may be a type template being used as a template template argument.
      if (SS.isNotEmpty())
        AnnotateScopeToken(SS, !WasScopeAnnotation);
      return ANK_TemplateName;
    }
    // Fall through.
  case Sema::NC_VarTemplate:
  case Sema::NC_FunctionTemplate: {
    // We have a type, variable or function template followed by '<'.
    ConsumeToken();
    UnqualifiedId Id;
    Id.setIdentifier(Name, NameLoc);
    if (AnnotateTemplateIdToken(
            TemplateTy::make(Classification.getTemplateName()),
            Classification.getTemplateNameKind(), SS, SourceLocation(), Id))
      return ANK_Error;
    return ANK_Success;
  }

  case Sema::NC_NestedNameSpecifier:
    llvm_unreachable("already parsed nested name specifier");
  }

  // Unable to classify the name, but maybe we can annotate a scope specifier.
  if (SS.isNotEmpty())
    AnnotateScopeToken(SS, !WasScopeAnnotation);
  return ANK_Unresolved;
}

bool Parser::TryKeywordIdentFallback(bool DisableKeyword) {
<<<<<<< HEAD
  assert(Tok.isNot(tok::identifier));
  Diag(Tok, diag::ext_keyword_as_ident)
    << PP.getSpelling(Tok)
    << DisableKeyword;
  if (DisableKeyword)
    Tok.getIdentifierInfo()->RevertTokenIDToIdentifier();
=======
  assert(!Tok.is(tok::identifier) && !Tok.isAnnotation());
  Diag(Tok, diag::ext_keyword_as_ident)
    << PP.getSpelling(Tok)
    << DisableKeyword;
  if (DisableKeyword) {
    IdentifierInfo *II = Tok.getIdentifierInfo();
    ContextualKeywords[II] = Tok.getKind();
    II->RevertTokenIDToIdentifier();
  }
>>>>>>> cd7df602
  Tok.setKind(tok::identifier);
  return true;
}

<<<<<<< HEAD
=======
bool Parser::TryIdentKeywordUpgrade() {
  assert(Tok.is(tok::identifier));
  const IdentifierInfo *II = Tok.getIdentifierInfo();
  assert(II->hasRevertedTokenIDToIdentifier());
  // If we find that this is in fact the name of a type trait,
  // update the token kind in place and parse again to treat it as
  // the appropriate kind of type trait.
  llvm::SmallDenseMap<const IdentifierInfo *, tok::TokenKind>::iterator Known =
      ContextualKeywords.find(II);
  if (Known == ContextualKeywords.end())
    return false;
  Tok.setKind(Known->second);
  return true;
}

>>>>>>> cd7df602
/// TryAnnotateTypeOrScopeToken - If the current token position is on a
/// typename (possibly qualified in C++) or a C++ scope specifier not followed
/// by a typename, TryAnnotateTypeOrScopeToken will replace one or more tokens
/// with a single annotation token representing the typename or C++ scope
/// respectively.
/// This simplifies handling of C++ scope specifiers and allows efficient
/// backtracking without the need to re-parse and resolve nested-names and
/// typenames.
/// It will mainly be called when we expect to treat identifiers as typenames
/// (if they are typenames). For example, in C we do not expect identifiers
/// inside expressions to be treated as typenames so it will not be called
/// for expressions in C.
/// The benefit for C/ObjC is that a typename will be annotated and
/// Actions.getTypeName will not be needed to be called again (e.g. getTypeName
/// will not be called twice, once to check whether we have a declaration
/// specifier, and another one to get the actual type inside
/// ParseDeclarationSpecifiers).
///
/// This returns true if an error occurred.
///
/// Note that this routine emits an error if you call it with ::new or ::delete
/// as the current tokens, so only call it in contexts where these are invalid.
bool Parser::TryAnnotateTypeOrScopeToken(bool EnteringContext, bool NeedType) {
  assert((Tok.is(tok::identifier) || Tok.is(tok::coloncolon)
          || Tok.is(tok::kw_typename) || Tok.is(tok::annot_cxxscope)
          || Tok.is(tok::kw_decltype) || Tok.is(tok::annot_template_id))
          && "Cannot be a type or scope token!");

  if (Tok.is(tok::kw_typename)) {
    // MSVC lets you do stuff like:
    //   typename typedef T_::D D;
    //
    // We will consume the typedef token here and put it back after we have
    // parsed the first identifier, transforming it into something more like:
    //   typename T_::D typedef D;
    if (getLangOpts().MSVCCompat && NextToken().is(tok::kw_typedef)) {
      Token TypedefToken;
      PP.Lex(TypedefToken);
      bool Result = TryAnnotateTypeOrScopeToken(EnteringContext, NeedType);
      PP.EnterToken(Tok);
      Tok = TypedefToken;
      if (!Result)
        Diag(Tok.getLocation(), diag::warn_expected_qualified_after_typename);
      return Result;
    }

    // Parse a C++ typename-specifier, e.g., "typename T::type".
    //
    //   typename-specifier:
    //     'typename' '::' [opt] nested-name-specifier identifier
    //     'typename' '::' [opt] nested-name-specifier template [opt]
    //            simple-template-id
    SourceLocation TypenameLoc = ConsumeToken();
    CXXScopeSpec SS;
    if (ParseOptionalCXXScopeSpecifier(SS, /*ObjectType=*/ParsedType(), 
                                       /*EnteringContext=*/false,
                                       nullptr, /*IsTypename*/ true))
      return true;
    if (!SS.isSet()) {
      if (Tok.is(tok::identifier) || Tok.is(tok::annot_template_id) ||
          Tok.is(tok::annot_decltype)) {
        // Attempt to recover by skipping the invalid 'typename'
        if (Tok.is(tok::annot_decltype) ||
            (!TryAnnotateTypeOrScopeToken(EnteringContext, NeedType) &&
             Tok.isAnnotation())) {
          unsigned DiagID = diag::err_expected_qualified_after_typename;
          // MS compatibility: MSVC permits using known types with typename.
          // e.g. "typedef typename T* pointer_type"
          if (getLangOpts().MicrosoftExt)
            DiagID = diag::warn_expected_qualified_after_typename;
          Diag(Tok.getLocation(), DiagID);
          return false;
        }
      }

      Diag(Tok.getLocation(), diag::err_expected_qualified_after_typename);
      return true;
    }

    TypeResult Ty;
    if (Tok.is(tok::identifier)) {
      // FIXME: check whether the next token is '<', first!
      Ty = Actions.ActOnTypenameType(getCurScope(), TypenameLoc, SS, 
                                     *Tok.getIdentifierInfo(),
                                     Tok.getLocation());
    } else if (Tok.is(tok::annot_template_id)) {
      TemplateIdAnnotation *TemplateId = takeTemplateIdAnnotation(Tok);
      if (TemplateId->Kind != TNK_Type_template &&
          TemplateId->Kind != TNK_Dependent_template_name) {
        Diag(Tok, diag::err_typename_refers_to_non_type_template)
          << Tok.getAnnotationRange();
        return true;
      }

      ASTTemplateArgsPtr TemplateArgsPtr(TemplateId->getTemplateArgs(),
                                         TemplateId->NumArgs);

      Ty = Actions.ActOnTypenameType(getCurScope(), TypenameLoc, SS,
                                     TemplateId->TemplateKWLoc,
                                     TemplateId->Template,
                                     TemplateId->TemplateNameLoc,
                                     TemplateId->LAngleLoc,
                                     TemplateArgsPtr,
                                     TemplateId->RAngleLoc);
    } else {
      Diag(Tok, diag::err_expected_type_name_after_typename)
        << SS.getRange();
      return true;
    }

    SourceLocation EndLoc = Tok.getLastLoc();
    Tok.setKind(tok::annot_typename);
    setTypeAnnotation(Tok, Ty.isInvalid() ? ParsedType() : Ty.get());
    Tok.setAnnotationEndLoc(EndLoc);
    Tok.setLocation(TypenameLoc);
    PP.AnnotateCachedTokens(Tok);
    return false;
  }

  // Remembers whether the token was originally a scope annotation.
  bool WasScopeAnnotation = Tok.is(tok::annot_cxxscope);

  CXXScopeSpec SS;
  if (getLangOpts().CPlusPlus)
    if (ParseOptionalCXXScopeSpecifier(SS, ParsedType(), EnteringContext))
      return true;

  return TryAnnotateTypeOrScopeTokenAfterScopeSpec(EnteringContext, NeedType,
                                                   SS, !WasScopeAnnotation);
}

/// \brief Try to annotate a type or scope token, having already parsed an
/// optional scope specifier. \p IsNewScope should be \c true unless the scope
/// specifier was extracted from an existing tok::annot_cxxscope annotation.
bool Parser::TryAnnotateTypeOrScopeTokenAfterScopeSpec(bool EnteringContext,
                                                       bool NeedType,
                                                       CXXScopeSpec &SS,
                                                       bool IsNewScope) {
  if (Tok.is(tok::identifier)) {
    IdentifierInfo *CorrectedII = nullptr;
    // Determine whether the identifier is a type name.
    if (ParsedType Ty = Actions.getTypeName(*Tok.getIdentifierInfo(),
                                            Tok.getLocation(), getCurScope(),
                                            &SS, false, 
                                            NextToken().is(tok::period),
                                            ParsedType(),
                                            /*IsCtorOrDtorName=*/false,
                                            /*NonTrivialTypeSourceInfo*/ true,
                                            NeedType ? &CorrectedII
                                                     : nullptr)) {
      // A FixIt was applied as a result of typo correction
      if (CorrectedII)
        Tok.setIdentifierInfo(CorrectedII);
      // This is a typename. Replace the current token in-place with an
      // annotation type token.
      Tok.setKind(tok::annot_typename);
      setTypeAnnotation(Tok, Ty);
      Tok.setAnnotationEndLoc(Tok.getLocation());
      if (SS.isNotEmpty()) // it was a C++ qualified type name.
        Tok.setLocation(SS.getBeginLoc());

      // In case the tokens were cached, have Preprocessor replace
      // them with the annotation token.
      PP.AnnotateCachedTokens(Tok);
      return false;
    }

    if (!getLangOpts().CPlusPlus) {
      // If we're in C, we can't have :: tokens at all (the lexer won't return
      // them).  If the identifier is not a type, then it can't be scope either,
      // just early exit.
      return false;
    }

    // If this is a template-id, annotate with a template-id or type token.
    if (NextToken().is(tok::less)) {
      TemplateTy Template;
      UnqualifiedId TemplateName;
      TemplateName.setIdentifier(Tok.getIdentifierInfo(), Tok.getLocation());
      bool MemberOfUnknownSpecialization;
      if (TemplateNameKind TNK
          = Actions.isTemplateName(getCurScope(), SS,
                                   /*hasTemplateKeyword=*/false, TemplateName,
                                   /*ObjectType=*/ ParsedType(),
                                   EnteringContext,
                                   Template, MemberOfUnknownSpecialization)) {
        // Consume the identifier.
        ConsumeToken();
        if (AnnotateTemplateIdToken(Template, TNK, SS, SourceLocation(),
                                    TemplateName)) {
          // If an unrecoverable error occurred, we need to return true here,
          // because the token stream is in a damaged state.  We may not return
          // a valid identifier.
          return true;
        }
      }
    }

    // The current token, which is either an identifier or a
    // template-id, is not part of the annotation. Fall through to
    // push that token back into the stream and complete the C++ scope
    // specifier annotation.
  }

  if (Tok.is(tok::annot_template_id)) {
    TemplateIdAnnotation *TemplateId = takeTemplateIdAnnotation(Tok);
    if (TemplateId->Kind == TNK_Type_template) {
      // A template-id that refers to a type was parsed into a
      // template-id annotation in a context where we weren't allowed
      // to produce a type annotation token. Update the template-id
      // annotation token to a type annotation token now.
      AnnotateTemplateIdTokenAsType();
      return false;
    }
  }

  if (SS.isEmpty())
    return false;

  // A C++ scope specifier that isn't followed by a typename.
  AnnotateScopeToken(SS, IsNewScope);
  return false;
}

/// TryAnnotateScopeToken - Like TryAnnotateTypeOrScopeToken but only
/// annotates C++ scope specifiers and template-ids.  This returns
/// true if there was an error that could not be recovered from.
///
/// Note that this routine emits an error if you call it with ::new or ::delete
/// as the current tokens, so only call it in contexts where these are invalid.
bool Parser::TryAnnotateCXXScopeToken(bool EnteringContext) {
  assert(getLangOpts().CPlusPlus &&
         "Call sites of this function should be guarded by checking for C++");
  assert((Tok.is(tok::identifier) || Tok.is(tok::coloncolon) ||
          (Tok.is(tok::annot_template_id) && NextToken().is(tok::coloncolon)) ||
         Tok.is(tok::kw_decltype)) && "Cannot be a type or scope token!");

  CXXScopeSpec SS;
  if (ParseOptionalCXXScopeSpecifier(SS, ParsedType(), EnteringContext))
    return true;
  if (SS.isEmpty())
    return false;

  AnnotateScopeToken(SS, true);
  return false;
}

bool Parser::isTokenEqualOrEqualTypo() {
  tok::TokenKind Kind = Tok.getKind();
  switch (Kind) {
  default:
    return false;
  case tok::ampequal:            // &=
  case tok::starequal:           // *=
  case tok::plusequal:           // +=
  case tok::minusequal:          // -=
  case tok::exclaimequal:        // !=
  case tok::slashequal:          // /=
  case tok::percentequal:        // %=
  case tok::lessequal:           // <=
  case tok::lesslessequal:       // <<=
  case tok::greaterequal:        // >=
  case tok::greatergreaterequal: // >>=
  case tok::caretequal:          // ^=
  case tok::pipeequal:           // |=
  case tok::equalequal:          // ==
    Diag(Tok, diag::err_invalid_token_after_declarator_suggest_equal)
        << Kind
        << FixItHint::CreateReplacement(SourceRange(Tok.getLocation()), "=");
  case tok::equal:
    return true;
  }
}

SourceLocation Parser::handleUnexpectedCodeCompletionToken() {
  assert(Tok.is(tok::code_completion));
  PrevTokLocation = Tok.getLocation();

  for (Scope *S = getCurScope(); S; S = S->getParent()) {
    if (S->getFlags() & Scope::FnScope) {
      Actions.CodeCompleteOrdinaryName(getCurScope(), Sema::PCC_RecoveryInFunction);
      cutOffParsing();
      return PrevTokLocation;
    }
    
    if (S->getFlags() & Scope::ClassScope) {
      Actions.CodeCompleteOrdinaryName(getCurScope(), Sema::PCC_Class);
      cutOffParsing();
      return PrevTokLocation;
    }
  }
  
  Actions.CodeCompleteOrdinaryName(getCurScope(), Sema::PCC_Namespace);
  cutOffParsing();
  return PrevTokLocation;
}

// Anchor the Parser::FieldCallback vtable to this translation unit.
// We use a spurious method instead of the destructor because
// destroying FieldCallbacks can actually be slightly
// performance-sensitive.
void Parser::FieldCallback::_anchor() {
}

// Code-completion pass-through functions

void Parser::CodeCompleteDirective(bool InConditional) {
  Actions.CodeCompletePreprocessorDirective(InConditional);
}

void Parser::CodeCompleteInConditionalExclusion() {
  Actions.CodeCompleteInPreprocessorConditionalExclusion(getCurScope());
}

void Parser::CodeCompleteMacroName(bool IsDefinition) {
  Actions.CodeCompletePreprocessorMacroName(IsDefinition);
}

void Parser::CodeCompletePreprocessorExpression() { 
  Actions.CodeCompletePreprocessorExpression();
}

void Parser::CodeCompleteMacroArgument(IdentifierInfo *Macro,
                                       MacroInfo *MacroInfo,
                                       unsigned ArgumentIndex) {
  Actions.CodeCompletePreprocessorMacroArgument(getCurScope(), Macro, MacroInfo, 
                                                ArgumentIndex);
}

void Parser::CodeCompleteNaturalLanguage() {
  Actions.CodeCompleteNaturalLanguage();
}

bool Parser::ParseMicrosoftIfExistsCondition(IfExistsCondition& Result) {
  assert((Tok.is(tok::kw___if_exists) || Tok.is(tok::kw___if_not_exists)) &&
         "Expected '__if_exists' or '__if_not_exists'");
  Result.IsIfExists = Tok.is(tok::kw___if_exists);
  Result.KeywordLoc = ConsumeToken();

  BalancedDelimiterTracker T(*this, tok::l_paren);
  if (T.consumeOpen()) {
    Diag(Tok, diag::err_expected_lparen_after) 
      << (Result.IsIfExists? "__if_exists" : "__if_not_exists");
    return true;
  }
  
  // Parse nested-name-specifier.
  ParseOptionalCXXScopeSpecifier(Result.SS, ParsedType(), 
                                 /*EnteringContext=*/false);

  // Check nested-name specifier.
  if (Result.SS.isInvalid()) {
    T.skipToEnd();
    return true;
  }

  // Parse the unqualified-id.
  SourceLocation TemplateKWLoc; // FIXME: parsed, but unused.
  if (ParseUnqualifiedId(Result.SS, false, true, true, ParsedType(),
                         TemplateKWLoc, Result.Name)) {
    T.skipToEnd();
    return true;
  }

  if (T.consumeClose())
    return true;
  
  // Check if the symbol exists.
  switch (Actions.CheckMicrosoftIfExistsSymbol(getCurScope(), Result.KeywordLoc,
                                               Result.IsIfExists, Result.SS, 
                                               Result.Name)) {
  case Sema::IER_Exists:
    Result.Behavior = Result.IsIfExists ? IEB_Parse : IEB_Skip;
    break;

  case Sema::IER_DoesNotExist:
    Result.Behavior = !Result.IsIfExists ? IEB_Parse : IEB_Skip;
    break;

  case Sema::IER_Dependent:
    Result.Behavior = IEB_Dependent;
    break;
      
  case Sema::IER_Error:
    return true;
  }

  return false;
}

void Parser::ParseMicrosoftIfExistsExternalDeclaration() {
  IfExistsCondition Result;
  if (ParseMicrosoftIfExistsCondition(Result))
    return;
  
  BalancedDelimiterTracker Braces(*this, tok::l_brace);
  if (Braces.consumeOpen()) {
    Diag(Tok, diag::err_expected) << tok::l_brace;
    return;
  }

  switch (Result.Behavior) {
  case IEB_Parse:
    // Parse declarations below.
    break;
      
  case IEB_Dependent:
    llvm_unreachable("Cannot have a dependent external declaration");
      
  case IEB_Skip:
    Braces.skipToEnd();
    return;
  }

  // Parse the declarations.
  // FIXME: Support module import within __if_exists?
  while (Tok.isNot(tok::r_brace) && !isEofOrEom()) {
    ParsedAttributesWithRange attrs(AttrFactory);
    MaybeParseCXX11Attributes(attrs);
    MaybeParseMicrosoftAttributes(attrs);
    DeclGroupPtrTy Result = ParseExternalDeclaration(attrs);
    if (Result && !getCurScope()->getParent())
      Actions.getASTConsumer().HandleTopLevelDecl(Result.get());
  }
  Braces.consumeClose();
}

Parser::DeclGroupPtrTy Parser::ParseModuleImport(SourceLocation AtLoc) {
  assert(Tok.isObjCAtKeyword(tok::objc_import) && 
         "Improper start to module import");
  SourceLocation ImportLoc = ConsumeToken();
  
  SmallVector<std::pair<IdentifierInfo *, SourceLocation>, 2> Path;
  
  // Parse the module path.
  do {
    if (!Tok.is(tok::identifier)) {
      if (Tok.is(tok::code_completion)) {
        Actions.CodeCompleteModuleImport(ImportLoc, Path);
        cutOffParsing();
        return DeclGroupPtrTy();
      }
      
      Diag(Tok, diag::err_module_expected_ident);
      SkipUntil(tok::semi);
      return DeclGroupPtrTy();
    }
    
    // Record this part of the module path.
    Path.push_back(std::make_pair(Tok.getIdentifierInfo(), Tok.getLocation()));
    ConsumeToken();
    
    if (Tok.is(tok::period)) {
      ConsumeToken();
      continue;
    }
    
    break;
  } while (true);

  if (PP.hadModuleLoaderFatalFailure()) {
    // With a fatal failure in the module loader, we abort parsing.
    cutOffParsing();
    return DeclGroupPtrTy();
  }

  DeclResult Import = Actions.ActOnModuleImport(AtLoc, ImportLoc, Path);
  ExpectAndConsumeSemi(diag::err_module_expected_semi);
  if (Import.isInvalid())
    return DeclGroupPtrTy();
  
  return Actions.ConvertDeclToDeclGroup(Import.get());
}

bool BalancedDelimiterTracker::diagnoseOverflow() {
  P.Diag(P.Tok, diag::err_bracket_depth_exceeded)
    << P.getLangOpts().BracketDepth;
  P.Diag(P.Tok, diag::note_bracket_depth);
  P.cutOffParsing();
  return true;
}

bool BalancedDelimiterTracker::expectAndConsume(unsigned DiagID,
                                                const char *Msg,
                                                tok::TokenKind SkipToTok) {
  LOpen = P.Tok.getLocation();
  if (P.ExpectAndConsume(Kind, DiagID, Msg)) {
    if (SkipToTok != tok::unknown)
      P.SkipUntil(SkipToTok, Parser::StopAtSemi);
    return true;
  }

  if (getDepth() < MaxDepth)
    return false;
    
  return diagnoseOverflow();
}

bool BalancedDelimiterTracker::diagnoseMissingClose() {
  assert(!P.Tok.is(Close) && "Should have consumed closing delimiter");

  P.Diag(P.Tok, diag::err_expected) << Close;
  P.Diag(LOpen, diag::note_matching) << Kind;

  // If we're not already at some kind of closing bracket, skip to our closing
  // token.
  if (P.Tok.isNot(tok::r_paren) && P.Tok.isNot(tok::r_brace) &&
      P.Tok.isNot(tok::r_square) &&
      P.SkipUntil(Close, FinalToken,
                  Parser::StopAtSemi | Parser::StopBeforeMatch) &&
      P.Tok.is(Close))
    LClose = P.ConsumeAnyToken();
  return true;
}

void BalancedDelimiterTracker::skipToEnd() {
  P.SkipUntil(Close, Parser::StopBeforeMatch);
  consumeClose();
}<|MERGE_RESOLUTION|>--- conflicted
+++ resolved
@@ -1431,14 +1431,6 @@
 }
 
 bool Parser::TryKeywordIdentFallback(bool DisableKeyword) {
-<<<<<<< HEAD
-  assert(Tok.isNot(tok::identifier));
-  Diag(Tok, diag::ext_keyword_as_ident)
-    << PP.getSpelling(Tok)
-    << DisableKeyword;
-  if (DisableKeyword)
-    Tok.getIdentifierInfo()->RevertTokenIDToIdentifier();
-=======
   assert(!Tok.is(tok::identifier) && !Tok.isAnnotation());
   Diag(Tok, diag::ext_keyword_as_ident)
     << PP.getSpelling(Tok)
@@ -1448,13 +1440,10 @@
     ContextualKeywords[II] = Tok.getKind();
     II->RevertTokenIDToIdentifier();
   }
->>>>>>> cd7df602
   Tok.setKind(tok::identifier);
   return true;
 }
 
-<<<<<<< HEAD
-=======
 bool Parser::TryIdentKeywordUpgrade() {
   assert(Tok.is(tok::identifier));
   const IdentifierInfo *II = Tok.getIdentifierInfo();
@@ -1470,7 +1459,6 @@
   return true;
 }
 
->>>>>>> cd7df602
 /// TryAnnotateTypeOrScopeToken - If the current token position is on a
 /// typename (possibly qualified in C++) or a C++ scope specifier not followed
 /// by a typename, TryAnnotateTypeOrScopeToken will replace one or more tokens
