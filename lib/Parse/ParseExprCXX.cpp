//===--- ParseExprCXX.cpp - C++ Expression Parsing ------------------------===//
//
//                     The LLVM Compiler Infrastructure
//
// This file is distributed under the University of Illinois Open Source
// License. See LICENSE.TXT for details.
//
//===----------------------------------------------------------------------===//
//
// This file implements the Expression parsing implementation for C++.
//
//===----------------------------------------------------------------------===//
#include "clang/AST/ASTContext.h"
#include "RAIIObjectsForParser.h"
#include "clang/AST/DeclTemplate.h"
#include "clang/Basic/PrettyStackTrace.h"
#include "clang/Lex/LiteralSupport.h"
#include "clang/Parse/ParseDiagnostic.h"
#include "clang/Parse/Parser.h"
#include "clang/Sema/DeclSpec.h"
#include "clang/Sema/ParsedTemplate.h"
#include "clang/Sema/Scope.h"
#include "llvm/Support/ErrorHandling.h"


using namespace clang;

static int SelectDigraphErrorMessage(tok::TokenKind Kind) {
  switch (Kind) {
    // template name
    case tok::unknown:             return 0;
    // casts
    case tok::kw_const_cast:       return 1;
    case tok::kw_dynamic_cast:     return 2;
    case tok::kw_reinterpret_cast: return 3;
    case tok::kw_static_cast:      return 4;
    default:
      llvm_unreachable("Unknown type for digraph error message.");
  }
}

// Are the two tokens adjacent in the same source file?
bool Parser::areTokensAdjacent(const Token &First, const Token &Second) {
  SourceManager &SM = PP.getSourceManager();
  SourceLocation FirstLoc = SM.getSpellingLoc(First.getLocation());
  SourceLocation FirstEnd = FirstLoc.getLocWithOffset(First.getLength());
  return FirstEnd == SM.getSpellingLoc(Second.getLocation());
}

// Suggest fixit for "<::" after a cast.
static void FixDigraph(Parser &P, Preprocessor &PP, Token &DigraphToken,
                       Token &ColonToken, tok::TokenKind Kind, bool AtDigraph) {
  // Pull '<:' and ':' off token stream.
  if (!AtDigraph)
    PP.Lex(DigraphToken);
  PP.Lex(ColonToken);

  SourceRange Range;
  Range.setBegin(DigraphToken.getLocation());
  Range.setEnd(ColonToken.getLocation());
  P.Diag(DigraphToken.getLocation(), diag::err_missing_whitespace_digraph)
      << SelectDigraphErrorMessage(Kind)
      << FixItHint::CreateReplacement(Range, "< ::");

  // Update token information to reflect their change in token type.
  ColonToken.setKind(tok::coloncolon);
  ColonToken.setLocation(ColonToken.getLocation().getLocWithOffset(-1));
  ColonToken.setLength(2);
  DigraphToken.setKind(tok::less);
  DigraphToken.setLength(1);

  // Push new tokens back to token stream.
  PP.EnterToken(ColonToken);
  if (!AtDigraph)
    PP.EnterToken(DigraphToken);
}

// Check for '<::' which should be '< ::' instead of '[:' when following
// a template name.
void Parser::CheckForTemplateAndDigraph(Token &Next, ParsedType ObjectType,
                                        bool EnteringContext,
                                        IdentifierInfo &II, CXXScopeSpec &SS) {
  if (!Next.is(tok::l_square) || Next.getLength() != 2)
    return;

  Token SecondToken = GetLookAheadToken(2);
  if (!SecondToken.is(tok::colon) || !areTokensAdjacent(Next, SecondToken))
    return;

  TemplateTy Template;
  UnqualifiedId TemplateName;
  TemplateName.setIdentifier(&II, Tok.getLocation());
  bool MemberOfUnknownSpecialization;
  if (!Actions.isTemplateName(getCurScope(), SS, /*hasTemplateKeyword=*/false,
                              TemplateName, ObjectType, EnteringContext,
                              Template, MemberOfUnknownSpecialization))
    return;

  FixDigraph(*this, PP, Next, SecondToken, tok::unknown,
             /*AtDigraph*/false);
}

/// \brief Emits an error for a left parentheses after a double colon.
///
/// When a '(' is found after a '::', emit an error.  Attempt to fix the token
/// stream by removing the '(', and the matching ')' if found.
void Parser::CheckForLParenAfterColonColon() {
  if (!Tok.is(tok::l_paren))
    return;

  SourceLocation l_parenLoc = ConsumeParen(), r_parenLoc;
  Token Tok1 = getCurToken();
  if (!Tok1.is(tok::identifier) && !Tok1.is(tok::star))
    return;

  if (Tok1.is(tok::identifier)) {
    Token Tok2 = GetLookAheadToken(1);
    if (Tok2.is(tok::r_paren)) {
      ConsumeToken();
      PP.EnterToken(Tok1);
      r_parenLoc = ConsumeParen();
    }
  } else if (Tok1.is(tok::star)) {
    Token Tok2 = GetLookAheadToken(1);
    if (Tok2.is(tok::identifier)) {
      Token Tok3 = GetLookAheadToken(2);
      if (Tok3.is(tok::r_paren)) {
        ConsumeToken();
        ConsumeToken();
        PP.EnterToken(Tok2);
        PP.EnterToken(Tok1);
        r_parenLoc = ConsumeParen();
      }
    }
  }

  Diag(l_parenLoc, diag::err_paren_after_colon_colon)
      << FixItHint::CreateRemoval(l_parenLoc)
      << FixItHint::CreateRemoval(r_parenLoc);
}

/// \brief Parse global scope or nested-name-specifier if present.
///
/// Parses a C++ global scope specifier ('::') or nested-name-specifier (which
/// may be preceded by '::'). Note that this routine will not parse ::new or
/// ::delete; it will just leave them in the token stream.
///
///       '::'[opt] nested-name-specifier
///       '::'
///
///       nested-name-specifier:
///         type-name '::'
///         namespace-name '::'
///         nested-name-specifier identifier '::'
///         nested-name-specifier 'template'[opt] simple-template-id '::'
///
///
/// \param SS the scope specifier that will be set to the parsed
/// nested-name-specifier (or empty)
///
/// \param ObjectType if this nested-name-specifier is being parsed following
/// the "." or "->" of a member access expression, this parameter provides the
/// type of the object whose members are being accessed.
///
/// \param EnteringContext whether we will be entering into the context of
/// the nested-name-specifier after parsing it.
///
/// \param MayBePseudoDestructor When non-NULL, points to a flag that
/// indicates whether this nested-name-specifier may be part of a
/// pseudo-destructor name. In this case, the flag will be set false
/// if we don't actually end up parsing a destructor name. Moreorover,
/// if we do end up determining that we are parsing a destructor name,
/// the last component of the nested-name-specifier is not parsed as
/// part of the scope specifier.
///
/// \param IsTypename If \c true, this nested-name-specifier is known to be
/// part of a type name. This is used to improve error recovery.
///
/// \param LastII When non-NULL, points to an IdentifierInfo* that will be
/// filled in with the leading identifier in the last component of the
/// nested-name-specifier, if any.
///
/// \returns true if there was an error parsing a scope specifier
bool Parser::ParseOptionalCXXScopeSpecifier(CXXScopeSpec &SS,
                                            ParsedType ObjectType,
                                            bool EnteringContext,
                                            bool *MayBePseudoDestructor,
                                            bool IsTypename,
                                            IdentifierInfo **LastII) {
  assert(getLangOpts().CPlusPlus &&
         "Call sites of this function should be guarded by checking for C++");

  if (Tok.is(tok::annot_cxxscope)) {
    assert(!LastII && "want last identifier but have already annotated scope");
    Actions.RestoreNestedNameSpecifierAnnotation(Tok.getAnnotationValue(),
                                                 Tok.getAnnotationRange(),
                                                 SS);
    ConsumeToken();
    return false;
  }

  if (Tok.is(tok::annot_template_id)) {
    // If the current token is an annotated template id, it may already have
    // a scope specifier. Restore it.
    TemplateIdAnnotation *TemplateId = takeTemplateIdAnnotation(Tok);
    SS = TemplateId->SS;
  }

  if (LastII)
    *LastII = nullptr;

  bool HasScopeSpecifier = false;

  if (Tok.is(tok::coloncolon)) {
    // ::new and ::delete aren't nested-name-specifiers.
    tok::TokenKind NextKind = NextToken().getKind();
    if (NextKind == tok::kw_new || NextKind == tok::kw_delete)
      return false;

    // '::' - Global scope qualifier.
    if (Actions.ActOnCXXGlobalScopeSpecifier(getCurScope(), ConsumeToken(), SS))
      return true;

    CheckForLParenAfterColonColon();

    HasScopeSpecifier = true;
  }

  bool CheckForDestructor = false;
  if (MayBePseudoDestructor && *MayBePseudoDestructor) {
    CheckForDestructor = true;
    *MayBePseudoDestructor = false;
  }

  if (Tok.is(tok::kw_decltype) || Tok.is(tok::annot_decltype)) {
    DeclSpec DS(AttrFactory);
    SourceLocation DeclLoc = Tok.getLocation();
    SourceLocation EndLoc  = ParseDecltypeSpecifier(DS);

    SourceLocation CCLoc;
    if (!TryConsumeToken(tok::coloncolon, CCLoc)) {
      AnnotateExistingDecltypeSpecifier(DS, DeclLoc, EndLoc);
      return false;
    }

    if (Actions.ActOnCXXNestedNameSpecifierDecltype(SS, DS, CCLoc))
      SS.SetInvalid(SourceRange(DeclLoc, CCLoc));

    HasScopeSpecifier = true;
  }

  while (true) {
    if (HasScopeSpecifier) {
      // C++ [basic.lookup.classref]p5:
      //   If the qualified-id has the form
      //
      //       ::class-name-or-namespace-name::...
      //
      //   the class-name-or-namespace-name is looked up in global scope as a
      //   class-name or namespace-name.
      //
      // To implement this, we clear out the object type as soon as we've
      // seen a leading '::' or part of a nested-name-specifier.
      ObjectType = ParsedType();
      
      if (Tok.is(tok::code_completion)) {
        // Code completion for a nested-name-specifier, where the code
        // code completion token follows the '::'.
        Actions.CodeCompleteQualifiedId(getCurScope(), SS, EnteringContext);
        // Include code completion token into the range of the scope otherwise
        // when we try to annotate the scope tokens the dangling code completion
        // token will cause assertion in
        // Preprocessor::AnnotatePreviousCachedTokens.
        SS.setEndLoc(Tok.getLocation());
        cutOffParsing();
        return true;
      }
    }

    // nested-name-specifier:
    //   nested-name-specifier 'template'[opt] simple-template-id '::'

    // Parse the optional 'template' keyword, then make sure we have
    // 'identifier <' after it.
    if (Tok.is(tok::kw_template)) {
      // If we don't have a scope specifier or an object type, this isn't a
      // nested-name-specifier, since they aren't allowed to start with
      // 'template'.
      if (!HasScopeSpecifier && !ObjectType)
        break;

      TentativeParsingAction TPA(*this);
      SourceLocation TemplateKWLoc = ConsumeToken();

      UnqualifiedId TemplateName;
      if (Tok.is(tok::identifier)) {
        // Consume the identifier.
        TemplateName.setIdentifier(Tok.getIdentifierInfo(), Tok.getLocation());
        ConsumeToken();
      } else if (Tok.is(tok::kw_operator)) {
        // We don't need to actually parse the unqualified-id in this case,
        // because a simple-template-id cannot start with 'operator', but
        // go ahead and parse it anyway for consistency with the case where
        // we already annotated the template-id.
        if (ParseUnqualifiedIdOperator(SS, EnteringContext, ObjectType,
                                       TemplateName)) {
          TPA.Commit();
          break;
        }

        if (TemplateName.getKind() != UnqualifiedId::IK_OperatorFunctionId &&
            TemplateName.getKind() != UnqualifiedId::IK_LiteralOperatorId) {
          Diag(TemplateName.getSourceRange().getBegin(),
               diag::err_id_after_template_in_nested_name_spec)
            << TemplateName.getSourceRange();
          TPA.Commit();
          break;
        }
      } else {
        TPA.Revert();
        break;
      }

      // If the next token is not '<', we have a qualified-id that refers
      // to a template name, such as T::template apply, but is not a 
      // template-id.
      if (Tok.isNot(tok::less)) {
        TPA.Revert();
        break;
      }        
      
      // Commit to parsing the template-id.
      TPA.Commit();
      TemplateTy Template;
      if (TemplateNameKind TNK
          = Actions.ActOnDependentTemplateName(getCurScope(),
                                               SS, TemplateKWLoc, TemplateName,
                                               ObjectType, EnteringContext,
                                               Template)) {
        if (AnnotateTemplateIdToken(Template, TNK, SS, TemplateKWLoc,
                                    TemplateName, false))
          return true;
      } else
        return true;

      continue;
    }

    if (Tok.is(tok::annot_template_id) && NextToken().is(tok::coloncolon)) {
      // We have
      //
      //   template-id '::'
      //
      // So we need to check whether the template-id is a simple-template-id of
      // the right kind (it should name a type or be dependent), and then
      // convert it into a type within the nested-name-specifier.
      TemplateIdAnnotation *TemplateId = takeTemplateIdAnnotation(Tok);
      if (CheckForDestructor && GetLookAheadToken(2).is(tok::tilde)) {
        *MayBePseudoDestructor = true;
        return false;
      }

      if (LastII)
        *LastII = TemplateId->Name;

      // Consume the template-id token.
      ConsumeToken();

      assert(Tok.is(tok::coloncolon) && "NextToken() not working properly!");
      SourceLocation CCLoc = ConsumeToken();

      HasScopeSpecifier = true;

      ASTTemplateArgsPtr TemplateArgsPtr(TemplateId->getTemplateArgs(),
                                         TemplateId->NumArgs);

      if (Actions.ActOnCXXNestedNameSpecifier(getCurScope(),
                                              SS,
                                              TemplateId->TemplateKWLoc,
                                              TemplateId->Template,
                                              TemplateId->TemplateNameLoc,
                                              TemplateId->LAngleLoc,
                                              TemplateArgsPtr,
                                              TemplateId->RAngleLoc,
                                              CCLoc,
                                              EnteringContext)) {
        SourceLocation StartLoc 
          = SS.getBeginLoc().isValid()? SS.getBeginLoc()
                                      : TemplateId->TemplateNameLoc;
        SS.SetInvalid(SourceRange(StartLoc, CCLoc));
      }

      continue;
    }

    // The rest of the nested-name-specifier possibilities start with
    // tok::identifier.
    if (Tok.isNot(tok::identifier))
      break;

    IdentifierInfo &II = *Tok.getIdentifierInfo();

    // nested-name-specifier:
    //   type-name '::'
    //   namespace-name '::'
    //   nested-name-specifier identifier '::'
    Token Next = NextToken();
    
    // If we get foo:bar, this is almost certainly a typo for foo::bar.  Recover
    // and emit a fixit hint for it.
    if (Next.is(tok::colon) && !ColonIsSacred) {
      if (Actions.IsInvalidUnlessNestedName(getCurScope(), SS, II, 
                                            Tok.getLocation(), 
                                            Next.getLocation(), ObjectType,
                                            EnteringContext) &&
          // If the token after the colon isn't an identifier, it's still an
          // error, but they probably meant something else strange so don't
          // recover like this.
          PP.LookAhead(1).is(tok::identifier)) {
        Diag(Next, diag::err_unexpected_colon_in_nested_name_spec)
          << FixItHint::CreateReplacement(Next.getLocation(), "::");
        // Recover as if the user wrote '::'.
        Next.setKind(tok::coloncolon);
      }
    }
    
    if (Next.is(tok::coloncolon)) {
      if (CheckForDestructor && GetLookAheadToken(2).is(tok::tilde) &&
          !Actions.isNonTypeNestedNameSpecifier(getCurScope(), SS, Tok.getLocation(),
                                                II, ObjectType)) {
        *MayBePseudoDestructor = true;
        return false;
      }

      if (ColonIsSacred) {
        const Token &Next2 = GetLookAheadToken(2);
        if (Next2.is(tok::kw_private) || Next2.is(tok::kw_protected) ||
            Next2.is(tok::kw_public) || Next2.is(tok::kw_virtual)) {
          Diag(Next2, diag::err_unexpected_token_in_nested_name_spec)
              << Next2.getName()
              << FixItHint::CreateReplacement(Next.getLocation(), ":");
          Token ColonColon;
          PP.Lex(ColonColon);
          ColonColon.setKind(tok::colon);
          PP.EnterToken(ColonColon);
          break;
        }
      }

      if (LastII)
        *LastII = &II;

      // We have an identifier followed by a '::'. Lookup this name
      // as the name in a nested-name-specifier.
      Token Identifier = Tok;
      SourceLocation IdLoc = ConsumeToken();
      assert((Tok.is(tok::coloncolon) || Tok.is(tok::colon)) &&
             "NextToken() not working properly!");
      Token ColonColon = Tok;
      SourceLocation CCLoc = ConsumeToken();

      CheckForLParenAfterColonColon();

      bool IsCorrectedToColon = false;
      bool *CorrectionFlagPtr = ColonIsSacred ? &IsCorrectedToColon : nullptr;
      if (Actions.ActOnCXXNestedNameSpecifier(getCurScope(), II, IdLoc, CCLoc,
                                              ObjectType, EnteringContext, SS,
                                              false, CorrectionFlagPtr)) {
        // Identifier is not recognized as a nested name, but we can have
        // mistyped '::' instead of ':'.
        if (CorrectionFlagPtr && IsCorrectedToColon) {
          ColonColon.setKind(tok::colon);
          PP.EnterToken(Tok);
          PP.EnterToken(ColonColon);
          Tok = Identifier;
          break;
        }
        SS.SetInvalid(SourceRange(IdLoc, CCLoc));
      }
      HasScopeSpecifier = true;
      continue;
    }

    CheckForTemplateAndDigraph(Next, ObjectType, EnteringContext, II, SS);

    // nested-name-specifier:
    //   type-name '<'
    if (Next.is(tok::less)) {
      TemplateTy Template;
      UnqualifiedId TemplateName;
      TemplateName.setIdentifier(&II, Tok.getLocation());
      bool MemberOfUnknownSpecialization;
      if (TemplateNameKind TNK = Actions.isTemplateName(getCurScope(), SS, 
                                              /*hasTemplateKeyword=*/false,
                                                        TemplateName,
                                                        ObjectType,
                                                        EnteringContext,
                                                        Template,
                                              MemberOfUnknownSpecialization)) {
        // We have found a template name, so annotate this token
        // with a template-id annotation. We do not permit the
        // template-id to be translated into a type annotation,
        // because some clients (e.g., the parsing of class template
        // specializations) still want to see the original template-id
        // token.
        ConsumeToken();
        if (AnnotateTemplateIdToken(Template, TNK, SS, SourceLocation(),
                                    TemplateName, false))
          return true;
        continue;
      }

      if (MemberOfUnknownSpecialization && (ObjectType || SS.isSet()) && 
          (IsTypename || IsTemplateArgumentList(1))) {
        // We have something like t::getAs<T>, where getAs is a 
        // member of an unknown specialization. However, this will only
        // parse correctly as a template, so suggest the keyword 'template'
        // before 'getAs' and treat this as a dependent template name.
        unsigned DiagID = diag::err_missing_dependent_template_keyword;
        if (getLangOpts().MicrosoftExt)
          DiagID = diag::warn_missing_dependent_template_keyword;
        
        Diag(Tok.getLocation(), DiagID)
          << II.getName()
          << FixItHint::CreateInsertion(Tok.getLocation(), "template ");
        
        if (TemplateNameKind TNK 
              = Actions.ActOnDependentTemplateName(getCurScope(), 
                                                   SS, SourceLocation(),
                                                   TemplateName, ObjectType,
                                                   EnteringContext, Template)) {
          // Consume the identifier.
          ConsumeToken();
          if (AnnotateTemplateIdToken(Template, TNK, SS, SourceLocation(),
                                      TemplateName, false))
            return true;
        }
        else
          return true;     
                
        continue;        
      }
    }

    // We don't have any tokens that form the beginning of a
    // nested-name-specifier, so we're done.
    break;
  }

  // Even if we didn't see any pieces of a nested-name-specifier, we
  // still check whether there is a tilde in this position, which
  // indicates a potential pseudo-destructor.
  if (CheckForDestructor && Tok.is(tok::tilde))
    *MayBePseudoDestructor = true;

  return false;
}

/// ParseCXXIdExpression - Handle id-expression.
///
///       id-expression:
///         unqualified-id
///         qualified-id
///
///       qualified-id:
///         '::'[opt] nested-name-specifier 'template'[opt] unqualified-id
///         '::' identifier
///         '::' operator-function-id
///         '::' template-id
///
/// NOTE: The standard specifies that, for qualified-id, the parser does not
/// expect:
///
///   '::' conversion-function-id
///   '::' '~' class-name
///
/// This may cause a slight inconsistency on diagnostics:
///
/// class C {};
/// namespace A {}
/// void f() {
///   :: A :: ~ C(); // Some Sema error about using destructor with a
///                  // namespace.
///   :: ~ C(); // Some Parser error like 'unexpected ~'.
/// }
///
/// We simplify the parser a bit and make it work like:
///
///       qualified-id:
///         '::'[opt] nested-name-specifier 'template'[opt] unqualified-id
///         '::' unqualified-id
///
/// That way Sema can handle and report similar errors for namespaces and the
/// global scope.
///
/// The isAddressOfOperand parameter indicates that this id-expression is a
/// direct operand of the address-of operator. This is, besides member contexts,
/// the only place where a qualified-id naming a non-static class member may
/// appear.
///
ExprResult Parser::ParseCXXIdExpression(bool isAddressOfOperand) {
  // qualified-id:
  //   '::'[opt] nested-name-specifier 'template'[opt] unqualified-id
  //   '::' unqualified-id
  //
  CXXScopeSpec SS;
  ParseOptionalCXXScopeSpecifier(SS, ParsedType(), /*EnteringContext=*/false);

  SourceLocation TemplateKWLoc;
  UnqualifiedId Name;
  if (ParseUnqualifiedId(SS,
                         /*EnteringContext=*/false,
                         /*AllowDestructorName=*/false,
                         /*AllowConstructorName=*/false,
                         /*ObjectType=*/ ParsedType(),
                         TemplateKWLoc,
                         Name))
    return ExprError();

  // This is only the direct operand of an & operator if it is not
  // followed by a postfix-expression suffix.
  if (isAddressOfOperand && isPostfixExpressionSuffixStart())
    isAddressOfOperand = false;

  return Actions.ActOnIdExpression(getCurScope(), SS, TemplateKWLoc, Name,
                                   Tok.is(tok::l_paren), isAddressOfOperand);
}

/// ParseLambdaExpression - Parse a C++11 lambda expression.
///
///       lambda-expression:
///         lambda-introducer lambda-declarator[opt] compound-statement
///
///       lambda-introducer:
///         '[' lambda-capture[opt] ']'
///
///       lambda-capture:
///         capture-default
///         capture-list
///         capture-default ',' capture-list
///
///       capture-default:
///         '&'
///         '='
///
///       capture-list:
///         capture
///         capture-list ',' capture
///
///       capture:
///         simple-capture
///         init-capture     [C++1y]
///
///       simple-capture:
///         identifier
///         '&' identifier
///         'this'
///
///       init-capture:      [C++1y]
///         identifier initializer
///         '&' identifier initializer
///
///       lambda-declarator:
///         '(' parameter-declaration-clause ')' attribute-specifier[opt]
///           'mutable'[opt] exception-specification[opt]
///           trailing-return-type[opt]
///
ExprResult Parser::ParseLambdaExpression() {
  // Parse lambda-introducer.
  LambdaIntroducer Intro;
  Optional<unsigned> DiagID = ParseLambdaIntroducer(Intro);
  if (DiagID) {
    Diag(Tok, DiagID.getValue());
    SkipUntil(tok::r_square, StopAtSemi);
    SkipUntil(tok::l_brace, StopAtSemi);
    SkipUntil(tok::r_brace, StopAtSemi);
    return ExprError();
  }

  return ParseLambdaExpressionAfterIntroducer(Intro);
}

/// TryParseLambdaExpression - Use lookahead and potentially tentative
/// parsing to determine if we are looking at a C++0x lambda expression, and parse
/// it if we are.
///
/// If we are not looking at a lambda expression, returns ExprError().
ExprResult Parser::TryParseLambdaExpression() {
  assert(getLangOpts().CPlusPlus11
         && Tok.is(tok::l_square)
         && "Not at the start of a possible lambda expression.");

  const Token Next = NextToken(), After = GetLookAheadToken(2);

  // If lookahead indicates this is a lambda...
  if (Next.is(tok::r_square) ||     // []
      Next.is(tok::equal) ||        // [=
      (Next.is(tok::amp) &&         // [&] or [&,
       (After.is(tok::r_square) ||
        After.is(tok::comma))) ||
      (Next.is(tok::identifier) &&  // [identifier]
       After.is(tok::r_square))) {
    return ParseLambdaExpression();
  }

  // If lookahead indicates an ObjC message send...
  // [identifier identifier
  if (Next.is(tok::identifier) && After.is(tok::identifier)) {
    return ExprEmpty();
  }
 
  // Here, we're stuck: lambda introducers and Objective-C message sends are
  // unambiguous, but it requires arbitrary lookhead.  [a,b,c,d,e,f,g] is a
  // lambda, and [a,b,c,d,e,f,g h] is a Objective-C message send.  Instead of
  // writing two routines to parse a lambda introducer, just try to parse
  // a lambda introducer first, and fall back if that fails.
  // (TryParseLambdaIntroducer never produces any diagnostic output.)
  LambdaIntroducer Intro;
  if (TryParseLambdaIntroducer(Intro))
    return ExprEmpty();

  return ParseLambdaExpressionAfterIntroducer(Intro);
}

/// \brief Parse a lambda introducer.
/// \param Intro A LambdaIntroducer filled in with information about the
///        contents of the lambda-introducer.
/// \param SkippedInits If non-null, we are disambiguating between an Obj-C
///        message send and a lambda expression. In this mode, we will
///        sometimes skip the initializers for init-captures and not fully
///        populate \p Intro. This flag will be set to \c true if we do so.
/// \return A DiagnosticID if it hit something unexpected. The location for
///         for the diagnostic is that of the current token.
Optional<unsigned> Parser::ParseLambdaIntroducer(LambdaIntroducer &Intro,
                                                 bool *SkippedInits) {
  typedef Optional<unsigned> DiagResult;

  assert(Tok.is(tok::l_square) && "Lambda expressions begin with '['.");
  BalancedDelimiterTracker T(*this, tok::l_square);
  T.consumeOpen();

  Intro.Range.setBegin(T.getOpenLocation());

  bool first = true;

  // Parse capture-default.
  if (Tok.is(tok::amp) &&
      (NextToken().is(tok::comma) || NextToken().is(tok::r_square))) {
    Intro.Default = LCD_ByRef;
    Intro.DefaultLoc = ConsumeToken();
    first = false;
  } else if (Tok.is(tok::equal)) {
    Intro.Default = LCD_ByCopy;
    Intro.DefaultLoc = ConsumeToken();
    first = false;
  }

  while (Tok.isNot(tok::r_square)) {
    if (!first) {
      if (Tok.isNot(tok::comma)) {
        // Provide a completion for a lambda introducer here. Except
        // in Objective-C, where this is Almost Surely meant to be a message
        // send. In that case, fail here and let the ObjC message
        // expression parser perform the completion.
        if (Tok.is(tok::code_completion) &&
            !(getLangOpts().ObjC1 && Intro.Default == LCD_None &&
              !Intro.Captures.empty())) {
          Actions.CodeCompleteLambdaIntroducer(getCurScope(), Intro, 
                                               /*AfterAmpersand=*/false);
          cutOffParsing();
          break;
        }

        return DiagResult(diag::err_expected_comma_or_rsquare);
      }
      ConsumeToken();
    }

    if (Tok.is(tok::code_completion)) {
      // If we're in Objective-C++ and we have a bare '[', then this is more
      // likely to be a message receiver.
      if (getLangOpts().ObjC1 && first)
        Actions.CodeCompleteObjCMessageReceiver(getCurScope());
      else
        Actions.CodeCompleteLambdaIntroducer(getCurScope(), Intro, 
                                             /*AfterAmpersand=*/false);
      cutOffParsing();
      break;
    }

    first = false;
    
    // Parse capture.
    LambdaCaptureKind Kind = LCK_ByCopy;
    SourceLocation Loc;
    IdentifierInfo *Id = nullptr;
    SourceLocation EllipsisLoc;
    ExprResult Init;
    
    if (Tok.is(tok::kw_this)) {
      Kind = LCK_This;
      Loc = ConsumeToken();
    } else {
      if (Tok.is(tok::amp)) {
        Kind = LCK_ByRef;
        ConsumeToken();

        if (Tok.is(tok::code_completion)) {
          Actions.CodeCompleteLambdaIntroducer(getCurScope(), Intro, 
                                               /*AfterAmpersand=*/true);
          cutOffParsing();
          break;
        }
      }

      if (Tok.is(tok::identifier)) {
        Id = Tok.getIdentifierInfo();
        Loc = ConsumeToken();
      } else if (Tok.is(tok::kw_this)) {
        // FIXME: If we want to suggest a fixit here, will need to return more
        // than just DiagnosticID. Perhaps full DiagnosticBuilder that can be
        // Clear()ed to prevent emission in case of tentative parsing?
        return DiagResult(diag::err_this_captured_by_reference);
      } else {
        return DiagResult(diag::err_expected_capture);
      }

      if (Tok.is(tok::l_paren)) {
        BalancedDelimiterTracker Parens(*this, tok::l_paren);
        Parens.consumeOpen();

        ExprVector Exprs;
        CommaLocsTy Commas;
        if (SkippedInits) {
          Parens.skipToEnd();
          *SkippedInits = true;
        } else if (ParseExpressionList(Exprs, Commas)) {
          Parens.skipToEnd();
          Init = ExprError();
        } else {
          Parens.consumeClose();
          Init = Actions.ActOnParenListExpr(Parens.getOpenLocation(),
                                            Parens.getCloseLocation(),
                                            Exprs);
        }
      } else if (Tok.is(tok::l_brace) || Tok.is(tok::equal)) {
        // Each lambda init-capture forms its own full expression, which clears
        // Actions.MaybeODRUseExprs. So create an expression evaluation context
        // to save the necessary state, and restore it later.
        EnterExpressionEvaluationContext EC(Actions,
                                            Sema::PotentiallyEvaluated);
<<<<<<< HEAD
        if (Tok.is(tok::equal))
          ConsumeToken();
=======
        TryConsumeToken(tok::equal);
>>>>>>> cd7df602

        if (!SkippedInits)
          Init = ParseInitializer();
        else if (Tok.is(tok::l_brace)) {
          BalancedDelimiterTracker Braces(*this, tok::l_brace);
          Braces.consumeOpen();
          Braces.skipToEnd();
          *SkippedInits = true;
        } else {
          // We're disambiguating this:
          //
          //   [..., x = expr
          //
          // We need to find the end of the following expression in order to
          // determine whether this is an Obj-C message send's receiver, a
          // C99 designator, or a lambda init-capture.
          //
          // Parse the expression to find where it ends, and annotate it back
          // onto the tokens. We would have parsed this expression the same way
          // in either case: both the RHS of an init-capture and the RHS of an
          // assignment expression are parsed as an initializer-clause, and in
          // neither case can anything be added to the scope between the '[' and
          // here.
          //
          // FIXME: This is horrible. Adding a mechanism to skip an expression
          // would be much cleaner.
          // FIXME: If there is a ',' before the next ']' or ':', we can skip to
          // that instead. (And if we see a ':' with no matching '?', we can
          // classify this as an Obj-C message send.)
          SourceLocation StartLoc = Tok.getLocation();
          InMessageExpressionRAIIObject MaybeInMessageExpression(*this, true);
          Init = ParseInitializer();

          if (Tok.getLocation() != StartLoc) {
            // Back out the lexing of the token after the initializer.
            PP.RevertCachedTokens(1);

            // Replace the consumed tokens with an appropriate annotation.
            Tok.setLocation(StartLoc);
            Tok.setKind(tok::annot_primary_expr);
            setExprAnnotation(Tok, Init);
            Tok.setAnnotationEndLoc(PP.getLastCachedTokenLocation());
            PP.AnnotateCachedTokens(Tok);

            // Consume the annotated initializer.
            ConsumeToken();
          }
        }
      } else
        TryConsumeToken(tok::ellipsis, EllipsisLoc);
    }
    // If this is an init capture, process the initialization expression
    // right away.  For lambda init-captures such as the following:
    // const int x = 10;
    //  auto L = [i = x+1](int a) {
    //    return [j = x+2,
    //           &k = x](char b) { };
    //  };
    // keep in mind that each lambda init-capture has to have:
    //  - its initialization expression executed in the context
    //    of the enclosing/parent decl-context.
    //  - but the variable itself has to be 'injected' into the
    //    decl-context of its lambda's call-operator (which has
    //    not yet been created).
    // Each init-expression is a full-expression that has to get
    // Sema-analyzed (for capturing etc.) before its lambda's
    // call-operator's decl-context, scope & scopeinfo are pushed on their
    // respective stacks.  Thus if any variable is odr-used in the init-capture
    // it will correctly get captured in the enclosing lambda, if one exists.
    // The init-variables above are created later once the lambdascope and
    // call-operators decl-context is pushed onto its respective stack.

    // Since the lambda init-capture's initializer expression occurs in the
    // context of the enclosing function or lambda, therefore we can not wait
    // till a lambda scope has been pushed on before deciding whether the
    // variable needs to be captured.  We also need to process all
    // lvalue-to-rvalue conversions and discarded-value conversions,
    // so that we can avoid capturing certain constant variables.
    // For e.g.,
    //  void test() {
    //   const int x = 10;
    //   auto L = [&z = x](char a) { <-- don't capture by the current lambda
    //     return [y = x](int i) { <-- don't capture by enclosing lambda
    //          return y;
    //     }
    //   };
    // If x was not const, the second use would require 'L' to capture, and
    // that would be an error.

    ParsedType InitCaptureParsedType;
    if (Init.isUsable()) {
      // Get the pointer and store it in an lvalue, so we can use it as an
      // out argument.
      Expr *InitExpr = Init.get();
      // This performs any lvalue-to-rvalue conversions if necessary, which
      // can affect what gets captured in the containing decl-context.
      QualType InitCaptureType = Actions.performLambdaInitCaptureInitialization(
        Loc, Kind == LCK_ByRef, Id, InitExpr);
      Init = InitExpr;
      InitCaptureParsedType.set(InitCaptureType);
    }
    Intro.addCapture(Kind, Loc, Id, EllipsisLoc, Init, InitCaptureParsedType);
  }

  T.consumeClose();
  Intro.Range.setEnd(T.getCloseLocation());
  return DiagResult();
}

/// TryParseLambdaIntroducer - Tentatively parse a lambda introducer.
///
/// Returns true if it hit something unexpected.
bool Parser::TryParseLambdaIntroducer(LambdaIntroducer &Intro) {
  TentativeParsingAction PA(*this);

  bool SkippedInits = false;
  Optional<unsigned> DiagID(ParseLambdaIntroducer(Intro, &SkippedInits));

  if (DiagID) {
    PA.Revert();
    return true;
  }

  if (SkippedInits) {
    // Parse it again, but this time parse the init-captures too.
    PA.Revert();
    Intro = LambdaIntroducer();
    DiagID = ParseLambdaIntroducer(Intro);
    assert(!DiagID && "parsing lambda-introducer failed on reparse");
    return false;
  }

  PA.Commit();
  return false;
}

/// ParseLambdaExpressionAfterIntroducer - Parse the rest of a lambda
/// expression.
ExprResult Parser::ParseLambdaExpressionAfterIntroducer(
                     LambdaIntroducer &Intro) {
  SourceLocation LambdaBeginLoc = Intro.Range.getBegin();
  Diag(LambdaBeginLoc, diag::warn_cxx98_compat_lambda);

  PrettyStackTraceLoc CrashInfo(PP.getSourceManager(), LambdaBeginLoc,
                                "lambda expression parsing");

 

  // FIXME: Call into Actions to add any init-capture declarations to the
  // scope while parsing the lambda-declarator and compound-statement.

  // Parse lambda-declarator[opt].
  DeclSpec DS(AttrFactory);
  Declarator D(DS, Declarator::LambdaExprContext);
  TemplateParameterDepthRAII CurTemplateDepthTracker(TemplateParameterDepth);
  Actions.PushLambdaScope();    

  if (Tok.is(tok::l_paren)) {
    ParseScope PrototypeScope(this,
                              Scope::FunctionPrototypeScope |
                              Scope::FunctionDeclarationScope |
                              Scope::DeclScope);

    SourceLocation DeclEndLoc;
    BalancedDelimiterTracker T(*this, tok::l_paren);
    T.consumeOpen();
    SourceLocation LParenLoc = T.getOpenLocation();

    // Parse parameter-declaration-clause.
    ParsedAttributes Attr(AttrFactory);
    SmallVector<DeclaratorChunk::ParamInfo, 16> ParamInfo;
    SourceLocation EllipsisLoc;
    
    if (Tok.isNot(tok::r_paren)) {
      Actions.RecordParsingTemplateParameterDepth(TemplateParameterDepth);
      ParseParameterDeclarationClause(D, Attr, ParamInfo, EllipsisLoc);
      // For a generic lambda, each 'auto' within the parameter declaration 
      // clause creates a template type parameter, so increment the depth.
      if (Actions.getCurGenericLambda()) 
        ++CurTemplateDepthTracker;
    }
    T.consumeClose();
    SourceLocation RParenLoc = T.getCloseLocation();
    DeclEndLoc = RParenLoc;

    // GNU-style attributes must be parsed before the mutable specifier to be
    // compatible with GCC.
    MaybeParseGNUAttributes(Attr, &DeclEndLoc);

    // Parse 'mutable'[opt].
    SourceLocation MutableLoc;
    if (TryConsumeToken(tok::kw_mutable, MutableLoc))
      DeclEndLoc = MutableLoc;

    // Parse exception-specification[opt].
    ExceptionSpecificationType ESpecType = EST_None;
    SourceRange ESpecRange;
    SmallVector<ParsedType, 2> DynamicExceptions;
    SmallVector<SourceRange, 2> DynamicExceptionRanges;
    ExprResult NoexceptExpr;
    ESpecType = tryParseExceptionSpecification(ESpecRange,
                                               DynamicExceptions,
                                               DynamicExceptionRanges,
                                               NoexceptExpr);

    if (ESpecType != EST_None)
      DeclEndLoc = ESpecRange.getEnd();

    // Parse attribute-specifier[opt].
    MaybeParseCXX11Attributes(Attr, &DeclEndLoc);

    SourceLocation FunLocalRangeEnd = DeclEndLoc;

    // Parse trailing-return-type[opt].
    TypeResult TrailingReturnType;
    if (Tok.is(tok::arrow)) {
      FunLocalRangeEnd = Tok.getLocation();
      SourceRange Range;
      TrailingReturnType = ParseTrailingReturnType(Range);
      if (Range.getEnd().isValid())
        DeclEndLoc = Range.getEnd();
    }

    PrototypeScope.Exit();

    SourceLocation NoLoc;
    D.AddTypeInfo(DeclaratorChunk::getFunction(/*hasProto=*/true,
                                           /*isAmbiguous=*/false,
                                           LParenLoc,
                                           ParamInfo.data(), ParamInfo.size(),
                                           EllipsisLoc, RParenLoc,
                                           DS.getTypeQualifiers(),
                                           /*RefQualifierIsLValueRef=*/true,
                                           /*RefQualifierLoc=*/NoLoc,
                                           /*ConstQualifierLoc=*/NoLoc,
                                           /*VolatileQualifierLoc=*/NoLoc,
                                           MutableLoc,
                                           ESpecType, ESpecRange.getBegin(),
                                           DynamicExceptions.data(),
                                           DynamicExceptionRanges.data(),
                                           DynamicExceptions.size(),
                                           NoexceptExpr.isUsable() ?
                                             NoexceptExpr.get() : nullptr,
                                           LParenLoc, FunLocalRangeEnd, D,
                                           TrailingReturnType),
                  Attr, DeclEndLoc);
  } else if (Tok.is(tok::kw_mutable) || Tok.is(tok::arrow) ||
             Tok.is(tok::kw___attribute) ||
             (Tok.is(tok::l_square) && NextToken().is(tok::l_square))) {
    // It's common to forget that one needs '()' before 'mutable', an attribute
    // specifier, or the result type. Deal with this.
    unsigned TokKind = 0;
    switch (Tok.getKind()) {
    case tok::kw_mutable: TokKind = 0; break;
    case tok::arrow: TokKind = 1; break;
    case tok::kw___attribute:
    case tok::l_square: TokKind = 2; break;
    default: llvm_unreachable("Unknown token kind");
    }

    Diag(Tok, diag::err_lambda_missing_parens)
      << TokKind
      << FixItHint::CreateInsertion(Tok.getLocation(), "() ");
    SourceLocation DeclLoc = Tok.getLocation();
    SourceLocation DeclEndLoc = DeclLoc;

    // GNU-style attributes must be parsed before the mutable specifier to be
    // compatible with GCC.
    ParsedAttributes Attr(AttrFactory);
    MaybeParseGNUAttributes(Attr, &DeclEndLoc);

    // Parse 'mutable', if it's there.
    SourceLocation MutableLoc;
    if (Tok.is(tok::kw_mutable)) {
      MutableLoc = ConsumeToken();
      DeclEndLoc = MutableLoc;
    }

    // Parse attribute-specifier[opt].
    MaybeParseCXX11Attributes(Attr, &DeclEndLoc);

    // Parse the return type, if there is one.
    TypeResult TrailingReturnType;
    if (Tok.is(tok::arrow)) {
      SourceRange Range;
      TrailingReturnType = ParseTrailingReturnType(Range);
      if (Range.getEnd().isValid())
        DeclEndLoc = Range.getEnd();      
    }

    SourceLocation NoLoc;
    D.AddTypeInfo(DeclaratorChunk::getFunction(/*hasProto=*/true,
                                               /*isAmbiguous=*/false,
                                               /*LParenLoc=*/NoLoc,
                                               /*Params=*/nullptr,
                                               /*NumParams=*/0,
                                               /*EllipsisLoc=*/NoLoc,
                                               /*RParenLoc=*/NoLoc,
                                               /*TypeQuals=*/0,
                                               /*RefQualifierIsLValueRef=*/true,
                                               /*RefQualifierLoc=*/NoLoc,
                                               /*ConstQualifierLoc=*/NoLoc,
                                               /*VolatileQualifierLoc=*/NoLoc,
                                               MutableLoc,
                                               EST_None,
                                               /*ESpecLoc=*/NoLoc,
                                               /*Exceptions=*/nullptr,
                                               /*ExceptionRanges=*/nullptr,
                                               /*NumExceptions=*/0,
                                               /*NoexceptExpr=*/nullptr,
                                               DeclLoc, DeclEndLoc, D,
                                               TrailingReturnType),
                  Attr, DeclEndLoc);
  }
  

  // FIXME: Rename BlockScope -> ClosureScope if we decide to continue using
  // it.
  unsigned ScopeFlags = Scope::BlockScope | Scope::FnScope | Scope::DeclScope;
  ParseScope BodyScope(this, ScopeFlags);

  Actions.ActOnStartOfLambdaDefinition(Intro, D, getCurScope());

  // Parse compound-statement.
  if (!Tok.is(tok::l_brace)) {
    Diag(Tok, diag::err_expected_lambda_body);
    Actions.ActOnLambdaError(LambdaBeginLoc, getCurScope());
    return ExprError();
  }

  StmtResult Stmt(ParseCompoundStatementBody());
  BodyScope.Exit();

  if (!Stmt.isInvalid())
    return Actions.ActOnLambdaExpr(LambdaBeginLoc, Stmt.get(), getCurScope());
 
  Actions.ActOnLambdaError(LambdaBeginLoc, getCurScope());
  return ExprError();
}

/// ParseCXXCasts - This handles the various ways to cast expressions to another
/// type.
///
///       postfix-expression: [C++ 5.2p1]
///         'dynamic_cast' '<' type-name '>' '(' expression ')'
///         'static_cast' '<' type-name '>' '(' expression ')'
///         'reinterpret_cast' '<' type-name '>' '(' expression ')'
///         'const_cast' '<' type-name '>' '(' expression ')'
///
ExprResult Parser::ParseCXXCasts() {
  tok::TokenKind Kind = Tok.getKind();
  const char *CastName = nullptr; // For error messages

  switch (Kind) {
  default: llvm_unreachable("Unknown C++ cast!");
  case tok::kw_const_cast:       CastName = "const_cast";       break;
  case tok::kw_dynamic_cast:     CastName = "dynamic_cast";     break;
  case tok::kw_reinterpret_cast: CastName = "reinterpret_cast"; break;
  case tok::kw_static_cast:      CastName = "static_cast";      break;
  }

  SourceLocation OpLoc = ConsumeToken();
  SourceLocation LAngleBracketLoc = Tok.getLocation();

  // Check for "<::" which is parsed as "[:".  If found, fix token stream,
  // diagnose error, suggest fix, and recover parsing.
  if (Tok.is(tok::l_square) && Tok.getLength() == 2) {
    Token Next = NextToken();
    if (Next.is(tok::colon) && areTokensAdjacent(Tok, Next))
      FixDigraph(*this, PP, Tok, Next, Kind, /*AtDigraph*/true);
  }

  if (ExpectAndConsume(tok::less, diag::err_expected_less_after, CastName))
    return ExprError();

  // Parse the common declaration-specifiers piece.
  DeclSpec DS(AttrFactory);
  ParseSpecifierQualifierList(DS);

  // Parse the abstract-declarator, if present.
  Declarator DeclaratorInfo(DS, Declarator::TypeNameContext);
  ParseDeclarator(DeclaratorInfo);

  SourceLocation RAngleBracketLoc = Tok.getLocation();

  if (ExpectAndConsume(tok::greater))
    return ExprError(Diag(LAngleBracketLoc, diag::note_matching) << tok::less);

  SourceLocation LParenLoc, RParenLoc;
  BalancedDelimiterTracker T(*this, tok::l_paren);

  if (T.expectAndConsume(diag::err_expected_lparen_after, CastName))
    return ExprError();

  ExprResult Result = ParseExpression();

  // Match the ')'.
  T.consumeClose();

  if (!Result.isInvalid() && !DeclaratorInfo.isInvalidType())
    Result = Actions.ActOnCXXNamedCast(OpLoc, Kind,
                                       LAngleBracketLoc, DeclaratorInfo,
                                       RAngleBracketLoc,
                                       T.getOpenLocation(), Result.get(), 
                                       T.getCloseLocation());

  return Result;
}

/// ParseCXXTypeid - This handles the C++ typeid expression.
///
///       postfix-expression: [C++ 5.2p1]
///         'typeid' '(' expression ')'
///         'typeid' '(' type-id ')'
///
ExprResult Parser::ParseCXXTypeid() {
  assert(Tok.is(tok::kw_typeid) && "Not 'typeid'!");

  SourceLocation OpLoc = ConsumeToken();
  SourceLocation LParenLoc, RParenLoc;
  BalancedDelimiterTracker T(*this, tok::l_paren);

  // typeid expressions are always parenthesized.
  if (T.expectAndConsume(diag::err_expected_lparen_after, "typeid"))
    return ExprError();
  LParenLoc = T.getOpenLocation();

  ExprResult Result;

  // C++0x [expr.typeid]p3:
  //   When typeid is applied to an expression other than an lvalue of a
  //   polymorphic class type [...] The expression is an unevaluated
  //   operand (Clause 5).
  //
  // Note that we can't tell whether the expression is an lvalue of a
  // polymorphic class type until after we've parsed the expression; we
  // speculatively assume the subexpression is unevaluated, and fix it up
  // later.
  //
  // We enter the unevaluated context before trying to determine whether we
  // have a type-id, because the tentative parse logic will try to resolve
  // names, and must treat them as unevaluated.
  EnterExpressionEvaluationContext Unevaluated(Actions, Sema::Unevaluated,
                                               Sema::ReuseLambdaContextDecl);

  if (isTypeIdInParens()) {
    TypeResult Ty = ParseTypeName();

    // Match the ')'.
    T.consumeClose();
    RParenLoc = T.getCloseLocation();
    if (Ty.isInvalid() || RParenLoc.isInvalid())
      return ExprError();

    Result = Actions.ActOnCXXTypeid(OpLoc, LParenLoc, /*isType=*/true,
                                    Ty.get().getAsOpaquePtr(), RParenLoc);
  } else {
    Result = ParseExpression();

    // Match the ')'.
    if (Result.isInvalid())
      SkipUntil(tok::r_paren, StopAtSemi);
    else {
      T.consumeClose();
      RParenLoc = T.getCloseLocation();
      if (RParenLoc.isInvalid())
        return ExprError();

      Result = Actions.ActOnCXXTypeid(OpLoc, LParenLoc, /*isType=*/false,
                                      Result.get(), RParenLoc);
    }
  }

  return Result;
}

/// ParseCXXUuidof - This handles the Microsoft C++ __uuidof expression.
///
///         '__uuidof' '(' expression ')'
///         '__uuidof' '(' type-id ')'
///
ExprResult Parser::ParseCXXUuidof() {
  assert(Tok.is(tok::kw___uuidof) && "Not '__uuidof'!");

  SourceLocation OpLoc = ConsumeToken();
  BalancedDelimiterTracker T(*this, tok::l_paren);

  // __uuidof expressions are always parenthesized.
  if (T.expectAndConsume(diag::err_expected_lparen_after, "__uuidof"))
    return ExprError();

  ExprResult Result;

  if (isTypeIdInParens()) {
    TypeResult Ty = ParseTypeName();

    // Match the ')'.
    T.consumeClose();

    if (Ty.isInvalid())
      return ExprError();

    Result = Actions.ActOnCXXUuidof(OpLoc, T.getOpenLocation(), /*isType=*/true,
                                    Ty.get().getAsOpaquePtr(), 
                                    T.getCloseLocation());
  } else {
    EnterExpressionEvaluationContext Unevaluated(Actions, Sema::Unevaluated);
    Result = ParseExpression();

    // Match the ')'.
    if (Result.isInvalid())
      SkipUntil(tok::r_paren, StopAtSemi);
    else {
      T.consumeClose();

      Result = Actions.ActOnCXXUuidof(OpLoc, T.getOpenLocation(),
                                      /*isType=*/false,
                                      Result.get(), T.getCloseLocation());
    }
  }

  return Result;
}

/// \brief Parse a C++ pseudo-destructor expression after the base,
/// . or -> operator, and nested-name-specifier have already been
/// parsed.
///
///       postfix-expression: [C++ 5.2]
///         postfix-expression . pseudo-destructor-name
///         postfix-expression -> pseudo-destructor-name
///
///       pseudo-destructor-name: 
///         ::[opt] nested-name-specifier[opt] type-name :: ~type-name 
///         ::[opt] nested-name-specifier template simple-template-id :: 
///                 ~type-name 
///         ::[opt] nested-name-specifier[opt] ~type-name
///       
ExprResult 
Parser::ParseCXXPseudoDestructor(ExprArg Base, SourceLocation OpLoc,
                                 tok::TokenKind OpKind,
                                 CXXScopeSpec &SS,
                                 ParsedType ObjectType) {
  // We're parsing either a pseudo-destructor-name or a dependent
  // member access that has the same form as a
  // pseudo-destructor-name. We parse both in the same way and let
  // the action model sort them out.
  //
  // Note that the ::[opt] nested-name-specifier[opt] has already
  // been parsed, and if there was a simple-template-id, it has
  // been coalesced into a template-id annotation token.
  UnqualifiedId FirstTypeName;
  SourceLocation CCLoc;
  if (Tok.is(tok::identifier)) {
    FirstTypeName.setIdentifier(Tok.getIdentifierInfo(), Tok.getLocation());
    ConsumeToken();
    assert(Tok.is(tok::coloncolon) &&"ParseOptionalCXXScopeSpecifier fail");
    CCLoc = ConsumeToken();
  } else if (Tok.is(tok::annot_template_id)) {
    // FIXME: retrieve TemplateKWLoc from template-id annotation and
    // store it in the pseudo-dtor node (to be used when instantiating it).
    FirstTypeName.setTemplateId(
                              (TemplateIdAnnotation *)Tok.getAnnotationValue());
    ConsumeToken();
    assert(Tok.is(tok::coloncolon) &&"ParseOptionalCXXScopeSpecifier fail");
    CCLoc = ConsumeToken();
  } else {
    FirstTypeName.setIdentifier(nullptr, SourceLocation());
  }

  // Parse the tilde.
  assert(Tok.is(tok::tilde) && "ParseOptionalCXXScopeSpecifier fail");
  SourceLocation TildeLoc = ConsumeToken();

  if (Tok.is(tok::kw_decltype) && !FirstTypeName.isValid() && SS.isEmpty()) {
    DeclSpec DS(AttrFactory);
    ParseDecltypeSpecifier(DS);
    if (DS.getTypeSpecType() == TST_error)
      return ExprError();
    return Actions.ActOnPseudoDestructorExpr(getCurScope(), Base, OpLoc, 
                                             OpKind, TildeLoc, DS, 
                                             Tok.is(tok::l_paren));
  }

  if (!Tok.is(tok::identifier)) {
    Diag(Tok, diag::err_destructor_tilde_identifier);
    return ExprError();
  }
  
  // Parse the second type.
  UnqualifiedId SecondTypeName;
  IdentifierInfo *Name = Tok.getIdentifierInfo();
  SourceLocation NameLoc = ConsumeToken();
  SecondTypeName.setIdentifier(Name, NameLoc);
  
  // If there is a '<', the second type name is a template-id. Parse
  // it as such.
  if (Tok.is(tok::less) &&
      ParseUnqualifiedIdTemplateId(SS, SourceLocation(),
                                   Name, NameLoc,
                                   false, ObjectType, SecondTypeName,
                                   /*AssumeTemplateName=*/true))
    return ExprError();

  return Actions.ActOnPseudoDestructorExpr(getCurScope(), Base,
                                           OpLoc, OpKind,
                                           SS, FirstTypeName, CCLoc,
                                           TildeLoc, SecondTypeName,
                                           Tok.is(tok::l_paren));
}

/// ParseCXXBoolLiteral - This handles the C++ Boolean literals.
///
///       boolean-literal: [C++ 2.13.5]
///         'true'
///         'false'
ExprResult Parser::ParseCXXBoolLiteral() {
  tok::TokenKind Kind = Tok.getKind();
  return Actions.ActOnCXXBoolLiteral(ConsumeToken(), Kind);
}

/// ParseThrowExpression - This handles the C++ throw expression.
///
///       throw-expression: [C++ 15]
///         'throw' assignment-expression[opt]
ExprResult Parser::ParseThrowExpression() {
  assert(Tok.is(tok::kw_throw) && "Not throw!");
  SourceLocation ThrowLoc = ConsumeToken();           // Eat the throw token.

  // If the current token isn't the start of an assignment-expression,
  // then the expression is not present.  This handles things like:
  //   "C ? throw : (void)42", which is crazy but legal.
  switch (Tok.getKind()) {  // FIXME: move this predicate somewhere common.
  case tok::semi:
  case tok::r_paren:
  case tok::r_square:
  case tok::r_brace:
  case tok::colon:
  case tok::comma:
    return Actions.ActOnCXXThrow(getCurScope(), ThrowLoc, nullptr);

  default:
    ExprResult Expr(ParseAssignmentExpression());
    if (Expr.isInvalid()) return Expr;
    return Actions.ActOnCXXThrow(getCurScope(), ThrowLoc, Expr.get());
  }
}

/// ParseCXXThis - This handles the C++ 'this' pointer.
///
/// C++ 9.3.2: In the body of a non-static member function, the keyword this is
/// a non-lvalue expression whose value is the address of the object for which
/// the function is called.
ExprResult Parser::ParseCXXThis() {
  assert(Tok.is(tok::kw_this) && "Not 'this'!");
  SourceLocation ThisLoc = ConsumeToken();
  return Actions.ActOnCXXThis(ThisLoc);
}

/// ParseCXXTypeConstructExpression - Parse construction of a specified type.
/// Can be interpreted either as function-style casting ("int(x)")
/// or class type construction ("ClassType(x,y,z)")
/// or creation of a value-initialized type ("int()").
/// See [C++ 5.2.3].
///
///       postfix-expression: [C++ 5.2p1]
///         simple-type-specifier '(' expression-list[opt] ')'
/// [C++0x] simple-type-specifier braced-init-list
///         typename-specifier '(' expression-list[opt] ')'
/// [C++0x] typename-specifier braced-init-list
///
ExprResult
Parser::ParseCXXTypeConstructExpression(const DeclSpec &DS) {
  Declarator DeclaratorInfo(DS, Declarator::TypeNameContext);
  ParsedType TypeRep = Actions.ActOnTypeName(getCurScope(), DeclaratorInfo).get();

  assert((Tok.is(tok::l_paren) ||
          (getLangOpts().CPlusPlus11 && Tok.is(tok::l_brace)))
         && "Expected '(' or '{'!");

  if (Tok.is(tok::l_brace)) {
    ExprResult Init = ParseBraceInitializer();
    if (Init.isInvalid())
      return Init;
    Expr *InitList = Init.get();
    return Actions.ActOnCXXTypeConstructExpr(TypeRep, SourceLocation(),
                                             MultiExprArg(&InitList, 1),
                                             SourceLocation());
  } else {
    BalancedDelimiterTracker T(*this, tok::l_paren);
    T.consumeOpen();

    ExprVector Exprs;
    CommaLocsTy CommaLocs;

    if (Tok.isNot(tok::r_paren)) {
      if (ParseExpressionList(Exprs, CommaLocs)) {
        SkipUntil(tok::r_paren, StopAtSemi);
        return ExprError();
      }
    }

    // Match the ')'.
    T.consumeClose();

    // TypeRep could be null, if it references an invalid typedef.
    if (!TypeRep)
      return ExprError();

    assert((Exprs.size() == 0 || Exprs.size()-1 == CommaLocs.size())&&
           "Unexpected number of commas!");
    return Actions.ActOnCXXTypeConstructExpr(TypeRep, T.getOpenLocation(), 
                                             Exprs,
                                             T.getCloseLocation());
  }
}

/// ParseCXXCondition - if/switch/while condition expression.
///
///       condition:
///         expression
///         type-specifier-seq declarator '=' assignment-expression
/// [C++11] type-specifier-seq declarator '=' initializer-clause
/// [C++11] type-specifier-seq declarator braced-init-list
/// [GNU]   type-specifier-seq declarator simple-asm-expr[opt] attributes[opt]
///             '=' assignment-expression
///
/// \param ExprOut if the condition was parsed as an expression, the parsed
/// expression.
///
/// \param DeclOut if the condition was parsed as a declaration, the parsed
/// declaration.
///
/// \param Loc The location of the start of the statement that requires this
/// condition, e.g., the "for" in a for loop.
///
/// \param ConvertToBoolean Whether the condition expression should be
/// converted to a boolean value.
///
/// \returns true if there was a parsing, false otherwise.
bool Parser::ParseCXXCondition(ExprResult &ExprOut,
                               Decl *&DeclOut,
                               SourceLocation Loc,
                               bool ConvertToBoolean) {
  if (Tok.is(tok::code_completion)) {
    Actions.CodeCompleteOrdinaryName(getCurScope(), Sema::PCC_Condition);
    cutOffParsing();
    return true;
  }

  ParsedAttributesWithRange attrs(AttrFactory);
  MaybeParseCXX11Attributes(attrs);

  if (!isCXXConditionDeclaration()) {
    ProhibitAttributes(attrs);

    // Parse the expression.
    ExprOut = ParseExpression(); // expression
    DeclOut = nullptr;
    if (ExprOut.isInvalid())
      return true;

    // If required, convert to a boolean value.
    if (ConvertToBoolean)
      ExprOut
        = Actions.ActOnBooleanCondition(getCurScope(), Loc, ExprOut.get());
    return ExprOut.isInvalid();
  }

  // type-specifier-seq
  DeclSpec DS(AttrFactory);
  DS.takeAttributesFrom(attrs);
  ParseSpecifierQualifierList(DS);

  // declarator
  Declarator DeclaratorInfo(DS, Declarator::ConditionContext);
  ParseDeclarator(DeclaratorInfo);

  // simple-asm-expr[opt]
  if (Tok.is(tok::kw_asm)) {
    SourceLocation Loc;
    ExprResult AsmLabel(ParseSimpleAsm(&Loc));
    if (AsmLabel.isInvalid()) {
      SkipUntil(tok::semi, StopAtSemi);
      return true;
    }
    DeclaratorInfo.setAsmLabel(AsmLabel.get());
    DeclaratorInfo.SetRangeEnd(Loc);
  }

  // If attributes are present, parse them.
  MaybeParseGNUAttributes(DeclaratorInfo);

  // Type-check the declaration itself.
  DeclResult Dcl = Actions.ActOnCXXConditionDeclaration(getCurScope(), 
                                                        DeclaratorInfo);
  DeclOut = Dcl.get();
  ExprOut = ExprError();

  // '=' assignment-expression
  // If a '==' or '+=' is found, suggest a fixit to '='.
  bool CopyInitialization = isTokenEqualOrEqualTypo();
  if (CopyInitialization)
    ConsumeToken();

  ExprResult InitExpr = ExprError();
  if (getLangOpts().CPlusPlus11 && Tok.is(tok::l_brace)) {
    Diag(Tok.getLocation(),
         diag::warn_cxx98_compat_generalized_initializer_lists);
    InitExpr = ParseBraceInitializer();
  } else if (CopyInitialization) {
    InitExpr = ParseAssignmentExpression();
  } else if (Tok.is(tok::l_paren)) {
    // This was probably an attempt to initialize the variable.
    SourceLocation LParen = ConsumeParen(), RParen = LParen;
    if (SkipUntil(tok::r_paren, StopAtSemi | StopBeforeMatch))
      RParen = ConsumeParen();
    Diag(DeclOut ? DeclOut->getLocation() : LParen,
         diag::err_expected_init_in_condition_lparen)
      << SourceRange(LParen, RParen);
  } else {
    Diag(DeclOut ? DeclOut->getLocation() : Tok.getLocation(),
         diag::err_expected_init_in_condition);
  }

  if (!InitExpr.isInvalid())
    Actions.AddInitializerToDecl(DeclOut, InitExpr.get(), !CopyInitialization,
                                 DS.containsPlaceholderType());
  else
    Actions.ActOnInitializerError(DeclOut);

  // FIXME: Build a reference to this declaration? Convert it to bool?
  // (This is currently handled by Sema).

  Actions.FinalizeDeclaration(DeclOut);
  
  return false;
}

/// ParseCXXSimpleTypeSpecifier - [C++ 7.1.5.2] Simple type specifiers.
/// This should only be called when the current token is known to be part of
/// simple-type-specifier.
///
///       simple-type-specifier:
///         '::'[opt] nested-name-specifier[opt] type-name
///         '::'[opt] nested-name-specifier 'template' simple-template-id [TODO]
///         char
///         wchar_t
///         bool
///         short
///         int
///         long
///         signed
///         unsigned
///         float
///         double
///         void
/// [GNU]   typeof-specifier
/// [C++0x] auto               [TODO]
///
///       type-name:
///         class-name
///         enum-name
///         typedef-name
///
void Parser::ParseCXXSimpleTypeSpecifier(DeclSpec &DS) {
  DS.SetRangeStart(Tok.getLocation());
  const char *PrevSpec;
  unsigned DiagID;
  SourceLocation Loc = Tok.getLocation();
  const clang::PrintingPolicy &Policy =
      Actions.getASTContext().getPrintingPolicy();

  switch (Tok.getKind()) {
  case tok::identifier:   // foo::bar
  case tok::coloncolon:   // ::foo::bar
    llvm_unreachable("Annotation token should already be formed!");
  default:
    llvm_unreachable("Not a simple-type-specifier token!");

  // type-name
  case tok::annot_typename: {
    if (getTypeAnnotation(Tok))
      DS.SetTypeSpecType(DeclSpec::TST_typename, Loc, PrevSpec, DiagID,
                         getTypeAnnotation(Tok), Policy);
    else
      DS.SetTypeSpecError();
    
    DS.SetRangeEnd(Tok.getAnnotationEndLoc());
    ConsumeToken();
    
    // Objective-C supports syntax of the form 'id<proto1,proto2>' where 'id'
    // is a specific typedef and 'itf<proto1,proto2>' where 'itf' is an
    // Objective-C interface.  If we don't have Objective-C or a '<', this is
    // just a normal reference to a typedef name.
    if (Tok.is(tok::less) && getLangOpts().ObjC1)
      ParseObjCProtocolQualifiers(DS);
    
    DS.Finish(Diags, PP, Policy);
    return;
  }

  // builtin types
  case tok::kw_short:
    DS.SetTypeSpecWidth(DeclSpec::TSW_short, Loc, PrevSpec, DiagID, Policy);
    break;
  case tok::kw_long:
    DS.SetTypeSpecWidth(DeclSpec::TSW_long, Loc, PrevSpec, DiagID, Policy);
    break;
  case tok::kw___int64:
    DS.SetTypeSpecWidth(DeclSpec::TSW_longlong, Loc, PrevSpec, DiagID, Policy);
    break;
  case tok::kw_signed:
    DS.SetTypeSpecSign(DeclSpec::TSS_signed, Loc, PrevSpec, DiagID);
    break;
  case tok::kw_unsigned:
    DS.SetTypeSpecSign(DeclSpec::TSS_unsigned, Loc, PrevSpec, DiagID);
    break;
  case tok::kw_void:
    DS.SetTypeSpecType(DeclSpec::TST_void, Loc, PrevSpec, DiagID, Policy);
    break;
  case tok::kw_char:
    DS.SetTypeSpecType(DeclSpec::TST_char, Loc, PrevSpec, DiagID, Policy);
    break;
  case tok::kw_int:
    DS.SetTypeSpecType(DeclSpec::TST_int, Loc, PrevSpec, DiagID, Policy);
    break;
  case tok::kw___int128:
    DS.SetTypeSpecType(DeclSpec::TST_int128, Loc, PrevSpec, DiagID, Policy);
    break;
  case tok::kw_half:
    DS.SetTypeSpecType(DeclSpec::TST_half, Loc, PrevSpec, DiagID, Policy);
    break;
  case tok::kw_float:
    DS.SetTypeSpecType(DeclSpec::TST_float, Loc, PrevSpec, DiagID, Policy);
    break;
  case tok::kw_double:
    DS.SetTypeSpecType(DeclSpec::TST_double, Loc, PrevSpec, DiagID, Policy);
    break;
  case tok::kw_wchar_t:
    DS.SetTypeSpecType(DeclSpec::TST_wchar, Loc, PrevSpec, DiagID, Policy);
    break;
  case tok::kw_char16_t:
    DS.SetTypeSpecType(DeclSpec::TST_char16, Loc, PrevSpec, DiagID, Policy);
    break;
  case tok::kw_char32_t:
    DS.SetTypeSpecType(DeclSpec::TST_char32, Loc, PrevSpec, DiagID, Policy);
    break;
  case tok::kw_bool:
    DS.SetTypeSpecType(DeclSpec::TST_bool, Loc, PrevSpec, DiagID, Policy);
    break;
  case tok::annot_decltype:
  case tok::kw_decltype:
    DS.SetRangeEnd(ParseDecltypeSpecifier(DS));
    return DS.Finish(Diags, PP, Policy);

  // GNU typeof support.
  case tok::kw_typeof:
    ParseTypeofSpecifier(DS);
    DS.Finish(Diags, PP, Policy);
    return;
  }
  if (Tok.is(tok::annot_typename))
    DS.SetRangeEnd(Tok.getAnnotationEndLoc());
  else
    DS.SetRangeEnd(Tok.getLocation());
  ConsumeToken();
  DS.Finish(Diags, PP, Policy);
}

/// ParseCXXTypeSpecifierSeq - Parse a C++ type-specifier-seq (C++
/// [dcl.name]), which is a non-empty sequence of type-specifiers,
/// e.g., "const short int". Note that the DeclSpec is *not* finished
/// by parsing the type-specifier-seq, because these sequences are
/// typically followed by some form of declarator. Returns true and
/// emits diagnostics if this is not a type-specifier-seq, false
/// otherwise.
///
///   type-specifier-seq: [C++ 8.1]
///     type-specifier type-specifier-seq[opt]
///
bool Parser::ParseCXXTypeSpecifierSeq(DeclSpec &DS) {
  ParseSpecifierQualifierList(DS, AS_none, DSC_type_specifier);
  DS.Finish(Diags, PP, Actions.getASTContext().getPrintingPolicy());
  return false;
}

/// \brief Finish parsing a C++ unqualified-id that is a template-id of
/// some form. 
///
/// This routine is invoked when a '<' is encountered after an identifier or
/// operator-function-id is parsed by \c ParseUnqualifiedId() to determine
/// whether the unqualified-id is actually a template-id. This routine will
/// then parse the template arguments and form the appropriate template-id to
/// return to the caller.
///
/// \param SS the nested-name-specifier that precedes this template-id, if
/// we're actually parsing a qualified-id.
///
/// \param Name for constructor and destructor names, this is the actual
/// identifier that may be a template-name.
///
/// \param NameLoc the location of the class-name in a constructor or 
/// destructor.
///
/// \param EnteringContext whether we're entering the scope of the 
/// nested-name-specifier.
///
/// \param ObjectType if this unqualified-id occurs within a member access
/// expression, the type of the base object whose member is being accessed.
///
/// \param Id as input, describes the template-name or operator-function-id
/// that precedes the '<'. If template arguments were parsed successfully,
/// will be updated with the template-id.
/// 
/// \param AssumeTemplateId When true, this routine will assume that the name
/// refers to a template without performing name lookup to verify. 
///
/// \returns true if a parse error occurred, false otherwise.
bool Parser::ParseUnqualifiedIdTemplateId(CXXScopeSpec &SS,
                                          SourceLocation TemplateKWLoc,
                                          IdentifierInfo *Name,
                                          SourceLocation NameLoc,
                                          bool EnteringContext,
                                          ParsedType ObjectType,
                                          UnqualifiedId &Id,
                                          bool AssumeTemplateId) {
  assert((AssumeTemplateId || Tok.is(tok::less)) &&
         "Expected '<' to finish parsing a template-id");
  
  TemplateTy Template;
  TemplateNameKind TNK = TNK_Non_template;
  switch (Id.getKind()) {
  case UnqualifiedId::IK_Identifier:
  case UnqualifiedId::IK_OperatorFunctionId:
  case UnqualifiedId::IK_LiteralOperatorId:
    if (AssumeTemplateId) {
      TNK = Actions.ActOnDependentTemplateName(getCurScope(), SS, TemplateKWLoc,
                                               Id, ObjectType, EnteringContext,
                                               Template);
      if (TNK == TNK_Non_template)
        return true;
    } else {
      bool MemberOfUnknownSpecialization;
      TNK = Actions.isTemplateName(getCurScope(), SS,
                                   TemplateKWLoc.isValid(), Id,
                                   ObjectType, EnteringContext, Template,
                                   MemberOfUnknownSpecialization);
      
      if (TNK == TNK_Non_template && MemberOfUnknownSpecialization &&
          ObjectType && IsTemplateArgumentList()) {
        // We have something like t->getAs<T>(), where getAs is a 
        // member of an unknown specialization. However, this will only
        // parse correctly as a template, so suggest the keyword 'template'
        // before 'getAs' and treat this as a dependent template name.
        std::string Name;
        if (Id.getKind() == UnqualifiedId::IK_Identifier)
          Name = Id.Identifier->getName();
        else {
          Name = "operator ";
          if (Id.getKind() == UnqualifiedId::IK_OperatorFunctionId)
            Name += getOperatorSpelling(Id.OperatorFunctionId.Operator);
          else
            Name += Id.Identifier->getName();
        }
        Diag(Id.StartLocation, diag::err_missing_dependent_template_keyword)
          << Name
          << FixItHint::CreateInsertion(Id.StartLocation, "template ");
        TNK = Actions.ActOnDependentTemplateName(getCurScope(),
                                                 SS, TemplateKWLoc, Id,
                                                 ObjectType, EnteringContext,
                                                 Template);
        if (TNK == TNK_Non_template)
          return true;              
      }
    }
    break;
      
  case UnqualifiedId::IK_ConstructorName: {
    UnqualifiedId TemplateName;
    bool MemberOfUnknownSpecialization;
    TemplateName.setIdentifier(Name, NameLoc);
    TNK = Actions.isTemplateName(getCurScope(), SS, TemplateKWLoc.isValid(),
                                 TemplateName, ObjectType, 
                                 EnteringContext, Template,
                                 MemberOfUnknownSpecialization);
    break;
  }
      
  case UnqualifiedId::IK_DestructorName: {
    UnqualifiedId TemplateName;
    bool MemberOfUnknownSpecialization;
    TemplateName.setIdentifier(Name, NameLoc);
    if (ObjectType) {
      TNK = Actions.ActOnDependentTemplateName(getCurScope(),
                                               SS, TemplateKWLoc, TemplateName,
                                               ObjectType, EnteringContext,
                                               Template);
      if (TNK == TNK_Non_template)
        return true;
    } else {
      TNK = Actions.isTemplateName(getCurScope(), SS, TemplateKWLoc.isValid(),
                                   TemplateName, ObjectType, 
                                   EnteringContext, Template,
                                   MemberOfUnknownSpecialization);
      
      if (TNK == TNK_Non_template && !Id.DestructorName.get()) {
        Diag(NameLoc, diag::err_destructor_template_id)
          << Name << SS.getRange();
        return true;        
      }
    }
    break;
  }
      
  default:
    return false;
  }
  
  if (TNK == TNK_Non_template)
    return false;
  
  // Parse the enclosed template argument list.
  SourceLocation LAngleLoc, RAngleLoc;
  TemplateArgList TemplateArgs;
  if (Tok.is(tok::less) &&
      ParseTemplateIdAfterTemplateName(Template, Id.StartLocation,
                                       SS, true, LAngleLoc,
                                       TemplateArgs,
                                       RAngleLoc))
    return true;
  
  if (Id.getKind() == UnqualifiedId::IK_Identifier ||
      Id.getKind() == UnqualifiedId::IK_OperatorFunctionId ||
      Id.getKind() == UnqualifiedId::IK_LiteralOperatorId) {
    // Form a parsed representation of the template-id to be stored in the
    // UnqualifiedId.
    TemplateIdAnnotation *TemplateId
      = TemplateIdAnnotation::Allocate(TemplateArgs.size(), TemplateIds);

    // FIXME: Store name for literal operator too.
    if (Id.getKind() == UnqualifiedId::IK_Identifier) {
      TemplateId->Name = Id.Identifier;
      TemplateId->Operator = OO_None;
      TemplateId->TemplateNameLoc = Id.StartLocation;
    } else {
      TemplateId->Name = nullptr;
      TemplateId->Operator = Id.OperatorFunctionId.Operator;
      TemplateId->TemplateNameLoc = Id.StartLocation;
    }

    TemplateId->SS = SS;
    TemplateId->TemplateKWLoc = TemplateKWLoc;
    TemplateId->Template = Template;
    TemplateId->Kind = TNK;
    TemplateId->LAngleLoc = LAngleLoc;
    TemplateId->RAngleLoc = RAngleLoc;
    ParsedTemplateArgument *Args = TemplateId->getTemplateArgs();
    for (unsigned Arg = 0, ArgEnd = TemplateArgs.size(); 
         Arg != ArgEnd; ++Arg)
      Args[Arg] = TemplateArgs[Arg];
    
    Id.setTemplateId(TemplateId);
    return false;
  }

  // Bundle the template arguments together.
  ASTTemplateArgsPtr TemplateArgsPtr(TemplateArgs);

  // Constructor and destructor names.
  TypeResult Type
    = Actions.ActOnTemplateIdType(SS, TemplateKWLoc,
                                  Template, NameLoc,
                                  LAngleLoc, TemplateArgsPtr, RAngleLoc,
                                  /*IsCtorOrDtorName=*/true);
  if (Type.isInvalid())
    return true;
  
  if (Id.getKind() == UnqualifiedId::IK_ConstructorName)
    Id.setConstructorName(Type.get(), NameLoc, RAngleLoc);
  else
    Id.setDestructorName(Id.StartLocation, Type.get(), RAngleLoc);
  
  return false;
}

/// \brief Parse an operator-function-id or conversion-function-id as part
/// of a C++ unqualified-id.
///
/// This routine is responsible only for parsing the operator-function-id or
/// conversion-function-id; it does not handle template arguments in any way.
///
/// \code
///       operator-function-id: [C++ 13.5]
///         'operator' operator
///
///       operator: one of
///            new   delete  new[]   delete[]
///            +     -    *  /    %  ^    &   |   ~
///            !     =    <  >    += -=   *=  /=  %=
///            ^=    &=   |= <<   >> >>= <<=  ==  !=
///            <=    >=   && ||   ++ --   ,   ->* ->
///            ()    []
///
///       conversion-function-id: [C++ 12.3.2]
///         operator conversion-type-id
///
///       conversion-type-id:
///         type-specifier-seq conversion-declarator[opt]
///
///       conversion-declarator:
///         ptr-operator conversion-declarator[opt]
/// \endcode
///
/// \param SS The nested-name-specifier that preceded this unqualified-id. If
/// non-empty, then we are parsing the unqualified-id of a qualified-id.
///
/// \param EnteringContext whether we are entering the scope of the 
/// nested-name-specifier.
///
/// \param ObjectType if this unqualified-id occurs within a member access
/// expression, the type of the base object whose member is being accessed.
///
/// \param Result on a successful parse, contains the parsed unqualified-id.
///
/// \returns true if parsing fails, false otherwise.
bool Parser::ParseUnqualifiedIdOperator(CXXScopeSpec &SS, bool EnteringContext,
                                        ParsedType ObjectType,
                                        UnqualifiedId &Result) {
  assert(Tok.is(tok::kw_operator) && "Expected 'operator' keyword");
  
  // Consume the 'operator' keyword.
  SourceLocation KeywordLoc = ConsumeToken();
  
  // Determine what kind of operator name we have.
  unsigned SymbolIdx = 0;
  SourceLocation SymbolLocations[3];
  OverloadedOperatorKind Op = OO_None;
  switch (Tok.getKind()) {
    case tok::kw_new:
    case tok::kw_delete: {
      bool isNew = Tok.getKind() == tok::kw_new;
      // Consume the 'new' or 'delete'.
      SymbolLocations[SymbolIdx++] = ConsumeToken();
      // Check for array new/delete.
      if (Tok.is(tok::l_square) &&
          (!getLangOpts().CPlusPlus11 || NextToken().isNot(tok::l_square))) {
        // Consume the '[' and ']'.
        BalancedDelimiterTracker T(*this, tok::l_square);
        T.consumeOpen();
        T.consumeClose();
        if (T.getCloseLocation().isInvalid())
          return true;
        
        SymbolLocations[SymbolIdx++] = T.getOpenLocation();
        SymbolLocations[SymbolIdx++] = T.getCloseLocation();
        Op = isNew? OO_Array_New : OO_Array_Delete;
      } else {
        Op = isNew? OO_New : OO_Delete;
      }
      break;
    }
      
#define OVERLOADED_OPERATOR(Name,Spelling,Token,Unary,Binary,MemberOnly) \
    case tok::Token:                                                     \
      SymbolLocations[SymbolIdx++] = ConsumeToken();                     \
      Op = OO_##Name;                                                    \
      break;
#define OVERLOADED_OPERATOR_MULTI(Name,Spelling,Unary,Binary,MemberOnly)
#include "clang/Basic/OperatorKinds.def"
      
    case tok::l_paren: {
      // Consume the '(' and ')'.
      BalancedDelimiterTracker T(*this, tok::l_paren);
      T.consumeOpen();
      T.consumeClose();
      if (T.getCloseLocation().isInvalid())
        return true;
      
      SymbolLocations[SymbolIdx++] = T.getOpenLocation();
      SymbolLocations[SymbolIdx++] = T.getCloseLocation();
      Op = OO_Call;
      break;
    }
      
    case tok::l_square: {
      // Consume the '[' and ']'.
      BalancedDelimiterTracker T(*this, tok::l_square);
      T.consumeOpen();
      T.consumeClose();
      if (T.getCloseLocation().isInvalid())
        return true;
      
      SymbolLocations[SymbolIdx++] = T.getOpenLocation();
      SymbolLocations[SymbolIdx++] = T.getCloseLocation();
      Op = OO_Subscript;
      break;
    }
      
    case tok::code_completion: {
      // Code completion for the operator name.
      Actions.CodeCompleteOperatorName(getCurScope());
      cutOffParsing();      
      // Don't try to parse any further.
      return true;
    }
      
    default:
      break;
  }
  
  if (Op != OO_None) {
    // We have parsed an operator-function-id.
    Result.setOperatorFunctionId(KeywordLoc, Op, SymbolLocations);
    return false;
  }

  // Parse a literal-operator-id.
  //
  //   literal-operator-id: C++11 [over.literal]
  //     operator string-literal identifier
  //     operator user-defined-string-literal

  if (getLangOpts().CPlusPlus11 && isTokenStringLiteral()) {
    Diag(Tok.getLocation(), diag::warn_cxx98_compat_literal_operator);

    SourceLocation DiagLoc;
    unsigned DiagId = 0;

    // We're past translation phase 6, so perform string literal concatenation
    // before checking for "".
    SmallVector<Token, 4> Toks;
    SmallVector<SourceLocation, 4> TokLocs;
    while (isTokenStringLiteral()) {
      if (!Tok.is(tok::string_literal) && !DiagId) {
        // C++11 [over.literal]p1:
        //   The string-literal or user-defined-string-literal in a
        //   literal-operator-id shall have no encoding-prefix [...].
        DiagLoc = Tok.getLocation();
        DiagId = diag::err_literal_operator_string_prefix;
      }
      Toks.push_back(Tok);
      TokLocs.push_back(ConsumeStringToken());
    }

    StringLiteralParser Literal(Toks, PP);
    if (Literal.hadError)
      return true;

    // Grab the literal operator's suffix, which will be either the next token
    // or a ud-suffix from the string literal.
    IdentifierInfo *II = nullptr;
    SourceLocation SuffixLoc;
    if (!Literal.getUDSuffix().empty()) {
      II = &PP.getIdentifierTable().get(Literal.getUDSuffix());
      SuffixLoc =
        Lexer::AdvanceToTokenCharacter(TokLocs[Literal.getUDSuffixToken()],
                                       Literal.getUDSuffixOffset(),
                                       PP.getSourceManager(), getLangOpts());
    } else if (Tok.is(tok::identifier)) {
      II = Tok.getIdentifierInfo();
      SuffixLoc = ConsumeToken();
      TokLocs.push_back(SuffixLoc);
    } else {
      Diag(Tok.getLocation(), diag::err_expected) << tok::identifier;
      return true;
    }

    // The string literal must be empty.
    if (!Literal.GetString().empty() || Literal.Pascal) {
      // C++11 [over.literal]p1:
      //   The string-literal or user-defined-string-literal in a
      //   literal-operator-id shall [...] contain no characters
      //   other than the implicit terminating '\0'.
      DiagLoc = TokLocs.front();
      DiagId = diag::err_literal_operator_string_not_empty;
    }

    if (DiagId) {
      // This isn't a valid literal-operator-id, but we think we know
      // what the user meant. Tell them what they should have written.
      SmallString<32> Str;
      Str += "\"\" ";
      Str += II->getName();
      Diag(DiagLoc, DiagId) << FixItHint::CreateReplacement(
          SourceRange(TokLocs.front(), TokLocs.back()), Str);
    }

    Result.setLiteralOperatorId(II, KeywordLoc, SuffixLoc);

    return Actions.checkLiteralOperatorId(SS, Result);
  }

  // Parse a conversion-function-id.
  //
  //   conversion-function-id: [C++ 12.3.2]
  //     operator conversion-type-id
  //
  //   conversion-type-id:
  //     type-specifier-seq conversion-declarator[opt]
  //
  //   conversion-declarator:
  //     ptr-operator conversion-declarator[opt]
  
  // Parse the type-specifier-seq.
  DeclSpec DS(AttrFactory);
  if (ParseCXXTypeSpecifierSeq(DS)) // FIXME: ObjectType?
    return true;
  
  // Parse the conversion-declarator, which is merely a sequence of
  // ptr-operators.
  Declarator D(DS, Declarator::ConversionIdContext);
  ParseDeclaratorInternal(D, /*DirectDeclParser=*/nullptr);

  // Finish up the type.
  TypeResult Ty = Actions.ActOnTypeName(getCurScope(), D);
  if (Ty.isInvalid())
    return true;
  
  // Note that this is a conversion-function-id.
  Result.setConversionFunctionId(KeywordLoc, Ty.get(), 
                                 D.getSourceRange().getEnd());
  return false;  
}

/// \brief Parse a C++ unqualified-id (or a C identifier), which describes the
/// name of an entity.
///
/// \code
///       unqualified-id: [C++ expr.prim.general]
///         identifier
///         operator-function-id
///         conversion-function-id
/// [C++0x] literal-operator-id [TODO]
///         ~ class-name
///         template-id
///
/// \endcode
///
/// \param SS The nested-name-specifier that preceded this unqualified-id. If
/// non-empty, then we are parsing the unqualified-id of a qualified-id.
///
/// \param EnteringContext whether we are entering the scope of the 
/// nested-name-specifier.
///
/// \param AllowDestructorName whether we allow parsing of a destructor name.
///
/// \param AllowConstructorName whether we allow parsing a constructor name.
///
/// \param ObjectType if this unqualified-id occurs within a member access
/// expression, the type of the base object whose member is being accessed.
///
/// \param Result on a successful parse, contains the parsed unqualified-id.
///
/// \returns true if parsing fails, false otherwise.
bool Parser::ParseUnqualifiedId(CXXScopeSpec &SS, bool EnteringContext,
                                bool AllowDestructorName,
                                bool AllowConstructorName,
                                ParsedType ObjectType,
                                SourceLocation& TemplateKWLoc,
                                UnqualifiedId &Result) {

  // Handle 'A::template B'. This is for template-ids which have not
  // already been annotated by ParseOptionalCXXScopeSpecifier().
  bool TemplateSpecified = false;
  if (getLangOpts().CPlusPlus && Tok.is(tok::kw_template) &&
      (ObjectType || SS.isSet())) {
    TemplateSpecified = true;
    TemplateKWLoc = ConsumeToken();
  }

  // unqualified-id:
  //   identifier
  //   template-id (when it hasn't already been annotated)
  if (Tok.is(tok::identifier)) {
    // Consume the identifier.
    IdentifierInfo *Id = Tok.getIdentifierInfo();
    SourceLocation IdLoc = ConsumeToken();

    if (!getLangOpts().CPlusPlus) {
      // If we're not in C++, only identifiers matter. Record the
      // identifier and return.
      Result.setIdentifier(Id, IdLoc);
      return false;
    }

    if (AllowConstructorName && 
        Actions.isCurrentClassName(*Id, getCurScope(), &SS)) {
      // We have parsed a constructor name.
      ParsedType Ty = Actions.getTypeName(*Id, IdLoc, getCurScope(),
                                          &SS, false, false,
                                          ParsedType(),
                                          /*IsCtorOrDtorName=*/true,
                                          /*NonTrivialTypeSourceInfo=*/true);
      Result.setConstructorName(Ty, IdLoc, IdLoc);
    } else {
      // We have parsed an identifier.
      Result.setIdentifier(Id, IdLoc);      
    }

    // If the next token is a '<', we may have a template.
    if (TemplateSpecified || Tok.is(tok::less))
      return ParseUnqualifiedIdTemplateId(SS, TemplateKWLoc, Id, IdLoc,
                                          EnteringContext, ObjectType,
                                          Result, TemplateSpecified);
    
    return false;
  }
  
  // unqualified-id:
  //   template-id (already parsed and annotated)
  if (Tok.is(tok::annot_template_id)) {
    TemplateIdAnnotation *TemplateId = takeTemplateIdAnnotation(Tok);

    // If the template-name names the current class, then this is a constructor 
    if (AllowConstructorName && TemplateId->Name &&
        Actions.isCurrentClassName(*TemplateId->Name, getCurScope(), &SS)) {
      if (SS.isSet()) {
        // C++ [class.qual]p2 specifies that a qualified template-name
        // is taken as the constructor name where a constructor can be
        // declared. Thus, the template arguments are extraneous, so
        // complain about them and remove them entirely.
        Diag(TemplateId->TemplateNameLoc, 
             diag::err_out_of_line_constructor_template_id)
          << TemplateId->Name
          << FixItHint::CreateRemoval(
                    SourceRange(TemplateId->LAngleLoc, TemplateId->RAngleLoc));
        ParsedType Ty = Actions.getTypeName(*TemplateId->Name,
                                            TemplateId->TemplateNameLoc,
                                            getCurScope(),
                                            &SS, false, false,
                                            ParsedType(),
                                            /*IsCtorOrDtorName=*/true,
                                            /*NontrivialTypeSourceInfo=*/true);
        Result.setConstructorName(Ty, TemplateId->TemplateNameLoc,
                                  TemplateId->RAngleLoc);
        ConsumeToken();
        return false;
      }

      Result.setConstructorTemplateId(TemplateId);
      ConsumeToken();
      return false;
    }

    // We have already parsed a template-id; consume the annotation token as
    // our unqualified-id.
    Result.setTemplateId(TemplateId);
    TemplateKWLoc = TemplateId->TemplateKWLoc;
    ConsumeToken();
    return false;
  }
  
  // unqualified-id:
  //   operator-function-id
  //   conversion-function-id
  if (Tok.is(tok::kw_operator)) {
    if (ParseUnqualifiedIdOperator(SS, EnteringContext, ObjectType, Result))
      return true;
    
    // If we have an operator-function-id or a literal-operator-id and the next
    // token is a '<', we may have a
    // 
    //   template-id:
    //     operator-function-id < template-argument-list[opt] >
    if ((Result.getKind() == UnqualifiedId::IK_OperatorFunctionId ||
         Result.getKind() == UnqualifiedId::IK_LiteralOperatorId) &&
        (TemplateSpecified || Tok.is(tok::less)))
      return ParseUnqualifiedIdTemplateId(SS, TemplateKWLoc,
                                          nullptr, SourceLocation(),
                                          EnteringContext, ObjectType,
                                          Result, TemplateSpecified);

    return false;
  }
  
  if (getLangOpts().CPlusPlus && 
      (AllowDestructorName || SS.isSet()) && Tok.is(tok::tilde)) {
    // C++ [expr.unary.op]p10:
    //   There is an ambiguity in the unary-expression ~X(), where X is a 
    //   class-name. The ambiguity is resolved in favor of treating ~ as a 
    //    unary complement rather than treating ~X as referring to a destructor.
    
    // Parse the '~'.
    SourceLocation TildeLoc = ConsumeToken();

    if (SS.isEmpty() && Tok.is(tok::kw_decltype)) {
      DeclSpec DS(AttrFactory);
      SourceLocation EndLoc = ParseDecltypeSpecifier(DS);
      if (ParsedType Type = Actions.getDestructorType(DS, ObjectType)) {
        Result.setDestructorName(TildeLoc, Type, EndLoc);
        return false;
      }
      return true;
    }
    
    // Parse the class-name.
    if (Tok.isNot(tok::identifier)) {
      Diag(Tok, diag::err_destructor_tilde_identifier);
      return true;
    }

    // Parse the class-name (or template-name in a simple-template-id).
    IdentifierInfo *ClassName = Tok.getIdentifierInfo();
    SourceLocation ClassNameLoc = ConsumeToken();
    
    if (TemplateSpecified || Tok.is(tok::less)) {
      Result.setDestructorName(TildeLoc, ParsedType(), ClassNameLoc);
      return ParseUnqualifiedIdTemplateId(SS, TemplateKWLoc,
                                          ClassName, ClassNameLoc,
                                          EnteringContext, ObjectType,
                                          Result, TemplateSpecified);
    }
    
    // Note that this is a destructor name.
    ParsedType Ty = Actions.getDestructorName(TildeLoc, *ClassName, 
                                              ClassNameLoc, getCurScope(),
                                              SS, ObjectType,
                                              EnteringContext);
    if (!Ty)
      return true;

    Result.setDestructorName(TildeLoc, Ty, ClassNameLoc);
    return false;
  }
  
  Diag(Tok, diag::err_expected_unqualified_id)
    << getLangOpts().CPlusPlus;
  return true;
}

/// ParseCXXNewExpression - Parse a C++ new-expression. New is used to allocate
/// memory in a typesafe manner and call constructors.
///
/// This method is called to parse the new expression after the optional :: has
/// been already parsed.  If the :: was present, "UseGlobal" is true and "Start"
/// is its location.  Otherwise, "Start" is the location of the 'new' token.
///
///        new-expression:
///                   '::'[opt] 'new' new-placement[opt] new-type-id
///                                     new-initializer[opt]
///                   '::'[opt] 'new' new-placement[opt] '(' type-id ')'
///                                     new-initializer[opt]
///
///        new-placement:
///                   '(' expression-list ')'
///
///        new-type-id:
///                   type-specifier-seq new-declarator[opt]
/// [GNU]             attributes type-specifier-seq new-declarator[opt]
///
///        new-declarator:
///                   ptr-operator new-declarator[opt]
///                   direct-new-declarator
///
///        new-initializer:
///                   '(' expression-list[opt] ')'
/// [C++0x]           braced-init-list
///
ExprResult
Parser::ParseCXXNewExpression(bool UseGlobal, SourceLocation Start) {
  assert(Tok.is(tok::kw_new) && "expected 'new' token");
  ConsumeToken();   // Consume 'new'

  // A '(' now can be a new-placement or the '(' wrapping the type-id in the
  // second form of new-expression. It can't be a new-type-id.

  ExprVector PlacementArgs;
  SourceLocation PlacementLParen, PlacementRParen;

  SourceRange TypeIdParens;
  DeclSpec DS(AttrFactory);
  Declarator DeclaratorInfo(DS, Declarator::CXXNewContext);
  if (Tok.is(tok::l_paren)) {
    // If it turns out to be a placement, we change the type location.
    BalancedDelimiterTracker T(*this, tok::l_paren);
    T.consumeOpen();
    PlacementLParen = T.getOpenLocation();
    if (ParseExpressionListOrTypeId(PlacementArgs, DeclaratorInfo)) {
      SkipUntil(tok::semi, StopAtSemi | StopBeforeMatch);
      return ExprError();
    }

    T.consumeClose();
    PlacementRParen = T.getCloseLocation();
    if (PlacementRParen.isInvalid()) {
      SkipUntil(tok::semi, StopAtSemi | StopBeforeMatch);
      return ExprError();
    }

    if (PlacementArgs.empty()) {
      // Reset the placement locations. There was no placement.
      TypeIdParens = T.getRange();
      PlacementLParen = PlacementRParen = SourceLocation();
    } else {
      // We still need the type.
      if (Tok.is(tok::l_paren)) {
        BalancedDelimiterTracker T(*this, tok::l_paren);
        T.consumeOpen();
        MaybeParseGNUAttributes(DeclaratorInfo);
        ParseSpecifierQualifierList(DS);
        DeclaratorInfo.SetSourceRange(DS.getSourceRange());
        ParseDeclarator(DeclaratorInfo);
        T.consumeClose();
        TypeIdParens = T.getRange();
      } else {
        MaybeParseGNUAttributes(DeclaratorInfo);
        if (ParseCXXTypeSpecifierSeq(DS))
          DeclaratorInfo.setInvalidType(true);
        else {
          DeclaratorInfo.SetSourceRange(DS.getSourceRange());
          ParseDeclaratorInternal(DeclaratorInfo,
                                  &Parser::ParseDirectNewDeclarator);
        }
      }
    }
  } else {
    // A new-type-id is a simplified type-id, where essentially the
    // direct-declarator is replaced by a direct-new-declarator.
    MaybeParseGNUAttributes(DeclaratorInfo);
    if (ParseCXXTypeSpecifierSeq(DS))
      DeclaratorInfo.setInvalidType(true);
    else {
      DeclaratorInfo.SetSourceRange(DS.getSourceRange());
      ParseDeclaratorInternal(DeclaratorInfo,
                              &Parser::ParseDirectNewDeclarator);
    }
  }
  if (DeclaratorInfo.isInvalidType()) {
    SkipUntil(tok::semi, StopAtSemi | StopBeforeMatch);
    return ExprError();
  }

  ExprResult Initializer;

  if (Tok.is(tok::l_paren)) {
    SourceLocation ConstructorLParen, ConstructorRParen;
    ExprVector ConstructorArgs;
    BalancedDelimiterTracker T(*this, tok::l_paren);
    T.consumeOpen();
    ConstructorLParen = T.getOpenLocation();
    if (Tok.isNot(tok::r_paren)) {
      CommaLocsTy CommaLocs;
      if (ParseExpressionList(ConstructorArgs, CommaLocs)) {
        SkipUntil(tok::semi, StopAtSemi | StopBeforeMatch);
        return ExprError();
      }
    }
    T.consumeClose();
    ConstructorRParen = T.getCloseLocation();
    if (ConstructorRParen.isInvalid()) {
      SkipUntil(tok::semi, StopAtSemi | StopBeforeMatch);
      return ExprError();
    }
    Initializer = Actions.ActOnParenListExpr(ConstructorLParen,
                                             ConstructorRParen,
                                             ConstructorArgs);
  } else if (Tok.is(tok::l_brace) && getLangOpts().CPlusPlus11) {
    Diag(Tok.getLocation(),
         diag::warn_cxx98_compat_generalized_initializer_lists);
    Initializer = ParseBraceInitializer();
  }
  if (Initializer.isInvalid())
    return Initializer;

  return Actions.ActOnCXXNew(Start, UseGlobal, PlacementLParen,
                             PlacementArgs, PlacementRParen,
                             TypeIdParens, DeclaratorInfo, Initializer.get());
}

/// ParseDirectNewDeclarator - Parses a direct-new-declarator. Intended to be
/// passed to ParseDeclaratorInternal.
///
///        direct-new-declarator:
///                   '[' expression ']'
///                   direct-new-declarator '[' constant-expression ']'
///
void Parser::ParseDirectNewDeclarator(Declarator &D) {
  // Parse the array dimensions.
  bool first = true;
  while (Tok.is(tok::l_square)) {
    // An array-size expression can't start with a lambda.
    if (CheckProhibitedCXX11Attribute())
      continue;

    BalancedDelimiterTracker T(*this, tok::l_square);
    T.consumeOpen();

    ExprResult Size(first ? ParseExpression()
                                : ParseConstantExpression());
    if (Size.isInvalid()) {
      // Recover
      SkipUntil(tok::r_square, StopAtSemi);
      return;
    }
    first = false;

    T.consumeClose();

    // Attributes here appertain to the array type. C++11 [expr.new]p5.
    ParsedAttributes Attrs(AttrFactory);
    MaybeParseCXX11Attributes(Attrs);

    D.AddTypeInfo(DeclaratorChunk::getArray(0,
                                            /*static=*/false, /*star=*/false,
                                            Size.get(),
                                            T.getOpenLocation(),
                                            T.getCloseLocation()),
                  Attrs, T.getCloseLocation());

    if (T.getCloseLocation().isInvalid())
      return;
  }
}

/// ParseExpressionListOrTypeId - Parse either an expression-list or a type-id.
/// This ambiguity appears in the syntax of the C++ new operator.
///
///        new-expression:
///                   '::'[opt] 'new' new-placement[opt] '(' type-id ')'
///                                     new-initializer[opt]
///
///        new-placement:
///                   '(' expression-list ')'
///
bool Parser::ParseExpressionListOrTypeId(
                                   SmallVectorImpl<Expr*> &PlacementArgs,
                                         Declarator &D) {
  // The '(' was already consumed.
  if (isTypeIdInParens()) {
    ParseSpecifierQualifierList(D.getMutableDeclSpec());
    D.SetSourceRange(D.getDeclSpec().getSourceRange());
    ParseDeclarator(D);
    return D.isInvalidType();
  }

  // It's not a type, it has to be an expression list.
  // Discard the comma locations - ActOnCXXNew has enough parameters.
  CommaLocsTy CommaLocs;
  return ParseExpressionList(PlacementArgs, CommaLocs);
}

/// ParseCXXDeleteExpression - Parse a C++ delete-expression. Delete is used
/// to free memory allocated by new.
///
/// This method is called to parse the 'delete' expression after the optional
/// '::' has been already parsed.  If the '::' was present, "UseGlobal" is true
/// and "Start" is its location.  Otherwise, "Start" is the location of the
/// 'delete' token.
///
///        delete-expression:
///                   '::'[opt] 'delete' cast-expression
///                   '::'[opt] 'delete' '[' ']' cast-expression
ExprResult
Parser::ParseCXXDeleteExpression(bool UseGlobal, SourceLocation Start) {
  assert(Tok.is(tok::kw_delete) && "Expected 'delete' keyword");
  ConsumeToken(); // Consume 'delete'

  // Array delete?
  bool ArrayDelete = false;
  if (Tok.is(tok::l_square) && NextToken().is(tok::r_square)) {
    // C++11 [expr.delete]p1:
    //   Whenever the delete keyword is followed by empty square brackets, it
    //   shall be interpreted as [array delete].
    //   [Footnote: A lambda expression with a lambda-introducer that consists
    //              of empty square brackets can follow the delete keyword if
    //              the lambda expression is enclosed in parentheses.]
    // FIXME: Produce a better diagnostic if the '[]' is unambiguously a
    //        lambda-introducer.
    ArrayDelete = true;
    BalancedDelimiterTracker T(*this, tok::l_square);

    T.consumeOpen();
    T.consumeClose();
    if (T.getCloseLocation().isInvalid())
      return ExprError();
  }

  ExprResult Operand(ParseCastExpression(false));
  if (Operand.isInvalid())
    return Operand;

  return Actions.ActOnCXXDelete(Start, UseGlobal, ArrayDelete, Operand.get());
}

static TypeTrait TypeTraitFromTokKind(tok::TokenKind kind) {
  switch (kind) {
  default: llvm_unreachable("Not a known type trait");
#define TYPE_TRAIT_1(Spelling, Name, Key) \
case tok::kw_ ## Spelling: return UTT_ ## Name;
#define TYPE_TRAIT_2(Spelling, Name, Key) \
case tok::kw_ ## Spelling: return BTT_ ## Name;
#include "clang/Basic/TokenKinds.def"
#define TYPE_TRAIT_N(Spelling, Name, Key) \
  case tok::kw_ ## Spelling: return TT_ ## Name;
#include "clang/Basic/TokenKinds.def"
  }
}

static ArrayTypeTrait ArrayTypeTraitFromTokKind(tok::TokenKind kind) {
  switch(kind) {
  default: llvm_unreachable("Not a known binary type trait");
  case tok::kw___array_rank:                 return ATT_ArrayRank;
  case tok::kw___array_extent:               return ATT_ArrayExtent;
  }
}

static ExpressionTrait ExpressionTraitFromTokKind(tok::TokenKind kind) {
  switch(kind) {
  default: llvm_unreachable("Not a known unary expression trait.");
  case tok::kw___is_lvalue_expr:             return ET_IsLValueExpr;
  case tok::kw___is_rvalue_expr:             return ET_IsRValueExpr;
  }
}

static unsigned TypeTraitArity(tok::TokenKind kind) {
  switch (kind) {
    default: llvm_unreachable("Not a known type trait");
#define TYPE_TRAIT(N,Spelling,K) case tok::kw_##Spelling: return N;
#include "clang/Basic/TokenKinds.def"
  }
}

/// \brief Parse the built-in type-trait pseudo-functions that allow 
/// implementation of the TR1/C++11 type traits templates.
///
///       primary-expression:
///          unary-type-trait '(' type-id ')'
///          binary-type-trait '(' type-id ',' type-id ')'
///          type-trait '(' type-id-seq ')'
///
///       type-id-seq:
///          type-id ...[opt] type-id-seq[opt]
///
ExprResult Parser::ParseTypeTrait() {
  tok::TokenKind Kind = Tok.getKind();
  unsigned Arity = TypeTraitArity(Kind);

  SourceLocation Loc = ConsumeToken();
  
  BalancedDelimiterTracker Parens(*this, tok::l_paren);
  if (Parens.expectAndConsume())
    return ExprError();

  SmallVector<ParsedType, 2> Args;
  do {
    // Parse the next type.
    TypeResult Ty = ParseTypeName();
    if (Ty.isInvalid()) {
      Parens.skipToEnd();
      return ExprError();
    }

    // Parse the ellipsis, if present.
    if (Tok.is(tok::ellipsis)) {
      Ty = Actions.ActOnPackExpansion(Ty.get(), ConsumeToken());
      if (Ty.isInvalid()) {
        Parens.skipToEnd();
        return ExprError();
      }
    }
    
    // Add this type to the list of arguments.
    Args.push_back(Ty.get());
  } while (TryConsumeToken(tok::comma));

  if (Parens.consumeClose())
    return ExprError();

  SourceLocation EndLoc = Parens.getCloseLocation();

  if (Arity && Args.size() != Arity) {
    Diag(EndLoc, diag::err_type_trait_arity)
      << Arity << 0 << (Arity > 1) << (int)Args.size() << SourceRange(Loc);
    return ExprError();
  }

  if (!Arity && Args.empty()) {
    Diag(EndLoc, diag::err_type_trait_arity)
      << 1 << 1 << 1 << (int)Args.size() << SourceRange(Loc);
    return ExprError();
  }

  return Actions.ActOnTypeTrait(TypeTraitFromTokKind(Kind), Loc, Args, EndLoc);
}

/// ParseArrayTypeTrait - Parse the built-in array type-trait
/// pseudo-functions.
///
///       primary-expression:
/// [Embarcadero]     '__array_rank' '(' type-id ')'
/// [Embarcadero]     '__array_extent' '(' type-id ',' expression ')'
///
ExprResult Parser::ParseArrayTypeTrait() {
  ArrayTypeTrait ATT = ArrayTypeTraitFromTokKind(Tok.getKind());
  SourceLocation Loc = ConsumeToken();

  BalancedDelimiterTracker T(*this, tok::l_paren);
  if (T.expectAndConsume())
    return ExprError();

  TypeResult Ty = ParseTypeName();
  if (Ty.isInvalid()) {
    SkipUntil(tok::comma, StopAtSemi);
    SkipUntil(tok::r_paren, StopAtSemi);
    return ExprError();
  }

  switch (ATT) {
  case ATT_ArrayRank: {
    T.consumeClose();
    return Actions.ActOnArrayTypeTrait(ATT, Loc, Ty.get(), nullptr,
                                       T.getCloseLocation());
  }
  case ATT_ArrayExtent: {
    if (ExpectAndConsume(tok::comma)) {
      SkipUntil(tok::r_paren, StopAtSemi);
      return ExprError();
    }

    ExprResult DimExpr = ParseExpression();
    T.consumeClose();

    return Actions.ActOnArrayTypeTrait(ATT, Loc, Ty.get(), DimExpr.get(),
                                       T.getCloseLocation());
  }
  }
  llvm_unreachable("Invalid ArrayTypeTrait!");
}

/// ParseExpressionTrait - Parse built-in expression-trait
/// pseudo-functions like __is_lvalue_expr( xxx ).
///
///       primary-expression:
/// [Embarcadero]     expression-trait '(' expression ')'
///
ExprResult Parser::ParseExpressionTrait() {
  ExpressionTrait ET = ExpressionTraitFromTokKind(Tok.getKind());
  SourceLocation Loc = ConsumeToken();

  BalancedDelimiterTracker T(*this, tok::l_paren);
  if (T.expectAndConsume())
    return ExprError();

  ExprResult Expr = ParseExpression();

  T.consumeClose();

  return Actions.ActOnExpressionTrait(ET, Loc, Expr.get(),
                                      T.getCloseLocation());
}


/// ParseCXXAmbiguousParenExpression - We have parsed the left paren of a
/// parenthesized ambiguous type-id. This uses tentative parsing to disambiguate
/// based on the context past the parens.
ExprResult
Parser::ParseCXXAmbiguousParenExpression(ParenParseOption &ExprType,
                                         ParsedType &CastTy,
                                         BalancedDelimiterTracker &Tracker,
                                         ColonProtectionRAIIObject &ColonProt) {
  assert(getLangOpts().CPlusPlus && "Should only be called for C++!");
  assert(ExprType == CastExpr && "Compound literals are not ambiguous!");
  assert(isTypeIdInParens() && "Not a type-id!");

  ExprResult Result(true);
  CastTy = ParsedType();

  // We need to disambiguate a very ugly part of the C++ syntax:
  //
  // (T())x;  - type-id
  // (T())*x; - type-id
  // (T())/x; - expression
  // (T());   - expression
  //
  // The bad news is that we cannot use the specialized tentative parser, since
  // it can only verify that the thing inside the parens can be parsed as
  // type-id, it is not useful for determining the context past the parens.
  //
  // The good news is that the parser can disambiguate this part without
  // making any unnecessary Action calls.
  //
  // It uses a scheme similar to parsing inline methods. The parenthesized
  // tokens are cached, the context that follows is determined (possibly by
  // parsing a cast-expression), and then we re-introduce the cached tokens
  // into the token stream and parse them appropriately.

  ParenParseOption ParseAs;
  CachedTokens Toks;

  // Store the tokens of the parentheses. We will parse them after we determine
  // the context that follows them.
  if (!ConsumeAndStoreUntil(tok::r_paren, Toks)) {
    // We didn't find the ')' we expected.
    Tracker.consumeClose();
    return ExprError();
  }

  if (Tok.is(tok::l_brace)) {
    ParseAs = CompoundLiteral;
  } else {
    bool NotCastExpr;
    if (Tok.is(tok::l_paren) && NextToken().is(tok::r_paren)) {
      NotCastExpr = true;
    } else {
      // Try parsing the cast-expression that may follow.
      // If it is not a cast-expression, NotCastExpr will be true and no token
      // will be consumed.
      ColonProt.restore();
      Result = ParseCastExpression(false/*isUnaryExpression*/,
                                   false/*isAddressofOperand*/,
                                   NotCastExpr,
                                   // type-id has priority.
                                   IsTypeCast);
    }

    // If we parsed a cast-expression, it's really a type-id, otherwise it's
    // an expression.
    ParseAs = NotCastExpr ? SimpleExpr : CastExpr;
  }

  // The current token should go after the cached tokens.
  Toks.push_back(Tok);
  // Re-enter the stored parenthesized tokens into the token stream, so we may
  // parse them now.
  PP.EnterTokenStream(Toks.data(), Toks.size(),
                      true/*DisableMacroExpansion*/, false/*OwnsTokens*/);
  // Drop the current token and bring the first cached one. It's the same token
  // as when we entered this function.
  ConsumeAnyToken();

  if (ParseAs >= CompoundLiteral) {
    // Parse the type declarator.
    DeclSpec DS(AttrFactory);
    Declarator DeclaratorInfo(DS, Declarator::TypeNameContext);
    {
      ColonProtectionRAIIObject InnerColonProtection(*this);
      ParseSpecifierQualifierList(DS);
      ParseDeclarator(DeclaratorInfo);
    }

    // Match the ')'.
    Tracker.consumeClose();
    ColonProt.restore();

    if (ParseAs == CompoundLiteral) {
      ExprType = CompoundLiteral;
      if (DeclaratorInfo.isInvalidType())
        return ExprError();

      TypeResult Ty = Actions.ActOnTypeName(getCurScope(), DeclaratorInfo);
      return ParseCompoundLiteralExpression(Ty.get(),
                                            Tracker.getOpenLocation(),
                                            Tracker.getCloseLocation());
    }

    // We parsed '(' type-id ')' and the thing after it wasn't a '{'.
    assert(ParseAs == CastExpr);

    if (DeclaratorInfo.isInvalidType())
      return ExprError();

    // Result is what ParseCastExpression returned earlier.
    if (!Result.isInvalid())
      Result = Actions.ActOnCastExpr(getCurScope(), Tracker.getOpenLocation(),
                                    DeclaratorInfo, CastTy,
                                    Tracker.getCloseLocation(), Result.get());
    return Result;
  }

  // Not a compound literal, and not followed by a cast-expression.
  assert(ParseAs == SimpleExpr);

  ExprType = SimpleExpr;
  Result = ParseExpression();
  if (!Result.isInvalid() && Tok.is(tok::r_paren))
    Result = Actions.ActOnParenExpr(Tracker.getOpenLocation(), 
                                    Tok.getLocation(), Result.get());

  // Match the ')'.
  if (Result.isInvalid()) {
    SkipUntil(tok::r_paren, StopAtSemi);
    return ExprError();
  }

  Tracker.consumeClose();
  return Result;
}<|MERGE_RESOLUTION|>--- conflicted
+++ resolved
@@ -849,12 +849,7 @@
         // to save the necessary state, and restore it later.
         EnterExpressionEvaluationContext EC(Actions,
                                             Sema::PotentiallyEvaluated);
-<<<<<<< HEAD
-        if (Tok.is(tok::equal))
-          ConsumeToken();
-=======
         TryConsumeToken(tok::equal);
->>>>>>> cd7df602
 
         if (!SkippedInits)
           Init = ParseInitializer();
