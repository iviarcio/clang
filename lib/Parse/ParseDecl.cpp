--- conflicted
+++ resolved
@@ -2321,10 +2321,6 @@
   assert(DS.hasTagDefinition() && "shouldn't call this");
 
   bool EnteringContext = (DSContext == DSC_class || DSContext == DSC_top_level);
-<<<<<<< HEAD
-  bool HasMissingSemi = false;
-=======
->>>>>>> cd7df602
 
   if (getLangOpts().CPlusPlus &&
       (Tok.is(tok::identifier) || Tok.is(tok::coloncolon) ||
@@ -2334,65 +2330,6 @@
     return true;
   }
 
-<<<<<<< HEAD
-  // Determine whether the following tokens could possibly be a
-  // declarator.
-  if (Tok.is(tok::identifier) || Tok.is(tok::annot_template_id)) {
-    const Token &Next = NextToken();
-    // These tokens cannot come after the declarator-id in a
-    // simple-declaration, and are likely to come after a type-specifier.
-    HasMissingSemi = Next.is(tok::star) || Next.is(tok::amp) ||
-                     Next.is(tok::ampamp) || Next.is(tok::identifier) ||
-                     Next.is(tok::annot_cxxscope) ||
-                     Next.is(tok::coloncolon);
-  } else if (Tok.is(tok::annot_cxxscope) &&
-             NextToken().is(tok::identifier) &&
-             DS.getStorageClassSpec() != DeclSpec::SCS_typedef) {
-    // We almost certainly have a missing semicolon. Look up the name and
-    // check; if it names a type, we're missing a semicolon.
-    CXXScopeSpec SS;
-    Actions.RestoreNestedNameSpecifierAnnotation(Tok.getAnnotationValue(),
-                                                 Tok.getAnnotationRange(), SS);
-    const Token &Next = NextToken();
-    IdentifierInfo *Name = Next.getIdentifierInfo();
-    Sema::NameClassification Classification =
-        Actions.ClassifyName(getCurScope(), SS, Name, Next.getLocation(),
-                             NextToken(), /*IsAddressOfOperand*/false);
-    switch (Classification.getKind()) {
-    case Sema::NC_Error:
-      SkipMalformedDecl();
-      return true;
-
-    case Sema::NC_Keyword:
-    case Sema::NC_NestedNameSpecifier:
-      llvm_unreachable("typo correction and nested name specifiers not "
-                       "possible here");
-
-    case Sema::NC_Type:
-    case Sema::NC_TypeTemplate:
-      // Not a previously-declared non-type entity.
-      HasMissingSemi = true;
-      break;
-
-    case Sema::NC_Unknown:
-    case Sema::NC_Expression:
-    case Sema::NC_VarTemplate:
-    case Sema::NC_FunctionTemplate:
-      // Might be a redeclaration of a prior entity.
-      HasMissingSemi = false;
-      break;
-    }
-  } else if (Tok.is(tok::kw_typename) || Tok.is(tok::annot_typename)) {
-    HasMissingSemi = true;
-  }
-
-  if (!HasMissingSemi)
-    return false;
-
-  Diag(PP.getLocForEndOfToken(DS.getRepAsDecl()->getLocEnd()),
-       diag::err_expected_semi_after_tagdecl)
-    << DeclSpec::getSpecifierName(DS.getTypeSpecType());
-=======
   bool HasScope = Tok.is(tok::annot_cxxscope);
   // Make a copy in case GetLookAheadToken invalidates the result of NextToken.
   Token AfterScope = HasScope ? NextToken() : Tok;
@@ -2464,7 +2401,6 @@
   Diag(PP.getLocForEndOfToken(DS.getRepAsDecl()->getLocEnd()),
        diag::err_expected_after)
       << DeclSpec::getSpecifierName(DS.getTypeSpecType(), PPol) << tok::semi;
->>>>>>> cd7df602
 
   // Try to recover from the typo, by dropping the tag definition and parsing
   // the problematic tokens as a type.
