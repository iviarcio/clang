//===--- ParseStmt.cpp - Statement and Block Parser -----------------------===//
//
//                     The LLVM Compiler Infrastructure
//
// This file is distributed under the University of Illinois Open Source
// License. See LICENSE.TXT for details.
//
//===----------------------------------------------------------------------===//
//
// This file implements the Statement and Block portions of the Parser
// interface.
//
//===----------------------------------------------------------------------===//

#include "clang/Parse/Parser.h"
#include "RAIIObjectsForParser.h"
#include "clang/AST/ASTContext.h"
#include "clang/Basic/Attributes.h"
#include "clang/Basic/Diagnostic.h"
#include "clang/Basic/PrettyStackTrace.h"
#include "clang/Sema/DeclSpec.h"
#include "clang/Sema/LoopHint.h"
#include "clang/Sema/PrettyDeclStackTrace.h"
#include "clang/Sema/Scope.h"
#include "clang/Sema/TypoCorrection.h"
#include "llvm/ADT/SmallString.h"
using namespace clang;

//===----------------------------------------------------------------------===//
// C99 6.8: Statements and Blocks.
//===----------------------------------------------------------------------===//

/// \brief Parse a standalone statement (for instance, as the body of an 'if',
/// 'while', or 'for').
StmtResult Parser::ParseStatement(SourceLocation *TrailingElseLoc) {
  StmtResult Res;

  // We may get back a null statement if we found a #pragma. Keep going until
  // we get an actual statement.
  do {
    StmtVector Stmts;
    Res = ParseStatementOrDeclaration(Stmts, true, TrailingElseLoc);
  } while (!Res.isInvalid() && !Res.get());

  return Res;
}

/// ParseStatementOrDeclaration - Read 'statement' or 'declaration'.
///       StatementOrDeclaration:
///         statement
///         declaration
///
///       statement:
///         labeled-statement
///         compound-statement
///         expression-statement
///         selection-statement
///         iteration-statement
///         jump-statement
/// [C++]   declaration-statement
/// [C++]   try-block
/// [MS]    seh-try-block
/// [OBC]   objc-throw-statement
/// [OBC]   objc-try-catch-statement
/// [OBC]   objc-synchronized-statement
/// [GNU]   asm-statement
/// [OMP]   openmp-construct             [TODO]
///
///       labeled-statement:
///         identifier ':' statement
///         'case' constant-expression ':' statement
///         'default' ':' statement
///
///       selection-statement:
///         if-statement
///         switch-statement
///
///       iteration-statement:
///         while-statement
///         do-statement
///         for-statement
///
///       expression-statement:
///         expression[opt] ';'
///
///       jump-statement:
///         'goto' identifier ';'
///         'continue' ';'
///         'break' ';'
///         'return' expression[opt] ';'
/// [GNU]   'goto' '*' expression ';'
///
/// [OBC] objc-throw-statement:
/// [OBC]   '@' 'throw' expression ';'
/// [OBC]   '@' 'throw' ';'
///
StmtResult
Parser::ParseStatementOrDeclaration(StmtVector &Stmts, bool OnlyStatement,
                                    SourceLocation *TrailingElseLoc) {

  ParenBraceBracketBalancer BalancerRAIIObj(*this);

  ParsedAttributesWithRange Attrs(AttrFactory);
  MaybeParseCXX11Attributes(Attrs, nullptr, /*MightBeObjCMessageSend*/ true);

  StmtResult Res = ParseStatementOrDeclarationAfterAttributes(Stmts,
                                 OnlyStatement, TrailingElseLoc, Attrs);

  assert((Attrs.empty() || Res.isInvalid() || Res.isUsable()) &&
         "attributes on empty statement");

  if (Attrs.empty() || Res.isInvalid())
    return Res;

  return Actions.ProcessStmtAttributes(Res.get(), Attrs.getList(), Attrs.Range);
}

namespace {
class StatementFilterCCC : public CorrectionCandidateCallback {
public:
  StatementFilterCCC(Token nextTok) : NextToken(nextTok) {
    WantTypeSpecifiers = nextTok.is(tok::l_paren) || nextTok.is(tok::less) ||
                         nextTok.is(tok::identifier) || nextTok.is(tok::star) ||
                         nextTok.is(tok::amp) || nextTok.is(tok::l_square);
    WantExpressionKeywords = nextTok.is(tok::l_paren) ||
                             nextTok.is(tok::identifier) ||
                             nextTok.is(tok::arrow) || nextTok.is(tok::period);
    WantRemainingKeywords = nextTok.is(tok::l_paren) || nextTok.is(tok::semi) ||
                            nextTok.is(tok::identifier) ||
                            nextTok.is(tok::l_brace);
    WantCXXNamedCasts = false;
  }

  bool ValidateCandidate(const TypoCorrection &candidate) override {
    if (FieldDecl *FD = candidate.getCorrectionDeclAs<FieldDecl>())
      return !candidate.getCorrectionSpecifier() || isa<ObjCIvarDecl>(FD);
    if (NextToken.is(tok::equal))
      return candidate.getCorrectionDeclAs<VarDecl>();
    if (NextToken.is(tok::period) &&
        candidate.getCorrectionDeclAs<NamespaceDecl>())
      return false;
    return CorrectionCandidateCallback::ValidateCandidate(candidate);
  }

private:
  Token NextToken;
};
}

StmtResult
Parser::ParseStatementOrDeclarationAfterAttributes(StmtVector &Stmts,
          bool OnlyStatement, SourceLocation *TrailingElseLoc,
          ParsedAttributesWithRange &Attrs) {
  const char *SemiError = nullptr;
  StmtResult Res;

  // Cases in this switch statement should fall through if the parser expects
  // the token to end in a semicolon (in which case SemiError should be set),
  // or they directly 'return;' if not.
Retry:
  tok::TokenKind Kind  = Tok.getKind();
  SourceLocation AtLoc;
  switch (Kind) {
  case tok::at: // May be a @try or @throw statement
    {
      ProhibitAttributes(Attrs); // TODO: is it correct?
      AtLoc = ConsumeToken();  // consume @
      return ParseObjCAtStatement(AtLoc);
    }

  case tok::code_completion:
    Actions.CodeCompleteOrdinaryName(getCurScope(), Sema::PCC_Statement);
    cutOffParsing();
    return StmtError();

  case tok::identifier: {
    Token Next = NextToken();
    if (Next.is(tok::colon)) { // C99 6.8.1: labeled-statement
      // identifier ':' statement
      return ParseLabeledStatement(Attrs);
    }

    // Look up the identifier, and typo-correct it to a keyword if it's not
    // found.
    if (Next.isNot(tok::coloncolon)) {
      // Try to limit which sets of keywords should be included in typo
      // correction based on what the next token is.
      StatementFilterCCC Validator(Next);
      if (TryAnnotateName(/*IsAddressOfOperand*/false, &Validator)
            == ANK_Error) {
        // Handle errors here by skipping up to the next semicolon or '}', and
        // eat the semicolon if that's what stopped us.
        SkipUntil(tok::r_brace, StopAtSemi | StopBeforeMatch);
        if (Tok.is(tok::semi))
          ConsumeToken();
        return StmtError();
      }

      // If the identifier was typo-corrected, try again.
      if (Tok.isNot(tok::identifier))
        goto Retry;
    }

    // Fall through
  }

  default: {
    if ((getLangOpts().CPlusPlus || !OnlyStatement) && isDeclarationStatement()) {
      SourceLocation DeclStart = Tok.getLocation(), DeclEnd;
      DeclGroupPtrTy Decl = ParseDeclaration(Stmts, Declarator::BlockContext,
                                             DeclEnd, Attrs);
      return Actions.ActOnDeclStmt(Decl, DeclStart, DeclEnd);
    }

    if (Tok.is(tok::r_brace)) {
      Diag(Tok, diag::err_expected_statement);
      return StmtError();
    }

    return ParseExprStatement();
  }

  case tok::kw_case:                // C99 6.8.1: labeled-statement
    return ParseCaseStatement();
  case tok::kw_default:             // C99 6.8.1: labeled-statement
    return ParseDefaultStatement();

  case tok::l_brace:                // C99 6.8.2: compound-statement
    return ParseCompoundStatement();
  case tok::semi: {                 // C99 6.8.3p3: expression[opt] ';'
    bool HasLeadingEmptyMacro = Tok.hasLeadingEmptyMacro();
    return Actions.ActOnNullStmt(ConsumeToken(), HasLeadingEmptyMacro);
  }

  case tok::kw_if:                  // C99 6.8.4.1: if-statement
    return ParseIfStatement(TrailingElseLoc);
  case tok::kw_switch:              // C99 6.8.4.2: switch-statement
    return ParseSwitchStatement(TrailingElseLoc);

  case tok::kw_while:               // C99 6.8.5.1: while-statement
    return ParseWhileStatement(TrailingElseLoc);
  case tok::kw_do:                  // C99 6.8.5.2: do-statement
    Res = ParseDoStatement();
    SemiError = "do/while";
    break;
  case tok::kw_for:                 // C99 6.8.5.3: for-statement
    return ParseForStatement(TrailingElseLoc);

  case tok::kw_goto:                // C99 6.8.6.1: goto-statement
    Res = ParseGotoStatement();
    SemiError = "goto";
    break;
  case tok::kw_continue:            // C99 6.8.6.2: continue-statement
    Res = ParseContinueStatement();
    SemiError = "continue";
    break;
  case tok::kw_break:               // C99 6.8.6.3: break-statement
    Res = ParseBreakStatement();
    SemiError = "break";
    break;
  case tok::kw_return:              // C99 6.8.6.4: return-statement
    Res = ParseReturnStatement();
    SemiError = "return";
    break;

  case tok::kw_asm: {
    ProhibitAttributes(Attrs);
    bool msAsm = false;
    Res = ParseAsmStatement(msAsm);
    Res = Actions.ActOnFinishFullStmt(Res.get());
    if (msAsm) return Res;
    SemiError = "asm";
    break;
  }

  case tok::kw___if_exists:
  case tok::kw___if_not_exists:
    ProhibitAttributes(Attrs);
    ParseMicrosoftIfExistsStatement(Stmts);
    // An __if_exists block is like a compound statement, but it doesn't create
    // a new scope.
    return StmtEmpty();

  case tok::kw_try:                 // C++ 15: try-block
    return ParseCXXTryBlock();

  case tok::kw___try:
    ProhibitAttributes(Attrs); // TODO: is it correct?
    return ParseSEHTryBlock();

  case tok::kw___leave:
    Res = ParseSEHLeaveStatement();
    SemiError = "__leave";
    break;

  case tok::annot_pragma_vis:
    ProhibitAttributes(Attrs);
    HandlePragmaVisibility();
    return StmtEmpty();

  case tok::annot_pragma_pack:
    ProhibitAttributes(Attrs);
    HandlePragmaPack();
    return StmtEmpty();

  case tok::annot_pragma_msstruct:
    ProhibitAttributes(Attrs);
    HandlePragmaMSStruct();
    return StmtEmpty();

  case tok::annot_pragma_align:
    ProhibitAttributes(Attrs);
    HandlePragmaAlign();
    return StmtEmpty();

  case tok::annot_pragma_weak:
    ProhibitAttributes(Attrs);
    HandlePragmaWeak();
    return StmtEmpty();

  case tok::annot_pragma_weakalias:
    ProhibitAttributes(Attrs);
    HandlePragmaWeakAlias();
    return StmtEmpty();

  case tok::annot_pragma_redefine_extname:
    ProhibitAttributes(Attrs);
    HandlePragmaRedefineExtname();
    return StmtEmpty();

  case tok::annot_pragma_fp_contract:
    ProhibitAttributes(Attrs);
    Diag(Tok, diag::err_pragma_fp_contract_scope);
    ConsumeToken();
    return StmtError();

  case tok::annot_pragma_opencl_extension:
    ProhibitAttributes(Attrs);
    HandlePragmaOpenCLExtension();
    return StmtEmpty();

  case tok::annot_pragma_captured:
    ProhibitAttributes(Attrs);
    return HandlePragmaCaptured();

  case tok::annot_pragma_openmp:
    ProhibitAttributes(Attrs);
    return ParseOpenMPDeclarativeOrExecutableDirective(!OnlyStatement);
<<<<<<< HEAD
=======

  case tok::annot_pragma_ms_pointers_to_members:
    ProhibitAttributes(Attrs);
    HandlePragmaMSPointersToMembers();
    return StmtEmpty();
>>>>>>> d4309185

  case tok::annot_pragma_ms_pragma:
    ProhibitAttributes(Attrs);
    HandlePragmaMSPragma();
    return StmtEmpty();

  case tok::annot_pragma_loop_hint:
    ProhibitAttributes(Attrs);
    return ParsePragmaLoopHint(Stmts, OnlyStatement, TrailingElseLoc, Attrs);
  }

  // If we reached this code, the statement must end in a semicolon.
  if (!TryConsumeToken(tok::semi) && !Res.isInvalid()) {
    // If the result was valid, then we do want to diagnose this.  Use
    // ExpectAndConsume to emit the diagnostic, even though we know it won't
    // succeed.
    ExpectAndConsume(tok::semi, diag::err_expected_semi_after_stmt, SemiError);
    // Skip until we see a } or ;, but don't eat it.
    SkipUntil(tok::r_brace, StopAtSemi | StopBeforeMatch);
  }

  return Res;
}

/// \brief Parse an expression statement.
StmtResult Parser::ParseExprStatement() {
  // If a case keyword is missing, this is where it should be inserted.
  Token OldToken = Tok;

  // expression[opt] ';'
  ExprResult Expr(ParseExpression());
  if (Expr.isInvalid()) {
    // If the expression is invalid, skip ahead to the next semicolon or '}'.
    // Not doing this opens us up to the possibility of infinite loops if
    // ParseExpression does not consume any tokens.
    SkipUntil(tok::r_brace, StopAtSemi | StopBeforeMatch);
    if (Tok.is(tok::semi))
      ConsumeToken();
    return Actions.ActOnExprStmtError();
  }

  if (Tok.is(tok::colon) && getCurScope()->isSwitchScope() &&
      Actions.CheckCaseExpression(Expr.get())) {
    // If a constant expression is followed by a colon inside a switch block,
    // suggest a missing case keyword.
    Diag(OldToken, diag::err_expected_case_before_expression)
      << FixItHint::CreateInsertion(OldToken.getLocation(), "case ");

    // Recover parsing as a case statement.
    return ParseCaseStatement(/*MissingCase=*/true, Expr);
  }

  // Otherwise, eat the semicolon.
  ExpectAndConsumeSemi(diag::err_expected_semi_after_expr);
  return Actions.ActOnExprStmt(Expr);
}

StmtResult Parser::ParseSEHTryBlock() {
  assert(Tok.is(tok::kw___try) && "Expected '__try'");
  SourceLocation Loc = ConsumeToken();
  return ParseSEHTryBlockCommon(Loc);
}

/// ParseSEHTryBlockCommon
///
/// seh-try-block:
///   '__try' compound-statement seh-handler
///
/// seh-handler:
///   seh-except-block
///   seh-finally-block
///
StmtResult Parser::ParseSEHTryBlockCommon(SourceLocation TryLoc) {
  if (Tok.isNot(tok::l_brace))
    return StmtError(Diag(Tok, diag::err_expected) << tok::l_brace);

  int SEHTryIndex, SEHTryParentIndex;
  StmtResult TryBlock;
  {
    assert(Tok.is(tok::l_brace) && "Not a compount stmt!");

    // Enter a scope to hold everything within the compound stmt.  Compound
    // statements can always hold declarations.
    ParseScope CompoundScope(this, Scope::DeclScope | Scope::SEHTryScope);
    SEHTryIndex = getCurScope()->getSEHTryIndex();
    SEHTryParentIndex = getCurScope()->getSEHTryParentIndex();

    // Parse the statements in the body.
    TryBlock = ParseCompoundStatementBody();
  }

  //StmtResult TryBlock(ParseCompoundStatement(/*isStmtExpr=*/false,
  //                    Scope::DeclScope | Scope::SEHTryScope));

  if(TryBlock.isInvalid())
    return TryBlock;

  StmtResult Handler;
  if (Tok.is(tok::identifier) &&
      Tok.getIdentifierInfo() == getSEHExceptKeyword()) {
    SourceLocation Loc = ConsumeToken();
    Handler = ParseSEHExceptBlock(Loc);
  } else if (Tok.is(tok::kw___finally)) {
    SourceLocation Loc = ConsumeToken();
    Handler = ParseSEHFinallyBlock(Loc);
  } else {
    return StmtError(Diag(Tok,diag::err_seh_expected_handler));
  }

  if(Handler.isInvalid())
    return Handler;

  return Actions.ActOnSEHTryBlock(false /* IsCXXTry */,
                                  TryLoc,
                                  TryBlock.get(),
                                  Handler.get(),
                                  SEHTryIndex,
                                  SEHTryParentIndex);
}

/// ParseSEHExceptBlock - Handle __except
///
/// seh-except-block:
///   '__except' '(' seh-filter-expression ')' compound-statement
///
StmtResult Parser::ParseSEHExceptBlock(SourceLocation ExceptLoc) {
  PoisonIdentifierRAIIObject raii(Ident__exception_code, false),
    raii2(Ident___exception_code, false),
    raii3(Ident_GetExceptionCode, false);

  if (ExpectAndConsume(tok::l_paren))
    return StmtError();

  ParseScope ExpectScope(this, Scope::DeclScope | Scope::ControlScope);

  if (getLangOpts().Borland) {
    Ident__exception_info->setIsPoisoned(false);
    Ident___exception_info->setIsPoisoned(false);
    Ident_GetExceptionInfo->setIsPoisoned(false);
  }
  ExprResult FilterExpr(ParseExpression());

  if (getLangOpts().Borland) {
    Ident__exception_info->setIsPoisoned(true);
    Ident___exception_info->setIsPoisoned(true);
    Ident_GetExceptionInfo->setIsPoisoned(true);
  }

  if(FilterExpr.isInvalid())
    return StmtError();

  if (ExpectAndConsume(tok::r_paren))
    return StmtError();

  StmtResult Block(ParseCompoundStatement());

  if(Block.isInvalid())
    return Block;

  return Actions.ActOnSEHExceptBlock(ExceptLoc, FilterExpr.get(), Block.get());
}

/// ParseSEHFinallyBlock - Handle __finally
///
/// seh-finally-block:
///   '__finally' compound-statement
///
StmtResult Parser::ParseSEHFinallyBlock(SourceLocation FinallyBlock) {
  PoisonIdentifierRAIIObject raii(Ident__abnormal_termination, false),
    raii2(Ident___abnormal_termination, false),
    raii3(Ident_AbnormalTermination, false);

  StmtResult Block(ParseCompoundStatement());
  if(Block.isInvalid())
    return Block;

  return Actions.ActOnSEHFinallyBlock(FinallyBlock,Block.get());
}

/// Handle __leave
///
/// seh-leave-statement:
///   '__leave' ';'
///
StmtResult Parser::ParseSEHLeaveStatement() {
  SourceLocation LeaveLoc = ConsumeToken();  // eat the '__leave'.
  return Actions.ActOnSEHLeaveStmt(LeaveLoc, getCurScope());
}

/// ParseLabeledStatement - We have an identifier and a ':' after it.
///
///       labeled-statement:
///         identifier ':' statement
/// [GNU]   identifier ':' attributes[opt] statement
///
StmtResult Parser::ParseLabeledStatement(ParsedAttributesWithRange &attrs) {
  assert(Tok.is(tok::identifier) && Tok.getIdentifierInfo() &&
         "Not an identifier!");

  Token IdentTok = Tok;  // Save the whole token.
  ConsumeToken();  // eat the identifier.

  assert(Tok.is(tok::colon) && "Not a label!");

  // identifier ':' statement
  SourceLocation ColonLoc = ConsumeToken();

  // Read label attributes, if present.
  StmtResult SubStmt;
  if (Tok.is(tok::kw___attribute)) {
    ParsedAttributesWithRange TempAttrs(AttrFactory);
    ParseGNUAttributes(TempAttrs);

    // In C++, GNU attributes only apply to the label if they are followed by a
    // semicolon, to disambiguate label attributes from attributes on a labeled
    // declaration.
    //
    // This doesn't quite match what GCC does; if the attribute list is empty
    // and followed by a semicolon, GCC will reject (it appears to parse the
    // attributes as part of a statement in that case). That looks like a bug.
    if (!getLangOpts().CPlusPlus || Tok.is(tok::semi))
      attrs.takeAllFrom(TempAttrs);
    else if (isDeclarationStatement()) {
      StmtVector Stmts;
      // FIXME: We should do this whether or not we have a declaration
      // statement, but that doesn't work correctly (because ProhibitAttributes
      // can't handle GNU attributes), so only call it in the one case where
      // GNU attributes are allowed.
      SubStmt = ParseStatementOrDeclarationAfterAttributes(
          Stmts, /*OnlyStmts*/ true, nullptr, TempAttrs);
      if (!TempAttrs.empty() && !SubStmt.isInvalid())
        SubStmt = Actions.ProcessStmtAttributes(
            SubStmt.get(), TempAttrs.getList(), TempAttrs.Range);
    } else {
      Diag(Tok, diag::err_expected_after) << "__attribute__" << tok::semi;
    }
  }

  // If we've not parsed a statement yet, parse one now.
  if (!SubStmt.isInvalid() && !SubStmt.isUsable())
    SubStmt = ParseStatement();

  // Broken substmt shouldn't prevent the label from being added to the AST.
  if (SubStmt.isInvalid())
    SubStmt = Actions.ActOnNullStmt(ColonLoc);

  LabelDecl *LD = Actions.LookupOrCreateLabel(IdentTok.getIdentifierInfo(),
                                              IdentTok.getLocation());
  if (AttributeList *Attrs = attrs.getList()) {
    Actions.ProcessDeclAttributeList(Actions.CurScope, LD, Attrs);
    attrs.clear();
  }

  return Actions.ActOnLabelStmt(IdentTok.getLocation(), LD, ColonLoc,
                                SubStmt.get());
}

/// ParseCaseStatement
///       labeled-statement:
///         'case' constant-expression ':' statement
/// [GNU]   'case' constant-expression '...' constant-expression ':' statement
///
StmtResult Parser::ParseCaseStatement(bool MissingCase, ExprResult Expr) {
  assert((MissingCase || Tok.is(tok::kw_case)) && "Not a case stmt!");

  // It is very very common for code to contain many case statements recursively
  // nested, as in (but usually without indentation):
  //  case 1:
  //    case 2:
  //      case 3:
  //         case 4:
  //           case 5: etc.
  //
  // Parsing this naively works, but is both inefficient and can cause us to run
  // out of stack space in our recursive descent parser.  As a special case,
  // flatten this recursion into an iterative loop.  This is complex and gross,
  // but all the grossness is constrained to ParseCaseStatement (and some
  // weirdness in the actions), so this is just local grossness :).

  // TopLevelCase - This is the highest level we have parsed.  'case 1' in the
  // example above.
  StmtResult TopLevelCase(true);

  // DeepestParsedCaseStmt - This is the deepest statement we have parsed, which
  // gets updated each time a new case is parsed, and whose body is unset so
  // far.  When parsing 'case 4', this is the 'case 3' node.
  Stmt *DeepestParsedCaseStmt = nullptr;

  // While we have case statements, eat and stack them.
  SourceLocation ColonLoc;
  do {
    SourceLocation CaseLoc = MissingCase ? Expr.get()->getExprLoc() :
                                           ConsumeToken();  // eat the 'case'.
    ColonLoc = SourceLocation();

    if (Tok.is(tok::code_completion)) {
      Actions.CodeCompleteCase(getCurScope());
      cutOffParsing();
      return StmtError();
    }

    /// We don't want to treat 'case x : y' as a potential typo for 'case x::y'.
    /// Disable this form of error recovery while we're parsing the case
    /// expression.
    ColonProtectionRAIIObject ColonProtection(*this);

    ExprResult LHS;
    if (!MissingCase) {
      LHS = ParseConstantExpression();
      if (LHS.isInvalid()) {
        // If constant-expression is parsed unsuccessfully, recover by skipping
        // current case statement (moving to the colon that ends it).
        if (SkipUntil(tok::colon, tok::r_brace, StopAtSemi | StopBeforeMatch)) {
          TryConsumeToken(tok::colon, ColonLoc);
          continue;
        }
        return StmtError();
      }
    } else {
      LHS = Expr;
      MissingCase = false;
    }

    // GNU case range extension.
    SourceLocation DotDotDotLoc;
    ExprResult RHS;
    if (TryConsumeToken(tok::ellipsis, DotDotDotLoc)) {
      Diag(DotDotDotLoc, diag::ext_gnu_case_range);
      RHS = ParseConstantExpression();
      if (RHS.isInvalid()) {
        if (SkipUntil(tok::colon, tok::r_brace, StopAtSemi | StopBeforeMatch)) {
          TryConsumeToken(tok::colon, ColonLoc);
          continue;
        }
        return StmtError();
      }
    }

    ColonProtection.restore();

    if (TryConsumeToken(tok::colon, ColonLoc)) {
    } else if (TryConsumeToken(tok::semi, ColonLoc) ||
               TryConsumeToken(tok::coloncolon, ColonLoc)) {
      // Treat "case blah;" or "case blah::" as a typo for "case blah:".
      Diag(ColonLoc, diag::err_expected_after)
          << "'case'" << tok::colon
          << FixItHint::CreateReplacement(ColonLoc, ":");
    } else {
      SourceLocation ExpectedLoc = PP.getLocForEndOfToken(PrevTokLocation);
      Diag(ExpectedLoc, diag::err_expected_after)
          << "'case'" << tok::colon
          << FixItHint::CreateInsertion(ExpectedLoc, ":");
      ColonLoc = ExpectedLoc;
    }

    StmtResult Case =
      Actions.ActOnCaseStmt(CaseLoc, LHS.get(), DotDotDotLoc,
                            RHS.get(), ColonLoc);

    // If we had a sema error parsing this case, then just ignore it and
    // continue parsing the sub-stmt.
    if (Case.isInvalid()) {
      if (TopLevelCase.isInvalid())  // No parsed case stmts.
        return ParseStatement();
      // Otherwise, just don't add it as a nested case.
    } else {
      // If this is the first case statement we parsed, it becomes TopLevelCase.
      // Otherwise we link it into the current chain.
      Stmt *NextDeepest = Case.get();
      if (TopLevelCase.isInvalid())
        TopLevelCase = Case;
      else
        Actions.ActOnCaseStmtBody(DeepestParsedCaseStmt, Case.get());
      DeepestParsedCaseStmt = NextDeepest;
    }

    // Handle all case statements.
  } while (Tok.is(tok::kw_case));

  // If we found a non-case statement, start by parsing it.
  StmtResult SubStmt;

  if (Tok.isNot(tok::r_brace)) {
    SubStmt = ParseStatement();
  } else {
    // Nicely diagnose the common error "switch (X) { case 4: }", which is
    // not valid.  If ColonLoc doesn't point to a valid text location, there was
    // another parsing error, so avoid producing extra diagnostics.
    if (ColonLoc.isValid()) {
      SourceLocation AfterColonLoc = PP.getLocForEndOfToken(ColonLoc);
      Diag(AfterColonLoc, diag::err_label_end_of_compound_statement)
        << FixItHint::CreateInsertion(AfterColonLoc, " ;");
    }
    SubStmt = StmtError();
  }

  // Install the body into the most deeply-nested case.
  if (DeepestParsedCaseStmt) {
    // Broken sub-stmt shouldn't prevent forming the case statement properly.
    if (SubStmt.isInvalid())
      SubStmt = Actions.ActOnNullStmt(SourceLocation());
    Actions.ActOnCaseStmtBody(DeepestParsedCaseStmt, SubStmt.get());
  }

  // Return the top level parsed statement tree.
  return TopLevelCase;
}

/// ParseDefaultStatement
///       labeled-statement:
///         'default' ':' statement
/// Note that this does not parse the 'statement' at the end.
///
StmtResult Parser::ParseDefaultStatement() {
  assert(Tok.is(tok::kw_default) && "Not a default stmt!");
  SourceLocation DefaultLoc = ConsumeToken();  // eat the 'default'.

  SourceLocation ColonLoc;
  if (TryConsumeToken(tok::colon, ColonLoc)) {
  } else if (TryConsumeToken(tok::semi, ColonLoc)) {
    // Treat "default;" as a typo for "default:".
    Diag(ColonLoc, diag::err_expected_after)
        << "'default'" << tok::colon
        << FixItHint::CreateReplacement(ColonLoc, ":");
  } else {
    SourceLocation ExpectedLoc = PP.getLocForEndOfToken(PrevTokLocation);
    Diag(ExpectedLoc, diag::err_expected_after)
        << "'default'" << tok::colon
        << FixItHint::CreateInsertion(ExpectedLoc, ":");
    ColonLoc = ExpectedLoc;
  }

  StmtResult SubStmt;

  if (Tok.isNot(tok::r_brace)) {
    SubStmt = ParseStatement();
  } else {
    // Diagnose the common error "switch (X) {... default: }", which is
    // not valid.
    SourceLocation AfterColonLoc = PP.getLocForEndOfToken(ColonLoc);
    Diag(AfterColonLoc, diag::err_label_end_of_compound_statement)
      << FixItHint::CreateInsertion(AfterColonLoc, " ;");
    SubStmt = true;
  }

  // Broken sub-stmt shouldn't prevent forming the case statement properly.
  if (SubStmt.isInvalid())
    SubStmt = Actions.ActOnNullStmt(ColonLoc);

  return Actions.ActOnDefaultStmt(DefaultLoc, ColonLoc,
                                  SubStmt.get(), getCurScope());
}

StmtResult Parser::ParseCompoundStatement(bool isStmtExpr) {
  return ParseCompoundStatement(isStmtExpr, Scope::DeclScope);
}

/// ParseCompoundStatement - Parse a "{}" block.
///
///       compound-statement: [C99 6.8.2]
///         { block-item-list[opt] }
/// [GNU]   { label-declarations block-item-list } [TODO]
///
///       block-item-list:
///         block-item
///         block-item-list block-item
///
///       block-item:
///         declaration
/// [GNU]   '__extension__' declaration
///         statement
///
/// [GNU] label-declarations:
/// [GNU]   label-declaration
/// [GNU]   label-declarations label-declaration
///
/// [GNU] label-declaration:
/// [GNU]   '__label__' identifier-list ';'
///
StmtResult Parser::ParseCompoundStatement(bool isStmtExpr,
                                          unsigned ScopeFlags) {
  assert(Tok.is(tok::l_brace) && "Not a compount stmt!");

  // Enter a scope to hold everything within the compound stmt.  Compound
  // statements can always hold declarations.
  ParseScope CompoundScope(this, ScopeFlags);

  // Parse the statements in the body.
  return ParseCompoundStatementBody(isStmtExpr);
}

/// Parse any pragmas at the start of the compound expression. We handle these
/// separately since some pragmas (FP_CONTRACT) must appear before any C
/// statement in the compound, but may be intermingled with other pragmas.
void Parser::ParseCompoundStatementLeadingPragmas() {
  bool checkForPragmas = true;
  while (checkForPragmas) {
    switch (Tok.getKind()) {
    case tok::annot_pragma_vis:
      HandlePragmaVisibility();
      break;
    case tok::annot_pragma_pack:
      HandlePragmaPack();
      break;
    case tok::annot_pragma_msstruct:
      HandlePragmaMSStruct();
      break;
    case tok::annot_pragma_align:
      HandlePragmaAlign();
      break;
    case tok::annot_pragma_weak:
      HandlePragmaWeak();
      break;
    case tok::annot_pragma_weakalias:
      HandlePragmaWeakAlias();
      break;
    case tok::annot_pragma_redefine_extname:
      HandlePragmaRedefineExtname();
      break;
    case tok::annot_pragma_opencl_extension:
      HandlePragmaOpenCLExtension();
      break;
    case tok::annot_pragma_fp_contract:
      HandlePragmaFPContract();
      break;
    case tok::annot_pragma_ms_pointers_to_members:
      HandlePragmaMSPointersToMembers();
      break;
    case tok::annot_pragma_ms_pragma:
      HandlePragmaMSPragma();
      break;
    default:
      checkForPragmas = false;
      break;
    }
  }

}

/// ParseCompoundStatementBody - Parse a sequence of statements and invoke the
/// ActOnCompoundStmt action.  This expects the '{' to be the current token, and
/// consume the '}' at the end of the block.  It does not manipulate the scope
/// stack.
StmtResult Parser::ParseCompoundStatementBody(bool isStmtExpr) {
  PrettyStackTraceLoc CrashInfo(PP.getSourceManager(),
                                Tok.getLocation(),
                                "in compound statement ('{}')");

  // Record the state of the FP_CONTRACT pragma, restore on leaving the
  // compound statement.
  Sema::FPContractStateRAII SaveFPContractState(Actions);

  InMessageExpressionRAIIObject InMessage(*this, false);
  BalancedDelimiterTracker T(*this, tok::l_brace);
  if (T.consumeOpen())
    return StmtError();

  Sema::CompoundScopeRAII CompoundScope(Actions);

  // Parse any pragmas at the beginning of the compound statement.
  ParseCompoundStatementLeadingPragmas();

  StmtVector Stmts;

  // "__label__ X, Y, Z;" is the GNU "Local Label" extension.  These are
  // only allowed at the start of a compound stmt regardless of the language.
  while (Tok.is(tok::kw___label__)) {
    SourceLocation LabelLoc = ConsumeToken();

    SmallVector<Decl *, 8> DeclsInGroup;
    while (1) {
      if (Tok.isNot(tok::identifier)) {
        Diag(Tok, diag::err_expected) << tok::identifier;
        break;
      }

      IdentifierInfo *II = Tok.getIdentifierInfo();
      SourceLocation IdLoc = ConsumeToken();
      DeclsInGroup.push_back(Actions.LookupOrCreateLabel(II, IdLoc, LabelLoc));

      if (!TryConsumeToken(tok::comma))
        break;
    }

    DeclSpec DS(AttrFactory);
    DeclGroupPtrTy Res =
        Actions.FinalizeDeclaratorGroup(getCurScope(), DS, DeclsInGroup);
    StmtResult R = Actions.ActOnDeclStmt(Res, LabelLoc, Tok.getLocation());

    ExpectAndConsumeSemi(diag::err_expected_semi_declaration);
    if (R.isUsable())
      Stmts.push_back(R.get());
  }

  while (Tok.isNot(tok::r_brace) && !isEofOrEom()) {
    if (Tok.is(tok::annot_pragma_unused)) {
      HandlePragmaUnused();
      continue;
    }

    StmtResult R;
    if (Tok.isNot(tok::kw___extension__)) {
      R = ParseStatementOrDeclaration(Stmts, false);
    } else {
      // __extension__ can start declarations and it can also be a unary
      // operator for expressions.  Consume multiple __extension__ markers here
      // until we can determine which is which.
      // FIXME: This loses extension expressions in the AST!
      SourceLocation ExtLoc = ConsumeToken();
      while (Tok.is(tok::kw___extension__))
        ConsumeToken();

      ParsedAttributesWithRange attrs(AttrFactory);
      MaybeParseCXX11Attributes(attrs, nullptr,
                                /*MightBeObjCMessageSend*/ true);

      // If this is the start of a declaration, parse it as such.
      if (isDeclarationStatement()) {
        // __extension__ silences extension warnings in the subdeclaration.
        // FIXME: Save the __extension__ on the decl as a node somehow?
        ExtensionRAIIObject O(Diags);

        SourceLocation DeclStart = Tok.getLocation(), DeclEnd;
        DeclGroupPtrTy Res = ParseDeclaration(Stmts,
                                              Declarator::BlockContext, DeclEnd,
                                              attrs);
        R = Actions.ActOnDeclStmt(Res, DeclStart, DeclEnd);
      } else {
        // Otherwise this was a unary __extension__ marker.
        ExprResult Res(ParseExpressionWithLeadingExtension(ExtLoc));

        if (Res.isInvalid()) {
          SkipUntil(tok::semi);
          continue;
        }

        // FIXME: Use attributes?
        // Eat the semicolon at the end of stmt and convert the expr into a
        // statement.
        ExpectAndConsumeSemi(diag::err_expected_semi_after_expr);
        R = Actions.ActOnExprStmt(Res);
      }
    }

    if (R.isUsable())
      Stmts.push_back(R.get());
  }

  SourceLocation CloseLoc = Tok.getLocation();

  // We broke out of the while loop because we found a '}' or EOF.
  if (!T.consumeClose())
    // Recover by creating a compound statement with what we parsed so far,
    // instead of dropping everything and returning StmtError();
    CloseLoc = T.getCloseLocation();

  return Actions.ActOnCompoundStmt(T.getOpenLocation(), CloseLoc,
                                   Stmts, isStmtExpr);
}

/// ParseParenExprOrCondition:
/// [C  ]     '(' expression ')'
/// [C++]     '(' condition ')'       [not allowed if OnlyAllowCondition=true]
///
/// This function parses and performs error recovery on the specified condition
/// or expression (depending on whether we're in C++ or C mode).  This function
/// goes out of its way to recover well.  It returns true if there was a parser
/// error (the right paren couldn't be found), which indicates that the caller
/// should try to recover harder.  It returns false if the condition is
/// successfully parsed.  Note that a successful parse can still have semantic
/// errors in the condition.
bool Parser::ParseParenExprOrCondition(ExprResult &ExprResult,
                                       Decl *&DeclResult,
                                       SourceLocation Loc,
                                       bool ConvertToBoolean) {
  BalancedDelimiterTracker T(*this, tok::l_paren);
  T.consumeOpen();

  if (getLangOpts().CPlusPlus)
    ParseCXXCondition(ExprResult, DeclResult, Loc, ConvertToBoolean);
  else {
    ExprResult = ParseExpression();
    DeclResult = nullptr;

    // If required, convert to a boolean value.
    if (!ExprResult.isInvalid() && ConvertToBoolean)
      ExprResult
        = Actions.ActOnBooleanCondition(getCurScope(), Loc, ExprResult.get());
  }

  // If the parser was confused by the condition and we don't have a ')', try to
  // recover by skipping ahead to a semi and bailing out.  If condexp is
  // semantically invalid but we have well formed code, keep going.
  if (ExprResult.isInvalid() && !DeclResult && Tok.isNot(tok::r_paren)) {
    SkipUntil(tok::semi);
    // Skipping may have stopped if it found the containing ')'.  If so, we can
    // continue parsing the if statement.
    if (Tok.isNot(tok::r_paren))
      return true;
  }

  // Otherwise the condition is valid or the rparen is present.
  T.consumeClose();

  // Check for extraneous ')'s to catch things like "if (foo())) {".  We know
  // that all callers are looking for a statement after the condition, so ")"
  // isn't valid.
  while (Tok.is(tok::r_paren)) {
    Diag(Tok, diag::err_extraneous_rparen_in_condition)
      << FixItHint::CreateRemoval(Tok.getLocation());
    ConsumeParen();
  }

  return false;
}


/// ParseIfStatement
///       if-statement: [C99 6.8.4.1]
///         'if' '(' expression ')' statement
///         'if' '(' expression ')' statement 'else' statement
/// [C++]   'if' '(' condition ')' statement
/// [C++]   'if' '(' condition ')' statement 'else' statement
///
StmtResult Parser::ParseIfStatement(SourceLocation *TrailingElseLoc) {
  assert(Tok.is(tok::kw_if) && "Not an if stmt!");
  SourceLocation IfLoc = ConsumeToken();  // eat the 'if'.

  if (Tok.isNot(tok::l_paren)) {
    Diag(Tok, diag::err_expected_lparen_after) << "if";
    SkipUntil(tok::semi);
    return StmtError();
  }

  bool C99orCXX = getLangOpts().C99 || getLangOpts().CPlusPlus;

  // C99 6.8.4p3 - In C99, the if statement is a block.  This is not
  // the case for C90.
  //
  // C++ 6.4p3:
  // A name introduced by a declaration in a condition is in scope from its
  // point of declaration until the end of the substatements controlled by the
  // condition.
  // C++ 3.3.2p4:
  // Names declared in the for-init-statement, and in the condition of if,
  // while, for, and switch statements are local to the if, while, for, or
  // switch statement (including the controlled statement).
  //
  ParseScope IfScope(this, Scope::DeclScope | Scope::ControlScope, C99orCXX);

  // Parse the condition.
  ExprResult CondExp;
  Decl *CondVar = nullptr;
  if (ParseParenExprOrCondition(CondExp, CondVar, IfLoc, true))
    return StmtError();

  FullExprArg FullCondExp(Actions.MakeFullExpr(CondExp.get(), IfLoc));

  // C99 6.8.4p3 - In C99, the body of the if statement is a scope, even if
  // there is no compound stmt.  C90 does not have this clause.  We only do this
  // if the body isn't a compound statement to avoid push/pop in common cases.
  //
  // C++ 6.4p1:
  // The substatement in a selection-statement (each substatement, in the else
  // form of the if statement) implicitly defines a local scope.
  //
  // For C++ we create a scope for the condition and a new scope for
  // substatements because:
  // -When the 'then' scope exits, we want the condition declaration to still be
  //    active for the 'else' scope too.
  // -Sema will detect name clashes by considering declarations of a
  //    'ControlScope' as part of its direct subscope.
  // -If we wanted the condition and substatement to be in the same scope, we
  //    would have to notify ParseStatement not to create a new scope. It's
  //    simpler to let it create a new scope.
  //
  ParseScope InnerScope(this, Scope::DeclScope, C99orCXX, Tok.is(tok::l_brace));

  // Read the 'then' stmt.
  SourceLocation ThenStmtLoc = Tok.getLocation();

  SourceLocation InnerStatementTrailingElseLoc;
  StmtResult ThenStmt(ParseStatement(&InnerStatementTrailingElseLoc));

  // Pop the 'if' scope if needed.
  InnerScope.Exit();

  // If it has an else, parse it.
  SourceLocation ElseLoc;
  SourceLocation ElseStmtLoc;
  StmtResult ElseStmt;

  if (Tok.is(tok::kw_else)) {
    if (TrailingElseLoc)
      *TrailingElseLoc = Tok.getLocation();

    ElseLoc = ConsumeToken();
    ElseStmtLoc = Tok.getLocation();

    // C99 6.8.4p3 - In C99, the body of the if statement is a scope, even if
    // there is no compound stmt.  C90 does not have this clause.  We only do
    // this if the body isn't a compound statement to avoid push/pop in common
    // cases.
    //
    // C++ 6.4p1:
    // The substatement in a selection-statement (each substatement, in the else
    // form of the if statement) implicitly defines a local scope.
    //
    ParseScope InnerScope(this, Scope::DeclScope, C99orCXX, Tok.is(tok::l_brace));

    ElseStmt = ParseStatement();

    // Pop the 'else' scope if needed.
    InnerScope.Exit();
  } else if (Tok.is(tok::code_completion)) {
    Actions.CodeCompleteAfterIf(getCurScope());
    cutOffParsing();
    return StmtError();
  } else if (InnerStatementTrailingElseLoc.isValid()) {
    Diag(InnerStatementTrailingElseLoc, diag::warn_dangling_else);
  }

  IfScope.Exit();

  // If the then or else stmt is invalid and the other is valid (and present),
  // make turn the invalid one into a null stmt to avoid dropping the other
  // part.  If both are invalid, return error.
  if ((ThenStmt.isInvalid() && ElseStmt.isInvalid()) ||
      (ThenStmt.isInvalid() && ElseStmt.get() == nullptr) ||
      (ThenStmt.get() == nullptr && ElseStmt.isInvalid())) {
    // Both invalid, or one is invalid and other is non-present: return error.
    return StmtError();
  }

  // Now if either are invalid, replace with a ';'.
  if (ThenStmt.isInvalid())
    ThenStmt = Actions.ActOnNullStmt(ThenStmtLoc);
  if (ElseStmt.isInvalid())
    ElseStmt = Actions.ActOnNullStmt(ElseStmtLoc);

  return Actions.ActOnIfStmt(IfLoc, FullCondExp, CondVar, ThenStmt.get(),
                             ElseLoc, ElseStmt.get());
}

/// ParseSwitchStatement
///       switch-statement:
///         'switch' '(' expression ')' statement
/// [C++]   'switch' '(' condition ')' statement
StmtResult Parser::ParseSwitchStatement(SourceLocation *TrailingElseLoc) {
  assert(Tok.is(tok::kw_switch) && "Not a switch stmt!");
  SourceLocation SwitchLoc = ConsumeToken();  // eat the 'switch'.

  if (Tok.isNot(tok::l_paren)) {
    Diag(Tok, diag::err_expected_lparen_after) << "switch";
    SkipUntil(tok::semi);
    return StmtError();
  }

  bool C99orCXX = getLangOpts().C99 || getLangOpts().CPlusPlus;

  // C99 6.8.4p3 - In C99, the switch statement is a block.  This is
  // not the case for C90.  Start the switch scope.
  //
  // C++ 6.4p3:
  // A name introduced by a declaration in a condition is in scope from its
  // point of declaration until the end of the substatements controlled by the
  // condition.
  // C++ 3.3.2p4:
  // Names declared in the for-init-statement, and in the condition of if,
  // while, for, and switch statements are local to the if, while, for, or
  // switch statement (including the controlled statement).
  //
  unsigned ScopeFlags = Scope::SwitchScope;
  if (C99orCXX)
    ScopeFlags |= Scope::DeclScope | Scope::ControlScope;
  ParseScope SwitchScope(this, ScopeFlags);

  // Parse the condition.
  ExprResult Cond;
  Decl *CondVar = nullptr;
  if (ParseParenExprOrCondition(Cond, CondVar, SwitchLoc, false))
    return StmtError();

  StmtResult Switch
    = Actions.ActOnStartOfSwitchStmt(SwitchLoc, Cond.get(), CondVar);

  if (Switch.isInvalid()) {
    // Skip the switch body.
    // FIXME: This is not optimal recovery, but parsing the body is more
    // dangerous due to the presence of case and default statements, which
    // will have no place to connect back with the switch.
    if (Tok.is(tok::l_brace)) {
      ConsumeBrace();
      SkipUntil(tok::r_brace);
    } else
      SkipUntil(tok::semi);
    return Switch;
  }

  // C99 6.8.4p3 - In C99, the body of the switch statement is a scope, even if
  // there is no compound stmt.  C90 does not have this clause.  We only do this
  // if the body isn't a compound statement to avoid push/pop in common cases.
  //
  // C++ 6.4p1:
  // The substatement in a selection-statement (each substatement, in the else
  // form of the if statement) implicitly defines a local scope.
  //
  // See comments in ParseIfStatement for why we create a scope for the
  // condition and a new scope for substatement in C++.
  //
  getCurScope()->AddFlags(Scope::BreakScope);
  ParseScope InnerScope(this, Scope::DeclScope, C99orCXX, Tok.is(tok::l_brace));

  // We have incremented the mangling number for the SwitchScope and the
  // InnerScope, which is one too many.
  if (C99orCXX)
    getCurScope()->decrementMSLocalManglingNumber();

  // Read the body statement.
  StmtResult Body(ParseStatement(TrailingElseLoc));

  // Pop the scopes.
  InnerScope.Exit();
  SwitchScope.Exit();

  return Actions.ActOnFinishSwitchStmt(SwitchLoc, Switch.get(), Body.get());
}

/// ParseWhileStatement
///       while-statement: [C99 6.8.5.1]
///         'while' '(' expression ')' statement
/// [C++]   'while' '(' condition ')' statement
StmtResult Parser::ParseWhileStatement(SourceLocation *TrailingElseLoc) {
  assert(Tok.is(tok::kw_while) && "Not a while stmt!");
  SourceLocation WhileLoc = Tok.getLocation();
  ConsumeToken();  // eat the 'while'.

  if (Tok.isNot(tok::l_paren)) {
    Diag(Tok, diag::err_expected_lparen_after) << "while";
    SkipUntil(tok::semi);
    return StmtError();
  }

  bool C99orCXX = getLangOpts().C99 || getLangOpts().CPlusPlus;

  // C99 6.8.5p5 - In C99, the while statement is a block.  This is not
  // the case for C90.  Start the loop scope.
  //
  // C++ 6.4p3:
  // A name introduced by a declaration in a condition is in scope from its
  // point of declaration until the end of the substatements controlled by the
  // condition.
  // C++ 3.3.2p4:
  // Names declared in the for-init-statement, and in the condition of if,
  // while, for, and switch statements are local to the if, while, for, or
  // switch statement (including the controlled statement).
  //
  unsigned ScopeFlags;
  if (C99orCXX)
    ScopeFlags = Scope::BreakScope | Scope::ContinueScope |
                 Scope::DeclScope  | Scope::ControlScope;
  else
    ScopeFlags = Scope::BreakScope | Scope::ContinueScope;
  ParseScope WhileScope(this, ScopeFlags);

  // Parse the condition.
  ExprResult Cond;
  Decl *CondVar = nullptr;
  if (ParseParenExprOrCondition(Cond, CondVar, WhileLoc, true))
    return StmtError();

  FullExprArg FullCond(Actions.MakeFullExpr(Cond.get(), WhileLoc));

  // C99 6.8.5p5 - In C99, the body of the while statement is a scope, even if
  // there is no compound stmt.  C90 does not have this clause.  We only do this
  // if the body isn't a compound statement to avoid push/pop in common cases.
  //
  // C++ 6.5p2:
  // The substatement in an iteration-statement implicitly defines a local scope
  // which is entered and exited each time through the loop.
  //
  // See comments in ParseIfStatement for why we create a scope for the
  // condition and a new scope for substatement in C++.
  //
  ParseScope InnerScope(this, Scope::DeclScope, C99orCXX, Tok.is(tok::l_brace));

  // Read the body statement.
  StmtResult Body(ParseStatement(TrailingElseLoc));

  // Pop the body scope if needed.
  InnerScope.Exit();
  WhileScope.Exit();

  if ((Cond.isInvalid() && !CondVar) || Body.isInvalid())
    return StmtError();

  return Actions.ActOnWhileStmt(WhileLoc, FullCond, CondVar, Body.get());
}

/// ParseDoStatement
///       do-statement: [C99 6.8.5.2]
///         'do' statement 'while' '(' expression ')' ';'
/// Note: this lets the caller parse the end ';'.
StmtResult Parser::ParseDoStatement() {
  assert(Tok.is(tok::kw_do) && "Not a do stmt!");
  SourceLocation DoLoc = ConsumeToken();  // eat the 'do'.

  // C99 6.8.5p5 - In C99, the do statement is a block.  This is not
  // the case for C90.  Start the loop scope.
  unsigned ScopeFlags;
  if (getLangOpts().C99)
    ScopeFlags = Scope::BreakScope | Scope::ContinueScope | Scope::DeclScope;
  else
    ScopeFlags = Scope::BreakScope | Scope::ContinueScope;

  ParseScope DoScope(this, ScopeFlags);

  // C99 6.8.5p5 - In C99, the body of the do statement is a scope, even if
  // there is no compound stmt.  C90 does not have this clause. We only do this
  // if the body isn't a compound statement to avoid push/pop in common cases.
  //
  // C++ 6.5p2:
  // The substatement in an iteration-statement implicitly defines a local scope
  // which is entered and exited each time through the loop.
  //
  bool C99orCXX = getLangOpts().C99 || getLangOpts().CPlusPlus;
  ParseScope InnerScope(this, Scope::DeclScope, C99orCXX, Tok.is(tok::l_brace));

  // Read the body statement.
  StmtResult Body(ParseStatement());

  // Pop the body scope if needed.
  InnerScope.Exit();

  if (Tok.isNot(tok::kw_while)) {
    if (!Body.isInvalid()) {
      Diag(Tok, diag::err_expected_while);
      Diag(DoLoc, diag::note_matching) << "'do'";
      SkipUntil(tok::semi, StopBeforeMatch);
    }
    return StmtError();
  }
  SourceLocation WhileLoc = ConsumeToken();

  if (Tok.isNot(tok::l_paren)) {
    Diag(Tok, diag::err_expected_lparen_after) << "do/while";
    SkipUntil(tok::semi, StopBeforeMatch);
    return StmtError();
  }

  // Parse the parenthesized expression.
  BalancedDelimiterTracker T(*this, tok::l_paren);
  T.consumeOpen();

  // A do-while expression is not a condition, so can't have attributes.
  DiagnoseAndSkipCXX11Attributes();

  ExprResult Cond = ParseExpression();
  T.consumeClose();
  DoScope.Exit();

  if (Cond.isInvalid() || Body.isInvalid())
    return StmtError();

  return Actions.ActOnDoStmt(DoLoc, Body.get(), WhileLoc, T.getOpenLocation(),
                             Cond.get(), T.getCloseLocation());
}

bool Parser::isForRangeIdentifier() {
  assert(Tok.is(tok::identifier));

  const Token &Next = NextToken();
  if (Next.is(tok::colon))
    return true;

  if (Next.is(tok::l_square) || Next.is(tok::kw_alignas)) {
    TentativeParsingAction PA(*this);
    ConsumeToken();
    SkipCXX11Attributes();
    bool Result = Tok.is(tok::colon);
    PA.Revert();
    return Result;
  }

  return false;
}

/// ParseForStatement
///       for-statement: [C99 6.8.5.3]
///         'for' '(' expr[opt] ';' expr[opt] ';' expr[opt] ')' statement
///         'for' '(' declaration expr[opt] ';' expr[opt] ')' statement
/// [C++]   'for' '(' for-init-statement condition[opt] ';' expression[opt] ')'
/// [C++]       statement
/// [C++0x] 'for' '(' for-range-declaration : for-range-initializer ) statement
/// [OBJC2] 'for' '(' declaration 'in' expr ')' statement
/// [OBJC2] 'for' '(' expr 'in' expr ')' statement
///
/// [C++] for-init-statement:
/// [C++]   expression-statement
/// [C++]   simple-declaration
///
/// [C++0x] for-range-declaration:
/// [C++0x]   attribute-specifier-seq[opt] type-specifier-seq declarator
/// [C++0x] for-range-initializer:
/// [C++0x]   expression
/// [C++0x]   braced-init-list            [TODO]
StmtResult Parser::ParseForStatement(SourceLocation *TrailingElseLoc) {
  assert(Tok.is(tok::kw_for) && "Not a for stmt!");
  SourceLocation ForLoc = ConsumeToken();  // eat the 'for'.

  if (Tok.isNot(tok::l_paren)) {
    Diag(Tok, diag::err_expected_lparen_after) << "for";
    SkipUntil(tok::semi);
    return StmtError();
  }

  bool C99orCXXorObjC = getLangOpts().C99 || getLangOpts().CPlusPlus ||
    getLangOpts().ObjC1;

  // C99 6.8.5p5 - In C99, the for statement is a block.  This is not
  // the case for C90.  Start the loop scope.
  //
  // C++ 6.4p3:
  // A name introduced by a declaration in a condition is in scope from its
  // point of declaration until the end of the substatements controlled by the
  // condition.
  // C++ 3.3.2p4:
  // Names declared in the for-init-statement, and in the condition of if,
  // while, for, and switch statements are local to the if, while, for, or
  // switch statement (including the controlled statement).
  // C++ 6.5.3p1:
  // Names declared in the for-init-statement are in the same declarative-region
  // as those declared in the condition.
  //
  unsigned ScopeFlags = 0;
  if (C99orCXXorObjC)
    ScopeFlags = Scope::DeclScope | Scope::ControlScope;

  ParseScope ForScope(this, ScopeFlags);

  BalancedDelimiterTracker T(*this, tok::l_paren);
  T.consumeOpen();

  ExprResult Value;

  bool ForEach = false, ForRange = false;
  StmtResult FirstPart;
  bool SecondPartIsInvalid = false;
  FullExprArg SecondPart(Actions);
  ExprResult Collection;
  ForRangeInit ForRangeInit;
  FullExprArg ThirdPart(Actions);
  Decl *SecondVar = nullptr;

  if (Tok.is(tok::code_completion)) {
    Actions.CodeCompleteOrdinaryName(getCurScope(),
                                     C99orCXXorObjC? Sema::PCC_ForInit
                                                   : Sema::PCC_Expression);
    cutOffParsing();
    return StmtError();
  }

  ParsedAttributesWithRange attrs(AttrFactory);
  MaybeParseCXX11Attributes(attrs);

  // Parse the first part of the for specifier.
  if (Tok.is(tok::semi)) {  // for (;
    ProhibitAttributes(attrs);
    // no first part, eat the ';'.
    ConsumeToken();
  } else if (getLangOpts().CPlusPlus && Tok.is(tok::identifier) &&
             isForRangeIdentifier()) {
    ProhibitAttributes(attrs);
    IdentifierInfo *Name = Tok.getIdentifierInfo();
    SourceLocation Loc = ConsumeToken();
    MaybeParseCXX11Attributes(attrs);

    ForRangeInit.ColonLoc = ConsumeToken();
    if (Tok.is(tok::l_brace))
      ForRangeInit.RangeExpr = ParseBraceInitializer();
    else
      ForRangeInit.RangeExpr = ParseExpression();

    Diag(Loc, getLangOpts().CPlusPlus1z
                  ? diag::warn_cxx1y_compat_for_range_identifier
                  : diag::ext_for_range_identifier)
      << ((getLangOpts().CPlusPlus11 && !getLangOpts().CPlusPlus1z)
              ? FixItHint::CreateInsertion(Loc, "auto &&")
              : FixItHint());

    FirstPart = Actions.ActOnCXXForRangeIdentifier(getCurScope(), Loc, Name,
                                                   attrs, attrs.Range.getEnd());
    ForRange = true;
  } else if (isForInitDeclaration()) {  // for (int X = 4;
    // Parse declaration, which eats the ';'.
    if (!C99orCXXorObjC)   // Use of C99-style for loops in C90 mode?
      Diag(Tok, diag::ext_c99_variable_decl_in_for_loop);

    // In C++0x, "for (T NS:a" might not be a typo for ::
    bool MightBeForRangeStmt = getLangOpts().CPlusPlus;
    ColonProtectionRAIIObject ColonProtection(*this, MightBeForRangeStmt);

    SourceLocation DeclStart = Tok.getLocation(), DeclEnd;
    StmtVector Stmts;
    DeclGroupPtrTy DG = ParseSimpleDeclaration(
        Stmts, Declarator::ForContext, DeclEnd, attrs, false,
        MightBeForRangeStmt ? &ForRangeInit : nullptr);
    FirstPart = Actions.ActOnDeclStmt(DG, DeclStart, Tok.getLocation());
    if (ForRangeInit.ParsedForRangeDecl()) {
      Diag(ForRangeInit.ColonLoc, getLangOpts().CPlusPlus11 ?
           diag::warn_cxx98_compat_for_range : diag::ext_for_range);

      ForRange = true;
    } else if (Tok.is(tok::semi)) {  // for (int x = 4;
      ConsumeToken();
    } else if ((ForEach = isTokIdentifier_in())) {
      Actions.ActOnForEachDeclStmt(DG);
      // ObjC: for (id x in expr)
      ConsumeToken(); // consume 'in'

      if (Tok.is(tok::code_completion)) {
        Actions.CodeCompleteObjCForCollection(getCurScope(), DG);
        cutOffParsing();
        return StmtError();
      }
      Collection = ParseExpression();
    } else {
      Diag(Tok, diag::err_expected_semi_for);
    }
  } else {
    ProhibitAttributes(attrs);
    Value = ParseExpression();

    ForEach = isTokIdentifier_in();

    // Turn the expression into a stmt.
    if (!Value.isInvalid()) {
      if (ForEach)
        FirstPart = Actions.ActOnForEachLValueExpr(Value.get());
      else
        FirstPart = Actions.ActOnExprStmt(Value);
    }

    if (Tok.is(tok::semi)) {
      ConsumeToken();
    } else if (ForEach) {
      ConsumeToken(); // consume 'in'

      if (Tok.is(tok::code_completion)) {
        Actions.CodeCompleteObjCForCollection(getCurScope(), DeclGroupPtrTy());
        cutOffParsing();
        return StmtError();
      }
      Collection = ParseExpression();
    } else if (getLangOpts().CPlusPlus11 && Tok.is(tok::colon) && FirstPart.get()) {
      // User tried to write the reasonable, but ill-formed, for-range-statement
      //   for (expr : expr) { ... }
      Diag(Tok, diag::err_for_range_expected_decl)
        << FirstPart.get()->getSourceRange();
      SkipUntil(tok::r_paren, StopBeforeMatch);
      SecondPartIsInvalid = true;
    } else {
      if (!Value.isInvalid()) {
        Diag(Tok, diag::err_expected_semi_for);
      } else {
        // Skip until semicolon or rparen, don't consume it.
        SkipUntil(tok::r_paren, StopAtSemi | StopBeforeMatch);
        if (Tok.is(tok::semi))
          ConsumeToken();
      }
    }
  }

  // Parse the second part of the for specifier.
  getCurScope()->AddFlags(Scope::BreakScope | Scope::ContinueScope);
  if (!ForEach && !ForRange) {
    assert(!SecondPart.get() && "Shouldn't have a second expression yet.");
    // Parse the second part of the for specifier.
    if (Tok.is(tok::semi)) {  // for (...;;
      // no second part.
    } else if (Tok.is(tok::r_paren)) {
      // missing both semicolons.
    } else {
      ExprResult Second;
      if (getLangOpts().CPlusPlus)
        ParseCXXCondition(Second, SecondVar, ForLoc, true);
      else {
        Second = ParseExpression();
        if (!Second.isInvalid())
          Second = Actions.ActOnBooleanCondition(getCurScope(), ForLoc,
                                                 Second.get());
      }
      SecondPartIsInvalid = Second.isInvalid();
      SecondPart = Actions.MakeFullExpr(Second.get(), ForLoc);
    }

    if (Tok.isNot(tok::semi)) {
      if (!SecondPartIsInvalid || SecondVar)
        Diag(Tok, diag::err_expected_semi_for);
      else
        // Skip until semicolon or rparen, don't consume it.
        SkipUntil(tok::r_paren, StopAtSemi | StopBeforeMatch);
    }

    if (Tok.is(tok::semi)) {
      ConsumeToken();
    }

    // Parse the third part of the for specifier.
    if (Tok.isNot(tok::r_paren)) {   // for (...;...;)
      ExprResult Third = ParseExpression();
      // FIXME: The C++11 standard doesn't actually say that this is a
      // discarded-value expression, but it clearly should be.
      ThirdPart = Actions.MakeFullDiscardedValueExpr(Third.get());
    }
  }
  // Match the ')'.
  T.consumeClose();

  // We need to perform most of the semantic analysis for a C++0x for-range
  // statememt before parsing the body, in order to be able to deduce the type
  // of an auto-typed loop variable.
  StmtResult ForRangeStmt;
  StmtResult ForEachStmt;

  if (ForRange) {
    ForRangeStmt = Actions.ActOnCXXForRangeStmt(ForLoc, FirstPart.get(),
                                                ForRangeInit.ColonLoc,
                                                ForRangeInit.RangeExpr.get(),
                                                T.getCloseLocation(),
                                                Sema::BFRK_Build);


  // Similarly, we need to do the semantic analysis for a for-range
  // statement immediately in order to close over temporaries correctly.
  } else if (ForEach) {
    ForEachStmt = Actions.ActOnObjCForCollectionStmt(ForLoc,
                                                     FirstPart.get(),
                                                     Collection.get(),
                                                     T.getCloseLocation());
  }

  // C99 6.8.5p5 - In C99, the body of the for statement is a scope, even if
  // there is no compound stmt.  C90 does not have this clause.  We only do this
  // if the body isn't a compound statement to avoid push/pop in common cases.
  //
  // C++ 6.5p2:
  // The substatement in an iteration-statement implicitly defines a local scope
  // which is entered and exited each time through the loop.
  //
  // See comments in ParseIfStatement for why we create a scope for
  // for-init-statement/condition and a new scope for substatement in C++.
  //
  ParseScope InnerScope(this, Scope::DeclScope, C99orCXXorObjC,
                        Tok.is(tok::l_brace));

  // The body of the for loop has the same local mangling number as the
  // for-init-statement.
  // It will only be incremented if the body contains other things that would
  // normally increment the mangling number (like a compound statement).
  if (C99orCXXorObjC)
    getCurScope()->decrementMSLocalManglingNumber();

  // Read the body statement.
  StmtResult Body(ParseStatement(TrailingElseLoc));

  // Pop the body scope if needed.
  InnerScope.Exit();

  // Leave the for-scope.
  ForScope.Exit();

  if (Body.isInvalid())
    return StmtError();

  if (ForEach)
   return Actions.FinishObjCForCollectionStmt(ForEachStmt.get(),
                                              Body.get());

  if (ForRange)
    return Actions.FinishCXXForRangeStmt(ForRangeStmt.get(), Body.get());

  return Actions.ActOnForStmt(ForLoc, T.getOpenLocation(), FirstPart.get(),
                              SecondPart, SecondVar, ThirdPart,
                              T.getCloseLocation(), Body.get());
}

/// ParseGotoStatement
///       jump-statement:
///         'goto' identifier ';'
/// [GNU]   'goto' '*' expression ';'
///
/// Note: this lets the caller parse the end ';'.
///
StmtResult Parser::ParseGotoStatement() {
  assert(Tok.is(tok::kw_goto) && "Not a goto stmt!");
  SourceLocation GotoLoc = ConsumeToken();  // eat the 'goto'.

  StmtResult Res;
  if (Tok.is(tok::identifier)) {
    LabelDecl *LD = Actions.LookupOrCreateLabel(Tok.getIdentifierInfo(),
                                                Tok.getLocation());
    Res = Actions.ActOnGotoStmt(GotoLoc, Tok.getLocation(), LD);
    ConsumeToken();
  } else if (Tok.is(tok::star)) {
    // GNU indirect goto extension.
    Diag(Tok, diag::ext_gnu_indirect_goto);
    SourceLocation StarLoc = ConsumeToken();
    ExprResult R(ParseExpression());
    if (R.isInvalid()) {  // Skip to the semicolon, but don't consume it.
      SkipUntil(tok::semi, StopBeforeMatch);
      return StmtError();
    }
    Res = Actions.ActOnIndirectGotoStmt(GotoLoc, StarLoc, R.get());
  } else {
    Diag(Tok, diag::err_expected) << tok::identifier;
    return StmtError();
  }

  return Res;
}

/// ParseContinueStatement
///       jump-statement:
///         'continue' ';'
///
/// Note: this lets the caller parse the end ';'.
///
StmtResult Parser::ParseContinueStatement() {
  SourceLocation ContinueLoc = ConsumeToken();  // eat the 'continue'.
  return Actions.ActOnContinueStmt(ContinueLoc, getCurScope());
}

/// ParseBreakStatement
///       jump-statement:
///         'break' ';'
///
/// Note: this lets the caller parse the end ';'.
///
StmtResult Parser::ParseBreakStatement() {
  SourceLocation BreakLoc = ConsumeToken();  // eat the 'break'.
  return Actions.ActOnBreakStmt(BreakLoc, getCurScope());
}

/// ParseReturnStatement
///       jump-statement:
///         'return' expression[opt] ';'
StmtResult Parser::ParseReturnStatement() {
  assert(Tok.is(tok::kw_return) && "Not a return stmt!");
  SourceLocation ReturnLoc = ConsumeToken();  // eat the 'return'.

  ExprResult R;
  if (Tok.isNot(tok::semi)) {
    if (Tok.is(tok::code_completion)) {
      Actions.CodeCompleteReturn(getCurScope());
      cutOffParsing();
      return StmtError();
    }

    if (Tok.is(tok::l_brace) && getLangOpts().CPlusPlus) {
      R = ParseInitializer();
      if (R.isUsable())
        Diag(R.get()->getLocStart(), getLangOpts().CPlusPlus11 ?
             diag::warn_cxx98_compat_generalized_initializer_lists :
             diag::ext_generalized_initializer_lists)
          << R.get()->getSourceRange();
    } else
        R = ParseExpression();
    if (R.isInvalid()) {
      SkipUntil(tok::r_brace, StopAtSemi | StopBeforeMatch);
      return StmtError();
    }
  }
  return Actions.ActOnReturnStmt(ReturnLoc, R.get(), getCurScope());
}

StmtResult Parser::ParsePragmaLoopHint(StmtVector &Stmts, bool OnlyStatement,
                                       SourceLocation *TrailingElseLoc,
                                       ParsedAttributesWithRange &Attrs) {
  // Create temporary attribute list.
  ParsedAttributesWithRange TempAttrs(AttrFactory);

  // Get loop hints and consume annotated token.
  while (Tok.is(tok::annot_pragma_loop_hint)) {
    LoopHint Hint = HandlePragmaLoopHint();
    ConsumeToken();

    ArgsUnion ArgHints[] = {Hint.PragmaNameLoc, Hint.OptionLoc, Hint.ValueLoc,
                            ArgsUnion(Hint.ValueExpr)};
    TempAttrs.addNew(Hint.PragmaNameLoc->Ident, Hint.Range, nullptr,
                     Hint.PragmaNameLoc->Loc, ArgHints, 4,
                     AttributeList::AS_Pragma);
  }

  // Get the next statement.
  MaybeParseCXX11Attributes(Attrs);

  StmtResult S = ParseStatementOrDeclarationAfterAttributes(
      Stmts, OnlyStatement, TrailingElseLoc, Attrs);

  Attrs.takeAllFrom(TempAttrs);
  return S;
}

Decl *Parser::ParseFunctionStatementBody(Decl *Decl, ParseScope &BodyScope) {
  assert(Tok.is(tok::l_brace));
  SourceLocation LBraceLoc = Tok.getLocation();

  if (SkipFunctionBodies && (!Decl || Actions.canSkipFunctionBody(Decl)) &&
      trySkippingFunctionBody()) {
    BodyScope.Exit();
    return Actions.ActOnSkippedFunctionBody(Decl);
  }

  PrettyDeclStackTraceEntry CrashInfo(Actions, Decl, LBraceLoc,
                                      "parsing function body");

  // Do not enter a scope for the brace, as the arguments are in the same scope
  // (the function body) as the body itself.  Instead, just read the statement
  // list and put it into a CompoundStmt for safe keeping.
  StmtResult FnBody(ParseCompoundStatementBody());

  // If the function body could not be parsed, make a bogus compoundstmt.
  if (FnBody.isInvalid()) {
    Sema::CompoundScopeRAII CompoundScope(Actions);
    FnBody = Actions.ActOnCompoundStmt(LBraceLoc, LBraceLoc, None, false);
  }

  BodyScope.Exit();
  return Actions.ActOnFinishFunctionBody(Decl, FnBody.get());
}

/// ParseFunctionTryBlock - Parse a C++ function-try-block.
///
///       function-try-block:
///         'try' ctor-initializer[opt] compound-statement handler-seq
///
Decl *Parser::ParseFunctionTryBlock(Decl *Decl, ParseScope &BodyScope) {
  assert(Tok.is(tok::kw_try) && "Expected 'try'");
  SourceLocation TryLoc = ConsumeToken();

  PrettyDeclStackTraceEntry CrashInfo(Actions, Decl, TryLoc,
                                      "parsing function try block");

  // Constructor initializer list?
  if (Tok.is(tok::colon))
    ParseConstructorInitializer(Decl);
  else
    Actions.ActOnDefaultCtorInitializers(Decl);

  if (SkipFunctionBodies && Actions.canSkipFunctionBody(Decl) &&
      trySkippingFunctionBody()) {
    BodyScope.Exit();
    return Actions.ActOnSkippedFunctionBody(Decl);
  }

  SourceLocation LBraceLoc = Tok.getLocation();
  StmtResult FnBody(ParseCXXTryBlockCommon(TryLoc, /*FnTry*/true));
  // If we failed to parse the try-catch, we just give the function an empty
  // compound statement as the body.
  if (FnBody.isInvalid()) {
    Sema::CompoundScopeRAII CompoundScope(Actions);
    FnBody = Actions.ActOnCompoundStmt(LBraceLoc, LBraceLoc, None, false);
  }

  BodyScope.Exit();
  return Actions.ActOnFinishFunctionBody(Decl, FnBody.get());
}

bool Parser::trySkippingFunctionBody() {
  assert(Tok.is(tok::l_brace));
  assert(SkipFunctionBodies &&
         "Should only be called when SkipFunctionBodies is enabled");

  if (!PP.isCodeCompletionEnabled()) {
    ConsumeBrace();
    SkipUntil(tok::r_brace);
    return true;
  }

  // We're in code-completion mode. Skip parsing for all function bodies unless
  // the body contains the code-completion point.
  TentativeParsingAction PA(*this);
  ConsumeBrace();
  if (SkipUntil(tok::r_brace, StopAtCodeCompletion)) {
    PA.Commit();
    return true;
  }

  PA.Revert();
  return false;
}

/// ParseCXXTryBlock - Parse a C++ try-block.
///
///       try-block:
///         'try' compound-statement handler-seq
///
StmtResult Parser::ParseCXXTryBlock() {
  assert(Tok.is(tok::kw_try) && "Expected 'try'");

  SourceLocation TryLoc = ConsumeToken();
  return ParseCXXTryBlockCommon(TryLoc);
}

/// ParseCXXTryBlockCommon - Parse the common part of try-block and
/// function-try-block.
///
///       try-block:
///         'try' compound-statement handler-seq
///
///       function-try-block:
///         'try' ctor-initializer[opt] compound-statement handler-seq
///
///       handler-seq:
///         handler handler-seq[opt]
///
///       [Borland] try-block:
///         'try' compound-statement seh-except-block
///         'try' compound-statement seh-finally-block
///
StmtResult Parser::ParseCXXTryBlockCommon(SourceLocation TryLoc, bool FnTry) {
  if (Tok.isNot(tok::l_brace))
    return StmtError(Diag(Tok, diag::err_expected) << tok::l_brace);
  // FIXME: Possible draft standard bug: attribute-specifier should be allowed?

  int SEHTryIndex, SEHTryParentIndex;
  StmtResult TryBlock;
  {
    assert(Tok.is(tok::l_brace) && "Not a compount stmt!");

    // Enter a scope to hold everything within the compound stmt.  Compound
    // statements can always hold declarations.
    ParseScope CompoundScope(this, Scope::DeclScope | Scope::TryScope |
                                       (FnTry ? Scope::FnTryCatchScope : 0));
    SEHTryIndex = getCurScope()->getSEHTryIndex();
    SEHTryParentIndex = getCurScope()->getSEHTryParentIndex();

    // Parse the statements in the body.
    TryBlock = ParseCompoundStatementBody();
  }
  if (TryBlock.isInvalid())
    return TryBlock;

  // Borland allows SEH-handlers with 'try'

  if ((Tok.is(tok::identifier) &&
       Tok.getIdentifierInfo() == getSEHExceptKeyword()) ||
      Tok.is(tok::kw___finally)) {
    // TODO: Factor into common return ParseSEHHandlerCommon(...)
    StmtResult Handler;
    if(Tok.getIdentifierInfo() == getSEHExceptKeyword()) {
      SourceLocation Loc = ConsumeToken();
      Handler = ParseSEHExceptBlock(Loc);
    }
    else {
      SourceLocation Loc = ConsumeToken();
      Handler = ParseSEHFinallyBlock(Loc);
    }
    if(Handler.isInvalid())
      return Handler;

    return Actions.ActOnSEHTryBlock(true /* IsCXXTry */,
                                    TryLoc,
                                    TryBlock.get(),
                                    Handler.get(),
                                    SEHTryIndex,
                                    SEHTryParentIndex);
  }
  else {
    StmtVector Handlers;

    // C++11 attributes can't appear here, despite this context seeming
    // statement-like.
    DiagnoseAndSkipCXX11Attributes();

    if (Tok.isNot(tok::kw_catch))
      return StmtError(Diag(Tok, diag::err_expected_catch));
    while (Tok.is(tok::kw_catch)) {
      StmtResult Handler(ParseCXXCatchBlock(FnTry));
      if (!Handler.isInvalid())
        Handlers.push_back(Handler.get());
    }
    // Don't bother creating the full statement if we don't have any usable
    // handlers.
    if (Handlers.empty())
      return StmtError();

    return Actions.ActOnCXXTryBlock(TryLoc, TryBlock.get(), Handlers);
  }
}

/// ParseCXXCatchBlock - Parse a C++ catch block, called handler in the standard
///
///   handler:
///     'catch' '(' exception-declaration ')' compound-statement
///
///   exception-declaration:
///     attribute-specifier-seq[opt] type-specifier-seq declarator
///     attribute-specifier-seq[opt] type-specifier-seq abstract-declarator[opt]
///     '...'
///
StmtResult Parser::ParseCXXCatchBlock(bool FnCatch) {
  assert(Tok.is(tok::kw_catch) && "Expected 'catch'");

  SourceLocation CatchLoc = ConsumeToken();

  BalancedDelimiterTracker T(*this, tok::l_paren);
  if (T.expectAndConsume())
    return StmtError();

  // C++ 3.3.2p3:
  // The name in a catch exception-declaration is local to the handler and
  // shall not be redeclared in the outermost block of the handler.
  ParseScope CatchScope(this, Scope::DeclScope | Scope::ControlScope |
                          (FnCatch ? Scope::FnTryCatchScope : 0));

  // exception-declaration is equivalent to '...' or a parameter-declaration
  // without default arguments.
  Decl *ExceptionDecl = nullptr;
  if (Tok.isNot(tok::ellipsis)) {
    ParsedAttributesWithRange Attributes(AttrFactory);
    MaybeParseCXX11Attributes(Attributes);

    DeclSpec DS(AttrFactory);
    DS.takeAttributesFrom(Attributes);

    if (ParseCXXTypeSpecifierSeq(DS))
      return StmtError();

    Declarator ExDecl(DS, Declarator::CXXCatchContext);
    ParseDeclarator(ExDecl);
    ExceptionDecl = Actions.ActOnExceptionDeclarator(getCurScope(), ExDecl);
  } else
    ConsumeToken();

  T.consumeClose();
  if (T.getCloseLocation().isInvalid())
    return StmtError();

  if (Tok.isNot(tok::l_brace))
    return StmtError(Diag(Tok, diag::err_expected) << tok::l_brace);

  // FIXME: Possible draft standard bug: attribute-specifier should be allowed?
  StmtResult Block(ParseCompoundStatement());
  if (Block.isInvalid())
    return Block;

  return Actions.ActOnCXXCatchBlock(CatchLoc, ExceptionDecl, Block.get());
}

void Parser::ParseMicrosoftIfExistsStatement(StmtVector &Stmts) {
  IfExistsCondition Result;
  if (ParseMicrosoftIfExistsCondition(Result))
    return;

  // Handle dependent statements by parsing the braces as a compound statement.
  // This is not the same behavior as Visual C++, which don't treat this as a
  // compound statement, but for Clang's type checking we can't have anything
  // inside these braces escaping to the surrounding code.
  if (Result.Behavior == IEB_Dependent) {
    if (!Tok.is(tok::l_brace)) {
      Diag(Tok, diag::err_expected) << tok::l_brace;
      return;
    }

    StmtResult Compound = ParseCompoundStatement();
    if (Compound.isInvalid())
      return;

    StmtResult DepResult = Actions.ActOnMSDependentExistsStmt(Result.KeywordLoc,
                                                              Result.IsIfExists,
                                                              Result.SS,
                                                              Result.Name,
                                                              Compound.get());
    if (DepResult.isUsable())
      Stmts.push_back(DepResult.get());
    return;
  }

  BalancedDelimiterTracker Braces(*this, tok::l_brace);
  if (Braces.consumeOpen()) {
    Diag(Tok, diag::err_expected) << tok::l_brace;
    return;
  }

  switch (Result.Behavior) {
  case IEB_Parse:
    // Parse the statements below.
    break;

  case IEB_Dependent:
    llvm_unreachable("Dependent case handled above");

  case IEB_Skip:
    Braces.skipToEnd();
    return;
  }

  // Condition is true, parse the statements.
  while (Tok.isNot(tok::r_brace)) {
    StmtResult R = ParseStatementOrDeclaration(Stmts, false);
    if (R.isUsable())
      Stmts.push_back(R.get());
  }
  Braces.consumeClose();
}<|MERGE_RESOLUTION|>--- conflicted
+++ resolved
@@ -346,14 +346,11 @@
   case tok::annot_pragma_openmp:
     ProhibitAttributes(Attrs);
     return ParseOpenMPDeclarativeOrExecutableDirective(!OnlyStatement);
-<<<<<<< HEAD
-=======
 
   case tok::annot_pragma_ms_pointers_to_members:
     ProhibitAttributes(Attrs);
     HandlePragmaMSPointersToMembers();
     return StmtEmpty();
->>>>>>> d4309185
 
   case tok::annot_pragma_ms_pragma:
     ProhibitAttributes(Attrs);
