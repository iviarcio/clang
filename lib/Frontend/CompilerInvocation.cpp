//===--- CompilerInvocation.cpp -------------------------------------------===//
//
//                     The LLVM Compiler Infrastructure
//
// This file is distributed under the University of Illinois Open Source
// License. See LICENSE.TXT for details.
//
//===----------------------------------------------------------------------===//

#include "clang/Frontend/CompilerInvocation.h"
#include "clang/Basic/FileManager.h"
#include "clang/Basic/Version.h"
#include "clang/Driver/DriverDiagnostic.h"
#include "clang/Driver/Options.h"
#include "clang/Driver/Util.h"
#include "clang/Frontend/FrontendDiagnostic.h"
#include "clang/Frontend/LangStandard.h"
#include "clang/Frontend/Utils.h"
#include "clang/Lex/HeaderSearchOptions.h"
#include "clang/Serialization/ASTReader.h"
#include "llvm/ADT/Hashing.h"
#include "llvm/ADT/SmallVector.h"
#include "llvm/ADT/STLExtras.h"
#include "llvm/ADT/StringExtras.h"
#include "llvm/ADT/StringSwitch.h"
#include "llvm/ADT/Triple.h"
#include "llvm/Option/Arg.h"
#include "llvm/Option/ArgList.h"
#include "llvm/Option/OptTable.h"
#include "llvm/Option/Option.h"
#include "llvm/Support/CodeGen.h"
#include "llvm/Support/ErrorHandling.h"
#include "llvm/Support/FileSystem.h"
#include "llvm/Support/Format.h"
#include "llvm/Support/Host.h"
#include "llvm/Support/Path.h"
#include "llvm/Support/Process.h"
#include <atomic>
#include <memory>
#include <sys/stat.h>
#include <system_error>
using namespace clang;

//===----------------------------------------------------------------------===//
// Initialization.
//===----------------------------------------------------------------------===//

CompilerInvocationBase::CompilerInvocationBase()
  : LangOpts(new LangOptions()), TargetOpts(new TargetOptions()),
    DiagnosticOpts(new DiagnosticOptions()),
    HeaderSearchOpts(new HeaderSearchOptions()),
    PreprocessorOpts(new PreprocessorOptions()) {}

CompilerInvocationBase::CompilerInvocationBase(const CompilerInvocationBase &X)
  : RefCountedBase<CompilerInvocation>(),
    LangOpts(new LangOptions(*X.getLangOpts())), 
    TargetOpts(new TargetOptions(X.getTargetOpts())),
    DiagnosticOpts(new DiagnosticOptions(X.getDiagnosticOpts())),
    HeaderSearchOpts(new HeaderSearchOptions(X.getHeaderSearchOpts())),
    PreprocessorOpts(new PreprocessorOptions(X.getPreprocessorOpts())) {}

CompilerInvocationBase::~CompilerInvocationBase() {}

//===----------------------------------------------------------------------===//
// Deserialization (from args)
//===----------------------------------------------------------------------===//

using namespace clang::driver;
using namespace clang::driver::options;
using namespace llvm::opt;

//

static unsigned getOptimizationLevel(ArgList &Args, InputKind IK,
                                     DiagnosticsEngine &Diags) {
  unsigned DefaultOpt = 0;
  if (IK == IK_OpenCL && !Args.hasArg(OPT_cl_opt_disable))
    DefaultOpt = 2;

  if (Arg *A = Args.getLastArg(options::OPT_O_Group)) {
    if (A->getOption().matches(options::OPT_O0))
      return 0;

    if (A->getOption().matches(options::OPT_Ofast))
      return 3;

    assert (A->getOption().matches(options::OPT_O));

    StringRef S(A->getValue());
    if (S == "s" || S == "z" || S.empty())
      return 2;

    return getLastArgIntValue(Args, OPT_O, DefaultOpt, Diags);
  }

  return DefaultOpt;
}

static unsigned getOptimizationLevelSize(ArgList &Args) {
  if (Arg *A = Args.getLastArg(options::OPT_O_Group)) {
    if (A->getOption().matches(options::OPT_O)) {
      switch (A->getValue()[0]) {
      default:
        return 0;
      case 's':
        return 1;
      case 'z':
        return 2;
      }
    }
  }
  return 0;
}

static void addDiagnosticArgs(ArgList &Args, OptSpecifier Group,
                              OptSpecifier GroupWithValue,
                              std::vector<std::string> &Diagnostics) {
  for (Arg *A : Args.filtered(Group)) {
    if (A->getOption().getKind() == Option::FlagClass) {
      // The argument is a pure flag (such as OPT_Wall or OPT_Wdeprecated). Add
      // its name (minus the "W" or "R" at the beginning) to the warning list.
      Diagnostics.push_back(A->getOption().getName().drop_front(1));
    } else if (A->getOption().matches(GroupWithValue)) {
      // This is -Wfoo= or -Rfoo=, where foo is the name of the diagnostic group.
      Diagnostics.push_back(A->getOption().getName().drop_front(1).rtrim("=-"));
    } else {
      // Otherwise, add its value (for OPT_W_Joined and similar).
      for (const char *Arg : A->getValues())
        Diagnostics.push_back(Arg);
    }
  }
}

static bool ParseAnalyzerArgs(AnalyzerOptions &Opts, ArgList &Args,
                              DiagnosticsEngine &Diags) {
  using namespace options;
  bool Success = true;
  if (Arg *A = Args.getLastArg(OPT_analyzer_store)) {
    StringRef Name = A->getValue();
    AnalysisStores Value = llvm::StringSwitch<AnalysisStores>(Name)
#define ANALYSIS_STORE(NAME, CMDFLAG, DESC, CREATFN) \
      .Case(CMDFLAG, NAME##Model)
#include "clang/StaticAnalyzer/Core/Analyses.def"
      .Default(NumStores);
    if (Value == NumStores) {
      Diags.Report(diag::err_drv_invalid_value)
        << A->getAsString(Args) << Name;
      Success = false;
    } else {
      Opts.AnalysisStoreOpt = Value;
    }
  }

  if (Arg *A = Args.getLastArg(OPT_analyzer_constraints)) {
    StringRef Name = A->getValue();
    AnalysisConstraints Value = llvm::StringSwitch<AnalysisConstraints>(Name)
#define ANALYSIS_CONSTRAINTS(NAME, CMDFLAG, DESC, CREATFN) \
      .Case(CMDFLAG, NAME##Model)
#include "clang/StaticAnalyzer/Core/Analyses.def"
      .Default(NumConstraints);
    if (Value == NumConstraints) {
      Diags.Report(diag::err_drv_invalid_value)
        << A->getAsString(Args) << Name;
      Success = false;
    } else {
      Opts.AnalysisConstraintsOpt = Value;
    }
  }

  if (Arg *A = Args.getLastArg(OPT_analyzer_output)) {
    StringRef Name = A->getValue();
    AnalysisDiagClients Value = llvm::StringSwitch<AnalysisDiagClients>(Name)
#define ANALYSIS_DIAGNOSTICS(NAME, CMDFLAG, DESC, CREATFN) \
      .Case(CMDFLAG, PD_##NAME)
#include "clang/StaticAnalyzer/Core/Analyses.def"
      .Default(NUM_ANALYSIS_DIAG_CLIENTS);
    if (Value == NUM_ANALYSIS_DIAG_CLIENTS) {
      Diags.Report(diag::err_drv_invalid_value)
        << A->getAsString(Args) << Name;
      Success = false;
    } else {
      Opts.AnalysisDiagOpt = Value;
    }
  }

  if (Arg *A = Args.getLastArg(OPT_analyzer_purge)) {
    StringRef Name = A->getValue();
    AnalysisPurgeMode Value = llvm::StringSwitch<AnalysisPurgeMode>(Name)
#define ANALYSIS_PURGE(NAME, CMDFLAG, DESC) \
      .Case(CMDFLAG, NAME)
#include "clang/StaticAnalyzer/Core/Analyses.def"
      .Default(NumPurgeModes);
    if (Value == NumPurgeModes) {
      Diags.Report(diag::err_drv_invalid_value)
        << A->getAsString(Args) << Name;
      Success = false;
    } else {
      Opts.AnalysisPurgeOpt = Value;
    }
  }

  if (Arg *A = Args.getLastArg(OPT_analyzer_inlining_mode)) {
    StringRef Name = A->getValue();
    AnalysisInliningMode Value = llvm::StringSwitch<AnalysisInliningMode>(Name)
#define ANALYSIS_INLINING_MODE(NAME, CMDFLAG, DESC) \
      .Case(CMDFLAG, NAME)
#include "clang/StaticAnalyzer/Core/Analyses.def"
      .Default(NumInliningModes);
    if (Value == NumInliningModes) {
      Diags.Report(diag::err_drv_invalid_value)
        << A->getAsString(Args) << Name;
      Success = false;
    } else {
      Opts.InliningMode = Value;
    }
  }

  Opts.ShowCheckerHelp = Args.hasArg(OPT_analyzer_checker_help);
  Opts.visualizeExplodedGraphWithGraphViz =
    Args.hasArg(OPT_analyzer_viz_egraph_graphviz);
  Opts.visualizeExplodedGraphWithUbiGraph =
    Args.hasArg(OPT_analyzer_viz_egraph_ubigraph);
  Opts.NoRetryExhausted = Args.hasArg(OPT_analyzer_disable_retry_exhausted);
  Opts.AnalyzeAll = Args.hasArg(OPT_analyzer_opt_analyze_headers);
  Opts.AnalyzerDisplayProgress = Args.hasArg(OPT_analyzer_display_progress);
  Opts.AnalyzeNestedBlocks =
    Args.hasArg(OPT_analyzer_opt_analyze_nested_blocks);
  Opts.eagerlyAssumeBinOpBifurcation = Args.hasArg(OPT_analyzer_eagerly_assume);
  Opts.AnalyzeSpecificFunction = Args.getLastArgValue(OPT_analyze_function);
  Opts.UnoptimizedCFG = Args.hasArg(OPT_analysis_UnoptimizedCFG);
  Opts.TrimGraph = Args.hasArg(OPT_trim_egraph);
  Opts.maxBlockVisitOnPath =
      getLastArgIntValue(Args, OPT_analyzer_max_loop, 4, Diags);
  Opts.PrintStats = Args.hasArg(OPT_analyzer_stats);
  Opts.InlineMaxStackDepth =
      getLastArgIntValue(Args, OPT_analyzer_inline_max_stack_depth,
                         Opts.InlineMaxStackDepth, Diags);

  Opts.CheckersControlList.clear();
  for (arg_iterator it = Args.filtered_begin(OPT_analyzer_checker,
                                             OPT_analyzer_disable_checker),
         ie = Args.filtered_end(); it != ie; ++it) {
    const Arg *A = *it;
    A->claim();
    bool enable = (A->getOption().getID() == OPT_analyzer_checker);
    // We can have a list of comma separated checker names, e.g:
    // '-analyzer-checker=cocoa,unix'
    StringRef checkerList = A->getValue();
    SmallVector<StringRef, 4> checkers;
    checkerList.split(checkers, ",");
    for (unsigned i = 0, e = checkers.size(); i != e; ++i)
      Opts.CheckersControlList.push_back(std::make_pair(checkers[i], enable));
  }
  
  // Go through the analyzer configuration options.
  for (arg_iterator it = Args.filtered_begin(OPT_analyzer_config),
       ie = Args.filtered_end(); it != ie; ++it) {
    const Arg *A = *it;
    A->claim();
    // We can have a list of comma separated config names, e.g:
    // '-analyzer-config key1=val1,key2=val2'
    StringRef configList = A->getValue();
    SmallVector<StringRef, 4> configVals;
    configList.split(configVals, ",");
    for (unsigned i = 0, e = configVals.size(); i != e; ++i) {
      StringRef key, val;
      std::tie(key, val) = configVals[i].split("=");
      if (val.empty()) {
        Diags.Report(SourceLocation(),
                     diag::err_analyzer_config_no_value) << configVals[i];
        Success = false;
        break;
      }
      if (val.find('=') != StringRef::npos) {
        Diags.Report(SourceLocation(),
                     diag::err_analyzer_config_multiple_values)
          << configVals[i];
        Success = false;
        break;
      }
      Opts.Config[key] = val;
    }
  }

  return Success;
}

static bool ParseMigratorArgs(MigratorOptions &Opts, ArgList &Args) {
  Opts.NoNSAllocReallocError = Args.hasArg(OPT_migrator_no_nsalloc_error);
  Opts.NoFinalizeRemoval = Args.hasArg(OPT_migrator_no_finalize_removal);
  return true;
}

static void ParseCommentArgs(CommentOptions &Opts, ArgList &Args) {
  Opts.BlockCommandNames = Args.getAllArgValues(OPT_fcomment_block_commands);
  Opts.ParseAllComments = Args.hasArg(OPT_fparse_all_comments);
}

static StringRef getCodeModel(ArgList &Args, DiagnosticsEngine &Diags) {
  if (Arg *A = Args.getLastArg(OPT_mcode_model)) {
    StringRef Value = A->getValue();
    if (Value == "small" || Value == "kernel" || Value == "medium" ||
        Value == "large")
      return Value;
    Diags.Report(diag::err_drv_invalid_value) << A->getAsString(Args) << Value;
  }
  return "default";
}

/// \brief Create a new Regex instance out of the string value in \p RpassArg.
/// It returns a pointer to the newly generated Regex instance.
static std::shared_ptr<llvm::Regex>
GenerateOptimizationRemarkRegex(DiagnosticsEngine &Diags, ArgList &Args,
                                Arg *RpassArg) {
  StringRef Val = RpassArg->getValue();
  std::string RegexError;
  std::shared_ptr<llvm::Regex> Pattern = std::make_shared<llvm::Regex>(Val);
  if (!Pattern->isValid(RegexError)) {
    Diags.Report(diag::err_drv_optimization_remark_pattern)
        << RegexError << RpassArg->getAsString(Args);
    Pattern.reset();
  }
  return Pattern;
}

static bool ParseCodeGenArgs(CodeGenOptions &Opts, ArgList &Args, InputKind IK,
                             DiagnosticsEngine &Diags,
                             const TargetOptions &TargetOpts) {
  using namespace options;
  bool Success = true;

  Opts.OptimizationLevel = getOptimizationLevel(Args, IK, Diags);
  // TODO: This could be done in Driver
  unsigned MaxOptLevel = 3;
  if (Opts.OptimizationLevel > MaxOptLevel) {
    // If the optimization level is not supported, fall back on the default optimization
    Diags.Report(diag::warn_drv_optimization_value)
        << Args.getLastArg(OPT_O)->getAsString(Args) << "-O" << MaxOptLevel;
    Opts.OptimizationLevel = MaxOptLevel;
  }

  // We must always run at least the always inlining pass.
  Opts.setInlining(
    (Opts.OptimizationLevel > 1) ? CodeGenOptions::NormalInlining
                                 : CodeGenOptions::OnlyAlwaysInlining);
  // -fno-inline-functions overrides OptimizationLevel > 1.
  Opts.NoInline = Args.hasArg(OPT_fno_inline);
  Opts.setInlining(Args.hasArg(OPT_fno_inline_functions) ?
                     CodeGenOptions::OnlyAlwaysInlining : Opts.getInlining());

  if (Args.hasArg(OPT_gline_tables_only)) {
    Opts.setDebugInfo(CodeGenOptions::DebugLineTablesOnly);
  } else if (Args.hasArg(OPT_g_Flag) || Args.hasArg(OPT_gdwarf_2) ||
             Args.hasArg(OPT_gdwarf_3) || Args.hasArg(OPT_gdwarf_4)) {
    bool Default = false;
    // Until dtrace (via CTF) and LLDB can deal with distributed debug info,
    // Darwin and FreeBSD default to standalone/full debug info.
    if (llvm::Triple(TargetOpts.Triple).isOSDarwin() ||
        llvm::Triple(TargetOpts.Triple).isOSFreeBSD())
      Default = true;

    if (Args.hasFlag(OPT_fstandalone_debug, OPT_fno_standalone_debug, Default))
      Opts.setDebugInfo(CodeGenOptions::FullDebugInfo);
    else
      Opts.setDebugInfo(CodeGenOptions::LimitedDebugInfo);
  }
  Opts.DebugColumnInfo = Args.hasArg(OPT_dwarf_column_info);
  Opts.SplitDwarfFile = Args.getLastArgValue(OPT_split_dwarf_file);
  if (Args.hasArg(OPT_gdwarf_2))
    Opts.DwarfVersion = 2;
  else if (Args.hasArg(OPT_gdwarf_3))
    Opts.DwarfVersion = 3;
  else if (Args.hasArg(OPT_gdwarf_4))
    Opts.DwarfVersion = 4;
  else if (Opts.getDebugInfo() != CodeGenOptions::NoDebugInfo)
    // Default Dwarf version is 4 if we are generating debug information.
    Opts.DwarfVersion = 4;

  Opts.DisableLLVMOpts = Args.hasArg(OPT_disable_llvm_optzns);
  Opts.DisableRedZone = Args.hasArg(OPT_disable_red_zone);
  Opts.ForbidGuardVariables = Args.hasArg(OPT_fforbid_guard_variables);
  Opts.UseRegisterSizedBitfieldAccess = Args.hasArg(
    OPT_fuse_register_sized_bitfield_access);
  Opts.RelaxedAliasing = Args.hasArg(OPT_relaxed_aliasing);
  Opts.StructPathTBAA = !Args.hasArg(OPT_no_struct_path_tbaa);
  Opts.DwarfDebugFlags = Args.getLastArgValue(OPT_dwarf_debug_flags);
  Opts.MergeAllConstants = !Args.hasArg(OPT_fno_merge_all_constants);
  Opts.NoCommon = Args.hasArg(OPT_fno_common);
  Opts.NoImplicitFloat = Args.hasArg(OPT_no_implicit_float);
  Opts.OptimizeSize = getOptimizationLevelSize(Args);
  Opts.SimplifyLibCalls = !(Args.hasArg(OPT_fno_builtin) ||
                            Args.hasArg(OPT_ffreestanding));
  Opts.UnrollLoops =
      Args.hasFlag(OPT_funroll_loops, OPT_fno_unroll_loops,
                   (Opts.OptimizationLevel > 1 && !Opts.OptimizeSize));
  Opts.RerollLoops = Args.hasArg(OPT_freroll_loops);

  Opts.DisableIntegratedAS = Args.hasArg(OPT_fno_integrated_as);
  Opts.Autolink = !Args.hasArg(OPT_fno_autolink);
  Opts.SampleProfileFile = Args.getLastArgValue(OPT_fprofile_sample_use_EQ);
  Opts.ProfileInstrGenerate = Args.hasArg(OPT_fprofile_instr_generate);
  Opts.InstrProfileInput = Args.getLastArgValue(OPT_fprofile_instr_use_EQ);
  Opts.AsmVerbose = Args.hasArg(OPT_masm_verbose);
  Opts.ObjCAutoRefCountExceptions = Args.hasArg(OPT_fobjc_arc_exceptions);
  Opts.CUDAIsDevice = Args.hasArg(OPT_fcuda_is_device);
  Opts.CXAAtExit = !Args.hasArg(OPT_fno_use_cxa_atexit);
  Opts.CXXCtorDtorAliases = Args.hasArg(OPT_mconstructor_aliases);
  Opts.CodeModel = getCodeModel(Args, Diags);
  Opts.DebugPass = Args.getLastArgValue(OPT_mdebug_pass);
  Opts.DisableFPElim = Args.hasArg(OPT_mdisable_fp_elim);
  Opts.DisableFree = Args.hasArg(OPT_disable_free);
  Opts.DisableTailCalls = Args.hasArg(OPT_mdisable_tail_calls);
  Opts.FloatABI = Args.getLastArgValue(OPT_mfloat_abi);
  Opts.LessPreciseFPMAD = Args.hasArg(OPT_cl_mad_enable);
  Opts.LimitFloatPrecision = Args.getLastArgValue(OPT_mlimit_float_precision);
  Opts.NoInfsFPMath = (Args.hasArg(OPT_menable_no_infinities) ||
                       Args.hasArg(OPT_cl_finite_math_only)||
                       Args.hasArg(OPT_cl_fast_relaxed_math));
  Opts.NoNaNsFPMath = (Args.hasArg(OPT_menable_no_nans) ||
                       Args.hasArg(OPT_cl_finite_math_only)||
                       Args.hasArg(OPT_cl_fast_relaxed_math));
  Opts.NoZeroInitializedInBSS = Args.hasArg(OPT_mno_zero_initialized_in_bss);
  Opts.BackendOptions = Args.getAllArgValues(OPT_backend_option);
  Opts.NumRegisterParameters = getLastArgIntValue(Args, OPT_mregparm, 0, Diags);
  Opts.NoGlobalMerge = Args.hasArg(OPT_mno_global_merge);
  Opts.NoExecStack = Args.hasArg(OPT_mno_exec_stack);
  Opts.EnableSegmentedStacks = Args.hasArg(OPT_split_stacks);
  Opts.RelaxAll = Args.hasArg(OPT_mrelax_all);
  Opts.OmitLeafFramePointer = Args.hasArg(OPT_momit_leaf_frame_pointer);
  Opts.SaveTempLabels = Args.hasArg(OPT_msave_temp_labels);
  Opts.NoDwarfDirectoryAsm = Args.hasArg(OPT_fno_dwarf_directory_asm);
  Opts.SoftFloat = Args.hasArg(OPT_msoft_float);
  Opts.StrictEnums = Args.hasArg(OPT_fstrict_enums);
  Opts.UnsafeFPMath = Args.hasArg(OPT_menable_unsafe_fp_math) ||
                      Args.hasArg(OPT_cl_unsafe_math_optimizations) ||
                      Args.hasArg(OPT_cl_fast_relaxed_math);
  Opts.UnwindTables = Args.hasArg(OPT_munwind_tables);
  Opts.RelocationModel = Args.getLastArgValue(OPT_mrelocation_model, "pic");
  Opts.TrapFuncName = Args.getLastArgValue(OPT_ftrap_function_EQ);
  Opts.UseInitArray = Args.hasArg(OPT_fuse_init_array);

  Opts.FunctionSections = Args.hasFlag(OPT_ffunction_sections,
                                       OPT_fno_function_sections, false);
  Opts.DataSections = Args.hasFlag(OPT_fdata_sections,
                                   OPT_fno_data_sections, false);

  Opts.VectorizeBB = Args.hasArg(OPT_vectorize_slp_aggressive);
  Opts.VectorizeLoop = Args.hasArg(OPT_vectorize_loops);
  Opts.VectorizeSLP = Args.hasArg(OPT_vectorize_slp);

  Opts.MainFileName = Args.getLastArgValue(OPT_main_file_name);
  Opts.VerifyModule = !Args.hasArg(OPT_disable_llvm_verifier);
  Opts.SanitizeRecover = !Args.hasArg(OPT_fno_sanitize_recover);

  Opts.DisableGCov = Args.hasArg(OPT_test_coverage);
  Opts.EmitGcovArcs = Args.hasArg(OPT_femit_coverage_data);
  Opts.EmitGcovNotes = Args.hasArg(OPT_femit_coverage_notes);
  if (Opts.EmitGcovArcs || Opts.EmitGcovNotes) {
  Opts.CoverageFile = Args.getLastArgValue(OPT_coverage_file);
    Opts.CoverageExtraChecksum = Args.hasArg(OPT_coverage_cfg_checksum);
    Opts.CoverageNoFunctionNamesInData =
        Args.hasArg(OPT_coverage_no_function_names_in_data);
    if (Args.hasArg(OPT_coverage_version_EQ)) {
      StringRef CoverageVersion = Args.getLastArgValue(OPT_coverage_version_EQ);
      if (CoverageVersion.size() != 4) {
        Diags.Report(diag::err_drv_invalid_value)
            << Args.getLastArg(OPT_coverage_version_EQ)->getAsString(Args)
            << CoverageVersion;
      } else {
        memcpy(Opts.CoverageVersion, CoverageVersion.data(), 4);
      }
    }
  }

  Opts.InstrumentFunctions = Args.hasArg(OPT_finstrument_functions);
  Opts.InstrumentForProfiling = Args.hasArg(OPT_pg);
  Opts.EmitOpenCLArgMetadata = Args.hasArg(OPT_cl_kernel_arg_info);
  Opts.CompressDebugSections = Args.hasArg(OPT_compress_debug_sections);
  Opts.DebugCompilationDir = Args.getLastArgValue(OPT_fdebug_compilation_dir);
  Opts.LinkBitcodeFile = Args.getLastArgValue(OPT_mlink_bitcode_file);
  Opts.SanitizerBlacklistFile = Args.getLastArgValue(OPT_fsanitize_blacklist);
  Opts.SanitizeMemoryTrackOrigins =
      getLastArgIntValue(Args, OPT_fsanitize_memory_track_origins_EQ, 0, Diags);
  Opts.SanitizeUndefinedTrapOnError =
      Args.hasArg(OPT_fsanitize_undefined_trap_on_error);
  Opts.SSPBufferSize =
      getLastArgIntValue(Args, OPT_stack_protector_buffer_size, 8, Diags);
  Opts.StackRealignment = Args.hasArg(OPT_mstackrealign);
  if (Arg *A = Args.getLastArg(OPT_mstack_alignment)) {
    StringRef Val = A->getValue();
    unsigned StackAlignment = Opts.StackAlignment;
    Val.getAsInteger(10, StackAlignment);
    Opts.StackAlignment = StackAlignment;
  }

  if (Arg *A = Args.getLastArg(OPT_fobjc_dispatch_method_EQ)) {
    StringRef Name = A->getValue();
    unsigned Method = llvm::StringSwitch<unsigned>(Name)
      .Case("legacy", CodeGenOptions::Legacy)
      .Case("non-legacy", CodeGenOptions::NonLegacy)
      .Case("mixed", CodeGenOptions::Mixed)
      .Default(~0U);
    if (Method == ~0U) {
      Diags.Report(diag::err_drv_invalid_value) << A->getAsString(Args) << Name;
      Success = false;
    } else {
      Opts.setObjCDispatchMethod(
        static_cast<CodeGenOptions::ObjCDispatchMethodKind>(Method));
    }
  }

  if (Arg *A = Args.getLastArg(OPT_ftlsmodel_EQ)) {
    StringRef Name = A->getValue();
    unsigned Model = llvm::StringSwitch<unsigned>(Name)
        .Case("global-dynamic", CodeGenOptions::GeneralDynamicTLSModel)
        .Case("local-dynamic", CodeGenOptions::LocalDynamicTLSModel)
        .Case("initial-exec", CodeGenOptions::InitialExecTLSModel)
        .Case("local-exec", CodeGenOptions::LocalExecTLSModel)
        .Default(~0U);
    if (Model == ~0U) {
      Diags.Report(diag::err_drv_invalid_value) << A->getAsString(Args) << Name;
      Success = false;
    } else {
      Opts.setDefaultTLSModel(static_cast<CodeGenOptions::TLSModel>(Model));
    }
  }

  if (Arg *A = Args.getLastArg(OPT_ffp_contract)) {
    StringRef Val = A->getValue();
    if (Val == "fast")
      Opts.setFPContractMode(CodeGenOptions::FPC_Fast);
    else if (Val == "on")
      Opts.setFPContractMode(CodeGenOptions::FPC_On);
    else if (Val == "off")
      Opts.setFPContractMode(CodeGenOptions::FPC_Off);
    else
      Diags.Report(diag::err_drv_invalid_value) << A->getAsString(Args) << Val;
  }

  if (Arg *A = Args.getLastArg(OPT_fpcc_struct_return, OPT_freg_struct_return)) {
    if (A->getOption().matches(OPT_fpcc_struct_return)) {
      Opts.setStructReturnConvention(CodeGenOptions::SRCK_OnStack);
    } else {
      assert(A->getOption().matches(OPT_freg_struct_return));
      Opts.setStructReturnConvention(CodeGenOptions::SRCK_InRegs);
    }
  }

  Opts.DependentLibraries = Args.getAllArgValues(OPT_dependent_lib);
  bool NeedLocTracking = false;

  if (Arg *A = Args.getLastArg(OPT_Rpass_EQ)) {
    Opts.OptimizationRemarkPattern =
        GenerateOptimizationRemarkRegex(Diags, Args, A);
    NeedLocTracking = true;
  }

  if (Arg *A = Args.getLastArg(OPT_Rpass_missed_EQ)) {
    Opts.OptimizationRemarkMissedPattern =
        GenerateOptimizationRemarkRegex(Diags, Args, A);
    NeedLocTracking = true;
  }

  if (Arg *A = Args.getLastArg(OPT_Rpass_analysis_EQ)) {
    Opts.OptimizationRemarkAnalysisPattern =
        GenerateOptimizationRemarkRegex(Diags, Args, A);
    NeedLocTracking = true;
  }

  // If the user requested one of the flags in the -Rpass family, make sure
  // that the backend tracks source location information.
  if (NeedLocTracking && Opts.getDebugInfo() == CodeGenOptions::NoDebugInfo)
    Opts.setDebugInfo(CodeGenOptions::LocTrackingOnly);

  return Success;
}

static void ParseDependencyOutputArgs(DependencyOutputOptions &Opts,
                                      ArgList &Args) {
  using namespace options;
  Opts.OutputFile = Args.getLastArgValue(OPT_dependency_file);
  Opts.Targets = Args.getAllArgValues(OPT_MT);
  Opts.IncludeSystemHeaders = Args.hasArg(OPT_sys_header_deps);
  Opts.IncludeModuleFiles = Args.hasArg(OPT_module_file_deps);
  Opts.UsePhonyTargets = Args.hasArg(OPT_MP);
  Opts.ShowHeaderIncludes = Args.hasArg(OPT_H);
  Opts.HeaderIncludeOutputFile = Args.getLastArgValue(OPT_header_include_file);
  Opts.AddMissingHeaderDeps = Args.hasArg(OPT_MG);
  Opts.PrintShowIncludes = Args.hasArg(OPT_show_includes);
  Opts.DOTOutputFile = Args.getLastArgValue(OPT_dependency_dot);
  Opts.ModuleDependencyOutputDir =
      Args.getLastArgValue(OPT_module_dependency_dir);
}

bool clang::ParseDiagnosticArgs(DiagnosticOptions &Opts, ArgList &Args,
                                DiagnosticsEngine *Diags) {
  using namespace options;
  bool Success = true;

  Opts.DiagnosticLogFile = Args.getLastArgValue(OPT_diagnostic_log_file);
  Opts.DiagnosticSerializationFile =
    Args.getLastArgValue(OPT_diagnostic_serialized_file);
  Opts.IgnoreWarnings = Args.hasArg(OPT_w);
  Opts.NoRewriteMacros = Args.hasArg(OPT_Wno_rewrite_macros);
  Opts.Pedantic = Args.hasArg(OPT_pedantic);
  Opts.PedanticErrors = Args.hasArg(OPT_pedantic_errors);
  Opts.ShowCarets = !Args.hasArg(OPT_fno_caret_diagnostics);
  Opts.ShowColors = Args.hasArg(OPT_fcolor_diagnostics);
  Opts.ShowColumn = Args.hasFlag(OPT_fshow_column,
                                 OPT_fno_show_column,
                                 /*Default=*/true);
  Opts.ShowFixits = !Args.hasArg(OPT_fno_diagnostics_fixit_info);
  Opts.ShowLocation = !Args.hasArg(OPT_fno_show_source_location);
  Opts.ShowOptionNames = Args.hasArg(OPT_fdiagnostics_show_option);

  llvm::sys::Process::UseANSIEscapeCodes(Args.hasArg(OPT_fansi_escape_codes));

  // Default behavior is to not to show note include stacks.
  Opts.ShowNoteIncludeStack = false;
  if (Arg *A = Args.getLastArg(OPT_fdiagnostics_show_note_include_stack,
                               OPT_fno_diagnostics_show_note_include_stack))
    if (A->getOption().matches(OPT_fdiagnostics_show_note_include_stack))
      Opts.ShowNoteIncludeStack = true;

  StringRef ShowOverloads =
    Args.getLastArgValue(OPT_fshow_overloads_EQ, "all");
  if (ShowOverloads == "best")
    Opts.setShowOverloads(Ovl_Best);
  else if (ShowOverloads == "all")
    Opts.setShowOverloads(Ovl_All);
  else {
    Success = false;
    if (Diags)
      Diags->Report(diag::err_drv_invalid_value)
      << Args.getLastArg(OPT_fshow_overloads_EQ)->getAsString(Args)
      << ShowOverloads;
  }

  StringRef ShowCategory =
    Args.getLastArgValue(OPT_fdiagnostics_show_category, "none");
  if (ShowCategory == "none")
    Opts.ShowCategories = 0;
  else if (ShowCategory == "id")
    Opts.ShowCategories = 1;
  else if (ShowCategory == "name")
    Opts.ShowCategories = 2;
  else {
    Success = false;
    if (Diags)
      Diags->Report(diag::err_drv_invalid_value)
      << Args.getLastArg(OPT_fdiagnostics_show_category)->getAsString(Args)
      << ShowCategory;
  }

  StringRef Format =
    Args.getLastArgValue(OPT_fdiagnostics_format, "clang");
  if (Format == "clang")
    Opts.setFormat(DiagnosticOptions::Clang);
  else if (Format == "msvc")
    Opts.setFormat(DiagnosticOptions::Msvc);
  else if (Format == "msvc-fallback") {
    Opts.setFormat(DiagnosticOptions::Msvc);
    Opts.CLFallbackMode = true;
  } else if (Format == "vi")
    Opts.setFormat(DiagnosticOptions::Vi);
  else {
    Success = false;
    if (Diags)
      Diags->Report(diag::err_drv_invalid_value)
      << Args.getLastArg(OPT_fdiagnostics_format)->getAsString(Args)
      << Format;
  }
  
  Opts.ShowSourceRanges = Args.hasArg(OPT_fdiagnostics_print_source_range_info);
  Opts.ShowParseableFixits = Args.hasArg(OPT_fdiagnostics_parseable_fixits);
  Opts.ShowPresumedLoc = !Args.hasArg(OPT_fno_diagnostics_use_presumed_location);
  Opts.VerifyDiagnostics = Args.hasArg(OPT_verify);
  Opts.ElideType = !Args.hasArg(OPT_fno_elide_type);
  Opts.ShowTemplateTree = Args.hasArg(OPT_fdiagnostics_show_template_tree);
  Opts.ErrorLimit = getLastArgIntValue(Args, OPT_ferror_limit, 0, Diags);
  Opts.MacroBacktraceLimit =
      getLastArgIntValue(Args, OPT_fmacro_backtrace_limit,
                         DiagnosticOptions::DefaultMacroBacktraceLimit, Diags);
  Opts.TemplateBacktraceLimit = getLastArgIntValue(
      Args, OPT_ftemplate_backtrace_limit,
      DiagnosticOptions::DefaultTemplateBacktraceLimit, Diags);
  Opts.ConstexprBacktraceLimit = getLastArgIntValue(
      Args, OPT_fconstexpr_backtrace_limit,
      DiagnosticOptions::DefaultConstexprBacktraceLimit, Diags);
  Opts.TabStop = getLastArgIntValue(Args, OPT_ftabstop,
                                    DiagnosticOptions::DefaultTabStop, Diags);
  if (Opts.TabStop == 0 || Opts.TabStop > DiagnosticOptions::MaxTabStop) {
    Opts.TabStop = DiagnosticOptions::DefaultTabStop;
    if (Diags)
      Diags->Report(diag::warn_ignoring_ftabstop_value)
      << Opts.TabStop << DiagnosticOptions::DefaultTabStop;
  }
  Opts.MessageLength = getLastArgIntValue(Args, OPT_fmessage_length, 0, Diags);
  addDiagnosticArgs(Args, OPT_W_Group, OPT_W_value_Group, Opts.Warnings);
  addDiagnosticArgs(Args, OPT_R_Group, OPT_R_value_Group, Opts.Remarks);

  return Success;
}

static void ParseFileSystemArgs(FileSystemOptions &Opts, ArgList &Args) {
  Opts.WorkingDir = Args.getLastArgValue(OPT_working_directory);
}

static InputKind ParseFrontendArgs(FrontendOptions &Opts, ArgList &Args,
                                   DiagnosticsEngine &Diags) {
  using namespace options;
  Opts.ProgramAction = frontend::ParseSyntaxOnly;
  if (const Arg *A = Args.getLastArg(OPT_Action_Group)) {
    switch (A->getOption().getID()) {
    default:
      llvm_unreachable("Invalid option in group!");
    case OPT_ast_list:
      Opts.ProgramAction = frontend::ASTDeclList; break;
    case OPT_ast_dump:
      Opts.ProgramAction = frontend::ASTDump; break;
    case OPT_ast_print:
      Opts.ProgramAction = frontend::ASTPrint; break;
    case OPT_ast_view:
      Opts.ProgramAction = frontend::ASTView; break;
    case OPT_dump_raw_tokens:
      Opts.ProgramAction = frontend::DumpRawTokens; break;
    case OPT_dump_tokens:
      Opts.ProgramAction = frontend::DumpTokens; break;
    case OPT_S:
      Opts.ProgramAction = frontend::EmitAssembly; break;
    case OPT_emit_llvm_bc:
      Opts.ProgramAction = frontend::EmitBC; break;
    case OPT_emit_html:
      Opts.ProgramAction = frontend::EmitHTML; break;
    case OPT_emit_llvm:
      Opts.ProgramAction = frontend::EmitLLVM; break;
    case OPT_emit_llvm_only:
      Opts.ProgramAction = frontend::EmitLLVMOnly; break;
    case OPT_emit_codegen_only:
      Opts.ProgramAction = frontend::EmitCodeGenOnly; break;
    case OPT_emit_obj:
      Opts.ProgramAction = frontend::EmitObj; break;
    case OPT_fixit_EQ:
      Opts.FixItSuffix = A->getValue();
      // fall-through!
    case OPT_fixit:
      Opts.ProgramAction = frontend::FixIt; break;
    case OPT_emit_module:
      Opts.ProgramAction = frontend::GenerateModule; break;
    case OPT_emit_pch:
      Opts.ProgramAction = frontend::GeneratePCH; break;
    case OPT_emit_pth:
      Opts.ProgramAction = frontend::GeneratePTH; break;
    case OPT_init_only:
      Opts.ProgramAction = frontend::InitOnly; break;
    case OPT_fsyntax_only:
      Opts.ProgramAction = frontend::ParseSyntaxOnly; break;
    case OPT_module_file_info:
      Opts.ProgramAction = frontend::ModuleFileInfo; break;
    case OPT_verify_pch:
      Opts.ProgramAction = frontend::VerifyPCH; break;
    case OPT_print_decl_contexts:
      Opts.ProgramAction = frontend::PrintDeclContext; break;
    case OPT_print_preamble:
      Opts.ProgramAction = frontend::PrintPreamble; break;
    case OPT_E:
      Opts.ProgramAction = frontend::PrintPreprocessedInput; break;
    case OPT_rewrite_macros:
      Opts.ProgramAction = frontend::RewriteMacros; break;
    case OPT_rewrite_objc:
      Opts.ProgramAction = frontend::RewriteObjC; break;
    case OPT_rewrite_test:
      Opts.ProgramAction = frontend::RewriteTest; break;
    case OPT_analyze:
      Opts.ProgramAction = frontend::RunAnalysis; break;
    case OPT_migrate:
      Opts.ProgramAction = frontend::MigrateSource; break;
    case OPT_Eonly:
      Opts.ProgramAction = frontend::RunPreprocessorOnly; break;
    }
  }

  if (const Arg* A = Args.getLastArg(OPT_plugin)) {
    Opts.Plugins.push_back(A->getValue(0));
    Opts.ProgramAction = frontend::PluginAction;
    Opts.ActionName = A->getValue();

    for (arg_iterator it = Args.filtered_begin(OPT_plugin_arg),
           end = Args.filtered_end(); it != end; ++it) {
      if ((*it)->getValue(0) == Opts.ActionName)
        Opts.PluginArgs.push_back((*it)->getValue(1));
    }
  }

  Opts.AddPluginActions = Args.getAllArgValues(OPT_add_plugin);
  Opts.AddPluginArgs.resize(Opts.AddPluginActions.size());
  for (int i = 0, e = Opts.AddPluginActions.size(); i != e; ++i) {
    for (arg_iterator it = Args.filtered_begin(OPT_plugin_arg),
           end = Args.filtered_end(); it != end; ++it) {
      if ((*it)->getValue(0) == Opts.AddPluginActions[i])
        Opts.AddPluginArgs[i].push_back((*it)->getValue(1));
    }
  }

  if (const Arg *A = Args.getLastArg(OPT_code_completion_at)) {
    Opts.CodeCompletionAt =
      ParsedSourceLocation::FromString(A->getValue());
    if (Opts.CodeCompletionAt.FileName.empty())
      Diags.Report(diag::err_drv_invalid_value)
        << A->getAsString(Args) << A->getValue();
  }
  Opts.DisableFree = Args.hasArg(OPT_disable_free);

  Opts.OutputFile = Args.getLastArgValue(OPT_o);
  Opts.Plugins = Args.getAllArgValues(OPT_load);
  Opts.RelocatablePCH = Args.hasArg(OPT_relocatable_pch);
  Opts.ShowHelp = Args.hasArg(OPT_help);
  Opts.ShowStats = Args.hasArg(OPT_print_stats);
  Opts.ShowTimers = Args.hasArg(OPT_ftime_report);
  Opts.ShowVersion = Args.hasArg(OPT_version);
  Opts.ASTMergeFiles = Args.getAllArgValues(OPT_ast_merge);
  Opts.LLVMArgs = Args.getAllArgValues(OPT_mllvm);
  Opts.FixWhatYouCan = Args.hasArg(OPT_fix_what_you_can);
  Opts.FixOnlyWarnings = Args.hasArg(OPT_fix_only_warnings);
  Opts.FixAndRecompile = Args.hasArg(OPT_fixit_recompile);
  Opts.FixToTemporaries = Args.hasArg(OPT_fixit_to_temp);
  Opts.ASTDumpFilter = Args.getLastArgValue(OPT_ast_dump_filter);
  Opts.ASTDumpLookups = Args.hasArg(OPT_ast_dump_lookups);
  Opts.UseGlobalModuleIndex = !Args.hasArg(OPT_fno_modules_global_index);
  Opts.GenerateGlobalModuleIndex = Opts.UseGlobalModuleIndex;
  
  Opts.CodeCompleteOpts.IncludeMacros
    = Args.hasArg(OPT_code_completion_macros);
  Opts.CodeCompleteOpts.IncludeCodePatterns
    = Args.hasArg(OPT_code_completion_patterns);
  Opts.CodeCompleteOpts.IncludeGlobals
    = !Args.hasArg(OPT_no_code_completion_globals);
  Opts.CodeCompleteOpts.IncludeBriefComments
    = Args.hasArg(OPT_code_completion_brief_comments);

  Opts.OverrideRecordLayoutsFile
    = Args.getLastArgValue(OPT_foverride_record_layout_EQ);
  if (const Arg *A = Args.getLastArg(OPT_arcmt_check,
                                     OPT_arcmt_modify,
                                     OPT_arcmt_migrate)) {
    switch (A->getOption().getID()) {
    default:
      llvm_unreachable("missed a case");
    case OPT_arcmt_check:
      Opts.ARCMTAction = FrontendOptions::ARCMT_Check;
      break;
    case OPT_arcmt_modify:
      Opts.ARCMTAction = FrontendOptions::ARCMT_Modify;
      break;
    case OPT_arcmt_migrate:
      Opts.ARCMTAction = FrontendOptions::ARCMT_Migrate;
      break;
    }
  }
  Opts.MTMigrateDir = Args.getLastArgValue(OPT_mt_migrate_directory);
  Opts.ARCMTMigrateReportOut
    = Args.getLastArgValue(OPT_arcmt_migrate_report_output);
  Opts.ARCMTMigrateEmitARCErrors
    = Args.hasArg(OPT_arcmt_migrate_emit_arc_errors);

  if (Args.hasArg(OPT_objcmt_migrate_literals))
    Opts.ObjCMTAction |= FrontendOptions::ObjCMT_Literals;
  if (Args.hasArg(OPT_objcmt_migrate_subscripting))
    Opts.ObjCMTAction |= FrontendOptions::ObjCMT_Subscripting;
  if (Args.hasArg(OPT_objcmt_migrate_property))
    Opts.ObjCMTAction |= FrontendOptions::ObjCMT_Property;
  if (Args.hasArg(OPT_objcmt_migrate_readonly_property))
    Opts.ObjCMTAction |= FrontendOptions::ObjCMT_ReadonlyProperty;
  if (Args.hasArg(OPT_objcmt_migrate_readwrite_property))
    Opts.ObjCMTAction |= FrontendOptions::ObjCMT_ReadwriteProperty;
  if (Args.hasArg(OPT_objcmt_migrate_annotation))
    Opts.ObjCMTAction |= FrontendOptions::ObjCMT_Annotation;
  if (Args.hasArg(OPT_objcmt_returns_innerpointer_property))
    Opts.ObjCMTAction |= FrontendOptions::ObjCMT_ReturnsInnerPointerProperty;
  if (Args.hasArg(OPT_objcmt_migrate_instancetype))
    Opts.ObjCMTAction |= FrontendOptions::ObjCMT_Instancetype;
  if (Args.hasArg(OPT_objcmt_migrate_nsmacros))
    Opts.ObjCMTAction |= FrontendOptions::ObjCMT_NsMacros;
  if (Args.hasArg(OPT_objcmt_migrate_protocol_conformance))
    Opts.ObjCMTAction |= FrontendOptions::ObjCMT_ProtocolConformance;
  if (Args.hasArg(OPT_objcmt_atomic_property))
    Opts.ObjCMTAction |= FrontendOptions::ObjCMT_AtomicProperty;
  if (Args.hasArg(OPT_objcmt_ns_nonatomic_iosonly))
    Opts.ObjCMTAction |= FrontendOptions::ObjCMT_NsAtomicIOSOnlyProperty;
  if (Args.hasArg(OPT_objcmt_migrate_designated_init))
    Opts.ObjCMTAction |= FrontendOptions::ObjCMT_DesignatedInitializer;
  if (Args.hasArg(OPT_objcmt_migrate_all))
    Opts.ObjCMTAction |= FrontendOptions::ObjCMT_MigrateDecls;

  Opts.ObjCMTWhiteListPath = Args.getLastArgValue(OPT_objcmt_whitelist_dir_path);

  if (Opts.ARCMTAction != FrontendOptions::ARCMT_None &&
      Opts.ObjCMTAction != FrontendOptions::ObjCMT_None) {
    Diags.Report(diag::err_drv_argument_not_allowed_with)
      << "ARC migration" << "ObjC migration";
  }

  InputKind DashX = IK_None;
  if (const Arg *A = Args.getLastArg(OPT_x)) {
    DashX = llvm::StringSwitch<InputKind>(A->getValue())
      .Case("c", IK_C)
      .Case("cl", IK_OpenCL)
      .Case("cuda", IK_CUDA)
      .Case("c++", IK_CXX)
      .Case("objective-c", IK_ObjC)
      .Case("objective-c++", IK_ObjCXX)
      .Case("cpp-output", IK_PreprocessedC)
      .Case("assembler-with-cpp", IK_Asm)
      .Case("c++-cpp-output", IK_PreprocessedCXX)
      .Case("objective-c-cpp-output", IK_PreprocessedObjC)
      .Case("objc-cpp-output", IK_PreprocessedObjC)
      .Case("objective-c++-cpp-output", IK_PreprocessedObjCXX)
      .Case("objc++-cpp-output", IK_PreprocessedObjCXX)
      .Case("c-header", IK_C)
      .Case("cl-header", IK_OpenCL)
      .Case("objective-c-header", IK_ObjC)
      .Case("c++-header", IK_CXX)
      .Case("objective-c++-header", IK_ObjCXX)
      .Cases("ast", "pcm", IK_AST)
      .Case("ir", IK_LLVM_IR)
      .Default(IK_None);
    if (DashX == IK_None)
      Diags.Report(diag::err_drv_invalid_value)
        << A->getAsString(Args) << A->getValue();
  }

  // '-' is the default input if none is given.
  std::vector<std::string> Inputs = Args.getAllArgValues(OPT_INPUT);
  Opts.Inputs.clear();
  if (Inputs.empty())
    Inputs.push_back("-");
  for (unsigned i = 0, e = Inputs.size(); i != e; ++i) {
    InputKind IK = DashX;
    if (IK == IK_None) {
      IK = FrontendOptions::getInputKindForExtension(
        StringRef(Inputs[i]).rsplit('.').second);
      // FIXME: Remove this hack.
      if (i == 0)
        DashX = IK;
    }
    Opts.Inputs.push_back(FrontendInputFile(Inputs[i], IK));
  }

  return DashX;
}

std::string CompilerInvocation::GetResourcesPath(const char *Argv0,
                                                 void *MainAddr) {
  SmallString<128> P(llvm::sys::fs::getMainExecutable(Argv0, MainAddr));

  if (!P.empty()) {
    llvm::sys::path::remove_filename(P); // Remove /clang from foo/bin/clang
    llvm::sys::path::remove_filename(P); // Remove /bin   from foo/bin

    // Get foo/lib/clang/<version>/include
    llvm::sys::path::append(P, "lib", "clang", CLANG_VERSION_STRING);
  }

  return P.str();
}

static void ParseHeaderSearchArgs(HeaderSearchOptions &Opts, ArgList &Args) {
  using namespace options;
  Opts.Sysroot = Args.getLastArgValue(OPT_isysroot, "/");
  Opts.Verbose = Args.hasArg(OPT_v);
  Opts.UseBuiltinIncludes = !Args.hasArg(OPT_nobuiltininc);
  Opts.UseStandardSystemIncludes = !Args.hasArg(OPT_nostdsysteminc);
  Opts.UseStandardCXXIncludes = !Args.hasArg(OPT_nostdincxx);
  if (const Arg *A = Args.getLastArg(OPT_stdlib_EQ))
    Opts.UseLibcxx = (strcmp(A->getValue(), "libc++") == 0);
  Opts.ResourceDir = Args.getLastArgValue(OPT_resource_dir);
  Opts.ModuleCachePath = Args.getLastArgValue(OPT_fmodules_cache_path);
  Opts.ModuleUserBuildPath = Args.getLastArgValue(OPT_fmodules_user_build_path);
  Opts.DisableModuleHash = Args.hasArg(OPT_fdisable_module_hash);
  // -fmodules implies -fmodule-maps
  Opts.ModuleMaps = Args.hasArg(OPT_fmodule_maps) || Args.hasArg(OPT_fmodules);
  Opts.ModuleCachePruneInterval =
      getLastArgIntValue(Args, OPT_fmodules_prune_interval, 7 * 24 * 60 * 60);
  Opts.ModuleCachePruneAfter =
      getLastArgIntValue(Args, OPT_fmodules_prune_after, 31 * 24 * 60 * 60);
  Opts.ModulesValidateOncePerBuildSession =
      Args.hasArg(OPT_fmodules_validate_once_per_build_session);
  Opts.BuildSessionTimestamp =
      getLastArgUInt64Value(Args, OPT_fbuild_session_timestamp, 0);
  Opts.ModulesValidateSystemHeaders =
      Args.hasArg(OPT_fmodules_validate_system_headers);

  for (arg_iterator it = Args.filtered_begin(OPT_fmodules_ignore_macro),
                    ie = Args.filtered_end();
       it != ie; ++it) {
    StringRef MacroDef = (*it)->getValue();
    Opts.ModulesIgnoreMacros.insert(MacroDef.split('=').first);
  }
  std::vector<std::string> ModuleMapFiles =
      Args.getAllArgValues(OPT_fmodule_map_file);
  Opts.ModuleMapFiles.insert(ModuleMapFiles.begin(), ModuleMapFiles.end());

  // Add -I..., -F..., and -index-header-map options in order.
  bool IsIndexHeaderMap = false;
  for (arg_iterator it = Args.filtered_begin(OPT_I, OPT_F, 
                                             OPT_index_header_map),
       ie = Args.filtered_end(); it != ie; ++it) {
    if ((*it)->getOption().matches(OPT_index_header_map)) {
      // -index-header-map applies to the next -I or -F.
      IsIndexHeaderMap = true;
      continue;
    }
        
    frontend::IncludeDirGroup Group 
      = IsIndexHeaderMap? frontend::IndexHeaderMap : frontend::Angled;
    
    Opts.AddPath((*it)->getValue(), Group,
                 /*IsFramework=*/ (*it)->getOption().matches(OPT_F), true);
    IsIndexHeaderMap = false;
  }

  // Add -iprefix/-iwithprefix/-iwithprefixbefore options.
  StringRef Prefix = ""; // FIXME: This isn't the correct default prefix.
  for (arg_iterator it = Args.filtered_begin(OPT_iprefix, OPT_iwithprefix,
                                             OPT_iwithprefixbefore),
         ie = Args.filtered_end(); it != ie; ++it) {
    const Arg *A = *it;
    if (A->getOption().matches(OPT_iprefix))
      Prefix = A->getValue();
    else if (A->getOption().matches(OPT_iwithprefix))
      Opts.AddPath(Prefix.str() + A->getValue(),
                   frontend::After, false, true);
    else
      Opts.AddPath(Prefix.str() + A->getValue(),
                   frontend::Angled, false, true);
  }

  for (arg_iterator it = Args.filtered_begin(OPT_idirafter),
         ie = Args.filtered_end(); it != ie; ++it)
    Opts.AddPath((*it)->getValue(), frontend::After, false, true);
  for (arg_iterator it = Args.filtered_begin(OPT_iquote),
         ie = Args.filtered_end(); it != ie; ++it)
    Opts.AddPath((*it)->getValue(), frontend::Quoted, false, true);
  for (arg_iterator it = Args.filtered_begin(OPT_isystem,
         OPT_iwithsysroot), ie = Args.filtered_end(); it != ie; ++it)
    Opts.AddPath((*it)->getValue(), frontend::System, false,
                 !(*it)->getOption().matches(OPT_iwithsysroot));
  for (arg_iterator it = Args.filtered_begin(OPT_iframework),
         ie = Args.filtered_end(); it != ie; ++it)
    Opts.AddPath((*it)->getValue(), frontend::System, true, true);

  // Add the paths for the various language specific isystem flags.
  for (arg_iterator it = Args.filtered_begin(OPT_c_isystem),
       ie = Args.filtered_end(); it != ie; ++it)
    Opts.AddPath((*it)->getValue(), frontend::CSystem, false, true);
  for (arg_iterator it = Args.filtered_begin(OPT_cxx_isystem),
       ie = Args.filtered_end(); it != ie; ++it)
    Opts.AddPath((*it)->getValue(), frontend::CXXSystem, false, true);
  for (arg_iterator it = Args.filtered_begin(OPT_objc_isystem),
       ie = Args.filtered_end(); it != ie; ++it)
    Opts.AddPath((*it)->getValue(), frontend::ObjCSystem, false,true);
  for (arg_iterator it = Args.filtered_begin(OPT_objcxx_isystem),
       ie = Args.filtered_end(); it != ie; ++it)
    Opts.AddPath((*it)->getValue(), frontend::ObjCXXSystem, false, true);

  // Add the internal paths from a driver that detects standard include paths.
  for (arg_iterator I = Args.filtered_begin(OPT_internal_isystem,
                                            OPT_internal_externc_isystem),
                    E = Args.filtered_end();
       I != E; ++I) {
    frontend::IncludeDirGroup Group = frontend::System;
    if ((*I)->getOption().matches(OPT_internal_externc_isystem))
      Group = frontend::ExternCSystem;
    Opts.AddPath((*I)->getValue(), Group, false, true);
  }

  // Add the path prefixes which are implicitly treated as being system headers.
  for (arg_iterator I = Args.filtered_begin(OPT_system_header_prefix,
                                            OPT_no_system_header_prefix),
                    E = Args.filtered_end();
       I != E; ++I)
    Opts.AddSystemHeaderPrefix(
        (*I)->getValue(), (*I)->getOption().matches(OPT_system_header_prefix));

  for (arg_iterator I = Args.filtered_begin(OPT_ivfsoverlay),
       E = Args.filtered_end(); I != E; ++I)
    Opts.AddVFSOverlayFile((*I)->getValue());
}

void CompilerInvocation::setLangDefaults(LangOptions &Opts, InputKind IK,
                                         LangStandard::Kind LangStd) {
  // Set some properties which depend solely on the input kind; it would be nice
  // to move these to the language standard, and have the driver resolve the
  // input kind + language standard.
  if (IK == IK_Asm) {
    Opts.AsmPreprocessor = 1;
  } else if (IK == IK_ObjC ||
             IK == IK_ObjCXX ||
             IK == IK_PreprocessedObjC ||
             IK == IK_PreprocessedObjCXX) {
    Opts.ObjC1 = Opts.ObjC2 = 1;
  }

  if (LangStd == LangStandard::lang_unspecified) {
    // Based on the base language, pick one.
    switch (IK) {
    case IK_None:
    case IK_AST:
    case IK_LLVM_IR:
      llvm_unreachable("Invalid input kind!");
    case IK_OpenCL:
      LangStd = LangStandard::lang_opencl;
      break;
    case IK_CUDA:
      LangStd = LangStandard::lang_cuda;
      break;
    case IK_Asm:
    case IK_C:
    case IK_PreprocessedC:
    case IK_ObjC:
    case IK_PreprocessedObjC:
      LangStd = LangStandard::lang_gnu99;
      break;
    case IK_CXX:
    case IK_PreprocessedCXX:
    case IK_ObjCXX:
    case IK_PreprocessedObjCXX:
      LangStd = LangStandard::lang_gnucxx98;
      break;
    }
  }

  const LangStandard &Std = LangStandard::getLangStandardForKind(LangStd);
  Opts.LineComment = Std.hasLineComments();
  Opts.C99 = Std.isC99();
  Opts.C11 = Std.isC11();
  Opts.CPlusPlus = Std.isCPlusPlus();
  Opts.CPlusPlus11 = Std.isCPlusPlus11();
  Opts.CPlusPlus1y = Std.isCPlusPlus1y();
  Opts.CPlusPlus1z = Std.isCPlusPlus1z();
  Opts.Digraphs = Std.hasDigraphs();
  Opts.GNUMode = Std.isGNUMode();
  Opts.GNUInline = !Std.isC99();
  Opts.HexFloats = Std.hasHexFloats();
  Opts.ImplicitInt = Std.hasImplicitInt();

  // Set OpenCL Version.
  Opts.OpenCL = LangStd == LangStandard::lang_opencl || IK == IK_OpenCL;
  if (LangStd == LangStandard::lang_opencl)
    Opts.OpenCLVersion = 100;
  else if (LangStd == LangStandard::lang_opencl11)
      Opts.OpenCLVersion = 110;
  else if (LangStd == LangStandard::lang_opencl12)
    Opts.OpenCLVersion = 120;
  
  // OpenCL has some additional defaults.
  if (Opts.OpenCL) {
    Opts.AltiVec = 0;
    Opts.CXXOperatorNames = 1;
    Opts.LaxVectorConversions = 0;
    Opts.DefaultFPContract = 1;
    Opts.NativeHalfType = 1;
  }

  Opts.CUDA = LangStd == LangStandard::lang_cuda || IK == IK_CUDA;

  // OpenCL and C++ both have bool, true, false keywords.
  Opts.Bool = Opts.OpenCL || Opts.CPlusPlus;

  // OpenCL has half keyword
  Opts.Half = Opts.OpenCL;

  // C++ has wchar_t keyword.
  Opts.WChar = Opts.CPlusPlus;

  Opts.GNUKeywords = Opts.GNUMode;
  Opts.CXXOperatorNames = Opts.CPlusPlus;

  // Mimicing gcc's behavior, trigraphs are only enabled if -trigraphs
  // is specified, or -std is set to a conforming mode.
  // Trigraphs are disabled by default in c++1z onwards.
  Opts.Trigraphs = !Opts.GNUMode && !Opts.CPlusPlus1z;

  Opts.DollarIdents = !Opts.AsmPreprocessor;

  // C++1y onwards has sized global deallocation functions.
  Opts.SizedDeallocation = Opts.CPlusPlus1y;
}

/// Attempt to parse a visibility value out of the given argument.
static Visibility parseVisibility(Arg *arg, ArgList &args,
                                  DiagnosticsEngine &diags) {
  StringRef value = arg->getValue();
  if (value == "default") {
    return DefaultVisibility;
  } else if (value == "hidden") {
    return HiddenVisibility;
  } else if (value == "protected") {
    // FIXME: diagnose if target does not support protected visibility
    return ProtectedVisibility;
  }

  diags.Report(diag::err_drv_invalid_value)
    << arg->getAsString(args) << value;
  return DefaultVisibility;
}

static unsigned parseMSCVersion(ArgList &Args, DiagnosticsEngine &Diags) {
  auto Arg = Args.getLastArg(OPT_fms_compatibility_version);
  if (!Arg)
    return 0;

  // The MSC versioning scheme involves four versioning components:
  //  - Major
  //  - Minor
  //  - Build
  //  - Patch
  //
  // We accept either the old style (_MSC_VER) value, or a _MSC_FULL_VER value.
  // Additionally, the value may be provided in the form of a more readable
  // MM.mm.bbbbb.pp version.
  //
  // Unfortunately, due to the bit-width limitations, we cannot currently encode
  // the value for the patch level.

  unsigned VC[4] = {0};
  StringRef Value = Arg->getValue();
  SmallVector<StringRef, 4> Components;

  Value.split(Components, ".", llvm::array_lengthof(VC));
  for (unsigned CI = 0,
                CE = std::min(Components.size(), llvm::array_lengthof(VC));
       CI < CE; ++CI) {
    if (Components[CI].getAsInteger(10, VC[CI])) {
      Diags.Report(diag::err_drv_invalid_value)
        << Arg->getAsString(Args) << Value;
      return 0;
    }
  }

  // FIXME we cannot encode the patch level
  return VC[0] * 10000000 + VC[1] * 100000 + VC[2];
}

static void ParseLangArgs(LangOptions &Opts, ArgList &Args, InputKind IK,
                          DiagnosticsEngine &Diags) {
  // FIXME: Cleanup per-file based stuff.
  LangStandard::Kind LangStd = LangStandard::lang_unspecified;
  if (const Arg *A = Args.getLastArg(OPT_std_EQ)) {
    LangStd = llvm::StringSwitch<LangStandard::Kind>(A->getValue())
#define LANGSTANDARD(id, name, desc, features) \
      .Case(name, LangStandard::lang_##id)
#include "clang/Frontend/LangStandards.def"
      .Default(LangStandard::lang_unspecified);
    if (LangStd == LangStandard::lang_unspecified)
      Diags.Report(diag::err_drv_invalid_value)
        << A->getAsString(Args) << A->getValue();
    else {
      // Valid standard, check to make sure language and standard are
      // compatible.
      const LangStandard &Std = LangStandard::getLangStandardForKind(LangStd);
      switch (IK) {
      case IK_C:
      case IK_ObjC:
      case IK_PreprocessedC:
      case IK_PreprocessedObjC:
        if (!(Std.isC89() || Std.isC99()))
          Diags.Report(diag::err_drv_argument_not_allowed_with)
            << A->getAsString(Args) << "C/ObjC";
        break;
      case IK_CXX:
      case IK_ObjCXX:
      case IK_PreprocessedCXX:
      case IK_PreprocessedObjCXX:
        if (!Std.isCPlusPlus())
          Diags.Report(diag::err_drv_argument_not_allowed_with)
            << A->getAsString(Args) << "C++/ObjC++";
        break;
      case IK_OpenCL:
        if (!Std.isC99())
          Diags.Report(diag::err_drv_argument_not_allowed_with)
            << A->getAsString(Args) << "OpenCL";
        break;
      case IK_CUDA:
        if (!Std.isCPlusPlus())
          Diags.Report(diag::err_drv_argument_not_allowed_with)
            << A->getAsString(Args) << "CUDA";
        break;
      default:
        break;
      }
    }
  }

  // -cl-std only applies for OpenCL language standards.
  // Override the -std option in this case.
  if (const Arg *A = Args.getLastArg(OPT_cl_std_EQ)) {
    LangStandard::Kind OpenCLLangStd
    = llvm::StringSwitch<LangStandard::Kind>(A->getValue())
    .Case("CL", LangStandard::lang_opencl)
    .Case("CL1.1", LangStandard::lang_opencl11)
    .Case("CL1.2", LangStandard::lang_opencl12)
    .Default(LangStandard::lang_unspecified);
    
    if (OpenCLLangStd == LangStandard::lang_unspecified) {
      Diags.Report(diag::err_drv_invalid_value)
      << A->getAsString(Args) << A->getValue();
    }
    else
      LangStd = OpenCLLangStd;
  }
  
  CompilerInvocation::setLangDefaults(Opts, IK, LangStd);

  // We abuse '-f[no-]gnu-keywords' to force overriding all GNU-extension
  // keywords. This behavior is provided by GCC's poorly named '-fasm' flag,
  // while a subset (the non-C++ GNU keywords) is provided by GCC's
  // '-fgnu-keywords'. Clang conflates the two for simplicity under the single
  // name, as it doesn't seem a useful distinction.
  Opts.GNUKeywords = Args.hasFlag(OPT_fgnu_keywords, OPT_fno_gnu_keywords,
                                  Opts.GNUKeywords);

  if (Args.hasArg(OPT_fno_operator_names))
    Opts.CXXOperatorNames = 0;

  if (Opts.ObjC1) {
    if (Arg *arg = Args.getLastArg(OPT_fobjc_runtime_EQ)) {
      StringRef value = arg->getValue();
      if (Opts.ObjCRuntime.tryParse(value))
        Diags.Report(diag::err_drv_unknown_objc_runtime) << value;
    }

    if (Args.hasArg(OPT_fobjc_gc_only))
      Opts.setGC(LangOptions::GCOnly);
    else if (Args.hasArg(OPT_fobjc_gc))
      Opts.setGC(LangOptions::HybridGC);
    else if (Args.hasArg(OPT_fobjc_arc)) {
      Opts.ObjCAutoRefCount = 1;
      if (!Opts.ObjCRuntime.allowsARC())
        Diags.Report(diag::err_arc_unsupported_on_runtime);

      // Only set ObjCARCWeak if ARC is enabled.
      if (Args.hasArg(OPT_fobjc_runtime_has_weak))
        Opts.ObjCARCWeak = 1;
      else
        Opts.ObjCARCWeak = Opts.ObjCRuntime.allowsWeak();
    }

    if (Args.hasArg(OPT_fno_objc_infer_related_result_type))
      Opts.ObjCInferRelatedResultType = 0;
    
    if (Args.hasArg(OPT_fobjc_subscripting_legacy_runtime))
      Opts.ObjCSubscriptingLegacyRuntime =
        (Opts.ObjCRuntime.getKind() == ObjCRuntime::FragileMacOSX);
  }
    
  if (Args.hasArg(OPT_fgnu89_inline))
    Opts.GNUInline = 1;

  if (Args.hasArg(OPT_fapple_kext)) {
    if (!Opts.CPlusPlus)
      Diags.Report(diag::warn_c_kext);
    else
      Opts.AppleKext = 1;
  }

  if (Args.hasArg(OPT_print_ivar_layout))
    Opts.ObjCGCBitmapPrint = 1;
  if (Args.hasArg(OPT_fno_constant_cfstrings))
    Opts.NoConstantCFStrings = 1;

  if (Args.hasArg(OPT_faltivec))
    Opts.AltiVec = 1;

  if (Args.hasArg(OPT_pthread))
    Opts.POSIXThreads = 1;

  // The value-visibility mode defaults to "default".
  if (Arg *visOpt = Args.getLastArg(OPT_fvisibility)) {
    Opts.setValueVisibilityMode(parseVisibility(visOpt, Args, Diags));
  } else {
    Opts.setValueVisibilityMode(DefaultVisibility);
  }

  // The type-visibility mode defaults to the value-visibility mode.
  if (Arg *typeVisOpt = Args.getLastArg(OPT_ftype_visibility)) {
    Opts.setTypeVisibilityMode(parseVisibility(typeVisOpt, Args, Diags));
  } else {
    Opts.setTypeVisibilityMode(Opts.getValueVisibilityMode());
  }

  if (Args.hasArg(OPT_fvisibility_inlines_hidden))
    Opts.InlineVisibilityHidden = 1;

  if (Args.hasArg(OPT_ftrapv)) {
    Opts.setSignedOverflowBehavior(LangOptions::SOB_Trapping);
    // Set the handler, if one is specified.
    Opts.OverflowHandler =
        Args.getLastArgValue(OPT_ftrapv_handler);
  }
  else if (Args.hasArg(OPT_fwrapv))
    Opts.setSignedOverflowBehavior(LangOptions::SOB_Defined);

  if (Args.hasArg(OPT_trigraphs))
    Opts.Trigraphs = 1;

  Opts.DollarIdents = Args.hasFlag(OPT_fdollars_in_identifiers,
                                   OPT_fno_dollars_in_identifiers,
                                   Opts.DollarIdents);
  Opts.PascalStrings = Args.hasArg(OPT_fpascal_strings);
  Opts.MSVCCompat = Args.hasArg(OPT_fms_compatibility);
  Opts.MicrosoftExt = Opts.MSVCCompat || Args.hasArg(OPT_fms_extensions);
  Opts.AsmBlocks = Args.hasArg(OPT_fasm_blocks) || Opts.MicrosoftExt;
  Opts.MSCompatibilityVersion = parseMSCVersion(Args, Diags);
  Opts.VtorDispMode = getLastArgIntValue(Args, OPT_vtordisp_mode_EQ, 1, Diags);
  Opts.Borland = Args.hasArg(OPT_fborland_extensions);
  Opts.WritableStrings = Args.hasArg(OPT_fwritable_strings);
  Opts.ConstStrings = Args.hasFlag(OPT_fconst_strings, OPT_fno_const_strings,
                                   Opts.ConstStrings);
  if (Args.hasArg(OPT_fno_lax_vector_conversions))
    Opts.LaxVectorConversions = 0;
  if (Args.hasArg(OPT_fno_threadsafe_statics))
    Opts.ThreadsafeStatics = 0;
  Opts.Exceptions = Args.hasArg(OPT_fexceptions);
  Opts.ObjCExceptions = Args.hasArg(OPT_fobjc_exceptions);
  Opts.CXXExceptions = Args.hasArg(OPT_fcxx_exceptions);
  Opts.SjLjExceptions = Args.hasArg(OPT_fsjlj_exceptions);
  Opts.TraditionalCPP = Args.hasArg(OPT_traditional_cpp);

  Opts.RTTI = !Args.hasArg(OPT_fno_rtti);
  Opts.RTTIData = Opts.RTTI && !Args.hasArg(OPT_fno_rtti_data);
  Opts.Blocks = Args.hasArg(OPT_fblocks);
  Opts.BlocksRuntimeOptional = Args.hasArg(OPT_fblocks_runtime_optional);
  Opts.Modules = Args.hasArg(OPT_fmodules);
  Opts.ModulesStrictDeclUse = Args.hasArg(OPT_fmodules_strict_decluse);
  Opts.ModulesDeclUse =
      Args.hasArg(OPT_fmodules_decluse) || Opts.ModulesStrictDeclUse;
  Opts.ModulesSearchAll = Opts.Modules &&
    !Args.hasArg(OPT_fno_modules_search_all) &&
    Args.hasArg(OPT_fmodules_search_all);
  Opts.ModulesErrorRecovery = !Args.hasArg(OPT_fno_modules_error_recovery);
  Opts.CharIsSigned = Opts.OpenCL || !Args.hasArg(OPT_fno_signed_char);
  Opts.WChar = Opts.CPlusPlus && !Args.hasArg(OPT_fno_wchar);
  Opts.ShortWChar = Args.hasFlag(OPT_fshort_wchar, OPT_fno_short_wchar, false);
  Opts.ShortEnums = Args.hasArg(OPT_fshort_enums);
  Opts.Freestanding = Args.hasArg(OPT_ffreestanding);
  Opts.NoBuiltin = Args.hasArg(OPT_fno_builtin) || Opts.Freestanding;
  Opts.NoMathBuiltin = Args.hasArg(OPT_fno_math_builtin);
  Opts.AssumeSaneOperatorNew = !Args.hasArg(OPT_fno_assume_sane_operator_new);
  Opts.SizedDeallocation |= Args.hasArg(OPT_fsized_deallocation);
  Opts.HeinousExtensions = Args.hasArg(OPT_fheinous_gnu_extensions);
  Opts.AccessControl = !Args.hasArg(OPT_fno_access_control);
  Opts.ElideConstructors = !Args.hasArg(OPT_fno_elide_constructors);
  Opts.MathErrno = !Opts.OpenCL && Args.hasArg(OPT_fmath_errno);
  Opts.InstantiationDepth =
      getLastArgIntValue(Args, OPT_ftemplate_depth, 256, Diags);
  Opts.ArrowDepth =
      getLastArgIntValue(Args, OPT_foperator_arrow_depth, 256, Diags);
  Opts.ConstexprCallDepth =
      getLastArgIntValue(Args, OPT_fconstexpr_depth, 512, Diags);
  Opts.ConstexprStepLimit =
      getLastArgIntValue(Args, OPT_fconstexpr_steps, 1048576, Diags);
  Opts.BracketDepth = getLastArgIntValue(Args, OPT_fbracket_depth, 256, Diags);
  Opts.DelayedTemplateParsing = Args.hasArg(OPT_fdelayed_template_parsing);
  Opts.NumLargeByValueCopy =
      getLastArgIntValue(Args, OPT_Wlarge_by_value_copy_EQ, 0, Diags);
  Opts.MSBitfields = Args.hasArg(OPT_mms_bitfields);
  Opts.ObjCConstantStringClass =
    Args.getLastArgValue(OPT_fconstant_string_class);
  Opts.ObjCDefaultSynthProperties =
    !Args.hasArg(OPT_disable_objc_default_synthesize_properties);
  Opts.EncodeExtendedBlockSig =
    Args.hasArg(OPT_fencode_extended_block_signature);
  Opts.EmitAllDecls = Args.hasArg(OPT_femit_all_decls);
  Opts.PackStruct = getLastArgIntValue(Args, OPT_fpack_struct_EQ, 0, Diags);
  Opts.PICLevel = getLastArgIntValue(Args, OPT_pic_level, 0, Diags);
  Opts.PIELevel = getLastArgIntValue(Args, OPT_pie_level, 0, Diags);
  Opts.Static = Args.hasArg(OPT_static_define);
  Opts.DumpRecordLayoutsSimple = Args.hasArg(OPT_fdump_record_layouts_simple);
  Opts.DumpRecordLayouts = Opts.DumpRecordLayoutsSimple 
                        || Args.hasArg(OPT_fdump_record_layouts);
  Opts.DumpVTableLayouts = Args.hasArg(OPT_fdump_vtable_layouts);
  Opts.SpellChecking = !Args.hasArg(OPT_fno_spell_checking);
  Opts.NoBitFieldTypeAlign = Args.hasArg(OPT_fno_bitfield_type_align);
  Opts.SinglePrecisionConstants = Args.hasArg(OPT_cl_single_precision_constant);
  Opts.FastRelaxedMath = Args.hasArg(OPT_cl_fast_relaxed_math);
  Opts.MRTD = Args.hasArg(OPT_mrtd);
  Opts.HexagonQdsp6Compat = Args.hasArg(OPT_mqdsp6_compat);
  Opts.FakeAddressSpaceMap = Args.hasArg(OPT_ffake_address_space_map);
  Opts.ParseUnknownAnytype = Args.hasArg(OPT_funknown_anytype);
  Opts.DebuggerSupport = Args.hasArg(OPT_fdebugger_support);
  Opts.DebuggerCastResultToId = Args.hasArg(OPT_fdebugger_cast_result_to_id);
  Opts.DebuggerObjCLiteral = Args.hasArg(OPT_fdebugger_objc_literal);
  Opts.ApplePragmaPack = Args.hasArg(OPT_fapple_pragma_pack);
  Opts.CurrentModule = Args.getLastArgValue(OPT_fmodule_name);

  if (Arg *A = Args.getLastArg(OPT_faddress_space_map_mangling_EQ)) {
    switch (llvm::StringSwitch<unsigned>(A->getValue())
      .Case("target", LangOptions::ASMM_Target)
      .Case("no", LangOptions::ASMM_Off)
      .Case("yes", LangOptions::ASMM_On)
      .Default(255)) {
    default:
      Diags.Report(diag::err_drv_invalid_value) 
        << "-faddress-space-map-mangling=" << A->getValue();
      break;
    case LangOptions::ASMM_Target:
      Opts.setAddressSpaceMapMangling(LangOptions::ASMM_Target);
      break;
    case LangOptions::ASMM_On:
      Opts.setAddressSpaceMapMangling(LangOptions::ASMM_On);
      break;
    case LangOptions::ASMM_Off:
      Opts.setAddressSpaceMapMangling(LangOptions::ASMM_Off);
      break;
    }
  }

  if (Arg *A = Args.getLastArg(OPT_fms_memptr_rep_EQ)) {
    LangOptions::PragmaMSPointersToMembersKind InheritanceModel =
        llvm::StringSwitch<LangOptions::PragmaMSPointersToMembersKind>(
            A->getValue())
            .Case("single",
                  LangOptions::PPTMK_FullGeneralitySingleInheritance)
            .Case("multiple",
                  LangOptions::PPTMK_FullGeneralityMultipleInheritance)
            .Case("virtual",
                  LangOptions::PPTMK_FullGeneralityVirtualInheritance)
            .Default(LangOptions::PPTMK_BestCase);
    if (InheritanceModel == LangOptions::PPTMK_BestCase)
      Diags.Report(diag::err_drv_invalid_value)
          << "-fms-memptr-rep=" << A->getValue();

    Opts.setMSPointerToMemberRepresentationMethod(InheritanceModel);
  }

  // Check if -fopenmp= is specified.
  //if (const Arg *A = Args.getLastArg(options::OPT_fopenmp_EQ)) {
  //  Opts.OpenMP = llvm::StringSwitch<bool>(A->getValue())
  //      .Case("libiomp5", true)
  //      .Default(false);
  //}

	llvm::errs() << "FLAG: " << Args.hasArg(OPT_fmptogpu) << "\n";

  Opts.OpenMP = Args.hasArg(OPT_fopenmp);
<<<<<<< HEAD
	Opts.MPtoGPU = Args.hasArg(OPT_fmptogpu);
=======
  Opts.MPtoGPU = Args.hasArg(OPT_fmptogpu);
>>>>>>> e8b038ee
  Opts.OpenMPTargetMode = Args.hasArg(OPT_omp_target_mode);

  // Get the OpenMP target triples if any
  if ( Arg *A = Args.getLastArg(options::OPT_omptargets_EQ) ){

    for (unsigned i=0; i < A->getNumValues(); ++i){
      llvm::Triple TT(A->getValue(i));

      if (TT.getArch() == llvm::Triple::UnknownArch)
        Diags.Report(clang::diag::err_drv_invalid_omp_target) << A->getValue(i);
      else
        Opts.OMPTargetTriples.push_back(TT);
    }
  }

  // Make sure that we have a module ID if we need to generate code for a target
  if (Opts.OpenMP && (Opts.OpenMPTargetMode || Opts.OMPTargetTriples.size())){

    // Obtain the main file path that is being used to generate target code
    if ( Arg *A = Args.getLastArg(options::OPT_omp_main_file_path) ){
      llvm::sys::fs::UniqueID ModuleID;
      std::error_code err = llvm::sys::fs::getUniqueID(Twine(A->getValue()),
                                                       ModuleID);
      if ( err )
        Diags.Report(clang::diag::err_drv_omp_module_id_required)
          << A->getValue();
      else {
        Opts.OMPModuleUniqueID.clear();
        llvm::raw_string_ostream OS(Opts.OMPModuleUniqueID);
        OS << llvm::format("%llx",ModuleID.getFile())
            << "_" << llvm::format("%llx",ModuleID.getDevice());
        OS.flush();
      }
    }
    else
      Diags.Report(clang::diag::err_drv_omp_target_requires_main_file_path);
  }

  // Record whether the __DEPRECATED define was requested.
  Opts.Deprecated = Args.hasFlag(OPT_fdeprecated_macro,
                                 OPT_fno_deprecated_macro,
                                 Opts.Deprecated);

  // FIXME: Eliminate this dependency.
  unsigned Opt = getOptimizationLevel(Args, IK, Diags),
       OptSize = getOptimizationLevelSize(Args);
  Opts.Optimize = Opt != 0;
  Opts.OptimizeSize = OptSize != 0;

  // This is the __NO_INLINE__ define, which just depends on things like the
  // optimization level and -fno-inline, not actually whether the backend has
  // inlining enabled.
  Opts.NoInlineDefine = !Opt || Args.hasArg(OPT_fno_inline);

  Opts.FastMath = Args.hasArg(OPT_ffast_math);
  Opts.FiniteMathOnly = Args.hasArg(OPT_ffinite_math_only);

  Opts.RetainCommentsFromSystemHeaders =
      Args.hasArg(OPT_fretain_comments_from_system_headers);

  unsigned SSP = getLastArgIntValue(Args, OPT_stack_protector, 0, Diags);
  switch (SSP) {
  default:
    Diags.Report(diag::err_drv_invalid_value)
      << Args.getLastArg(OPT_stack_protector)->getAsString(Args) << SSP;
    break;
  case 0: Opts.setStackProtector(LangOptions::SSPOff); break;
  case 1: Opts.setStackProtector(LangOptions::SSPOn);  break;
  case 2: Opts.setStackProtector(LangOptions::SSPStrong); break;
  case 3: Opts.setStackProtector(LangOptions::SSPReq); break;
  }

  // Parse -fsanitize= arguments.
  std::vector<std::string> Sanitizers = Args.getAllArgValues(OPT_fsanitize_EQ);
  for (unsigned I = 0, N = Sanitizers.size(); I != N; ++I) {
    // Since the Opts.Sanitize* values are bitfields, it's a little tricky to
    // efficiently map string values to them. Perform the mapping indirectly:
    // convert strings to enumerated values, then switch over the enum to set
    // the right bitfield value.
    enum Sanitizer {
#define SANITIZER(NAME, ID) \
      ID,
#include "clang/Basic/Sanitizers.def"
      Unknown
    };
    switch (llvm::StringSwitch<unsigned>(Sanitizers[I])
#define SANITIZER(NAME, ID) \
              .Case(NAME, ID)
#include "clang/Basic/Sanitizers.def"
              .Default(Unknown)) {
#define SANITIZER(NAME, ID) \
    case ID: \
      Opts.Sanitize.ID = true; \
      break;
#include "clang/Basic/Sanitizers.def"

    case Unknown:
      Diags.Report(diag::err_drv_invalid_value)
        << "-fsanitize=" << Sanitizers[I];
      break;
    }
  }
}

static void ParsePreprocessorArgs(PreprocessorOptions &Opts, ArgList &Args,
                                  FileManager &FileMgr,
                                  DiagnosticsEngine &Diags) {
  using namespace options;
  Opts.ImplicitPCHInclude = Args.getLastArgValue(OPT_include_pch);
  Opts.ImplicitPTHInclude = Args.getLastArgValue(OPT_include_pth);
  if (const Arg *A = Args.getLastArg(OPT_token_cache))
      Opts.TokenCache = A->getValue();
  else
    Opts.TokenCache = Opts.ImplicitPTHInclude;
  Opts.UsePredefines = !Args.hasArg(OPT_undef);
  Opts.DetailedRecord = Args.hasArg(OPT_detailed_preprocessing_record);
  Opts.DisablePCHValidation = Args.hasArg(OPT_fno_validate_pch);

  Opts.DumpDeserializedPCHDecls = Args.hasArg(OPT_dump_deserialized_pch_decls);
  for (arg_iterator it = Args.filtered_begin(OPT_error_on_deserialized_pch_decl),
         ie = Args.filtered_end(); it != ie; ++it) {
    const Arg *A = *it;
    Opts.DeserializedPCHDeclsToErrorOn.insert(A->getValue());
  }

  if (const Arg *A = Args.getLastArg(OPT_preamble_bytes_EQ)) {
    StringRef Value(A->getValue());
    size_t Comma = Value.find(',');
    unsigned Bytes = 0;
    unsigned EndOfLine = 0;

    if (Comma == StringRef::npos ||
        Value.substr(0, Comma).getAsInteger(10, Bytes) ||
        Value.substr(Comma + 1).getAsInteger(10, EndOfLine))
      Diags.Report(diag::err_drv_preamble_format);
    else {
      Opts.PrecompiledPreambleBytes.first = Bytes;
      Opts.PrecompiledPreambleBytes.second = (EndOfLine != 0);
    }
  }

  // Add macros from the command line.
  for (arg_iterator it = Args.filtered_begin(OPT_D, OPT_U),
         ie = Args.filtered_end(); it != ie; ++it) {
    if ((*it)->getOption().matches(OPT_D))
      Opts.addMacroDef((*it)->getValue());
    else
      Opts.addMacroUndef((*it)->getValue());
  }

  Opts.MacroIncludes = Args.getAllArgValues(OPT_imacros);

  // Add the ordered list of -includes.
  for (arg_iterator it = Args.filtered_begin(OPT_include),
         ie = Args.filtered_end(); it != ie; ++it) {
    const Arg *A = *it;
    Opts.Includes.push_back(A->getValue());
  }

  for (arg_iterator it = Args.filtered_begin(OPT_chain_include),
         ie = Args.filtered_end(); it != ie; ++it) {
    const Arg *A = *it;
    Opts.ChainedIncludes.push_back(A->getValue());
  }

  // Include 'altivec.h' if -faltivec option present
  if (Args.hasArg(OPT_faltivec))
    Opts.Includes.push_back("altivec.h");

  for (arg_iterator it = Args.filtered_begin(OPT_remap_file),
         ie = Args.filtered_end(); it != ie; ++it) {
    const Arg *A = *it;
    std::pair<StringRef,StringRef> Split =
      StringRef(A->getValue()).split(';');

    if (Split.second.empty()) {
      Diags.Report(diag::err_drv_invalid_remap_file) << A->getAsString(Args);
      continue;
    }

    Opts.addRemappedFile(Split.first, Split.second);
  }
  
  if (Arg *A = Args.getLastArg(OPT_fobjc_arc_cxxlib_EQ)) {
    StringRef Name = A->getValue();
    unsigned Library = llvm::StringSwitch<unsigned>(Name)
      .Case("libc++", ARCXX_libcxx)
      .Case("libstdc++", ARCXX_libstdcxx)
      .Case("none", ARCXX_nolib)
      .Default(~0U);
    if (Library == ~0U)
      Diags.Report(diag::err_drv_invalid_value) << A->getAsString(Args) << Name;
    else
      Opts.ObjCXXARCStandardLibrary = (ObjCXXARCStandardLibraryKind)Library;
  }
}

static void ParsePreprocessorOutputArgs(PreprocessorOutputOptions &Opts,
                                        ArgList &Args,
                                        frontend::ActionKind Action) {
  using namespace options;

  switch (Action) {
  case frontend::ASTDeclList:
  case frontend::ASTDump:
  case frontend::ASTPrint:
  case frontend::ASTView:
  case frontend::EmitAssembly:
  case frontend::EmitBC:
  case frontend::EmitHTML:
  case frontend::EmitLLVM:
  case frontend::EmitLLVMOnly:
  case frontend::EmitCodeGenOnly:
  case frontend::EmitObj:
  case frontend::FixIt:
  case frontend::GenerateModule:
  case frontend::GeneratePCH:
  case frontend::GeneratePTH:
  case frontend::ParseSyntaxOnly:
  case frontend::ModuleFileInfo:
  case frontend::VerifyPCH:
  case frontend::PluginAction:
  case frontend::PrintDeclContext:
  case frontend::RewriteObjC:
  case frontend::RewriteTest:
  case frontend::RunAnalysis:
  case frontend::MigrateSource:
    Opts.ShowCPP = 0;
    break;

  case frontend::DumpRawTokens:
  case frontend::DumpTokens:
  case frontend::InitOnly:
  case frontend::PrintPreamble:
  case frontend::PrintPreprocessedInput:
  case frontend::RewriteMacros:
  case frontend::RunPreprocessorOnly:
    Opts.ShowCPP = !Args.hasArg(OPT_dM);
    break;
  }

  Opts.ShowComments = Args.hasArg(OPT_C);
  Opts.ShowLineMarkers = !Args.hasArg(OPT_P);
  Opts.ShowMacroComments = Args.hasArg(OPT_CC);
  Opts.ShowMacros = Args.hasArg(OPT_dM) || Args.hasArg(OPT_dD);
  Opts.RewriteIncludes = Args.hasArg(OPT_frewrite_includes);
}

static void ParseTargetArgs(TargetOptions &Opts, ArgList &Args) {
  using namespace options;
  Opts.ABI = Args.getLastArgValue(OPT_target_abi);
  Opts.CPU = Args.getLastArgValue(OPT_target_cpu);
  Opts.FPMath = Args.getLastArgValue(OPT_mfpmath);
  Opts.FeaturesAsWritten = Args.getAllArgValues(OPT_target_feature);
  Opts.LinkerVersion = Args.getLastArgValue(OPT_target_linker_version);
  Opts.Triple = llvm::Triple::normalize(Args.getLastArgValue(OPT_triple));

  if (Opts.Triple.empty())
    Opts.Triple = llvm::sys::getDefaultTargetTriple();
}

bool CompilerInvocation::CreateFromArgs(CompilerInvocation &Res,
                                        const char *const *ArgBegin,
                                        const char *const *ArgEnd,
                                        DiagnosticsEngine &Diags) {
  bool Success = true;

  // Parse the arguments.
  std::unique_ptr<OptTable> Opts(createDriverOptTable());
  const unsigned IncludedFlagsBitmask = options::CC1Option;
  unsigned MissingArgIndex, MissingArgCount;
  std::unique_ptr<InputArgList> Args(
      Opts->ParseArgs(ArgBegin, ArgEnd, MissingArgIndex, MissingArgCount,
                      IncludedFlagsBitmask));

  // Check for missing argument error.
  if (MissingArgCount) {
    Diags.Report(diag::err_drv_missing_argument)
      << Args->getArgString(MissingArgIndex) << MissingArgCount;
    Success = false;
  }

  // Issue errors on unknown arguments.
  for (arg_iterator it = Args->filtered_begin(OPT_UNKNOWN),
         ie = Args->filtered_end(); it != ie; ++it) {
    Diags.Report(diag::err_drv_unknown_argument) << (*it)->getAsString(*Args);
    Success = false;
  }

  Success = ParseAnalyzerArgs(*Res.getAnalyzerOpts(), *Args, Diags) && Success;
  Success = ParseMigratorArgs(Res.getMigratorOpts(), *Args) && Success;
  ParseDependencyOutputArgs(Res.getDependencyOutputOpts(), *Args);
  Success = ParseDiagnosticArgs(Res.getDiagnosticOpts(), *Args, &Diags)
            && Success;
  ParseCommentArgs(Res.getLangOpts()->CommentOpts, *Args);
  ParseFileSystemArgs(Res.getFileSystemOpts(), *Args);
  // FIXME: We shouldn't have to pass the DashX option around here
  InputKind DashX = ParseFrontendArgs(Res.getFrontendOpts(), *Args, Diags);
  ParseTargetArgs(Res.getTargetOpts(), *Args);
  Success = ParseCodeGenArgs(Res.getCodeGenOpts(), *Args, DashX, Diags,
                             Res.getTargetOpts()) && Success;
  ParseHeaderSearchArgs(Res.getHeaderSearchOpts(), *Args);
  if (DashX != IK_AST && DashX != IK_LLVM_IR) {
    ParseLangArgs(*Res.getLangOpts(), *Args, DashX, Diags);
    if (Res.getFrontendOpts().ProgramAction == frontend::RewriteObjC)
      Res.getLangOpts()->ObjCExceptions = 1;
  }
  // FIXME: ParsePreprocessorArgs uses the FileManager to read the contents of
  // PCH file and find the original header name. Remove the need to do that in
  // ParsePreprocessorArgs and remove the FileManager 
  // parameters from the function and the "FileManager.h" #include.
  FileManager FileMgr(Res.getFileSystemOpts());
  ParsePreprocessorArgs(Res.getPreprocessorOpts(), *Args, FileMgr, Diags);
  ParsePreprocessorOutputArgs(Res.getPreprocessorOutputOpts(), *Args,
                              Res.getFrontendOpts().ProgramAction);
  return Success;
}

namespace {

  class ModuleSignature {
    SmallVector<uint64_t, 16> Data;
    unsigned CurBit;
    uint64_t CurValue;
    
  public:
    ModuleSignature() : CurBit(0), CurValue(0) { }
    
    void add(uint64_t Value, unsigned Bits);
    void add(StringRef Value);
    void flush();
    
    llvm::APInt getAsInteger() const;
  };
}

void ModuleSignature::add(uint64_t Value, unsigned int NumBits) {
  CurValue |= Value << CurBit;
  if (CurBit + NumBits < 64) {
    CurBit += NumBits;
    return;
  }
  
  // Add the current word.
  Data.push_back(CurValue);
  
  if (CurBit)
    CurValue = Value >> (64-CurBit);
  else
    CurValue = 0;
  CurBit = (CurBit+NumBits) & 63;
}

void ModuleSignature::flush() {
  if (CurBit == 0)
    return;
  
  Data.push_back(CurValue);
  CurBit = 0;
  CurValue = 0;
}

void ModuleSignature::add(StringRef Value) {
  for (StringRef::iterator I = Value.begin(), IEnd = Value.end(); I != IEnd;++I)
    add(*I, 8);
}

llvm::APInt ModuleSignature::getAsInteger() const {
  return llvm::APInt(Data.size() * 64, Data);
}

std::string CompilerInvocation::getModuleHash() const {
  // Note: For QoI reasons, the things we use as a hash here should all be
  // dumped via the -module-info flag.
  using llvm::hash_code;
  using llvm::hash_value;
  using llvm::hash_combine;

  // Start the signature with the compiler version.
  // FIXME: We'd rather use something more cryptographically sound than
  // CityHash, but this will do for now.
  hash_code code = hash_value(getClangFullRepositoryVersion());

  // Extend the signature with the language options
#define LANGOPT(Name, Bits, Default, Description) \
   code = hash_combine(code, LangOpts->Name);
#define ENUM_LANGOPT(Name, Type, Bits, Default, Description) \
  code = hash_combine(code, static_cast<unsigned>(LangOpts->get##Name()));
#define BENIGN_LANGOPT(Name, Bits, Default, Description)
#define BENIGN_ENUM_LANGOPT(Name, Type, Bits, Default, Description)
#include "clang/Basic/LangOptions.def"
  
  // Extend the signature with the target options.
  code = hash_combine(code, TargetOpts->Triple, TargetOpts->CPU,
                      TargetOpts->ABI);
  for (unsigned i = 0, n = TargetOpts->FeaturesAsWritten.size(); i != n; ++i)
    code = hash_combine(code, TargetOpts->FeaturesAsWritten[i]);

  // Extend the signature with preprocessor options.
  const PreprocessorOptions &ppOpts = getPreprocessorOpts();
  const HeaderSearchOptions &hsOpts = getHeaderSearchOpts();
  code = hash_combine(code, ppOpts.UsePredefines, ppOpts.DetailedRecord);

  for (std::vector<std::pair<std::string, bool/*isUndef*/> >::const_iterator 
            I = getPreprocessorOpts().Macros.begin(),
         IEnd = getPreprocessorOpts().Macros.end();
       I != IEnd; ++I) {
    // If we're supposed to ignore this macro for the purposes of modules,
    // don't put it into the hash.
    if (!hsOpts.ModulesIgnoreMacros.empty()) {
      // Check whether we're ignoring this macro.
      StringRef MacroDef = I->first;
      if (hsOpts.ModulesIgnoreMacros.count(MacroDef.split('=').first))
        continue;
    }

    code = hash_combine(code, I->first, I->second);
  }

  // Extend the signature with the sysroot.
  code = hash_combine(code, hsOpts.Sysroot, hsOpts.UseBuiltinIncludes,
                      hsOpts.UseStandardSystemIncludes,
                      hsOpts.UseStandardCXXIncludes,
                      hsOpts.UseLibcxx);
  code = hash_combine(code, hsOpts.ResourceDir);

  // Extend the signature with the user build path.
  code = hash_combine(code, hsOpts.ModuleUserBuildPath);

  // Darwin-specific hack: if we have a sysroot, use the contents and
  // modification time of
  //   $sysroot/System/Library/CoreServices/SystemVersion.plist
  // as part of the module hash.
  if (!hsOpts.Sysroot.empty()) {
    SmallString<128> systemVersionFile;
    systemVersionFile += hsOpts.Sysroot;
    llvm::sys::path::append(systemVersionFile, "System");
    llvm::sys::path::append(systemVersionFile, "Library");
    llvm::sys::path::append(systemVersionFile, "CoreServices");
    llvm::sys::path::append(systemVersionFile, "SystemVersion.plist");

    llvm::ErrorOr<std::unique_ptr<llvm::MemoryBuffer>> buffer =
        llvm::MemoryBuffer::getFile(systemVersionFile.str());
    if (buffer) {
      code = hash_combine(code, buffer.get()->getBuffer());

      struct stat statBuf;
      if (stat(systemVersionFile.c_str(), &statBuf) == 0)
        code = hash_combine(code, statBuf.st_mtime);
    }
  }

  return llvm::APInt(64, code).toString(36, /*Signed=*/false);
}

namespace clang {

template<typename IntTy>
static IntTy getLastArgIntValueImpl(const ArgList &Args, OptSpecifier Id,
                                    IntTy Default,
                                    DiagnosticsEngine *Diags) {
  IntTy Res = Default;
  if (Arg *A = Args.getLastArg(Id)) {
    if (StringRef(A->getValue()).getAsInteger(10, Res)) {
      if (Diags)
        Diags->Report(diag::err_drv_invalid_int_value) << A->getAsString(Args)
                                                       << A->getValue();
    }
  }
  return Res;
}


// Declared in clang/Frontend/Utils.h.
int getLastArgIntValue(const ArgList &Args, OptSpecifier Id, int Default,
                       DiagnosticsEngine *Diags) {
  return getLastArgIntValueImpl<int>(Args, Id, Default, Diags);
}

uint64_t getLastArgUInt64Value(const ArgList &Args, OptSpecifier Id,
                               uint64_t Default,
                               DiagnosticsEngine *Diags) {
  return getLastArgIntValueImpl<uint64_t>(Args, Id, Default, Diags);
}

void BuryPointer(const void *Ptr) {
  // This function may be called only a small fixed amount of times per each
  // invocation, otherwise we do actually have a leak which we want to report.
  // If this function is called more than kGraveYardMaxSize times, the pointers
  // will not be properly buried and a leak detector will report a leak, which
  // is what we want in such case.
  static const size_t kGraveYardMaxSize = 16;
  LLVM_ATTRIBUTE_UNUSED static const void *GraveYard[kGraveYardMaxSize];
  static std::atomic<unsigned> GraveYardSize;
  unsigned Idx = GraveYardSize++;
  if (Idx >= kGraveYardMaxSize)
    return;
  GraveYard[Idx] = Ptr;
}

IntrusiveRefCntPtr<vfs::FileSystem>
createVFSFromCompilerInvocation(const CompilerInvocation &CI,
                                DiagnosticsEngine &Diags) {
  if (CI.getHeaderSearchOpts().VFSOverlayFiles.empty())
    return vfs::getRealFileSystem();

  IntrusiveRefCntPtr<vfs::OverlayFileSystem>
    Overlay(new vfs::OverlayFileSystem(vfs::getRealFileSystem()));
  // earlier vfs files are on the bottom
  for (const std::string &File : CI.getHeaderSearchOpts().VFSOverlayFiles) {
    llvm::ErrorOr<std::unique_ptr<llvm::MemoryBuffer>> Buffer =
        llvm::MemoryBuffer::getFile(File);
    if (!Buffer) {
      Diags.Report(diag::err_missing_vfs_overlay_file) << File;
      return IntrusiveRefCntPtr<vfs::FileSystem>();
    }

    IntrusiveRefCntPtr<vfs::FileSystem> FS =
        vfs::getVFSFromYAML(Buffer->release(), /*DiagHandler*/ nullptr);
    if (!FS.get()) {
      Diags.Report(diag::err_invalid_vfs_overlay) << File;
      return IntrusiveRefCntPtr<vfs::FileSystem>();
    }
    Overlay->pushOverlay(FS);
  }
  return Overlay;
}
} // end namespace clang<|MERGE_RESOLUTION|>--- conflicted
+++ resolved
@@ -1544,11 +1544,7 @@
 	llvm::errs() << "FLAG: " << Args.hasArg(OPT_fmptogpu) << "\n";
 
   Opts.OpenMP = Args.hasArg(OPT_fopenmp);
-<<<<<<< HEAD
-	Opts.MPtoGPU = Args.hasArg(OPT_fmptogpu);
-=======
   Opts.MPtoGPU = Args.hasArg(OPT_fmptogpu);
->>>>>>> e8b038ee
   Opts.OpenMPTargetMode = Args.hasArg(OPT_omp_target_mode);
 
   // Get the OpenMP target triples if any
