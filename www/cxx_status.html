<!DOCTYPE HTML PUBLIC "-//W3C//DTD HTML 4.01//EN"
          "http://www.w3.org/TR/html4/strict.dtd">
<html>
<head>
  <META http-equiv="Content-Type" content="text/html; charset=ISO-8859-1">
  <title>Clang - C++98, C++11, and C++14 Status</title>
  <link type="text/css" rel="stylesheet" href="menu.css">
  <link type="text/css" rel="stylesheet" href="content.css">
  <style type="text/css">
    .none { background-color: #FFCCCC }
    .partial { background-color: #FFE0B0 }
    .svn  { background-color: #FFFF99 }
    .full { background-color: #CCFF99 }
    .na { background-color: #DDDDDD }
    span:target { background-color: #FFFFBB; outline: #DDDD55 solid thin; }
    th { background-color: #FFDDAA }
  </style>
</head>
<body>

<!--#include virtual="menu.html.incl"-->

<div id="content">

<!--*************************************************************************-->
<h1>C++98, C++11, and C++14 Support in Clang</h1>
<!--*************************************************************************-->
<p>Last updated: $Date$</p>

<h2 id="cxx98">C++98 implementation status</h2>

<p>Clang currently implements all of the ISO C++ 1998 standard
  (including the defects addressed in the ISO C++ 2003 standard)
  except for <tt>export</tt> (which has been removed in C++11)
  and is considered a production-quality C++ compiler.  The <a
   href="http://llvm.org/bugs/">LLVM bug tracker</a> contains a Clang
  C++ component that tracks known Clang C++ bugs.</p>

<h2 id="cxx11">C++11 implementation status</h2>

  <p>Clang implements all of the <a
    href="http://www.iso.org/iso/iso_catalogue/catalogue_tc/catalogue_detail.htm?csnumber=50372">ISO
    C++ 2011 standard</a>. The following table describes the Clang version
  in which each feature became available.</p>

<p>By default, Clang builds C++ code according to the C++98 standard, with many
C++11 features accepted as extensions. You can use Clang in C++11 mode with the
<code>-std=c++11</code> option. Clang's C++11 mode can be used
with <a href="http://libcxx.llvm.org/">libc++</a> or with gcc's libstdc++, but
patches are needed to make <a href="libstdc++4.4-clang0x.patch">libstdc++-4.4</a>
work with Clang in C++11 mode. Patches are also needed to make
<a href="libstdc++4.6-clang11.patch">libstdc++-4.6</a>
and <a href="libstdc++4.7-clang11.patch">libstdc++-4.7</a> work with Clang
releases prior to version 3.2 in C++11 mode. <tt>thread_local</tt> support
currently requires g++-4.8's C++ runtime library.</p>

<table width="689" border="1" cellspacing="0">
 <tr>
    <th>Language Feature</th>
    <th>C++11 Proposal</th>
    <th>Available in Clang?</th>
 </tr>
     <tr>
      <td>Rvalue references</td>
      <td><a href="http://www.open-std.org/jtc1/sc22/wg21/docs/papers/2006/n2118.html">N2118</a></td>
      <td class="full" align="center">Clang 2.9</td>
    </tr>
    <tr>
      <td>&nbsp;&nbsp;&nbsp;&nbsp;Rvalue references for <code>*this</code></td>
      <td><a href="http://www.open-std.org/jtc1/sc22/wg21/docs/papers/2007/n2439.htm">N2439</a></td>
      <td class="full" align="center">Clang 2.9</td>
    </tr>
    <tr>
      <td>Initialization of class objects by rvalues</td>
      <td><a href="http://www.open-std.org/jtc1/sc22/wg21/docs/papers/2004/n1610.html">N1610</a></td>
      <td class="full" align="center">Clang 2.9</td>
    </tr>
    <tr>
      <td>Non-static data member initializers</td>
      <td><a href="http://www.open-std.org/JTC1/SC22/WG21/docs/papers/2008/n2756.htm">N2756</a></td>
      <td class="full" align="center">Clang 3.0</td>
    </tr>
    <tr>
      <td>Variadic templates</td>
      <td><a href="http://www.open-std.org/jtc1/sc22/wg21/docs/papers/2007/n2242.pdf">N2242</a></td>
      <td class="full" align="center">Clang 2.9</td>
    </tr>
    <tr>
      <td>&nbsp;&nbsp;&nbsp;&nbsp;Extending variadic template template parameters</td>
      <td><a href="http://www.open-std.org/jtc1/sc22/wg21/docs/papers/2008/n2555.pdf">N2555</a></td>
      <td class="full" align="center">Clang 2.9</td>
    </tr>
    <tr>
      <td>Initializer lists</td>
      <td><a href="http://www.open-std.org/jtc1/sc22/wg21/docs/papers/2008/n2672.htm">N2672</a></td>
      <td class="full" align="center">Clang 3.1</td>
    </tr>
    <tr>
      <td>Static assertions</td>
      <td><a href="http://www.open-std.org/jtc1/sc22/wg21/docs/papers/2004/n1720.html">N1720</a></td>
      <td class="full" align="center">Clang 2.9</td>
    </tr>
    <tr>
      <td><code>auto</code>-typed variables</td>
      <td><a href="http://www.open-std.org/jtc1/sc22/wg21/docs/papers/2006/n1984.pdf">N1984</a></td>
      <td class="full" align="center">Clang 2.9</td>
    </tr>
    <tr>
      <td>&nbsp;&nbsp;&nbsp;&nbsp;Multi-declarator <code>auto</code></td>
      <td><a href="http://www.open-std.org/jtc1/sc22/wg21/docs/papers/2004/n1737.pdf">N1737</a></td>
      <td class="full" align="center">Clang 2.9</td>
    </tr>
    <tr>
      <td>&nbsp;&nbsp;&nbsp;&nbsp;Removal of auto as a storage-class specifier</td>
      <td><a href="http://www.open-std.org/jtc1/sc22/wg21/docs/papers/2008/n2546.htm">N2546</a></td>
      <td class="full" align="center">Clang 2.9</td>
    </tr>
    <tr>
      <td>&nbsp;&nbsp;&nbsp;&nbsp;New function declarator syntax</td>
      <td><a href="http://www.open-std.org/jtc1/sc22/wg21/docs/papers/2008/n2541.htm">N2541</a></td>
      <td class="full" align="center">Clang 2.9</td>
    </tr>
    <tr>
      <td>Lambda expressions</td>
      <td><a href="http://www.open-std.org/JTC1/SC22/WG21/docs/papers/2009/n2927.pdf">N2927</a></td>
      <td class="full" align="center">Clang 3.1</td>
    </tr>
    <tr>
      <td>Declared type of an expression</td>
      <td><a href="http://www.open-std.org/jtc1/sc22/wg21/docs/papers/2007/n2343.pdf">N2343</a></td>
      <td class="full" align="center">Clang 2.9</td>
    </tr>
    <tr>
      <td>&nbsp;&nbsp;&nbsp;&nbsp;Incomplete return types</td>
      <td><a href="http://www.open-std.org/jtc1/sc22/wg21/docs/papers/2011/n3276.pdf">N3276</a></td>
      <td class="full" align="center">Clang 3.1</td>
    </tr>
    <tr>
      <td>Right angle brackets</td>
      <td><a href="http://www.open-std.org/jtc1/sc22/wg21/docs/papers/2005/n1757.html">N1757</a></td>
      <td class="full" align="center">Clang 2.9</td>
    </tr>
    <tr>
      <td>Default template arguments for function templates</td>
      <td><a href="http://www.open-std.org/jtc1/sc22/wg21/docs/cwg_defects.html#226">DR226</a></td>
      <td class="full" align="center">Clang 2.9</td>
    </tr>
    <tr>
      <td>Solving the SFINAE problem for expressions</td>
      <td><a href="http://www.open-std.org/jtc1/sc22/wg21/docs/papers/2008/n2634.html">DR339</a></td>
      <td class="full" align="center">Clang 2.9</td>
    </tr>
    <tr>
      <td>Alias templates</td>
      <td><a href="http://www.open-std.org/jtc1/sc22/wg21/docs/papers/2007/n2258.pdf">N2258</a></td>
      <td class="full" align="center">Clang 3.0</td>
    </tr>
    <tr>
      <td>Extern templates</td>
      <td><a href="http://www.open-std.org/jtc1/sc22/wg21/docs/papers/2006/n1987.htm">N1987</a></td>
      <td class="full" align="center">Clang 2.9</td>
    </tr>
    <tr>
      <td>Null pointer constant</td>
      <td><a href="http://www.open-std.org/jtc1/sc22/wg21/docs/papers/2007/n2431.pdf">N2431</a></td>
      <td class="full" align="center">Clang 3.0</td>
    </tr>
    <tr>
      <td>Strongly-typed enums</td>
      <td><a href="http://www.open-std.org/jtc1/sc22/wg21/docs/papers/2007/n2347.pdf">N2347</a></td>
      <td class="full" align="center">Clang 2.9</td>
    </tr>
    <tr>
      <td>Forward declarations for enums</td>
      <td><a href="http://www.open-std.org/jtc1/sc22/wg21/docs/papers/2008/n2764.pdf">N2764</a>
      <br><a href="http://www.open-std.org/jtc1/sc22/wg21/docs/cwg_defects.html#1206">DR1206</a></td>
      <td class="full" align="center">Clang 3.1</td>
    </tr>
    <tr>
      <td>Generalized attributes</td>
      <td><a href="http://www.open-std.org/jtc1/sc22/wg21/docs/papers/2008/n2761.pdf">N2761</a></td>
<<<<<<< HEAD
      <td class="svn" align="center">Clang 3.3 <a href="#n2761">(1)</a></td>
=======
      <td class="full" align="center">Clang 3.3 <a href="#n2761">(1)</a></td>
>>>>>>> a335ba03
    </tr>
    <tr>
      <td>Generalized constant expressions</td>
      <td><a href="http://www.open-std.org/jtc1/sc22/wg21/docs/papers/2007/n2235.pdf">N2235</a></td>
      <td class="full" align="center">Clang 3.1</td>
    </tr>
    <tr>
      <td>Alignment support</td>
      <td><a href="http://www.open-std.org/jtc1/sc22/wg21/docs/papers/2007/n2341.pdf">N2341</a></td>
<<<<<<< HEAD
      <td class="svn" align="center">Clang 3.3</td>
=======
      <td class="full" align="center">Clang 3.3</td>
>>>>>>> a335ba03
    </tr>
    <!-- Skipped N1627: Conditionally-support behavior -->
    <!-- Skipped N1727: Changing Undefined Behavior into Diagnosable Errors -->
    <tr>
      <td>Delegating constructors</td>
      <td><a href="http://www.open-std.org/jtc1/sc22/wg21/docs/papers/2006/n1986.pdf">N1986</a></td>
      <td class="full" align="center">Clang 3.0</td>
    </tr>
    <tr>
      <td>Inheriting constructors</td>
      <td><a href="http://www.open-std.org/jtc1/sc22/wg21/docs/papers/2008/n2540.htm">N2540</a></td>
<<<<<<< HEAD
      <td class="svn" align="center">Clang 3.3</td>
=======
      <td class="full" align="center">Clang 3.3</td>
>>>>>>> a335ba03
    </tr>
    <tr>
      <td>Explicit conversion operators</td>
      <td><a href="http://www.open-std.org/jtc1/sc22/wg21/docs/papers/2007/n2437.pdf">N2437</a></td>
      <td class="full" align="center">Clang 3.0</td>
    </tr>
    <tr>
      <td>New character types</td>
      <td><a href="http://www.open-std.org/jtc1/sc22/wg21/docs/papers/2007/n2249.html">N2249</a></td>
      <td class="full" align="center">Clang 2.9</td>
    </tr>
    <tr>
      <td>Unicode string literals</td>
      <td><a href="http://www.open-std.org/jtc1/sc22/wg21/docs/papers/2007/n2442.htm">N2442</a></td>
      <td class="full" align="center">Clang 3.0</td>
    </tr>
    <tr>
      <td>Raw string literals</td>
      <td><a href="http://www.open-std.org/jtc1/sc22/wg21/docs/papers/2007/n2442.htm">N2442</a></td>
      <td class="full" align="center">Clang 3.0</td>
    </tr>
    <tr>
      <td>Universal character names in literals</td>
      <td><a href="http://www.open-std.org/jtc1/sc22/wg21/docs/papers/2007/n2170.html">N2170</a></td>
      <td class="full" align="center">Clang 3.1</td>
    </tr>
    <tr>
      <td>User-defined literals</td>
      <td><a href="http://www.open-std.org/jtc1/sc22/wg21/docs/papers/2008/n2765.pdf">N2765</a></td>
      <td class="full" align="center">Clang 3.1</td>
    </tr>
    <tr>
      <td>Standard Layout Types</td>
      <td><a href="http://www.open-std.org/jtc1/sc22/wg21/docs/papers/2007/n2342.htm">N2342</a></td>
      <td class="full" align="center">Clang 3.0</td>
    </tr>
    <tr>
      <td>Defaulted functions</td>
      <td><a href="http://www.open-std.org/jtc1/sc22/wg21/docs/papers/2007/n2346.htm">N2346</a></td>
      <td class="full" align="center">Clang 3.0</td>
    </tr>
    <tr>
      <td>Deleted functions</td>
      <td><a href="http://www.open-std.org/jtc1/sc22/wg21/docs/papers/2007/n2346.htm">N2346</a></td>
      <td class="full" align="center">Clang 2.9</td>
    </tr>
    <tr>
      <td>Extended friend declarations</td>
      <td><a href="http://www.open-std.org/jtc1/sc22/wg21/docs/papers/2005/n1791.pdf">N1791</a></td>
      <td class="full" align="center">Clang 2.9</td>
    </tr>
    <tr>
      <td>Extending <code>sizeof</code></td>
      <td><a href="http://www.open-std.org/jtc1/sc22/wg21/docs/papers/2007/n2253.html">N2253</a>
      <br><a href="http://www.open-std.org/jtc1/sc22/wg21/docs/cwg_defects.html#850">DR850</a></td>
      <td class="full" align="center">Clang 3.1</td>
    </tr>
    <tr>
      <td>Inline namespaces</td>
      <td><a href="http://www.open-std.org/jtc1/sc22/wg21/docs/papers/2008/n2535.htm">N2535</a></td>
      <td class="full" align="center">Clang 2.9</td>
    </tr>
    <tr>
      <td>Unrestricted unions</td>
      <td><a href="http://www.open-std.org/jtc1/sc22/wg21/docs/papers/2008/n2544.pdf">N2544</a></td>
      <td class="full" align="center">Clang 3.1</td>
    </tr>
    <tr>
      <td>Local and unnamed types as template arguments</td>
      <td><a href="http://www.open-std.org/jtc1/sc22/wg21/docs/papers/2008/n2657.htm">N2657</a></td>
      <td class="full" align="center">Clang 2.9</td>
    </tr>
    <tr>
      <td>Range-based for</td>
      <td><a href="http://www.open-std.org/JTC1/SC22/WG21/docs/papers/2009/n2930.html">N2930</a></td>
      <td class="full" align="center">Clang 3.0</td>
    </tr>
    <tr>
      <td>Explicit virtual overrides</td>
      <td><a href="http://www.open-std.org/JTC1/SC22/WG21/docs/papers/2009/n2928.htm">N2928</a>
      <br><a href="http://www.open-std.org/jtc1/sc22/wg21/docs/papers/2010/n3206.htm">N3206</a>
      <br><a href="http://www.open-std.org/jtc1/sc22/wg21/docs/papers/2011/n3272.htm">N3272</a></td>
      <td class="full" align="center">Clang 3.0</td>
    </tr>
    <tr>
      <td>Minimal support for garbage collection and reachability-based leak detection</td>
      <td><a href="http://www.open-std.org/jtc1/sc22/wg21/docs/papers/2008/n2670.htm">N2670</a></td>
      <td class="na" align="center">N/A</td>
    </tr>
    <tr>
      <td>Allowing move constructors to throw [noexcept]</td>
      <td><a href="http://www.open-std.org/jtc1/sc22/wg21/docs/papers/2010/n3050.html">N3050</a></td>
      <td class="full" align="center">Clang 3.0</td>
    </tr>
    <tr>
      <td>Defining move special member functions</td>
      <td><a href="http://www.open-std.org/jtc1/sc22/wg21/docs/papers/2010/n3053.html">N3053</a></td>
      <td class="full" align="center">Clang 3.0</td>
    </tr>

    <tr class="separator">
      <th align="center" colspan="3">Concurrency</th>
    </tr>
    <tr>
      <td>Sequence points</td>
      <td><a href="http://www.open-std.org/jtc1/sc22/wg21/docs/papers/2007/n2239.html">N2239</a></td>
<<<<<<< HEAD
      <td class="svn" align="center">Clang 3.3</td>
=======
      <td class="full" align="center">Clang 3.3</td>
>>>>>>> a335ba03
    </tr>
    <tr>
      <td>Atomic operations</td>
      <td><a href="http://www.open-std.org/jtc1/sc22/wg21/docs/papers/2007/n2427.html">N2427</a></td>
      <td class="full" align="center">Clang 3.1</td>
    </tr>
    <tr>
      <td>Strong Compare and Exchange</td>
      <td><a href="http://www.open-std.org/jtc1/sc22/wg21/docs/papers/2008/n2748.html">N2748</a></td>
      <td class="full" align="center">Clang 3.1 <a href="#n2748">(2)</a></td>
    </tr>
    <tr>
      <td>Bidirectional Fences</td>
      <td><a href="http://www.open-std.org/jtc1/sc22/wg21/docs/papers/2008/n2752.htm">N2752</a></td>
      <td class="full" align="center">Clang 3.1</td>
    </tr>

    <tr>
      <td>Memory model</td>
      <td><a href="http://www.open-std.org/jtc1/sc22/wg21/docs/papers/2007/n2429.htm">N2429</a></td>
      <td class="full" align="center">Clang 3.2</td>
    </tr>
    <tr>
      <td>Data-dependency ordering: atomics and memory model</td>
      <td><a href="http://www.open-std.org/jtc1/sc22/wg21/docs/papers/2008/n2664.htm">N2664</a></td>
      <td class="full" align="center">Clang 3.2 <a href="#n2664">(3)</a></td>
    </tr>
    <tr>
      <td>Propagating exceptions</td>
      <td><a href="http://www.open-std.org/jtc1/sc22/wg21/docs/papers/2007/n2179.html">N2179</a></td>
      <td class="full" align="center">Clang 2.9</td>
    </tr>
    <tr>
      <td>Abandoning a process and at_quick_exit</td>
      <td><a href="http://www.open-std.org/jtc1/sc22/wg21/docs/papers/2007/n2440.htm">N2440</a></td>
      <td class="na" align="center">N/A</td>
    </tr>
    <tr>
      <td>Allow atomics use in signal handlers</td>
      <td><a href="http://www.open-std.org/jtc1/sc22/wg21/docs/papers/2008/n2547.htm">N2547</a></td>
      <td class="full" align="center">Clang 3.1</td>
    </tr>
    <tr>
      <td>Thread-local storage</td>
      <td><a href="http://www.open-std.org/jtc1/sc22/wg21/docs/papers/2008/n2659.htm">N2659</a></td>
<<<<<<< HEAD
      <td class="svn" align="center">Clang 3.3</td>
=======
      <td class="full" align="center">Clang 3.3</td>
>>>>>>> a335ba03
    </tr>
    <tr>
      <td>Dynamic initialization and destruction with concurrency</td>
      <td><a href="http://www.open-std.org/jtc1/sc22/wg21/docs/papers/2008/n2660.htm">N2660</a></td>
      <td class="full" align="center">Clang 2.9</td>
    </tr>

    <tr class="separator">
      <th align="center" colspan="3">C99 Features in C++11</th>
    </tr>
    <tr>
      <td><code>__func__</code> predefined identifier</td>
      <td><a href="http://www.open-std.org/jtc1/sc22/wg21/docs/papers/2007/n2340.htm">N2340</a></td>
      <td class="full" align="center">Clang 2.9</td>
    </tr>
    <tr>
      <td>C99 preprocessor</td>
      <td><a href="http://www.open-std.org/jtc1/sc22/wg21/docs/papers/2004/n1653.htm">N1653</a></td>
      <td class="full" align="center">Clang 2.9</td>
    </tr>
    <tr>
      <td><code>long long</code></td>
      <td><a href="http://www.open-std.org/jtc1/sc22/wg21/docs/papers/2005/n1811.pdf">N1811</a></td>
      <td class="full" align="center">Clang 2.9</td>
    </tr>
    <tr>
      <td>Extended integral types</td>
      <td><a href="http://www.open-std.org/jtc1/sc22/wg21/docs/papers/2006/n1988.pdf">N1988</a></td>
      <td class="na" align="center">N/A <a href="#n1988">(4)</a></td>
    </tr>
</table>

<p>
<span id="n2761">(1): The <code>[[carries_dependency]]</code> attribute
has no effect.</span><br>
<span id="n2748">(2): All compare-exchange operations are emitted as
strong compare-exchanges.</span><br>
<span id="n2664">(3): <code>memory_order_consume</code> is lowered to
<code>memory_order_acquire</code>.</span><br>
<span id="n1988">(4): <code>__int128</code> is not treated as an extended
integer type, because changing <code>intmax_t</code> would be an
ABI-incompatible change.</span>
</p>

<h2 id="cxx14">C++1y implementation status</h2>

<p>Clang implements all of the
<a href="http://www.open-std.org/jtc1/sc22/wg21/docs/papers/2013/n3797.pdf">current draft</a>
of the upcoming C++ language standard, provisionally named C++1y.  The following
table describes the Clang version in which each feature became available.</p>

<p>You can use Clang in C++1y mode with the <code>-std=c++1y</code> option.</p>

<table width="689" border="1" cellspacing="0">
 <tr>
    <th>Language Feature</th>
    <th>C++1y Proposal</th>
    <th>Available in Clang?</th>
 </tr>
    <tr>
      <td>Tweak to certain C++ contextual conversions</td>
      <td><a href="http://www.open-std.org/jtc1/sc22/wg21/docs/papers/2012/n3323.pdf">N3323</a></td>
      <td class="svn" align="center">SVN</td>
    </tr>
    <tr>
      <td>Binary literals</td>
      <td><a href="http://www.open-std.org/jtc1/sc22/wg21/docs/papers/2012/n3472.pdf">N3472</a></td>
      <td class="full" align="center">Yes</td>
    </tr>
    <tr>
      <td>decltype(auto)</td>
<<<<<<< HEAD
      <td rowspan=2 style="vertical-align:middle"><a href="http://isocpp.org/files/papers/N3638.html">N3638</a></td>
      <td class="svn" align="center">Clang 3.3</td>
    </tr>
    <tr>
      <td>Return type deduction for normal functions</td>
      <td class="partial" align="center">Partial</td>
    </tr>
    <tr>
      <td>Runtime-sized arrays with automatic storage duration</td>
      <td><a href="http://isocpp.org/files/papers/N3639.html">N3639</a></td>
      <td class="partial" align="center">Partial</td>
    </tr>
    <tr>
      <td>Initialized lambda captures</td>
      <td><a href="http://isocpp.org/files/papers/N3648.html">N3648</a></td>
      <td class="none" align="center">No</td>
    </tr>
    <tr>
      <td>Generic lambdas</td>
      <td><a href="http://isocpp.org/files/papers/N3649.html">N3649</a></td>
      <td class="partial" align="center">
        No [<a href="https://github.com/faisalv/clang-glambda">WIP</a>]</td>
    </tr>
    <tr>
      <td>Variable templates</td>
      <td><a href="http://isocpp.org/files/papers/N3651.pdf">N3651</a></td>
      <td class="none" align="center">No</td>
    </tr>
    <tr>
      <td>Relaxing requirements on constexpr functions</td>
      <td><a href="http://isocpp.org/files/papers/N3652.html">N3652</a></td>
      <td class="partial" align="center">Partial</td>
    </tr>
    <tr>
      <td>Member initializers and aggregates</td>
      <td><a href="http://isocpp.org/files/papers/N3653.html">N3653</a></td>
      <td class="svn" align="center">Clang 3.3</td>
    </tr>
    <tr>
      <td>Clarifying memory allocation</td>
      <td><!--<a href="http://www.open-std.org/jtc1/sc22/wg21/docs/papers/2013/n3664.html">-->N3664<!--</a>--></td>
      <td class="full" align="center">Yes</td>
=======
      <td rowspan=2 style="vertical-align:middle"><a href="http://www.open-std.org/jtc1/sc22/wg21/docs/papers/2013/n3638.html">N3638</a></td>
      <td class="full" align="center">Clang 3.3</td>
    </tr>
    <tr>
      <td>Return type deduction for normal functions</td>
      <td class="svn" align="center">SVN</td>
    </tr>
    <tr>
      <td>Initialized lambda captures</td>
      <td><a href="http://www.open-std.org/jtc1/sc22/wg21/docs/papers/2013/n3648.html">N3648</a></td>
      <td class="svn" align="center">SVN</td>
    </tr>
    <tr>
      <td>Generic lambdas</td>
      <td><a href="http://www.open-std.org/jtc1/sc22/wg21/docs/papers/2013/n3649.html">N3649</a></td>
      <td class="svn" align="center">SVN</td>
    </tr>
    <tr>
      <td>Variable templates</td>
      <td><a href="http://www.open-std.org/jtc1/sc22/wg21/docs/papers/2013/n3651.pdf">N3651</a></td>
      <td class="svn" align="center">SVN</td>
    </tr>
    <tr>
      <td>Relaxing requirements on constexpr functions</td>
      <td><a href="http://www.open-std.org/jtc1/sc22/wg21/docs/papers/2013/n3652.html">N3652</a></td>
      <td class="svn" align="center">SVN</td>
    </tr>
    <tr>
      <td>Member initializers and aggregates</td>
      <td><a href="http://www.open-std.org/jtc1/sc22/wg21/docs/papers/2013/n3653.html">N3653</a></td>
      <td class="full" align="center">Clang 3.3</td>
    </tr>
    <tr>
      <td>Clarifying memory allocation</td>
      <td><a href="http://www.open-std.org/jtc1/sc22/wg21/docs/papers/2013/n3664.html">N3664</a></td>
      <td class="svn" align="center">SVN</td>
    </tr>
    <tr>
      <td><tt>[[deprecated]]</tt> attribute</td>
      <td><a href="http://www.open-std.org/jtc1/sc22/wg21/docs/papers/2013/n3760.html">N3760</a></td>
      <td class="svn" align="center">SVN</td>
    </tr>
    <tr>
      <td>Single quotation mark as digit separator</td>
      <td><a href="http://www.open-std.org/jtc1/sc22/wg21/docs/papers/2013/n3781.pdf">N3781</a></td>
      <td class="svn" align="center">SVN</td>
    </tr>
    <tr>
      <td>C++ Sized Deallocation</td>
      <td><a href="http://www.open-std.org/jtc1/sc22/wg21/docs/papers/2013/n3778.html">N3778</a></td>
      <td class="svn" align="center">SVN</td>
    </tr>
</table>

<!--
<h2 id="cxx17">C++1z implementation status</h2>

<p>Clang implements none of the upcoming C++ language standard,
provisionally named C++1z.  The following table describes which C++1z features
have been implemented in Clang and in which Clang version they became
available.</p>

<p>You can use Clang in C++1z mode with the <code>-std=c++1z</code> option.</p>
-->

<h2 id="ts">Technical specifications and standing documents</h2>

<p>ISO C++ also publishes a number of documents describing additional language
and library features that are not part of standard C++. The following table
describes which language features have been implemented in Clang and in which
Clang version they became available:</p>

<table width="689" border="1" cellspacing="0">
 <tr>
    <th>Document</th>
    <th>Latest draft</th>
    <th>Available in Clang?</th>
 </tr>
    <tr>
      <td>SD-6: SG10 feature test recommendations</td>
      <td><a href="http://isocpp.org/std/standing-documents/sd-6-sg10-feature-test-recommendations">SD-6</a></td>
      <td class="svn" align="center">SVN (<a href="http://www.open-std.org/jtc1/sc22/wg21/docs/papers/2013/n3745">N3745</a>)</td>
    </tr>
    <tr>
      <td>[DRAFT TS] Array extensions (arrays of runtime bound)</td>
      <td><a href="http://www.open-std.org/jtc1/sc22/wg21/docs/papers/2013/n3820.html">N3820</a></td>
      <td class="none" align="center">No</td>
>>>>>>> a335ba03
    </tr>
</table>

</div>
</body>
</html><|MERGE_RESOLUTION|>--- conflicted
+++ resolved
@@ -179,11 +179,7 @@
     <tr>
       <td>Generalized attributes</td>
       <td><a href="http://www.open-std.org/jtc1/sc22/wg21/docs/papers/2008/n2761.pdf">N2761</a></td>
-<<<<<<< HEAD
-      <td class="svn" align="center">Clang 3.3 <a href="#n2761">(1)</a></td>
-=======
       <td class="full" align="center">Clang 3.3 <a href="#n2761">(1)</a></td>
->>>>>>> a335ba03
     </tr>
     <tr>
       <td>Generalized constant expressions</td>
@@ -193,11 +189,7 @@
     <tr>
       <td>Alignment support</td>
       <td><a href="http://www.open-std.org/jtc1/sc22/wg21/docs/papers/2007/n2341.pdf">N2341</a></td>
-<<<<<<< HEAD
-      <td class="svn" align="center">Clang 3.3</td>
-=======
       <td class="full" align="center">Clang 3.3</td>
->>>>>>> a335ba03
     </tr>
     <!-- Skipped N1627: Conditionally-support behavior -->
     <!-- Skipped N1727: Changing Undefined Behavior into Diagnosable Errors -->
@@ -209,11 +201,7 @@
     <tr>
       <td>Inheriting constructors</td>
       <td><a href="http://www.open-std.org/jtc1/sc22/wg21/docs/papers/2008/n2540.htm">N2540</a></td>
-<<<<<<< HEAD
-      <td class="svn" align="center">Clang 3.3</td>
-=======
       <td class="full" align="center">Clang 3.3</td>
->>>>>>> a335ba03
     </tr>
     <tr>
       <td>Explicit conversion operators</td>
@@ -320,11 +308,7 @@
     <tr>
       <td>Sequence points</td>
       <td><a href="http://www.open-std.org/jtc1/sc22/wg21/docs/papers/2007/n2239.html">N2239</a></td>
-<<<<<<< HEAD
-      <td class="svn" align="center">Clang 3.3</td>
-=======
       <td class="full" align="center">Clang 3.3</td>
->>>>>>> a335ba03
     </tr>
     <tr>
       <td>Atomic operations</td>
@@ -370,11 +354,7 @@
     <tr>
       <td>Thread-local storage</td>
       <td><a href="http://www.open-std.org/jtc1/sc22/wg21/docs/papers/2008/n2659.htm">N2659</a></td>
-<<<<<<< HEAD
-      <td class="svn" align="center">Clang 3.3</td>
-=======
       <td class="full" align="center">Clang 3.3</td>
->>>>>>> a335ba03
     </tr>
     <tr>
       <td>Dynamic initialization and destruction with concurrency</td>
@@ -446,50 +426,6 @@
     </tr>
     <tr>
       <td>decltype(auto)</td>
-<<<<<<< HEAD
-      <td rowspan=2 style="vertical-align:middle"><a href="http://isocpp.org/files/papers/N3638.html">N3638</a></td>
-      <td class="svn" align="center">Clang 3.3</td>
-    </tr>
-    <tr>
-      <td>Return type deduction for normal functions</td>
-      <td class="partial" align="center">Partial</td>
-    </tr>
-    <tr>
-      <td>Runtime-sized arrays with automatic storage duration</td>
-      <td><a href="http://isocpp.org/files/papers/N3639.html">N3639</a></td>
-      <td class="partial" align="center">Partial</td>
-    </tr>
-    <tr>
-      <td>Initialized lambda captures</td>
-      <td><a href="http://isocpp.org/files/papers/N3648.html">N3648</a></td>
-      <td class="none" align="center">No</td>
-    </tr>
-    <tr>
-      <td>Generic lambdas</td>
-      <td><a href="http://isocpp.org/files/papers/N3649.html">N3649</a></td>
-      <td class="partial" align="center">
-        No [<a href="https://github.com/faisalv/clang-glambda">WIP</a>]</td>
-    </tr>
-    <tr>
-      <td>Variable templates</td>
-      <td><a href="http://isocpp.org/files/papers/N3651.pdf">N3651</a></td>
-      <td class="none" align="center">No</td>
-    </tr>
-    <tr>
-      <td>Relaxing requirements on constexpr functions</td>
-      <td><a href="http://isocpp.org/files/papers/N3652.html">N3652</a></td>
-      <td class="partial" align="center">Partial</td>
-    </tr>
-    <tr>
-      <td>Member initializers and aggregates</td>
-      <td><a href="http://isocpp.org/files/papers/N3653.html">N3653</a></td>
-      <td class="svn" align="center">Clang 3.3</td>
-    </tr>
-    <tr>
-      <td>Clarifying memory allocation</td>
-      <td><!--<a href="http://www.open-std.org/jtc1/sc22/wg21/docs/papers/2013/n3664.html">-->N3664<!--</a>--></td>
-      <td class="full" align="center">Yes</td>
-=======
       <td rowspan=2 style="vertical-align:middle"><a href="http://www.open-std.org/jtc1/sc22/wg21/docs/papers/2013/n3638.html">N3638</a></td>
       <td class="full" align="center">Clang 3.3</td>
     </tr>
@@ -577,7 +513,6 @@
       <td>[DRAFT TS] Array extensions (arrays of runtime bound)</td>
       <td><a href="http://www.open-std.org/jtc1/sc22/wg21/docs/papers/2013/n3820.html">N3820</a></td>
       <td class="none" align="center">No</td>
->>>>>>> a335ba03
     </tr>
 </table>
 
