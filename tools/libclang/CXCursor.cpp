//===- CXCursor.cpp - Routines for manipulating CXCursors -----------------===//
//
//                     The LLVM Compiler Infrastructure
//
// This file is distributed under the University of Illinois Open Source
// License. See LICENSE.TXT for details.
//
//===----------------------------------------------------------------------===//
//
// This file defines routines for manipulating CXCursors. It should be the
// only file that has internal knowledge of the encoding of the data in
// CXCursor.
//
//===----------------------------------------------------------------------===//

#include "CXTranslationUnit.h"
#include "CXCursor.h"
#include "CXString.h"
#include "CXType.h"
#include "clang-c/Index.h"
#include "clang/AST/Attr.h"
#include "clang/AST/Decl.h"
#include "clang/AST/DeclCXX.h"
#include "clang/AST/DeclObjC.h"
#include "clang/AST/DeclTemplate.h"
#include "clang/AST/Expr.h"
#include "clang/AST/ExprCXX.h"
#include "clang/AST/ExprObjC.h"
#include "clang/Frontend/ASTUnit.h"
#include "llvm/Support/ErrorHandling.h"

using namespace clang;
using namespace cxcursor;

CXCursor cxcursor::MakeCXCursorInvalid(CXCursorKind K, CXTranslationUnit TU) {
  assert(K >= CXCursor_FirstInvalid && K <= CXCursor_LastInvalid);
  CXCursor C = { K, 0, { 0, 0, TU } };
  return C;
}

static CXCursorKind GetCursorKind(const Attr *A) {
  assert(A && "Invalid arguments!");
  switch (A->getKind()) {
    default: break;
    case attr::IBAction: return CXCursor_IBActionAttr;
    case attr::IBOutlet: return CXCursor_IBOutletAttr;
    case attr::IBOutletCollection: return CXCursor_IBOutletCollectionAttr;
    case attr::Final: return CXCursor_CXXFinalAttr;
    case attr::Override: return CXCursor_CXXOverrideAttr;
    case attr::Annotate: return CXCursor_AnnotateAttr;
    case attr::AsmLabel: return CXCursor_AsmLabelAttr;
    case attr::Packed: return CXCursor_PackedAttr;
  }

  return CXCursor_UnexposedAttr;
}

CXCursor cxcursor::MakeCXCursor(const Attr *A, const Decl *Parent,
                                CXTranslationUnit TU) {
  assert(A && Parent && TU && "Invalid arguments!");
  CXCursor C = { GetCursorKind(A), 0, { Parent, A, TU } };
  return C;
}

CXCursor cxcursor::MakeCXCursor(const Decl *D, CXTranslationUnit TU,
                                SourceRange RegionOfInterest,
                                bool FirstInDeclGroup) {
  assert(D && TU && "Invalid arguments!");

  CXCursorKind K = getCursorKindForDecl(D);

  if (K == CXCursor_ObjCClassMethodDecl ||
      K == CXCursor_ObjCInstanceMethodDecl) {
    int SelectorIdIndex = -1;
    // Check if cursor points to a selector id.
    if (RegionOfInterest.isValid() &&
        RegionOfInterest.getBegin() == RegionOfInterest.getEnd()) {
      SmallVector<SourceLocation, 16> SelLocs;
      cast<ObjCMethodDecl>(D)->getSelectorLocs(SelLocs);
      SmallVectorImpl<SourceLocation>::iterator
        I=std::find(SelLocs.begin(), SelLocs.end(),RegionOfInterest.getBegin());
      if (I != SelLocs.end())
        SelectorIdIndex = I - SelLocs.begin();
    }
    CXCursor C = { K, SelectorIdIndex,
                   { D, (void*)(intptr_t) (FirstInDeclGroup ? 1 : 0), TU }};
    return C;
  }
  
  CXCursor C = { K, 0, { D, (void*)(intptr_t) (FirstInDeclGroup ? 1 : 0), TU }};
  return C;
}

CXCursor cxcursor::MakeCXCursor(const Stmt *S, const Decl *Parent,
                                CXTranslationUnit TU,
                                SourceRange RegionOfInterest) {
  assert(S && TU && "Invalid arguments!");
  CXCursorKind K = CXCursor_NotImplemented;
  
  switch (S->getStmtClass()) {
  case Stmt::NoStmtClass:
    break;
  
  case Stmt::CaseStmtClass:
    K = CXCursor_CaseStmt;
    break;
  
  case Stmt::DefaultStmtClass:
    K = CXCursor_DefaultStmt;
    break;
  
  case Stmt::IfStmtClass:
    K = CXCursor_IfStmt;
    break;
  
  case Stmt::SwitchStmtClass:
    K = CXCursor_SwitchStmt;
    break;
  
  case Stmt::WhileStmtClass:
    K = CXCursor_WhileStmt;
    break;
  
  case Stmt::DoStmtClass:
    K = CXCursor_DoStmt;
    break;
  
  case Stmt::ForStmtClass:
    K = CXCursor_ForStmt;
    break;
  
  case Stmt::GotoStmtClass:
    K = CXCursor_GotoStmt;
    break;
  
  case Stmt::IndirectGotoStmtClass:
    K = CXCursor_IndirectGotoStmt;
    break;
  
  case Stmt::ContinueStmtClass:
    K = CXCursor_ContinueStmt;
    break;
  
  case Stmt::BreakStmtClass:
    K = CXCursor_BreakStmt;
    break;
  
  case Stmt::ReturnStmtClass:
    K = CXCursor_ReturnStmt;
    break;
  
  case Stmt::GCCAsmStmtClass:
    K = CXCursor_GCCAsmStmt;
    break;

  case Stmt::MSAsmStmtClass:
    K = CXCursor_MSAsmStmt;
    break;
  
  case Stmt::ObjCAtTryStmtClass:
    K = CXCursor_ObjCAtTryStmt;
    break;
  
  case Stmt::ObjCAtCatchStmtClass:
    K = CXCursor_ObjCAtCatchStmt;
    break;
  
  case Stmt::ObjCAtFinallyStmtClass:
    K = CXCursor_ObjCAtFinallyStmt;
    break;
  
  case Stmt::ObjCAtThrowStmtClass:
    K = CXCursor_ObjCAtThrowStmt;
    break;
  
  case Stmt::ObjCAtSynchronizedStmtClass:
    K = CXCursor_ObjCAtSynchronizedStmt;
    break;
  
  case Stmt::ObjCAutoreleasePoolStmtClass:
    K = CXCursor_ObjCAutoreleasePoolStmt;
    break;
  
  case Stmt::ObjCForCollectionStmtClass:
    K = CXCursor_ObjCForCollectionStmt;
    break;
  
  case Stmt::CXXCatchStmtClass:
    K = CXCursor_CXXCatchStmt;
    break;
  
  case Stmt::CXXTryStmtClass:
    K = CXCursor_CXXTryStmt;
    break;
  
  case Stmt::CXXForRangeStmtClass:
    K = CXCursor_CXXForRangeStmt;
    break;
  
  case Stmt::SEHTryStmtClass:
    K = CXCursor_SEHTryStmt;
    break;
  
  case Stmt::SEHExceptStmtClass:
    K = CXCursor_SEHExceptStmt;
    break;
  
  case Stmt::SEHFinallyStmtClass:
    K = CXCursor_SEHFinallyStmt;
    break;
  
  case Stmt::ArrayTypeTraitExprClass:
  case Stmt::AsTypeExprClass:
  case Stmt::AtomicExprClass:
  case Stmt::BinaryConditionalOperatorClass:
  case Stmt::BinaryTypeTraitExprClass:
  case Stmt::TypeTraitExprClass:
  case Stmt::CXXBindTemporaryExprClass:
  case Stmt::CXXDefaultArgExprClass:
  case Stmt::CXXDefaultInitExprClass:
  case Stmt::CXXStdInitializerListExprClass:
  case Stmt::CXXScalarValueInitExprClass:
  case Stmt::CXXUuidofExprClass:
  case Stmt::ChooseExprClass:
  case Stmt::DesignatedInitExprClass:
  case Stmt::ExprWithCleanupsClass:
  case Stmt::ExpressionTraitExprClass:
  case Stmt::ExtVectorElementExprClass:
  case Stmt::ImplicitCastExprClass:
  case Stmt::ImplicitValueInitExprClass:
  case Stmt::MaterializeTemporaryExprClass:
  case Stmt::ObjCIndirectCopyRestoreExprClass:
  case Stmt::OffsetOfExprClass:
  case Stmt::ParenListExprClass:
  case Stmt::PredefinedExprClass:
  case Stmt::ShuffleVectorExprClass:
  case Stmt::ConvertVectorExprClass:
  case Stmt::UnaryExprOrTypeTraitExprClass:
  case Stmt::UnaryTypeTraitExprClass:
  case Stmt::VAArgExprClass:
  case Stmt::ObjCArrayLiteralClass:
  case Stmt::ObjCDictionaryLiteralClass:
  case Stmt::ObjCBoxedExprClass:
  case Stmt::ObjCSubscriptRefExprClass:
    K = CXCursor_UnexposedExpr;
    break;

  case Stmt::OpaqueValueExprClass:
    if (Expr *Src = cast<OpaqueValueExpr>(S)->getSourceExpr())
      return MakeCXCursor(Src, Parent, TU, RegionOfInterest);
    K = CXCursor_UnexposedExpr;
    break;

  case Stmt::PseudoObjectExprClass:
    return MakeCXCursor(cast<PseudoObjectExpr>(S)->getSyntacticForm(),
                        Parent, TU, RegionOfInterest);

  case Stmt::CompoundStmtClass:
    K = CXCursor_CompoundStmt;
    break;

  case Stmt::NullStmtClass:
    K = CXCursor_NullStmt;
    break;

  case Stmt::LabelStmtClass:
    K = CXCursor_LabelStmt;
    break;

  case Stmt::AttributedStmtClass:
    K = CXCursor_UnexposedStmt;
    break;

  case Stmt::DeclStmtClass:
    K = CXCursor_DeclStmt;
    break;

  case Stmt::CapturedStmtClass:
    K = CXCursor_UnexposedStmt;
    break;

  case Stmt::IntegerLiteralClass:
    K = CXCursor_IntegerLiteral;
    break;

  case Stmt::FloatingLiteralClass:
    K = CXCursor_FloatingLiteral;
    break;

  case Stmt::ImaginaryLiteralClass:
    K = CXCursor_ImaginaryLiteral;
    break;

  case Stmt::StringLiteralClass:
    K = CXCursor_StringLiteral;
    break;

  case Stmt::CharacterLiteralClass:
    K = CXCursor_CharacterLiteral;
    break;

  case Stmt::ParenExprClass:
    K = CXCursor_ParenExpr;
    break;

  case Stmt::UnaryOperatorClass:
    K = CXCursor_UnaryOperator;
    break;

  case Stmt::CXXNoexceptExprClass:
    K = CXCursor_UnaryExpr;
    break;

  case Stmt::ArraySubscriptExprClass:
    K = CXCursor_ArraySubscriptExpr;
    break;

  case Stmt::BinaryOperatorClass:
    K = CXCursor_BinaryOperator;
    break;

  case Stmt::CompoundAssignOperatorClass:
    K = CXCursor_CompoundAssignOperator;
    break;

  case Stmt::ConditionalOperatorClass:
    K = CXCursor_ConditionalOperator;
    break;

  case Stmt::CStyleCastExprClass:
    K = CXCursor_CStyleCastExpr;
    break;

  case Stmt::CompoundLiteralExprClass:
    K = CXCursor_CompoundLiteralExpr;
    break;

  case Stmt::InitListExprClass:
    K = CXCursor_InitListExpr;
    break;

  case Stmt::AddrLabelExprClass:
    K = CXCursor_AddrLabelExpr;
    break;

  case Stmt::StmtExprClass:
    K = CXCursor_StmtExpr;
    break;

  case Stmt::GenericSelectionExprClass:
    K = CXCursor_GenericSelectionExpr;
    break;

  case Stmt::GNUNullExprClass:
    K = CXCursor_GNUNullExpr;
    break;

  case Stmt::CXXStaticCastExprClass:
    K = CXCursor_CXXStaticCastExpr;
    break;

  case Stmt::CXXDynamicCastExprClass:
    K = CXCursor_CXXDynamicCastExpr;
    break;

  case Stmt::CXXReinterpretCastExprClass:
    K = CXCursor_CXXReinterpretCastExpr;
    break;

  case Stmt::CXXConstCastExprClass:
    K = CXCursor_CXXConstCastExpr;
    break;

  case Stmt::CXXFunctionalCastExprClass:
    K = CXCursor_CXXFunctionalCastExpr;
    break;

  case Stmt::CXXTypeidExprClass:
    K = CXCursor_CXXTypeidExpr;
    break;

  case Stmt::CXXBoolLiteralExprClass:
    K = CXCursor_CXXBoolLiteralExpr;
    break;

  case Stmt::CXXNullPtrLiteralExprClass:
    K = CXCursor_CXXNullPtrLiteralExpr;
    break;

  case Stmt::CXXThisExprClass:
    K = CXCursor_CXXThisExpr;
    break;

  case Stmt::CXXThrowExprClass:
    K = CXCursor_CXXThrowExpr;
    break;

  case Stmt::CXXNewExprClass:
    K = CXCursor_CXXNewExpr;
    break;

  case Stmt::CXXDeleteExprClass:
    K = CXCursor_CXXDeleteExpr;
    break;

  case Stmt::ObjCStringLiteralClass:
    K = CXCursor_ObjCStringLiteral;
    break;

  case Stmt::ObjCEncodeExprClass:
    K = CXCursor_ObjCEncodeExpr;
    break;

  case Stmt::ObjCSelectorExprClass:
    K = CXCursor_ObjCSelectorExpr;
    break;

  case Stmt::ObjCProtocolExprClass:
    K = CXCursor_ObjCProtocolExpr;
    break;
      
  case Stmt::ObjCBoolLiteralExprClass:
    K = CXCursor_ObjCBoolLiteralExpr;
    break;
      
  case Stmt::ObjCBridgedCastExprClass:
    K = CXCursor_ObjCBridgedCastExpr;
    break;

  case Stmt::BlockExprClass:
    K = CXCursor_BlockExpr;
    break;

  case Stmt::PackExpansionExprClass:
    K = CXCursor_PackExpansionExpr;
    break;

  case Stmt::SizeOfPackExprClass:
    K = CXCursor_SizeOfPackExpr;
    break;

  case Stmt::DeclRefExprClass:
    if (const ImplicitParamDecl *IPD =
         dyn_cast_or_null<ImplicitParamDecl>(cast<DeclRefExpr>(S)->getDecl())) {
      if (const ObjCMethodDecl *MD =
            dyn_cast<ObjCMethodDecl>(IPD->getDeclContext())) {
        if (MD->getSelfDecl() == IPD) {
          K = CXCursor_ObjCSelfExpr;
          break;
        }
      }
    }

    K = CXCursor_DeclRefExpr;
    break;

  case Stmt::DependentScopeDeclRefExprClass:
  case Stmt::SubstNonTypeTemplateParmExprClass:
  case Stmt::SubstNonTypeTemplateParmPackExprClass:
  case Stmt::FunctionParmPackExprClass:
  case Stmt::UnresolvedLookupExprClass:
    K = CXCursor_DeclRefExpr;
    break;
      
  case Stmt::CXXDependentScopeMemberExprClass:
  case Stmt::CXXPseudoDestructorExprClass:
  case Stmt::MemberExprClass:            
  case Stmt::MSPropertyRefExprClass:
  case Stmt::ObjCIsaExprClass:
  case Stmt::ObjCIvarRefExprClass:    
  case Stmt::ObjCPropertyRefExprClass: 
  case Stmt::UnresolvedMemberExprClass:
    K = CXCursor_MemberRefExpr;
    break;
      
  case Stmt::CallExprClass:              
  case Stmt::CXXOperatorCallExprClass:
  case Stmt::CXXMemberCallExprClass:
  case Stmt::CUDAKernelCallExprClass:
  case Stmt::CXXConstructExprClass:  
  case Stmt::CXXTemporaryObjectExprClass:
  case Stmt::CXXUnresolvedConstructExprClass:
  case Stmt::UserDefinedLiteralClass:
    K = CXCursor_CallExpr;
    break;
      
  case Stmt::LambdaExprClass:
    K = CXCursor_LambdaExpr;
    break;
      
  case Stmt::ObjCMessageExprClass: {
    K = CXCursor_ObjCMessageExpr;
    int SelectorIdIndex = -1;
    // Check if cursor points to a selector id.
    if (RegionOfInterest.isValid() &&
        RegionOfInterest.getBegin() == RegionOfInterest.getEnd()) {
      SmallVector<SourceLocation, 16> SelLocs;
      cast<ObjCMessageExpr>(S)->getSelectorLocs(SelLocs);
      SmallVectorImpl<SourceLocation>::iterator
        I=std::find(SelLocs.begin(), SelLocs.end(),RegionOfInterest.getBegin());
      if (I != SelLocs.end())
        SelectorIdIndex = I - SelLocs.begin();
    }
    CXCursor C = { K, 0, { Parent, S, TU } };
    return getSelectorIdentifierCursor(SelectorIdIndex, C);
  }
      
  case Stmt::MSDependentExistsStmtClass:
    K = CXCursor_UnexposedStmt;
    break;
  case Stmt::OMPParallelDirectiveClass:
    K = CXCursor_OMPParallelDirective;
    break;
<<<<<<< HEAD
  case Stmt::OMPForDirectiveClass:
    K = CXCursor_OMPForDirective;
    break;
  case Stmt::OMPSimdDirectiveClass:
    K = CXCursor_OMPSimdDirective;
    break;
  case Stmt::OMPForSimdDirectiveClass:
    K = CXCursor_OMPForSimdDirective;
    break;
  case Stmt::OMPSectionsDirectiveClass:
    K = CXCursor_OMPSectionsDirective;
    break;
  case Stmt::OMPSectionDirectiveClass:
    K = CXCursor_OMPSectionDirective;
    break;
  case Stmt::OMPSingleDirectiveClass:
    K = CXCursor_OMPSingleDirective;
    break;
  case Stmt::OMPTaskDirectiveClass:
    K = CXCursor_OMPTaskDirective;
    break;
  case Stmt::OMPTaskyieldDirectiveClass:
    K = CXCursor_OMPTaskyieldDirective;
    break;
  case Stmt::OMPMasterDirectiveClass:
    K = CXCursor_OMPMasterDirective;
    break;
  case Stmt::OMPCriticalDirectiveClass:
    K = CXCursor_OMPCriticalDirective;
    break;
  case Stmt::OMPBarrierDirectiveClass:
    K = CXCursor_OMPBarrierDirective;
    break;
  case Stmt::OMPTaskwaitDirectiveClass:
    K = CXCursor_OMPTaskwaitDirective;
    break;
  case Stmt::OMPTaskgroupDirectiveClass:
    K = CXCursor_OMPTaskgroupDirective;
    break;
  case Stmt::OMPAtomicDirectiveClass:
    K = CXCursor_OMPAtomicDirective;
    break;
  case Stmt::OMPFlushDirectiveClass:
    K = CXCursor_OMPFlushDirective;
    break;
  case Stmt::OMPOrderedDirectiveClass:
    K = CXCursor_OMPOrderedDirective;
    break;
=======
  
>>>>>>> f1f87fe9
  }
  
  CXCursor C = { K, 0, { Parent, S, TU } };
  return C;
}

CXCursor cxcursor::MakeCursorObjCSuperClassRef(ObjCInterfaceDecl *Super, 
                                               SourceLocation Loc, 
                                               CXTranslationUnit TU) {
  assert(Super && TU && "Invalid arguments!");
  void *RawLoc = Loc.getPtrEncoding();
  CXCursor C = { CXCursor_ObjCSuperClassRef, 0, { Super, RawLoc, TU } };
  return C;    
}

std::pair<const ObjCInterfaceDecl *, SourceLocation>
cxcursor::getCursorObjCSuperClassRef(CXCursor C) {
  assert(C.kind == CXCursor_ObjCSuperClassRef);
  return std::make_pair(static_cast<const ObjCInterfaceDecl *>(C.data[0]),
                        SourceLocation::getFromPtrEncoding(C.data[1]));
}

CXCursor cxcursor::MakeCursorObjCProtocolRef(const ObjCProtocolDecl *Proto, 
                                             SourceLocation Loc, 
                                             CXTranslationUnit TU) {
  assert(Proto && TU && "Invalid arguments!");
  void *RawLoc = Loc.getPtrEncoding();
  CXCursor C = { CXCursor_ObjCProtocolRef, 0, { Proto, RawLoc, TU } };
  return C;    
}

std::pair<const ObjCProtocolDecl *, SourceLocation>
cxcursor::getCursorObjCProtocolRef(CXCursor C) {
  assert(C.kind == CXCursor_ObjCProtocolRef);
  return std::make_pair(static_cast<const ObjCProtocolDecl *>(C.data[0]),
                        SourceLocation::getFromPtrEncoding(C.data[1]));
}

CXCursor cxcursor::MakeCursorObjCClassRef(const ObjCInterfaceDecl *Class, 
                                          SourceLocation Loc, 
                                          CXTranslationUnit TU) {
  // 'Class' can be null for invalid code.
  if (!Class)
    return MakeCXCursorInvalid(CXCursor_InvalidCode);
  assert(TU && "Invalid arguments!");
  void *RawLoc = Loc.getPtrEncoding();
  CXCursor C = { CXCursor_ObjCClassRef, 0, { Class, RawLoc, TU } };
  return C;    
}

std::pair<const ObjCInterfaceDecl *, SourceLocation>
cxcursor::getCursorObjCClassRef(CXCursor C) {
  assert(C.kind == CXCursor_ObjCClassRef);
  return std::make_pair(static_cast<const ObjCInterfaceDecl *>(C.data[0]),
                        SourceLocation::getFromPtrEncoding(C.data[1]));
}

CXCursor cxcursor::MakeCursorTypeRef(const TypeDecl *Type, SourceLocation Loc, 
                                     CXTranslationUnit TU) {
  assert(Type && TU && "Invalid arguments!");
  void *RawLoc = Loc.getPtrEncoding();
  CXCursor C = { CXCursor_TypeRef, 0, { Type, RawLoc, TU } };
  return C;    
}

std::pair<const TypeDecl *, SourceLocation>
cxcursor::getCursorTypeRef(CXCursor C) {
  assert(C.kind == CXCursor_TypeRef);
  return std::make_pair(static_cast<const TypeDecl *>(C.data[0]),
                        SourceLocation::getFromPtrEncoding(C.data[1]));
}

CXCursor cxcursor::MakeCursorTemplateRef(const TemplateDecl *Template, 
                                         SourceLocation Loc,
                                         CXTranslationUnit TU) {
  assert(Template && TU && "Invalid arguments!");
  void *RawLoc = Loc.getPtrEncoding();
  CXCursor C = { CXCursor_TemplateRef, 0, { Template, RawLoc, TU } };
  return C;    
}

std::pair<const TemplateDecl *, SourceLocation>
cxcursor::getCursorTemplateRef(CXCursor C) {
  assert(C.kind == CXCursor_TemplateRef);
  return std::make_pair(static_cast<const TemplateDecl *>(C.data[0]),
                        SourceLocation::getFromPtrEncoding(C.data[1]));
}

CXCursor cxcursor::MakeCursorNamespaceRef(const NamedDecl *NS,
                                          SourceLocation Loc, 
                                          CXTranslationUnit TU) {
  
  assert(NS && (isa<NamespaceDecl>(NS) || isa<NamespaceAliasDecl>(NS)) && TU &&
         "Invalid arguments!");
  void *RawLoc = Loc.getPtrEncoding();
  CXCursor C = { CXCursor_NamespaceRef, 0, { NS, RawLoc, TU } };
  return C;    
}

std::pair<const NamedDecl *, SourceLocation>
cxcursor::getCursorNamespaceRef(CXCursor C) {
  assert(C.kind == CXCursor_NamespaceRef);
  return std::make_pair(static_cast<const NamedDecl *>(C.data[0]),
                        SourceLocation::getFromPtrEncoding(C.data[1]));
}

CXCursor cxcursor::MakeCursorVariableRef(const VarDecl *Var, SourceLocation Loc, 
                                         CXTranslationUnit TU) {
  
  assert(Var && TU && "Invalid arguments!");
  void *RawLoc = Loc.getPtrEncoding();
  CXCursor C = { CXCursor_VariableRef, 0, { Var, RawLoc, TU } };
  return C;
}

std::pair<const VarDecl *, SourceLocation>
cxcursor::getCursorVariableRef(CXCursor C) {
  assert(C.kind == CXCursor_VariableRef);
  return std::make_pair(static_cast<const VarDecl *>(C.data[0]),
                        SourceLocation::getFromPtrEncoding(C.data[1]));
}

CXCursor cxcursor::MakeCursorMemberRef(const FieldDecl *Field, SourceLocation Loc, 
                                       CXTranslationUnit TU) {
  
  assert(Field && TU && "Invalid arguments!");
  void *RawLoc = Loc.getPtrEncoding();
  CXCursor C = { CXCursor_MemberRef, 0, { Field, RawLoc, TU } };
  return C;    
}

std::pair<const FieldDecl *, SourceLocation>
cxcursor::getCursorMemberRef(CXCursor C) {
  assert(C.kind == CXCursor_MemberRef);
  return std::make_pair(static_cast<const FieldDecl *>(C.data[0]),
                        SourceLocation::getFromPtrEncoding(C.data[1]));
}

CXCursor cxcursor::MakeCursorCXXBaseSpecifier(const CXXBaseSpecifier *B,
                                              CXTranslationUnit TU){
  CXCursor C = { CXCursor_CXXBaseSpecifier, 0, { B, 0, TU } };
  return C;  
}

const CXXBaseSpecifier *cxcursor::getCursorCXXBaseSpecifier(CXCursor C) {
  assert(C.kind == CXCursor_CXXBaseSpecifier);
  return static_cast<const CXXBaseSpecifier*>(C.data[0]);
}

CXCursor cxcursor::MakePreprocessingDirectiveCursor(SourceRange Range, 
                                                    CXTranslationUnit TU) {
  CXCursor C = { CXCursor_PreprocessingDirective, 0,
                 { Range.getBegin().getPtrEncoding(),
                   Range.getEnd().getPtrEncoding(),
                   TU }
               };
  return C;
}

SourceRange cxcursor::getCursorPreprocessingDirective(CXCursor C) {
  assert(C.kind == CXCursor_PreprocessingDirective);
  SourceRange Range(SourceLocation::getFromPtrEncoding(C.data[0]),
                    SourceLocation::getFromPtrEncoding(C.data[1]));
  ASTUnit *TU = getCursorASTUnit(C);
  return TU->mapRangeFromPreamble(Range);
}

CXCursor cxcursor::MakeMacroDefinitionCursor(const MacroDefinition *MI,
                                             CXTranslationUnit TU) {
  CXCursor C = { CXCursor_MacroDefinition, 0, { MI, 0, TU } };
  return C;
}

const MacroDefinition *cxcursor::getCursorMacroDefinition(CXCursor C) {
  assert(C.kind == CXCursor_MacroDefinition);
  return static_cast<const MacroDefinition *>(C.data[0]);
}

CXCursor cxcursor::MakeMacroExpansionCursor(MacroExpansion *MI, 
                                            CXTranslationUnit TU) {
  CXCursor C = { CXCursor_MacroExpansion, 0, { MI, 0, TU } };
  return C;
}

CXCursor cxcursor::MakeMacroExpansionCursor(MacroDefinition *MI,
                                            SourceLocation Loc,
                                            CXTranslationUnit TU) {
  assert(Loc.isValid());
  CXCursor C = { CXCursor_MacroExpansion, 0, { MI, Loc.getPtrEncoding(), TU } };
  return C;
}

const IdentifierInfo *cxcursor::MacroExpansionCursor::getName() const {
  if (isPseudo())
    return getAsMacroDefinition()->getName();
  return getAsMacroExpansion()->getName();
}
const MacroDefinition *cxcursor::MacroExpansionCursor::getDefinition() const {
  if (isPseudo())
    return getAsMacroDefinition();
  return getAsMacroExpansion()->getDefinition();
}
SourceRange cxcursor::MacroExpansionCursor::getSourceRange() const {
  if (isPseudo())
    return getPseudoLoc();
  return getAsMacroExpansion()->getSourceRange();
}

CXCursor cxcursor::MakeInclusionDirectiveCursor(InclusionDirective *ID, 
                                                CXTranslationUnit TU) {
  CXCursor C = { CXCursor_InclusionDirective, 0, { ID, 0, TU } };
  return C;
}

const InclusionDirective *cxcursor::getCursorInclusionDirective(CXCursor C) {
  assert(C.kind == CXCursor_InclusionDirective);
  return static_cast<const InclusionDirective *>(C.data[0]);
}

CXCursor cxcursor::MakeCursorLabelRef(LabelStmt *Label, SourceLocation Loc, 
                                      CXTranslationUnit TU) {
  
  assert(Label && TU && "Invalid arguments!");
  void *RawLoc = Loc.getPtrEncoding();
  CXCursor C = { CXCursor_LabelRef, 0, { Label, RawLoc, TU } };
  return C;    
}

std::pair<const LabelStmt *, SourceLocation>
cxcursor::getCursorLabelRef(CXCursor C) {
  assert(C.kind == CXCursor_LabelRef);
  return std::make_pair(static_cast<const LabelStmt *>(C.data[0]),
                        SourceLocation::getFromPtrEncoding(C.data[1]));
}

CXCursor cxcursor::MakeCursorOverloadedDeclRef(const OverloadExpr *E,
                                               CXTranslationUnit TU) {
  assert(E && TU && "Invalid arguments!");
  OverloadedDeclRefStorage Storage(E);
  void *RawLoc = E->getNameLoc().getPtrEncoding();
  CXCursor C = { 
                 CXCursor_OverloadedDeclRef, 0,
                 { Storage.getOpaqueValue(), RawLoc, TU } 
               };
  return C;    
}

CXCursor cxcursor::MakeCursorOverloadedDeclRef(const Decl *D,
                                               SourceLocation Loc,
                                               CXTranslationUnit TU) {
  assert(D && TU && "Invalid arguments!");
  void *RawLoc = Loc.getPtrEncoding();
  OverloadedDeclRefStorage Storage(D);
  CXCursor C = { 
    CXCursor_OverloadedDeclRef, 0,
    { Storage.getOpaqueValue(), RawLoc, TU }
  };
  return C;    
}

CXCursor cxcursor::MakeCursorOverloadedDeclRef(TemplateName Name, 
                                               SourceLocation Loc,
                                               CXTranslationUnit TU) {
  assert(Name.getAsOverloadedTemplate() && TU && "Invalid arguments!");
  void *RawLoc = Loc.getPtrEncoding();
  OverloadedDeclRefStorage Storage(Name.getAsOverloadedTemplate());
  CXCursor C = { 
    CXCursor_OverloadedDeclRef, 0,
    { Storage.getOpaqueValue(), RawLoc, TU } 
  };
  return C;    
}

std::pair<cxcursor::OverloadedDeclRefStorage, SourceLocation>
cxcursor::getCursorOverloadedDeclRef(CXCursor C) {
  assert(C.kind == CXCursor_OverloadedDeclRef);
  return std::make_pair(OverloadedDeclRefStorage::getFromOpaqueValue(
                                       const_cast<void *>(C.data[0])),
                        SourceLocation::getFromPtrEncoding(C.data[1]));
}

const Decl *cxcursor::getCursorDecl(CXCursor Cursor) {
  return static_cast<const Decl *>(Cursor.data[0]);
}

const Expr *cxcursor::getCursorExpr(CXCursor Cursor) {
  return dyn_cast_or_null<Expr>(getCursorStmt(Cursor));
}

const Stmt *cxcursor::getCursorStmt(CXCursor Cursor) {
  if (Cursor.kind == CXCursor_ObjCSuperClassRef ||
      Cursor.kind == CXCursor_ObjCProtocolRef ||
      Cursor.kind == CXCursor_ObjCClassRef)
    return 0;

  return static_cast<const Stmt *>(Cursor.data[1]);
}

const Attr *cxcursor::getCursorAttr(CXCursor Cursor) {
  return static_cast<const Attr *>(Cursor.data[1]);
}

const Decl *cxcursor::getCursorParentDecl(CXCursor Cursor) {
  return static_cast<const Decl *>(Cursor.data[0]);
}

ASTContext &cxcursor::getCursorContext(CXCursor Cursor) {
  return getCursorASTUnit(Cursor)->getASTContext();
}

ASTUnit *cxcursor::getCursorASTUnit(CXCursor Cursor) {
  CXTranslationUnit TU = getCursorTU(Cursor);
  if (!TU)
    return 0;
  return cxtu::getASTUnit(TU);
}

CXTranslationUnit cxcursor::getCursorTU(CXCursor Cursor) {
  return static_cast<CXTranslationUnit>(const_cast<void*>(Cursor.data[2]));
}

void cxcursor::getOverriddenCursors(CXCursor cursor,
                                    SmallVectorImpl<CXCursor> &overridden) { 
  assert(clang_isDeclaration(cursor.kind));
  const NamedDecl *D = dyn_cast_or_null<NamedDecl>(getCursorDecl(cursor));
  if (!D)
    return;

  CXTranslationUnit TU = getCursorTU(cursor);
  SmallVector<const NamedDecl *, 8> OverDecls;
  D->getASTContext().getOverriddenMethods(D, OverDecls);

  for (SmallVectorImpl<const NamedDecl *>::iterator
         I = OverDecls.begin(), E = OverDecls.end(); I != E; ++I) {
    overridden.push_back(MakeCXCursor(*I, TU));
  }
}

std::pair<int, SourceLocation>
cxcursor::getSelectorIdentifierIndexAndLoc(CXCursor cursor) {
  if (cursor.kind == CXCursor_ObjCMessageExpr) {
    if (cursor.xdata != -1)
      return std::make_pair(cursor.xdata,
                            cast<ObjCMessageExpr>(getCursorExpr(cursor))
                                                ->getSelectorLoc(cursor.xdata));
  } else if (cursor.kind == CXCursor_ObjCClassMethodDecl ||
             cursor.kind == CXCursor_ObjCInstanceMethodDecl) {
    if (cursor.xdata != -1)
      return std::make_pair(cursor.xdata,
                            cast<ObjCMethodDecl>(getCursorDecl(cursor))
                                                ->getSelectorLoc(cursor.xdata));
  }

  return std::make_pair(-1, SourceLocation());
}

CXCursor cxcursor::getSelectorIdentifierCursor(int SelIdx, CXCursor cursor) {
  CXCursor newCursor = cursor;

  if (cursor.kind == CXCursor_ObjCMessageExpr) {
    if (SelIdx == -1 ||
        unsigned(SelIdx) >= cast<ObjCMessageExpr>(getCursorExpr(cursor))
                                                         ->getNumSelectorLocs())
      newCursor.xdata = -1;
    else
      newCursor.xdata = SelIdx;
  } else if (cursor.kind == CXCursor_ObjCClassMethodDecl ||
             cursor.kind == CXCursor_ObjCInstanceMethodDecl) {
    if (SelIdx == -1 ||
        unsigned(SelIdx) >= cast<ObjCMethodDecl>(getCursorDecl(cursor))
                                                         ->getNumSelectorLocs())
      newCursor.xdata = -1;
    else
      newCursor.xdata = SelIdx;
  }

  return newCursor;
}

CXCursor cxcursor::getTypeRefCursor(CXCursor cursor) {
  if (cursor.kind != CXCursor_CallExpr)
    return cursor;

  if (cursor.xdata == 0)
    return cursor;

  const Expr *E = getCursorExpr(cursor);
  TypeSourceInfo *Type = 0;
  if (const CXXUnresolvedConstructExpr *
        UnCtor = dyn_cast<CXXUnresolvedConstructExpr>(E)) {
    Type = UnCtor->getTypeSourceInfo();
  } else if (const CXXTemporaryObjectExpr *Tmp =
                 dyn_cast<CXXTemporaryObjectExpr>(E)){
    Type = Tmp->getTypeSourceInfo();
  }

  if (!Type)
    return cursor;

  CXTranslationUnit TU = getCursorTU(cursor);
  QualType Ty = Type->getType();
  TypeLoc TL = Type->getTypeLoc();
  SourceLocation Loc = TL.getBeginLoc();

  if (const ElaboratedType *ElabT = Ty->getAs<ElaboratedType>()) {
    Ty = ElabT->getNamedType();
    ElaboratedTypeLoc ElabTL = TL.castAs<ElaboratedTypeLoc>();
    Loc = ElabTL.getNamedTypeLoc().getBeginLoc();
  }

  if (const TypedefType *Typedef = Ty->getAs<TypedefType>())
    return MakeCursorTypeRef(Typedef->getDecl(), Loc, TU);
  if (const TagType *Tag = Ty->getAs<TagType>())
    return MakeCursorTypeRef(Tag->getDecl(), Loc, TU);
  if (const TemplateTypeParmType *TemplP = Ty->getAs<TemplateTypeParmType>())
    return MakeCursorTypeRef(TemplP->getDecl(), Loc, TU);

  return cursor;
}

bool cxcursor::operator==(CXCursor X, CXCursor Y) {
  return X.kind == Y.kind && X.data[0] == Y.data[0] && X.data[1] == Y.data[1] &&
         X.data[2] == Y.data[2];
}

// FIXME: Remove once we can model DeclGroups and their appropriate ranges
// properly in the ASTs.
bool cxcursor::isFirstInDeclGroup(CXCursor C) {
  assert(clang_isDeclaration(C.kind));
  return ((uintptr_t) (C.data[1])) != 0;
}

//===----------------------------------------------------------------------===//
// libclang CXCursor APIs
//===----------------------------------------------------------------------===//

extern "C" {

int clang_Cursor_isNull(CXCursor cursor) {
  return clang_equalCursors(cursor, clang_getNullCursor());
}

CXTranslationUnit clang_Cursor_getTranslationUnit(CXCursor cursor) {
  return getCursorTU(cursor);
}

int clang_Cursor_getNumArguments(CXCursor C) {
  if (clang_isDeclaration(C.kind)) {
    const Decl *D = cxcursor::getCursorDecl(C);
    if (const ObjCMethodDecl *MD = dyn_cast_or_null<ObjCMethodDecl>(D))
      return MD->param_size();
    if (const FunctionDecl *FD = dyn_cast_or_null<FunctionDecl>(D))
      return FD->param_size();
  }

  if (clang_isExpression(C.kind)) {
    const Expr *E = cxcursor::getCursorExpr(C);
    if (const CallExpr *CE = dyn_cast<CallExpr>(E)) {
      return CE->getNumArgs();
    }
  }

  return -1;
}

CXCursor clang_Cursor_getArgument(CXCursor C, unsigned i) {
  if (clang_isDeclaration(C.kind)) {
    const Decl *D = cxcursor::getCursorDecl(C);
    if (const ObjCMethodDecl *MD = dyn_cast_or_null<ObjCMethodDecl>(D)) {
      if (i < MD->param_size())
        return cxcursor::MakeCXCursor(MD->param_begin()[i],
                                      cxcursor::getCursorTU(C));
    } else if (const FunctionDecl *FD = dyn_cast_or_null<FunctionDecl>(D)) {
      if (i < FD->param_size())
        return cxcursor::MakeCXCursor(FD->param_begin()[i],
                                      cxcursor::getCursorTU(C));
    }
  }

  if (clang_isExpression(C.kind)) {
    const Expr *E = cxcursor::getCursorExpr(C);
    if (const CallExpr *CE = dyn_cast<CallExpr>(E)) {
      if (i < CE->getNumArgs()) {
        return cxcursor::MakeCXCursor(CE->getArg(i),
                                      getCursorDecl(C),
                                      cxcursor::getCursorTU(C));
      }
    }
  }

  return clang_getNullCursor();
}

} // end: extern "C"

//===----------------------------------------------------------------------===//
// CXCursorSet.
//===----------------------------------------------------------------------===//

typedef llvm::DenseMap<CXCursor, unsigned> CXCursorSet_Impl;

static inline CXCursorSet packCXCursorSet(CXCursorSet_Impl *setImpl) {
  return (CXCursorSet) setImpl;
}
static inline CXCursorSet_Impl *unpackCXCursorSet(CXCursorSet set) {
  return (CXCursorSet_Impl*) set;
}
namespace llvm {
template<> struct DenseMapInfo<CXCursor> {
public:
  static inline CXCursor getEmptyKey() {
    return MakeCXCursorInvalid(CXCursor_InvalidFile);
  }
  static inline CXCursor getTombstoneKey() {
    return MakeCXCursorInvalid(CXCursor_NoDeclFound);
  }
  static inline unsigned getHashValue(const CXCursor &cursor) {
    return llvm::DenseMapInfo<std::pair<const void *, const void *> >
      ::getHashValue(std::make_pair(cursor.data[0], cursor.data[1]));
  }
  static inline bool isEqual(const CXCursor &x, const CXCursor &y) {
    return x.kind == y.kind &&
           x.data[0] == y.data[0] &&
           x.data[1] == y.data[1];
  }
};
}

extern "C" {
CXCursorSet clang_createCXCursorSet() {
  return packCXCursorSet(new CXCursorSet_Impl());
}

void clang_disposeCXCursorSet(CXCursorSet set) {
  delete unpackCXCursorSet(set);
}

unsigned clang_CXCursorSet_contains(CXCursorSet set, CXCursor cursor) {
  CXCursorSet_Impl *setImpl = unpackCXCursorSet(set);
  if (!setImpl)
    return 0;
  return setImpl->find(cursor) != setImpl->end();
}

unsigned clang_CXCursorSet_insert(CXCursorSet set, CXCursor cursor) {
  // Do not insert invalid cursors into the set.
  if (cursor.kind >= CXCursor_FirstInvalid &&
      cursor.kind <= CXCursor_LastInvalid)
    return 1;

  CXCursorSet_Impl *setImpl = unpackCXCursorSet(set);
  if (!setImpl)
    return 1;
  unsigned &entry = (*setImpl)[cursor];
  unsigned flag = entry == 0 ? 1 : 0;
  entry = 1;
  return flag;
}
  
CXCompletionString clang_getCursorCompletionString(CXCursor cursor) {
  enum CXCursorKind kind = clang_getCursorKind(cursor);
  if (clang_isDeclaration(kind)) {
    const Decl *decl = getCursorDecl(cursor);
    if (const NamedDecl *namedDecl = dyn_cast_or_null<NamedDecl>(decl)) {
      ASTUnit *unit = getCursorASTUnit(cursor);
      CodeCompletionResult Result(namedDecl, CCP_Declaration);
      CodeCompletionString *String
        = Result.CreateCodeCompletionString(unit->getASTContext(),
                                            unit->getPreprocessor(),
                                 unit->getCodeCompletionTUInfo().getAllocator(),
                                 unit->getCodeCompletionTUInfo(),
                                 true);
      return String;
    }
  }
  else if (kind == CXCursor_MacroDefinition) {
    const MacroDefinition *definition = getCursorMacroDefinition(cursor);
    const IdentifierInfo *MacroInfo = definition->getName();
    ASTUnit *unit = getCursorASTUnit(cursor);
    CodeCompletionResult Result(MacroInfo);
    CodeCompletionString *String
      = Result.CreateCodeCompletionString(unit->getASTContext(),
                                          unit->getPreprocessor(),
                                 unit->getCodeCompletionTUInfo().getAllocator(),
                                 unit->getCodeCompletionTUInfo(),
                                 false);
    return String;
  }
  return NULL;
}
} // end: extern C.

namespace {
  struct OverridenCursorsPool {
    typedef SmallVector<CXCursor, 2> CursorVec;
    std::vector<CursorVec*> AllCursors;
    std::vector<CursorVec*> AvailableCursors;
    
    ~OverridenCursorsPool() {
      for (std::vector<CursorVec*>::iterator I = AllCursors.begin(),
           E = AllCursors.end(); I != E; ++I) {
        delete *I;
      }
    }
  };
}

void *cxcursor::createOverridenCXCursorsPool() {
  return new OverridenCursorsPool();
}
  
void cxcursor::disposeOverridenCXCursorsPool(void *pool) {
  delete static_cast<OverridenCursorsPool*>(pool);
}
 
extern "C" {
void clang_getOverriddenCursors(CXCursor cursor,
                                CXCursor **overridden,
                                unsigned *num_overridden) {
  if (overridden)
    *overridden = 0;
  if (num_overridden)
    *num_overridden = 0;
  
  CXTranslationUnit TU = cxcursor::getCursorTU(cursor);
  
  if (!overridden || !num_overridden || !TU)
    return;

  if (!clang_isDeclaration(cursor.kind))
    return;
    
  OverridenCursorsPool &pool =
    *static_cast<OverridenCursorsPool*>(TU->OverridenCursorsPool);
  
  OverridenCursorsPool::CursorVec *Vec = 0;
  
  if (!pool.AvailableCursors.empty()) {
    Vec = pool.AvailableCursors.back();
    pool.AvailableCursors.pop_back();
  }
  else {
    Vec = new OverridenCursorsPool::CursorVec();
    pool.AllCursors.push_back(Vec);
  }
  
  // Clear out the vector, but don't free the memory contents.  This
  // reduces malloc() traffic.
  Vec->clear();

  // Use the first entry to contain a back reference to the vector.
  // This is a complete hack.
  CXCursor backRefCursor = MakeCXCursorInvalid(CXCursor_InvalidFile, TU);
  backRefCursor.data[0] = Vec;
  assert(cxcursor::getCursorTU(backRefCursor) == TU);
  Vec->push_back(backRefCursor);

  // Get the overriden cursors.
  cxcursor::getOverriddenCursors(cursor, *Vec);
  
  // Did we get any overriden cursors?  If not, return Vec to the pool
  // of available cursor vectors.
  if (Vec->size() == 1) {
    pool.AvailableCursors.push_back(Vec);
    return;
  }

  // Now tell the caller about the overriden cursors.
  assert(Vec->size() > 1);
  *overridden = &((*Vec)[1]);
  *num_overridden = Vec->size() - 1;
}

void clang_disposeOverriddenCursors(CXCursor *overridden) {
  if (!overridden)
    return;
  
  // Use pointer arithmetic to get back the first faux entry
  // which has a back-reference to the TU and the vector.
  --overridden;
  OverridenCursorsPool::CursorVec *Vec =
      static_cast<OverridenCursorsPool::CursorVec *>(
          const_cast<void *>(overridden->data[0]));
  CXTranslationUnit TU = getCursorTU(*overridden);
  
  assert(Vec && TU);

  OverridenCursorsPool &pool =
    *static_cast<OverridenCursorsPool*>(TU->OverridenCursorsPool);
  
  pool.AvailableCursors.push_back(Vec);
}

int clang_Cursor_isDynamicCall(CXCursor C) {
  const Expr *E = 0;
  if (clang_isExpression(C.kind))
    E = getCursorExpr(C);
  if (!E)
    return 0;

  if (const ObjCMessageExpr *MsgE = dyn_cast<ObjCMessageExpr>(E))
    return MsgE->getReceiverKind() == ObjCMessageExpr::Instance;

  const MemberExpr *ME = 0;
  if (isa<MemberExpr>(E))
    ME = cast<MemberExpr>(E);
  else if (const CallExpr *CE = dyn_cast<CallExpr>(E))
    ME = dyn_cast_or_null<MemberExpr>(CE->getCallee());

  if (ME) {
    if (const CXXMethodDecl *
          MD = dyn_cast_or_null<CXXMethodDecl>(ME->getMemberDecl()))
      return MD->isVirtual() && !ME->hasQualifier();
  }

  return 0;
}

CXType clang_Cursor_getReceiverType(CXCursor C) {
  CXTranslationUnit TU = cxcursor::getCursorTU(C);
  const Expr *E = 0;
  if (clang_isExpression(C.kind))
    E = getCursorExpr(C);

  if (const ObjCMessageExpr *MsgE = dyn_cast_or_null<ObjCMessageExpr>(E))
    return cxtype::MakeCXType(MsgE->getReceiverType(), TU);

  return cxtype::MakeCXType(QualType(), TU);
}

} // end: extern "C"<|MERGE_RESOLUTION|>--- conflicted
+++ resolved
@@ -511,7 +511,6 @@
   case Stmt::OMPParallelDirectiveClass:
     K = CXCursor_OMPParallelDirective;
     break;
-<<<<<<< HEAD
   case Stmt::OMPForDirectiveClass:
     K = CXCursor_OMPForDirective;
     break;
@@ -560,9 +559,6 @@
   case Stmt::OMPOrderedDirectiveClass:
     K = CXCursor_OMPOrderedDirective;
     break;
-=======
-  
->>>>>>> f1f87fe9
   }
   
   CXCursor C = { K, 0, { Parent, S, TU } };
