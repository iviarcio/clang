--- conflicted
+++ resolved
@@ -100,24 +100,10 @@
 
     /// \brief Add a new outmost level to the multi-level template argument
     /// list.
-<<<<<<< HEAD
-    void addOuterTemplateArguments(const TemplateArgument *Args, 
-                                   unsigned NumArgs) {
-      addOuterTemplateArguments(ArgList(Args, NumArgs));
-    }
-
-    /// \brief Add a new outmost level to the multi-level template argument
-    /// list.
     void addOuterTemplateArguments(ArgList Args) {
       TemplateArgumentLists.push_back(Args);
     }
 
-=======
-    void addOuterTemplateArguments(ArgList Args) {
-      TemplateArgumentLists.push_back(Args);
-    }
-
->>>>>>> a335ba03
     /// \brief Retrieve the innermost template argument list.
     const ArgList &getInnermost() const { 
       return TemplateArgumentLists.front(); 
