//==--- DiagnosticSemaKinds.td - libsema diagnostics ----------------------===//
//
//                     The LLVM Compiler Infrastructure
//
// This file is distributed under the University of Illinois Open Source
// License. See LICENSE.TXT for details.
//
//===----------------------------------------------------------------------===//

//===----------------------------------------------------------------------===//
// Semantic Analysis
//===----------------------------------------------------------------------===//

let Component = "Sema" in {
let CategoryName = "Semantic Issue" in {

def note_previous_decl : Note<"%0 declared here">;
def note_entity_declared_at : Note<"%0 declared here">;
def note_callee_decl : Note<"%0 declared here">;
def note_defined_here : Note<"%0 defined here">;

// For loop analysis
def warn_variables_not_in_loop_body : Warning<
  "variable%select{s| %1|s %1 and %2|s %1, %2, and %3|s %1, %2, %3, and %4}0 "
  "used in loop condition not modified in loop body">,
  InGroup<LoopAnalysis>, DefaultIgnore;
def warn_redundant_loop_iteration : Warning<
  "variable %0 is %select{decremented|incremented}1 both in the loop header "
  "and in the loop body">,
  InGroup<LoopAnalysis>, DefaultIgnore;
def note_loop_iteration_here : Note<"%select{decremented|incremented}0 here">;

def warn_duplicate_enum_values : Warning<
  "element %0 has been implicitly assigned %1 which another element has "
  "been assigned">, InGroup<DiagGroup<"duplicate-enum">>, DefaultIgnore;
def note_duplicate_element : Note<"element %0 also has value %1">;

// Absolute value functions
def warn_unsigned_abs : Warning<
  "taking the absolute value of unsigned type %0 has no effect">,
  InGroup<AbsoluteValue>;
def note_remove_abs : Note<
  "remove the call to '%0' since unsigned values cannot be negative">;
def warn_abs_too_small : Warning<
  "absolute value function %0 given an argument of type %1 but has parameter "
  "of type %2 which may cause truncation of value">, InGroup<AbsoluteValue>;
def warn_wrong_absolute_value_type : Warning<
  "using %select{integer|floating point|complex}1 absolute value function %0 "
  "when argument is of %select{integer|floating point|complex}2 type">,
  InGroup<AbsoluteValue>;
def note_replace_abs_function : Note<"use function '%0' instead">;

def warn_infinite_recursive_function : Warning<
  "all paths through this function will call itself">,
  InGroup<InfiniteRecursion>, DefaultIgnore;

// Constant expressions
def err_expr_not_ice : Error<
  "expression is not an %select{integer|integral}0 constant expression">;
def ext_expr_not_ice : Extension<
  "expression is not an %select{integer|integral}0 constant expression; "
  "folding it to a constant is a GNU extension">, InGroup<GNUFoldingConstant>;
def err_typecheck_converted_constant_expression : Error<
  "value of type %0 is not implicitly convertible to %1">;
def err_typecheck_converted_constant_expression_disallowed : Error<
  "conversion from %0 to %1 is not allowed in a converted constant expression">;
def err_expr_not_cce : Error<
  "%select{case value|enumerator value|non-type template argument|array size}0 "
  "is not a constant expression">;
def ext_cce_narrowing : ExtWarn<
  "%select{case value|enumerator value|non-type template argument|array size}0 "
  "%select{cannot be narrowed from type %2 to %3|"
  "evaluates to %2, which cannot be narrowed to type %3}1">,
  InGroup<CXX11Narrowing>, DefaultError, SFINAEFailure;
def err_ice_not_integral : Error<
  "integral constant expression must have integral or unscoped enumeration "
  "type, not %0">;
def err_ice_incomplete_type : Error<
  "integral constant expression has incomplete class type %0">;
def err_ice_explicit_conversion : Error<
  "integral constant expression requires explicit conversion from %0 to %1">;
def note_ice_conversion_here : Note<
  "conversion to %select{integral|enumeration}0 type %1 declared here">;
def err_ice_ambiguous_conversion : Error<
  "ambiguous conversion from type %0 to an integral or unscoped "
  "enumeration type">;

// Semantic analysis of constant literals.
def ext_predef_outside_function : Warning<
  "predefined identifier is only valid inside function">,
  InGroup<DiagGroup<"predefined-identifier-outside-function">>;
def warn_float_overflow : Warning<
  "magnitude of floating-point constant too large for type %0; maximum is %1">,
   InGroup<LiteralRange>;
def warn_float_underflow : Warning<
  "magnitude of floating-point constant too small for type %0; minimum is %1">,
  InGroup<LiteralRange>;
def warn_double_const_requires_fp64 : Warning<
  "double precision constant requires cl_khr_fp64, casting to single precision">;

// C99 variable-length arrays
def ext_vla : Extension<"variable length arrays are a C99 feature">,
  InGroup<VLAExtension>;
def warn_vla_used : Warning<"variable length array used">,
  InGroup<VLA>, DefaultIgnore;
def err_vla_non_pod : Error<"variable length array of non-POD element type %0">;
def err_vla_in_sfinae : Error<
  "variable length array cannot be formed during template argument deduction">;
def err_array_star_in_function_definition : Error<
  "variable length array must be bound in function definition">;
def err_vla_decl_in_file_scope : Error<
  "variable length array declaration not allowed at file scope">;
def err_vla_decl_has_static_storage : Error<
  "variable length array declaration cannot have 'static' storage duration">;
def err_vla_decl_has_extern_linkage : Error<
  "variable length array declaration cannot have 'extern' linkage">;
def ext_vla_folded_to_constant : Extension<
  "variable length array folded to constant array as an extension">, InGroup<GNUFoldingConstant>;

// C99 variably modified types
def err_variably_modified_template_arg : Error<
  "variably modified type %0 cannot be used as a template argument">;
def err_variably_modified_nontype_template_param : Error<
  "non-type template parameter of variably modified type %0">;
def err_variably_modified_new_type : Error<
  "'new' cannot allocate object of variably modified type %0">;

// C99 Designated Initializers
def ext_designated_init : Extension<
  "designated initializers are a C99 feature">, InGroup<C99>;
def err_array_designator_negative : Error<
  "array designator value '%0' is negative">;
def err_array_designator_empty_range : Error<
  "array designator range [%0, %1] is empty">;
def err_array_designator_non_array : Error<
  "array designator cannot initialize non-array type %0">;
def err_array_designator_too_large : Error<
  "array designator index (%0) exceeds array bounds (%1)">;
def err_field_designator_non_aggr : Error<
  "field designator cannot initialize a "
  "%select{non-struct, non-union|non-class}0 type %1">;
def err_field_designator_unknown : Error<
  "field designator %0 does not refer to any field in type %1">;
def err_field_designator_nonfield : Error<
  "field designator %0 does not refer to a non-static data member">;
def note_field_designator_found : Note<"field designator refers here">;
def err_designator_for_scalar_init : Error<
  "designator in initializer for scalar type %0">;
def warn_subobject_initializer_overrides : Warning<
  "subobject initialization overrides initialization of other fields "
  "within its enclosing subobject">, InGroup<InitializerOverrides>;
def warn_initializer_overrides : Warning<
  "initializer overrides prior initialization of this subobject">,
  InGroup<InitializerOverrides>;
def note_previous_initializer : Note<
  "previous initialization %select{|with side effects }0is here"
  "%select{| (side effects may not occur at run time)}0">;
def err_designator_into_flexible_array_member : Error<
  "designator into flexible array member subobject">;
def note_flexible_array_member : Note<
  "initialized flexible array member %0 is here">;
def ext_flexible_array_init : Extension<
  "flexible array initialization is a GNU extension">, InGroup<GNUFlexibleArrayInitializer>;

// Declarations.
def err_bad_variable_name : Error<
  "%0 cannot be the name of a variable or data member">;
def err_bad_parameter_name : Error<
  "%0 cannot be the name of a parameter">;
def err_parameter_name_omitted : Error<"parameter name omitted">;
def warn_unused_parameter : Warning<"unused parameter %0">,
  InGroup<UnusedParameter>, DefaultIgnore;
def warn_unused_variable : Warning<"unused variable %0">,
  InGroup<UnusedVariable>, DefaultIgnore;
def warn_unused_property_backing_ivar : 
  Warning<"ivar %0 which backs the property is not "
  "referenced in this property's accessor">,
  InGroup<UnusedPropertyIvar>, DefaultIgnore;
def warn_unused_const_variable : Warning<"unused variable %0">,
  InGroup<UnusedConstVariable>, DefaultIgnore;
def warn_unused_exception_param : Warning<"unused exception parameter %0">,
  InGroup<UnusedExceptionParameter>, DefaultIgnore;
def warn_decl_in_param_list : Warning<
  "declaration of %0 will not be visible outside of this function">,
  InGroup<Visibility>;
def warn_redefinition_in_param_list : Warning<
  "redefinition of %0 will not be visible outside of this function">,
  InGroup<Visibility>;
def warn_empty_parens_are_function_decl : Warning<
  "empty parentheses interpreted as a function declaration">,
  InGroup<VexingParse>;
def warn_parens_disambiguated_as_function_declaration : Warning<
  "parentheses were disambiguated as a function declaration">,
  InGroup<VexingParse>;
def note_additional_parens_for_variable_declaration : Note<
  "add a pair of parentheses to declare a variable">;
def note_empty_parens_function_call : Note<
  "change this ',' to a ';' to call %0">;
def note_empty_parens_default_ctor : Note<
  "remove parentheses to declare a variable">;
def note_empty_parens_zero_initialize : Note<
  "replace parentheses with an initializer to declare a variable">;
def warn_unused_function : Warning<"unused function %0">,
  InGroup<UnusedFunction>, DefaultIgnore;
def warn_unused_member_function : Warning<"unused member function %0">,
  InGroup<UnusedMemberFunction>, DefaultIgnore;
def warn_used_but_marked_unused: Warning<"%0 was marked unused but was used">,
  InGroup<UsedButMarkedUnused>, DefaultIgnore;
def warn_unneeded_internal_decl : Warning<
  "%select{function|variable}0 %1 is not needed and will not be emitted">,
  InGroup<UnneededInternalDecl>, DefaultIgnore;
def warn_unneeded_static_internal_decl : Warning<
  "'static' function %0 declared in header file "
  "should be declared 'static inline'">,
  InGroup<UnneededInternalDecl>, DefaultIgnore;
def warn_unneeded_member_function : Warning<
  "member function %0 is not needed and will not be emitted">,
  InGroup<UnneededMemberFunction>, DefaultIgnore;
def warn_unused_private_field: Warning<"private field %0 is not used">,
  InGroup<UnusedPrivateField>, DefaultIgnore;

def warn_parameter_size: Warning<
  "%0 is a large (%1 bytes) pass-by-value argument; "
  "pass it by reference instead ?">, InGroup<LargeByValueCopy>;
def warn_return_value_size: Warning<
  "return value of %0 is a large (%1 bytes) pass-by-value object; "
  "pass it by reference instead ?">, InGroup<LargeByValueCopy>;
def warn_return_value_udt: Warning<
  "%0 has C-linkage specified, but returns user-defined type %1 which is "
  "incompatible with C">, InGroup<ReturnTypeCLinkage>;
def warn_return_value_udt_incomplete: Warning<
  "%0 has C-linkage specified, but returns incomplete type %1 which could be "
  "incompatible with C">, InGroup<ReturnTypeCLinkage>;
def warn_implicit_function_decl : Warning<
  "implicit declaration of function %0">,
  InGroup<ImplicitFunctionDeclare>, DefaultIgnore;
def ext_implicit_function_decl : ExtWarn<
  "implicit declaration of function %0 is invalid in C99">,
  InGroup<ImplicitFunctionDeclare>;
def note_function_suggestion : Note<"did you mean %0?">;

def err_ellipsis_first_param : Error<
  "ISO C requires a named parameter before '...'">;
def err_declarator_need_ident : Error<"declarator requires an identifier">;
def err_language_linkage_spec_unknown : Error<"unknown linkage language">;
def err_language_linkage_spec_not_ascii : Error<
  "string literal in language linkage specifier cannot have an "
  "encoding-prefix">;
def warn_use_out_of_scope_declaration : Warning<
  "use of out-of-scope declaration of %0">;
def err_inline_non_function : Error<
  "'inline' can only appear on functions">;
def err_noreturn_non_function : Error<
  "'_Noreturn' can only appear on functions">;
def warn_qual_return_type : Warning< 
  "'%0' type qualifier%s1 on return type %plural{1:has|:have}1 no effect">,
  InGroup<IgnoredQualifiers>, DefaultIgnore;

def warn_decl_shadow :
  Warning<"declaration shadows a %select{"
          "local variable|"
          "variable in %2|"
          "static data member of %2|"
          "field of %2}1">,
  InGroup<Shadow>, DefaultIgnore;

// C++ using declarations
def err_using_requires_qualname : Error<
  "using declaration requires a qualified name">;
def err_using_typename_non_type : Error<
  "'typename' keyword used on a non-type">;
def err_using_dependent_value_is_type : Error<
  "dependent using declaration resolved to type without 'typename'">;
def err_using_decl_nested_name_specifier_is_not_class : Error<
  "using declaration in class refers into '%0', which is not a class">;
def err_using_decl_nested_name_specifier_is_current_class : Error<
  "using declaration refers to its own class">;
def err_using_decl_nested_name_specifier_is_not_base_class : Error<
  "using declaration refers into '%0', which is not a base class of %1">;
def err_using_decl_constructor_not_in_direct_base : Error<
  "%0 is not a direct base of %1, cannot inherit constructors">;
def err_using_decl_constructor_conflict : Error<
  "cannot inherit constructor, already inherited constructor with "
  "the same signature">;
def note_using_decl_constructor_conflict_current_ctor : Note<
  "conflicting constructor">;
def note_using_decl_constructor_conflict_previous_ctor : Note<
  "previous constructor">;
def note_using_decl_constructor_conflict_previous_using : Note<
  "previously inherited here">;
def warn_using_decl_constructor_ellipsis : Warning<
  "inheriting constructor does not inherit ellipsis">,
  InGroup<DiagGroup<"inherited-variadic-ctor">>;
def note_using_decl_constructor_ellipsis : Note<
  "constructor declared with ellipsis here">;
def err_using_decl_can_not_refer_to_class_member : Error<
  "using declaration cannot refer to class member">;
def note_using_decl_class_member_workaround : Note<
  "use %select{an alias declaration|a typedef declaration|a reference}0 "
  "instead">;
def err_using_decl_can_not_refer_to_namespace : Error<
  "using declaration cannot refer to namespace">;
def err_using_decl_constructor : Error<
  "using declaration cannot refer to a constructor">;
def warn_cxx98_compat_using_decl_constructor : Warning<
  "inheriting constructors are incompatible with C++98">,
  InGroup<CXX98Compat>, DefaultIgnore;
def err_using_decl_destructor : Error<
  "using declaration cannot refer to a destructor">;
def err_using_decl_template_id : Error<
  "using declaration cannot refer to a template specialization">;
def note_using_decl_target : Note<"target of using declaration">;
def note_using_decl_conflict : Note<"conflicting declaration">;
def err_using_decl_redeclaration : Error<"redeclaration of using decl">;
def err_using_decl_conflict : Error<
  "target of using declaration conflicts with declaration already in scope">;
def err_using_decl_conflict_reverse : Error<
  "declaration conflicts with target of using declaration already in scope">;
def note_using_decl : Note<"%select{|previous }0using declaration">;

def warn_access_decl_deprecated : Warning<
  "access declarations are deprecated; use using declarations instead">,
  InGroup<Deprecated>;
def err_access_decl : Error<
  "ISO C++11 does not allow access declarations; "
  "use using declarations instead">;
def warn_exception_spec_deprecated : Warning<
  "dynamic exception specifications are deprecated">,
  InGroup<Deprecated>, DefaultIgnore;
def note_exception_spec_deprecated : Note<"use '%0' instead">;
def warn_deprecated_copy_operation : Warning<
  "definition of implicit copy %select{constructor|assignment operator}1 "
  "for %0 is deprecated because it has a user-declared "
  "%select{copy %select{assignment operator|constructor}1|destructor}2">,
  InGroup<Deprecated>, DefaultIgnore;

def warn_global_constructor : Warning<
  "declaration requires a global constructor">,
  InGroup<GlobalConstructors>, DefaultIgnore;
def warn_global_destructor : Warning<
  "declaration requires a global destructor">,
   InGroup<GlobalConstructors>, DefaultIgnore;
def warn_exit_time_destructor : Warning<
  "declaration requires an exit-time destructor">,
  InGroup<ExitTimeDestructors>, DefaultIgnore;

def err_invalid_thread : Error<
  "'%0' is only allowed on variable declarations">;
def err_thread_non_global : Error<
  "'%0' variables must have global storage">;
def err_thread_unsupported : Error<
  "thread-local storage is not supported for the current target">;

def warn_maybe_falloff_nonvoid_function : Warning<
  "control may reach end of non-void function">,
  InGroup<ReturnType>;
def warn_falloff_nonvoid_function : Warning<
  "control reaches end of non-void function">,
  InGroup<ReturnType>;
def err_maybe_falloff_nonvoid_block : Error<
  "control may reach end of non-void block">;
def err_falloff_nonvoid_block : Error<
  "control reaches end of non-void block">;
def warn_suggest_noreturn_function : Warning<
  "%select{function|method}0 %1 could be declared with attribute 'noreturn'">,
  InGroup<MissingNoreturn>, DefaultIgnore;
def warn_suggest_noreturn_block : Warning<
  "block could be declared with attribute 'noreturn'">,
  InGroup<MissingNoreturn>, DefaultIgnore;

// Unreachable code.
def warn_unreachable : Warning<
  "code will never be executed">,
  InGroup<UnreachableCode>, DefaultIgnore;
def warn_unreachable_break : Warning<
  "'break' will never be executed">,
  InGroup<UnreachableCodeBreak>, DefaultIgnore;
def warn_unreachable_return : Warning<
  "'return' will never be executed">,
  InGroup<UnreachableCodeReturn>, DefaultIgnore;
def warn_unreachable_loop_increment : Warning<
  "loop will run at most once (loop increment never executed)">,
  InGroup<UnreachableCodeLoopIncrement>, DefaultIgnore;
def note_unreachable_silence : Note<
  "silence by adding parentheses to mark code as explicitly dead">;

/// Built-in functions.
def ext_implicit_lib_function_decl : ExtWarn<
  "implicitly declaring library function '%0' with type %1">;
def note_include_header_or_declare : Note<
  "include the header <%0> or explicitly provide a declaration for '%1'">;
def note_previous_builtin_declaration : Note<"%0 is a builtin with type %1">;
def warn_implicit_decl_requires_sysheader : Warning<
  "declaration of built-in function '%1' requires inclusion of the header <%0>">,
  InGroup<BuiltinRequiresHeader>;
def warn_redecl_library_builtin : Warning<
  "incompatible redeclaration of library function %0">,
  InGroup<DiagGroup<"incompatible-library-redeclaration">>;
def err_builtin_definition : Error<"definition of builtin function %0">;
def warn_builtin_unknown : Warning<"use of unknown builtin %0">,
  InGroup<ImplicitFunctionDeclare>, DefaultError;
def warn_dyn_class_memaccess : Warning<
  "%select{destination for|source of|first operand of|second operand of}0 this "
  "%1 call is a pointer to %select{|class containing a }2dynamic class %3; "
  "vtable pointer will be %select{overwritten|copied|moved|compared}4">,
  InGroup<DiagGroup<"dynamic-class-memaccess">>;
def note_bad_memaccess_silence : Note<
  "explicitly cast the pointer to silence this warning">;
def warn_sizeof_pointer_expr_memaccess : Warning<
  "'%0' call operates on objects of type %1 while the size is based on a " 
  "different type %2">, 
  InGroup<SizeofPointerMemaccess>;
def warn_sizeof_pointer_expr_memaccess_note : Note<
  "did you mean to %select{dereference the argument to 'sizeof' (and multiply "
  "it by the number of elements)|remove the addressof in the argument to "
  "'sizeof' (and multiply it by the number of elements)|provide an explicit "
  "length}0?">;
def warn_sizeof_pointer_type_memaccess : Warning<
  "argument to 'sizeof' in %0 call is the same pointer type %1 as the "
  "%select{destination|source}2; expected %3 or an explicit length">,
  InGroup<SizeofPointerMemaccess>;
def warn_strlcpycat_wrong_size : Warning<
  "size argument in %0 call appears to be size of the source; "
  "expected the size of the destination">,
  InGroup<DiagGroup<"strlcpy-strlcat-size">>;
def note_strlcpycat_wrong_size : Note<
  "change size argument to be the size of the destination">;
def warn_memsize_comparison : Warning<
  "size argument in %0 call is a comparison">,
  InGroup<DiagGroup<"memsize-comparison">>;
def note_memsize_comparison_paren : Note<
  "did you mean to compare the result of %0 instead?">;
def note_memsize_comparison_cast_silence : Note<
  "explicitly cast the argument to size_t to silence this warning">;
  
def warn_strncat_large_size : Warning<
  "the value of the size argument in 'strncat' is too large, might lead to a " 
  "buffer overflow">, InGroup<StrncatSize>;
def warn_strncat_src_size : Warning<"size argument in 'strncat' call appears " 
  "to be size of the source">, InGroup<StrncatSize>;
def warn_strncat_wrong_size : Warning<
  "the value of the size argument to 'strncat' is wrong">, InGroup<StrncatSize>;
def note_strncat_wrong_size : Note<
  "change the argument to be the free space in the destination buffer minus " 
  "the terminating null byte">;

def warn_assume_side_effects : Warning<
  "the argument to __assume has side effects that will be discarded">,
  InGroup<DiagGroup<"assume">>;

/// main()
// static main() is not an error in C, just in C++.
def warn_static_main : Warning<"'main' should not be declared static">,
    InGroup<Main>;
def err_static_main : Error<"'main' is not allowed to be declared static">;
def err_inline_main : Error<"'main' is not allowed to be declared inline">;
def ext_noreturn_main : ExtWarn<
  "'main' is not allowed to be declared _Noreturn">, InGroup<Main>;
def note_main_remove_noreturn : Note<"remove '_Noreturn'">;
def err_constexpr_main : Error<
  "'main' is not allowed to be declared constexpr">;
def err_deleted_main : Error<"'main' is not allowed to be deleted">;
def err_mainlike_template_decl : Error<"%0 cannot be a template">;
def err_main_returns_nonint : Error<"'main' must return 'int'">;
def ext_main_returns_nonint : ExtWarn<"return type of 'main' is not 'int'">,
    InGroup<MainReturnType>;
def note_main_change_return_type : Note<"change return type to 'int'">;
def err_main_surplus_args : Error<"too many parameters (%0) for 'main': "
    "must be 0, 2, or 3">;
def warn_main_one_arg : Warning<"only one parameter on 'main' declaration">,
    InGroup<Main>;
def err_main_arg_wrong : Error<"%select{first|second|third|fourth}0 "
    "parameter of 'main' (%select{argument count|argument array|environment|"
    "platform-specific data}0) must be of type %1">;
def ext_main_used : Extension<
  "ISO C++ does not allow 'main' to be used by a program">, InGroup<Main>;

/// parser diagnostics
def ext_no_declarators : ExtWarn<"declaration does not declare anything">,
  InGroup<MissingDeclarations>;
def ext_typedef_without_a_name : ExtWarn<"typedef requires a name">,
  InGroup<MissingDeclarations>;
def err_typedef_not_identifier : Error<"typedef name must be an identifier">;
def err_typedef_changes_linkage : Error<"unsupported: typedef changes linkage"
  " of anonymous type, but linkage was already computed">;
def note_typedef_changes_linkage : Note<"use a tag name here to establish "
  "linkage prior to definition">;
def err_statically_allocated_object : Error<
  "interface type cannot be statically allocated">;
def err_object_cannot_be_passed_returned_by_value : Error<
  "interface type %1 cannot be %select{returned|passed}0 by value"
  "; did you forget * in %1?">;
def err_parameters_retval_cannot_have_fp16_type : Error<
  "%select{parameters|function return value}0 cannot have __fp16 type; did you forget * ?">;
def err_opencl_half_load_store : Error<
  "%select{loading directly from|assigning directly to}0 pointer to type %1 is not allowed">;
def err_opencl_cast_to_half : Error<"casting to type %0 is not allowed">;
def err_opencl_half_declaration : Error<
  "declaring variable of type %0 is not allowed">;
def err_opencl_half_param : Error<
  "declaring function parameter of type %0 is not allowed; did you forget * ?">;
def err_opencl_half_return : Error<
  "declaring function return value of type %0 is not allowed; did you forget * ?">;
def warn_enum_value_overflow : Warning<"overflow in enumeration value">;
def warn_pragma_options_align_reset_failed : Warning<
  "#pragma options align=reset failed: %0">,
  InGroup<IgnoredPragmas>;
def err_pragma_options_align_mac68k_target_unsupported : Error<
  "mac68k alignment pragma is not supported on this target">;
def warn_pragma_pack_invalid_alignment : Warning<
  "expected #pragma pack parameter to be '1', '2', '4', '8', or '16'">,
  InGroup<IgnoredPragmas>;
// Follow the MSVC implementation.
def warn_pragma_pack_show : Warning<"value of #pragma pack(show) == %0">;
def warn_pragma_pack_pop_identifer_and_alignment : Warning<
  "specifying both a name and alignment to 'pop' is undefined">;
def warn_pragma_pop_failed : Warning<"#pragma %0(pop, ...) failed: %1">,
  InGroup<IgnoredPragmas>;
def warn_cxx_ms_struct :
  Warning<"ms_struct may not produce MSVC-compatible layouts for classes "
          "with base classes or virtual functions">,
  DefaultError, InGroup<IncompatibleMSStruct>;
def err_section_conflict : Error<"%0 causes a section type conflict with %1">;

def warn_pragma_unused_undeclared_var : Warning<
  "undeclared variable %0 used as an argument for '#pragma unused'">,
  InGroup<IgnoredPragmas>;
def warn_pragma_unused_expected_var_arg : Warning<
  "only variables can be arguments to '#pragma unused'">,
  InGroup<IgnoredPragmas>;
def err_pragma_push_visibility_mismatch : Error<
  "#pragma visibility push with no matching #pragma visibility pop">;
def note_surrounding_namespace_ends_here : Note<
  "surrounding namespace with visibility attribute ends here">;
def err_pragma_pop_visibility_mismatch : Error<
  "#pragma visibility pop with no matching #pragma visibility push">;
def note_surrounding_namespace_starts_here : Note<
  "surrounding namespace with visibility attribute starts here">;
def err_pragma_loop_invalid_value : Error<
  "invalid argument; expected a positive integer value">;
def err_pragma_loop_invalid_keyword : Error<
  "invalid argument; expected 'enable' or 'disable'">;
def err_pragma_loop_compatibility : Error<
  "%select{incompatible|duplicate}0 directives '%1' and '%2'">;
def err_pragma_loop_precedes_nonloop : Error<
  "expected a for, while, or do-while loop to follow '%0'">;

/// Objective-C parser diagnostics
def err_duplicate_class_def : Error<
  "duplicate interface definition for class %0">;
def err_undef_superclass : Error<
  "cannot find interface declaration for %0, superclass of %1">;
def err_forward_superclass : Error<
  "attempting to use the forward class %0 as superclass of %1">;
def err_no_nsconstant_string_class : Error<
  "cannot find interface declaration for %0">;
def err_recursive_superclass : Error<
  "trying to recursively use %0 as superclass of %1">;
def err_conflicting_aliasing_type : Error<"conflicting types for alias %0">;
def warn_undef_interface : Warning<"cannot find interface declaration for %0">;
def warn_duplicate_protocol_def : Warning<"duplicate protocol definition of %0 is ignored">;
def err_protocol_has_circular_dependency : Error<
  "protocol has circular dependency">;
def err_undeclared_protocol : Error<"cannot find protocol declaration for %0">;
def warn_undef_protocolref : Warning<"cannot find protocol definition for %0">;
def warn_readonly_property : Warning<
  "attribute 'readonly' of property %0 restricts attribute "
  "'readwrite' of property inherited from %1">;

def warn_property_attribute : Warning<
  "'%1' attribute on property %0 does not match the property inherited from %2">;
def warn_property_types_are_incompatible : Warning<
  "property type %0 is incompatible with type %1 inherited from %2">;
def warn_protocol_property_mismatch : Warning<
  "property of type %0 was selected for synthesis">,
  InGroup<DiagGroup<"protocol-property-synthesis-ambiguity">>;
def err_undef_interface : Error<"cannot find interface declaration for %0">;
def err_category_forward_interface : Error<
  "cannot define %select{category|class extension}0 for undefined class %1">;
def err_class_extension_after_impl : Error<
  "cannot declare class extension for %0 after class implementation">;
def note_implementation_declared : Note<
  "class implementation is declared here">;
def note_while_in_implementation : Note<
  "detected while default synthesizing properties in class implementation">;
def note_class_declared : Note<
  "class is declared here">;
def note_receiver_class_declared : Note<
  "receiver is instance of class declared here">;
def note_receiver_is_id : Note<
  "receiver is treated with 'id' type for purpose of method lookup">;
def note_suppressed_class_declare : Note<
  "class with specified objc_requires_property_definitions attribute is declared here">;
def err_objc_root_class_subclass : Error<
  "objc_root_class attribute may only be specified on a root class declaration">;
def warn_objc_root_class_missing : Warning<
  "class %0 defined without specifying a base class">,
  InGroup<ObjCRootClass>;
def note_objc_needs_superclass : Note<
  "add a super class to fix this problem">;
def warn_dup_category_def : Warning<
  "duplicate definition of category %1 on interface %0">;
def err_conflicting_super_class : Error<"conflicting super class name %0">;
def err_dup_implementation_class : Error<"reimplementation of class %0">;
def err_dup_implementation_category : Error<
  "reimplementation of category %1 for class %0">;
def err_conflicting_ivar_type : Error<
  "instance variable %0 has conflicting type%diff{: $ vs $|}1,2">;
def err_duplicate_ivar_declaration : Error<
  "instance variable is already declared">;
def warn_on_superclass_use : Warning<
  "class implementation may not have super class">;
def err_conflicting_ivar_bitwidth : Error<
  "instance variable %0 has conflicting bit-field width">;
def err_conflicting_ivar_name : Error<
  "conflicting instance variable names: %0 vs %1">;
def err_inconsistent_ivar_count : Error<
  "inconsistent number of instance variables specified">;
def warn_undef_method_impl : Warning<"method definition for %0 not found">,
  InGroup<DiagGroup<"incomplete-implementation">>;

def warn_conflicting_overriding_ret_types : Warning<
  "conflicting return type in "
  "declaration of %0%diff{: $ vs $|}1,2">,
  InGroup<OverridingMethodMismatch>, DefaultIgnore;

def warn_conflicting_ret_types : Warning<
  "conflicting return type in "
  "implementation of %0%diff{: $ vs $|}1,2">,
  InGroup<MismatchedReturnTypes>;

def warn_conflicting_overriding_ret_type_modifiers : Warning<
  "conflicting distributed object modifiers on return type "
  "in declaration of %0">,
  InGroup<OverridingMethodMismatch>, DefaultIgnore;

def warn_conflicting_ret_type_modifiers : Warning<
  "conflicting distributed object modifiers on return type "
  "in implementation of %0">,
  InGroup<DistributedObjectModifiers>;

def warn_non_covariant_overriding_ret_types : Warning<
  "conflicting return type in "
  "declaration of %0: %1 vs %2">,
  InGroup<OverridingMethodMismatch>, DefaultIgnore;

def warn_non_covariant_ret_types : Warning<
  "conflicting return type in "
  "implementation of %0: %1 vs %2">,
  InGroup<MethodSignatures>, DefaultIgnore;

def warn_conflicting_overriding_param_types : Warning<
  "conflicting parameter types in "
  "declaration of %0%diff{: $ vs $|}1,2">,
  InGroup<OverridingMethodMismatch>, DefaultIgnore;

def warn_conflicting_param_types : Warning<
  "conflicting parameter types in "
  "implementation of %0%diff{: $ vs $|}1,2">,
  InGroup<MismatchedParameterTypes>;

def warn_conflicting_param_modifiers : Warning<
  "conflicting distributed object modifiers on parameter type "
  "in implementation of %0">,
  InGroup<DistributedObjectModifiers>;

def warn_conflicting_overriding_param_modifiers : Warning<
  "conflicting distributed object modifiers on parameter type "
  "in declaration of %0">,
  InGroup<OverridingMethodMismatch>, DefaultIgnore;

def warn_non_contravariant_overriding_param_types : Warning<
  "conflicting parameter types in "
  "declaration of %0: %1 vs %2">,
  InGroup<OverridingMethodMismatch>, DefaultIgnore;

def warn_non_contravariant_param_types : Warning<
  "conflicting parameter types in "
  "implementation of %0: %1 vs %2">,
  InGroup<MethodSignatures>, DefaultIgnore;

def warn_conflicting_overriding_variadic :Warning<
  "conflicting variadic declaration of method and its "
  "implementation">,
  InGroup<OverridingMethodMismatch>, DefaultIgnore;

def warn_conflicting_variadic :Warning<
  "conflicting variadic declaration of method and its "
  "implementation">;

def warn_category_method_impl_match:Warning<
  "category is implementing a method which will also be implemented"
  " by its primary class">, InGroup<ObjCProtocolMethodImpl>;

def warn_implements_nscopying : Warning<
"default assign attribute on property %0 which implements "
"NSCopying protocol is not appropriate with -fobjc-gc[-only]">;

def warn_multiple_method_decl : Warning<"multiple methods named %0 found">;
def warn_strict_multiple_method_decl : Warning<
  "multiple methods named %0 found">, InGroup<StrictSelector>, DefaultIgnore;
def warn_accessor_property_type_mismatch : Warning<
  "type of property %0 does not match type of accessor %1">;
def not_conv_function_declared_at : Note<"type conversion function declared here">;
def note_method_declared_at : Note<"method %0 declared here">;
def note_property_attribute : Note<"property %0 is declared "
  "%select{deprecated|unavailable}1 here">;
def err_setter_type_void : Error<"type of setter must be void">;
def err_duplicate_method_decl : Error<"duplicate declaration of method %0">;
def warn_duplicate_method_decl : 
  Warning<"multiple declarations of method %0 found and ignored">, 
  InGroup<MethodDuplicate>, DefaultIgnore;
def err_objc_var_decl_inclass : 
    Error<"cannot declare variable inside @interface or @protocol">;
def error_missing_method_context : Error<
  "missing context for method declaration">;
def err_objc_property_attr_mutually_exclusive : Error<
  "property attributes '%0' and '%1' are mutually exclusive">;
def err_objc_property_requires_object : Error<
  "property with '%0' attribute must be of object type">;
def warn_objc_property_no_assignment_attribute : Warning<
  "no 'assign', 'retain', or 'copy' attribute is specified - "
  "'assign' is assumed">,
  InGroup<ObjCPropertyNoAttribute>;
def warn_objc_isa_use : Warning<
  "direct access to Objective-C's isa is deprecated in favor of "
  "object_getClass()">, InGroup<DeprecatedObjCIsaUsage>;
def warn_objc_isa_assign : Warning<
  "assignment to Objective-C's isa is deprecated in favor of "
  "object_setClass()">, InGroup<DeprecatedObjCIsaUsage>;
def warn_objc_pointer_masking : Warning<
  "bitmasking for introspection of Objective-C object pointers is strongly "
  "discouraged">,
  InGroup<ObjCPointerIntrospect>;
def warn_objc_pointer_masking_performSelector : Warning<warn_objc_pointer_masking.Text>,
  InGroup<ObjCPointerIntrospectPerformSelector>;
def warn_objc_property_default_assign_on_object : Warning<
  "default property attribute 'assign' not appropriate for non-GC object">,
  InGroup<ObjCPropertyNoAttribute>;
def warn_property_attr_mismatch : Warning<
  "property attribute in class extension does not match the primary class">;
def warn_property_implicitly_mismatched : Warning<
  "primary property declaration is implicitly strong while redeclaration "
  "in class extension is weak">,
  InGroup<DiagGroup<"objc-property-implicit-mismatch">>;
def warn_objc_property_copy_missing_on_block : Warning<
    "'copy' attribute must be specified for the block property "
    "when -fobjc-gc-only is specified">;
def warn_objc_property_retain_of_block : Warning<
    "retain'ed block property does not copy the block "
    "- use copy attribute instead">, InGroup<ObjCRetainBlockProperty>;
def warn_objc_readonly_property_has_setter : Warning<
    "setter cannot be specified for a readonly property">,
    InGroup<ObjCReadonlyPropertyHasSetter>;
def warn_atomic_property_rule : Warning<
  "writable atomic property %0 cannot pair a synthesized %select{getter|setter}1 "
  "with a user defined %select{getter|setter}2">,
  InGroup<DiagGroup<"atomic-property-with-user-defined-accessor">>;
def note_atomic_property_fixup_suggest : Note<"setter and getter must both be "
  "synthesized, or both be user defined,or the property must be nonatomic">;
def err_atomic_property_nontrivial_assign_op : Error<
  "atomic property of reference type %0 cannot have non-trivial assignment"
  " operator">;
def warn_cocoa_naming_owned_rule : Warning<
  "property follows Cocoa naming"
  " convention for returning 'owned' objects">,
  InGroup<DiagGroup<"objc-property-matches-cocoa-ownership-rule">>;
def warn_auto_synthesizing_protocol_property :Warning<
  "auto property synthesis will not synthesize property %0"
  " declared in protocol %1">,
  InGroup<DiagGroup<"objc-protocol-property-synthesis">>;
def warn_no_autosynthesis_shared_ivar_property : Warning<
  "auto property synthesis will not synthesize property "
  "%0 because it cannot share an ivar with another synthesized property">,
  InGroup<ObjCNoPropertyAutoSynthesis>;
def warn_no_autosynthesis_property : Warning<
  "auto property synthesis will not synthesize property "
  "%0 because it is 'readwrite' but it will be synthesized 'readonly' "
  "via another property">,
  InGroup<ObjCNoPropertyAutoSynthesis>;
def warn_autosynthesis_property_ivar_match :Warning<
  "autosynthesized property %0 will use %select{|synthesized}1 instance variable "
  "%2, not existing instance variable %3">,
  InGroup<DiagGroup<"objc-autosynthesis-property-ivar-name-match">>;
def warn_missing_explicit_synthesis : Warning<
  "auto property synthesis is synthesizing property not explicitly synthesized">,
  InGroup<DiagGroup<"objc-missing-property-synthesis">>, DefaultIgnore;
def warn_property_getter_owning_mismatch : Warning<
  "property declared as returning non-retained objects"
  "; getter returning retained objects">;
def error_property_setter_ambiguous_use : Error<
  "synthesized properties %0 and %1 both claim setter %2 -"
  " use of this setter will cause unexpected behavior">;
def err_cocoa_naming_owned_rule : Error<
  "property follows Cocoa naming"
  " convention for returning 'owned' objects">;
def warn_default_atomic_custom_getter_setter : Warning<
  "atomic by default property %0 has a user defined %select{getter|setter}1 "
  "(property should be marked 'atomic' if this is intended)">,
  InGroup<CustomAtomic>, DefaultIgnore;
def err_use_continuation_class : Error<
  "illegal redeclaration of property in class extension %0"
  " (attribute must be 'readwrite', while its primary must be 'readonly')">;
def err_type_mismatch_continuation_class : Error<
  "type of property %0 in class extension does not match "
  "property type in primary class">;
def err_use_continuation_class_redeclaration_readwrite : Error<
  "illegal redeclaration of 'readwrite' property in class extension %0"
  " (perhaps you intended this to be a 'readwrite' redeclaration of a "
  "'readonly' public property?)">;
def err_continuation_class : Error<"class extension has no primary class">;
def err_property_type : Error<"property cannot have array or function type %0">;
def error_missing_property_context : Error<
  "missing context for property implementation declaration">;
def error_bad_property_decl : Error<
  "property implementation must have its declaration in interface %0">;
def error_category_property : Error<
  "property declared in category %0 cannot be implemented in "
  "class implementation">;
def note_property_declare : Note<
  "property declared here">;
def note_protocol_property_declare : Note<
  "it could also be property of type %0 declared here">;
def note_property_synthesize : Note<
  "property synthesized here">;
def error_synthesize_category_decl : Error<
  "@synthesize not allowed in a category's implementation">;
def error_reference_property : Error<
  "property of reference type is not supported">;
def error_missing_property_interface : Error<
  "property implementation in a category with no category declaration">;
def error_bad_category_property_decl : Error<
  "property implementation must have its declaration in the category %0">;
def error_bad_property_context : Error<
  "property implementation must be in a class or category implementation">;
def error_missing_property_ivar_decl : Error<
  "synthesized property %0 must either be named the same as a compatible"
  " instance variable or must explicitly name an instance variable">;
def error_synthesize_weak_non_arc_or_gc : Error<
  "@synthesize of 'weak' property is only allowed in ARC or GC mode">;
def err_arc_perform_selector_retains : Error<
  "performSelector names a selector which retains the object">;
def warn_arc_perform_selector_leaks : Warning<
  "performSelector may cause a leak because its selector is unknown">,
  InGroup<DiagGroup<"arc-performSelector-leaks">>;
def warn_dealloc_in_category : Warning<
"-dealloc is being overridden in a category">,
InGroup<DeallocInCategory>;
def err_gc_weak_property_strong_type : Error<
  "weak attribute declared on a __strong type property in GC mode">;
def warn_receiver_is_weak : Warning<
  "weak %select{receiver|property|implicit property}0 may be "
  "unpredictably set to nil">,
  InGroup<DiagGroup<"receiver-is-weak">>, DefaultIgnore;
def note_arc_assign_to_strong : Note<
  "assign the value to a strong variable to keep the object alive during use">;
def warn_arc_repeated_use_of_weak : Warning<
  "weak %select{variable|property|implicit property|instance variable}0 %1 is "
  "accessed multiple times in this %select{function|method|block|lambda}2 "
  "but may be unpredictably set to nil; assign to a strong variable to keep "
  "the object alive">,
  InGroup<ARCRepeatedUseOfWeak>, DefaultIgnore;
def warn_implicitly_retains_self : Warning<
  "block implicitly retains 'self'; explicitly mention 'self' to indicate "
  "this is intended behavior">,
  InGroup<DiagGroup<"implicit-retain-self">>, DefaultIgnore;
def warn_arc_possible_repeated_use_of_weak : Warning<
  "weak %select{variable|property|implicit property|instance variable}0 %1 may "
  "be accessed multiple times in this %select{function|method|block|lambda}2 "
  "and may be unpredictably set to nil; assign to a strong variable to keep "
  "the object alive">,
  InGroup<ARCRepeatedUseOfWeakMaybe>, DefaultIgnore;
def note_arc_weak_also_accessed_here : Note<
  "also accessed here">;
def err_incomplete_synthesized_property : Error<
  "cannot synthesize property %0 with incomplete type %1">;

def error_property_ivar_type : Error<
  "type of property %0 (%1) does not match type of instance variable %2 (%3)">;
def error_property_accessor_type : Error<
  "type of property %0 (%1) does not match type of accessor %2 (%3)">;
def error_ivar_in_superclass_use : Error<
  "property %0 attempting to use instance variable %1 declared in super class %2">;
def error_weak_property : Error<
  "existing instance variable %1 for __weak property %0 must be __weak">;
def error_strong_property : Error<
  "existing instance variable %1 for strong property %0 may not be __weak">;
def error_dynamic_property_ivar_decl : Error<
  "dynamic property cannot have instance variable specification">;
def error_duplicate_ivar_use : Error<
  "synthesized properties %0 and %1 both claim instance variable %2">;
def error_property_implemented : Error<"property %0 is already implemented">;
def warn_objc_missing_super_call : Warning<
  "method possibly missing a [super %0] call">,
  InGroup<ObjCMissingSuperCalls>;
def error_dealloc_bad_result_type : Error<
  "dealloc return type must be correctly specified as 'void' under ARC, "
  "instead of %0">;
def warn_undeclared_selector : Warning<
  "undeclared selector %0">, InGroup<UndeclaredSelector>, DefaultIgnore;
def warn_undeclared_selector_with_typo : Warning<
  "undeclared selector %0; did you mean %1?">,
  InGroup<UndeclaredSelector>, DefaultIgnore;
def warn_implicit_atomic_property : Warning<
  "property is assumed atomic by default">, InGroup<ImplicitAtomic>, DefaultIgnore;
def note_auto_readonly_iboutlet_fixup_suggest : Note<
  "property should be changed to be readwrite">;
def warn_auto_readonly_iboutlet_property : Warning<
  "readonly IBOutlet property %0 when auto-synthesized may "
  "not work correctly with 'nib' loader">,
  InGroup<DiagGroup<"readonly-iboutlet-property">>;
def warn_auto_implicit_atomic_property : Warning<
  "property is assumed atomic when auto-synthesizing the property">,
  InGroup<ImplicitAtomic>, DefaultIgnore;
def warn_unimplemented_selector:  Warning<
  "no method with selector %0 is implemented in this translation unit">, 
  InGroup<Selector>, DefaultIgnore;
def warn_unimplemented_protocol_method : Warning<
  "method %0 in protocol %1 not implemented">, InGroup<Protocol>;
def warning_multiple_selectors: Warning<
  "several methods with selector %0 of mismatched types are found "
  "for the @selector expression">,
  InGroup<SelectorTypeMismatch>, DefaultIgnore;
// C++ declarations
def err_static_assert_expression_is_not_constant : Error<
  "static_assert expression is not an integral constant expression">;
def err_static_assert_failed : Error<"static_assert failed%select{ %1|}0">;
def ext_static_assert_no_message : ExtWarn<
  "static_assert with no message is a C++1z extension">, InGroup<CXX1z>;
def warn_cxx1y_compat_static_assert_no_message : Warning<
  "static_assert with no message is incompatible with C++ standards before C++1z">,
  DefaultIgnore, InGroup<CXXPre1zCompat>;

def warn_inline_namespace_reopened_noninline : Warning<
  "inline namespace cannot be reopened as a non-inline namespace">;
def err_inline_namespace_mismatch : Error<
  "%select{|non-}0inline namespace "
  "cannot be reopened as %select{non-|}0inline">;

def err_unexpected_friend : Error<
  "friends can only be classes or functions">;
def ext_enum_friend : ExtWarn<
  "befriending enumeration type %0 is a C++11 extension">, InGroup<CXX11>;
def warn_cxx98_compat_enum_friend : Warning<
  "befriending enumeration type %0 is incompatible with C++98">,
  InGroup<CXX98Compat>, DefaultIgnore;
def ext_nonclass_type_friend : ExtWarn<
  "non-class friend type %0 is a C++11 extension">, InGroup<CXX11>;
def warn_cxx98_compat_nonclass_type_friend : Warning<
  "non-class friend type %0 is incompatible with C++98">,
  InGroup<CXX98Compat>, DefaultIgnore;
def err_friend_is_member : Error<
  "friends cannot be members of the declaring class">;
def warn_cxx98_compat_friend_is_member : Warning<
  "friend declaration naming a member of the declaring class is incompatible "
  "with C++98">, InGroup<CXX98Compat>, DefaultIgnore;
def ext_unelaborated_friend_type : ExtWarn<
  "unelaborated friend declaration is a C++11 extension; specify "
  "'%select{struct|interface|union|class|enum}0' to befriend %1">,
  InGroup<CXX11>;
def warn_cxx98_compat_unelaborated_friend_type : Warning<
  "befriending %1 without '%select{struct|interface|union|class|enum}0' "
  "keyword is incompatible with C++98">, InGroup<CXX98Compat>, DefaultIgnore;
def err_qualified_friend_not_found : Error<
  "no function named %0 with type %1 was found in the specified scope">;
def err_introducing_special_friend : Error<
  "must use a qualified name when declaring a %select{constructor|"
  "destructor|conversion operator}0 as a friend">;
def err_tagless_friend_type_template : Error<
  "friend type templates must use an elaborated type">;
def err_no_matching_local_friend : Error<
  "no matching function found in local scope">;
def err_no_matching_local_friend_suggest : Error<
  "no matching function %0 found in local scope; did you mean %3?">;
def err_partial_specialization_friend : Error<
  "partial specialization cannot be declared as a friend">;
def err_qualified_friend_def : Error<
  "friend function definition cannot be qualified with '%0'">;
def err_friend_def_in_local_class : Error<
  "friend function cannot be defined in a local class">;
def err_friend_not_first_in_declaration : Error<
  "'friend' must appear first in a non-function declaration">;
def err_using_decl_friend : Error<
  "cannot befriend target of using declaration">;
def warn_template_qualified_friend_unsupported : Warning<
  "dependent nested name specifier '%0' for friend class declaration is "
  "not supported; turning off access control for %1">,
  InGroup<UnsupportedFriend>;
def warn_template_qualified_friend_ignored : Warning<
  "dependent nested name specifier '%0' for friend template declaration is "
  "not supported; ignoring this friend declaration">,
  InGroup<UnsupportedFriend>;
def ext_friend_tag_redecl_outside_namespace : ExtWarn<
  "unqualified friend declaration referring to type outside of the nearest "
  "enclosing namespace is a Microsoft extension; add a nested name specifier">,
  InGroup<Microsoft>;

def err_invalid_member_in_interface : Error<
  "%select{data member |non-public member function |static member function |"
          "user-declared constructor|user-declared destructor|operator |"
          "nested class }0%1 is not permitted within an interface type">;
def err_invalid_base_in_interface : Error<
  "interface type cannot inherit from "
  "%select{'struct|non-public 'interface|'class}0 %1'">;

def err_abstract_type_in_decl : Error<
  "%select{return|parameter|variable|field|instance variable|"
  "synthesized instance variable}0 type %1 is an abstract class">;
def err_allocation_of_abstract_type : Error<
  "allocating an object of abstract class type %0">;
def err_throw_abstract_type : Error<
  "cannot throw an object of abstract type %0">;
def err_array_of_abstract_type : Error<"array of abstract class type %0">;
def err_capture_of_abstract_type : Error<
  "by-copy capture of value of abstract type %0">;
def err_capture_of_incomplete_type : Error<
  "by-copy capture of variable %0 with incomplete type %1">;
def err_capture_default_non_local : Error<
  "non-local lambda expression cannot have a capture-default">;

def err_multiple_final_overriders : Error<
  "virtual function %q0 has more than one final overrider in %1">; 
def note_final_overrider : Note<"final overrider of %q0 in %1">;

def err_type_defined_in_type_specifier : Error<
  "%0 cannot be defined in a type specifier">;
def err_type_defined_in_result_type : Error<
  "%0 cannot be defined in the result type of a function">;
def err_type_defined_in_param_type : Error<
  "%0 cannot be defined in a parameter type">;
def err_type_defined_in_alias_template : Error<
  "%0 cannot be defined in a type alias template">;

def note_pure_virtual_function : Note<
  "unimplemented pure virtual method %0 in %1">;

def err_deleted_decl_not_first : Error<
  "deleted definition must be first declaration">;

def err_deleted_override : Error<
  "deleted function %0 cannot override a non-deleted function">;

def err_non_deleted_override : Error<
  "non-deleted function %0 cannot override a deleted function">;

def warn_weak_vtable : Warning<
  "%0 has no out-of-line virtual method definitions; its vtable will be "
  "emitted in every translation unit">,
  InGroup<DiagGroup<"weak-vtables">>, DefaultIgnore;
def warn_weak_template_vtable : Warning<
  "explicit template instantiation %0 will emit a vtable in every "
  "translation unit">,
  InGroup<DiagGroup<"weak-template-vtables">>, DefaultIgnore;

def ext_using_undefined_std : ExtWarn<
  "using directive refers to implicitly-defined namespace 'std'">;
  
// C++ exception specifications
def err_exception_spec_in_typedef : Error<
  "exception specifications are not allowed in %select{typedefs|type aliases}0">;
def err_distant_exception_spec : Error<
  "exception specifications are not allowed beyond a single level "
  "of indirection">;
def err_incomplete_in_exception_spec : Error<
  "%select{|pointer to |reference to }0incomplete type %1 is not allowed "
  "in exception specification">;
def err_rref_in_exception_spec : Error<
  "rvalue reference type %0 is not allowed in exception specification">;
def err_mismatched_exception_spec : Error<
  "exception specification in declaration does not match previous declaration">;
def ext_mismatched_exception_spec : ExtWarn<
  "exception specification in declaration does not match previous declaration">,
  InGroup<Microsoft>;
def err_override_exception_spec : Error<
  "exception specification of overriding function is more lax than "
  "base version">;
def ext_override_exception_spec : ExtWarn<
  "exception specification of overriding function is more lax than "
  "base version">, InGroup<Microsoft>;
def err_incompatible_exception_specs : Error<
  "target exception specification is not superset of source">;
def err_deep_exception_specs_differ : Error<
  "exception specifications of %select{return|argument}0 types differ">;
def warn_missing_exception_specification : Warning<
  "%0 is missing exception specification '%1'">;
def err_noexcept_needs_constant_expression : Error<
  "argument to noexcept specifier must be a constant expression">;

// C++ access checking
def err_class_redeclared_with_different_access : Error<
  "%0 redeclared with '%1' access">;
def err_access : Error<
  "%1 is a %select{private|protected}0 member of %3">, AccessControl;
def ext_ms_using_declaration_inaccessible : ExtWarn<
  "using declaration referring to inaccessible member '%0' (which refers "
  "to accessible member '%1') is a Microsoft compatibility extension">,
    AccessControl, InGroup<Microsoft>;
def err_access_ctor : Error<
  "calling a %select{private|protected}0 constructor of class %2">, 
  AccessControl;
def ext_rvalue_to_reference_access_ctor : ExtWarn<
  "C++98 requires an accessible copy constructor for class %2 when binding "
  "a reference to a temporary; was %select{private|protected}0">,
  AccessControl, InGroup<BindToTemporaryCopy>;
def err_access_base_ctor : Error<
  // The ERRORs represent other special members that aren't constructors, in
  // hopes that someone will bother noticing and reporting if they appear
  "%select{base class|inherited virtual base class}0 %1 has %select{private|"
  "protected}3 %select{default |copy |move |*ERROR* |*ERROR* "
  "|*ERROR*|}2constructor">, AccessControl;
def err_access_field_ctor : Error<
  // The ERRORs represent other special members that aren't constructors, in
  // hopes that someone will bother noticing and reporting if they appear
  "field of type %0 has %select{private|protected}2 "
  "%select{default |copy |move |*ERROR* |*ERROR* |*ERROR* |}1constructor">,
  AccessControl;
def err_access_friend_function : Error<
  "friend function %1 is a %select{private|protected}0 member of %3">,
  AccessControl;

def err_access_dtor : Error<
  "calling a %select{private|protected}1 destructor of class %0">, 
  AccessControl;
def err_access_dtor_base :
    Error<"base class %0 has %select{private|protected}1 destructor">,
    AccessControl;
def err_access_dtor_vbase :
    Error<"inherited virtual base class %1 has "
    "%select{private|protected}2 destructor">,
    AccessControl;
def err_access_dtor_temp :
    Error<"temporary of type %0 has %select{private|protected}1 destructor">,
    AccessControl;
def err_access_dtor_exception :
    Error<"exception object of type %0 has %select{private|protected}1 "
          "destructor">, AccessControl;
def err_access_dtor_field :
    Error<"field of type %1 has %select{private|protected}2 destructor">,
    AccessControl;
def err_access_dtor_var :
    Error<"variable of type %1 has %select{private|protected}2 destructor">,
    AccessControl;
def err_access_dtor_ivar :
    Error<"instance variable of type %0 has %select{private|protected}1 "
          "destructor">,
    AccessControl;
def note_previous_access_declaration : Note<
  "previously declared '%1' here">;
def note_access_natural : Note<
  "%select{|implicitly }1declared %select{private|protected}0 here">;
def note_access_constrained_by_path : Note<
  "constrained by %select{|implicitly }1%select{private|protected}0"
  " inheritance here">;
def note_access_protected_restricted_noobject : Note<
  "must name member using the type of the current context %0">;
def note_access_protected_restricted_ctordtor : Note<
  "protected %select{constructor|destructor}0 can only be used to "
  "%select{construct|destroy}0 a base class subobject">;
def note_access_protected_restricted_object : Note<
  "can only access this member on an object of type %0">;
def warn_cxx98_compat_sfinae_access_control : Warning<
  "substitution failure due to access control is incompatible with C++98">,
  InGroup<CXX98Compat>, DefaultIgnore, NoSFINAE;
  
// C++ name lookup
def err_incomplete_nested_name_spec : Error<
  "incomplete type %0 named in nested name specifier">;
def err_dependent_nested_name_spec : Error<
  "nested name specifier for a declaration cannot depend on a template "
  "parameter">;
def err_nested_name_member_ref_lookup_ambiguous : Error<
  "lookup of %0 in member access expression is ambiguous">;
def ext_nested_name_member_ref_lookup_ambiguous : ExtWarn<
  "lookup of %0 in member access expression is ambiguous; using member of %1">,
  InGroup<AmbigMemberTemplate>;
def note_ambig_member_ref_object_type : Note<
  "lookup in the object type %0 refers here">;
def note_ambig_member_ref_scope : Note<
  "lookup from the current scope refers here">;
def err_qualified_member_nonclass : Error<
  "qualified member access refers to a member in %0">;
def err_incomplete_member_access : Error<
  "member access into incomplete type %0">;
def err_incomplete_type : Error<
  "incomplete type %0 where a complete type is required">;
def warn_cxx98_compat_enum_nested_name_spec : Warning<
  "enumeration type in nested name specifier is incompatible with C++98">,
  InGroup<CXX98Compat>, DefaultIgnore;
def err_nested_name_spec_is_not_class : Error<
  "%0 cannot appear before '::' because it is not a class"
  "%select{ or namespace|, namespace, or scoped enumeration}1; did you mean ':'?">;

// C++ class members
def err_storageclass_invalid_for_member : Error<
  "storage class specified for a member declaration">;
def err_mutable_function : Error<"'mutable' cannot be applied to functions">;
def err_mutable_reference : Error<"'mutable' cannot be applied to references">;
def err_mutable_const : Error<"'mutable' and 'const' cannot be mixed">;
def err_mutable_nonmember : Error<
  "'mutable' can only be applied to member variables">;
def err_virtual_non_function : Error<
  "'virtual' can only appear on non-static member functions">;
def err_virtual_out_of_class : Error<
  "'virtual' can only be specified inside the class definition">;
def err_virtual_member_function_template : Error<
  "'virtual' cannot be specified on member function templates">;
def err_static_overrides_virtual : Error<
  "'static' member function %0 overrides a virtual function in a base class">;
def err_explicit_non_function : Error<
  "'explicit' can only appear on non-static member functions">;
def err_explicit_out_of_class : Error<
  "'explicit' can only be specified inside the class definition">;
def err_explicit_non_ctor_or_conv_function : Error<
  "'explicit' can only be applied to a constructor or conversion function">;
def err_static_not_bitfield : Error<"static member %0 cannot be a bit-field">;
def err_static_out_of_line : Error<
  "'static' can only be specified inside the class definition">;
def err_storage_class_for_static_member : Error<
  "static data member definition cannot specify a storage class">;
def err_typedef_not_bitfield : Error<"typedef member %0 cannot be a bit-field">;
def err_not_integral_type_bitfield : Error<
  "bit-field %0 has non-integral type %1">;
def err_not_integral_type_anon_bitfield : Error<
  "anonymous bit-field has non-integral type %0">;
def err_member_function_initialization : Error<
  "initializer on function does not look like a pure-specifier">;
def err_non_virtual_pure : Error<
  "%0 is not virtual and cannot be declared pure">;
def ext_pure_function_definition : ExtWarn<
  "function definition with pure-specifier is a Microsoft extension">,
  InGroup<Microsoft>;
def err_implicit_object_parameter_init : Error<
  "cannot initialize object parameter of type %0 with an expression "
  "of type %1">;
def err_qualified_member_of_unrelated : Error<
  "%q0 is not a member of class %1">;

def warn_call_to_pure_virtual_member_function_from_ctor_dtor : Warning<
  "call to pure virtual member function %0; overrides of %0 in subclasses are "
  "not available in the %select{constructor|destructor}1 of %2">;

def note_member_declared_at : Note<"member is declared here">;
def note_ivar_decl : Note<"instance variable is declared here">;
def note_bitfield_decl : Note<"bit-field is declared here">;
def note_implicit_param_decl : Note<"%0 is an implicit parameter">;
def note_member_synthesized_at : Note<
  "implicit %select{default constructor|copy constructor|move constructor|copy "
  "assignment operator|move assignment operator|destructor}0 for %1 first "
  "required here">;
def note_inhctor_synthesized_at : Note<
  "inheriting constructor for %0 first required here">;
def err_missing_default_ctor : Error<
  "%select{|implicit default |inheriting }0constructor for %1 must explicitly "
  "initialize the %select{base class|member}2 %3 which does not have a default "
  "constructor">;

def err_illegal_union_or_anon_struct_member : Error<
  "%select{anonymous struct|union}0 member %1 has a non-trivial "
  "%select{constructor|copy constructor|move constructor|copy assignment "
  "operator|move assignment operator|destructor}2">;
def warn_cxx98_compat_nontrivial_union_or_anon_struct_member : Warning<
  "%select{anonymous struct|union}0 member %1 with a non-trivial "
  "%select{constructor|copy constructor|move constructor|copy assignment "
  "operator|move assignment operator|destructor}2 is incompatible with C++98">,
  InGroup<CXX98Compat>, DefaultIgnore;

def note_nontrivial_virtual_dtor : Note<
  "destructor for %0 is not trivial because it is virtual">;
def note_nontrivial_has_virtual : Note<
  "because type %0 has a virtual %select{member function|base class}1">;
def note_nontrivial_no_def_ctor : Note<
  "because %select{base class of |field of |}0type %1 has no "
  "default constructor">;
def note_user_declared_ctor : Note<
  "implicit default constructor suppressed by user-declared constructor">;
def note_nontrivial_no_copy : Note<
  "because no %select{<<ERROR>>|constructor|constructor|assignment operator|"
  "assignment operator|<<ERROR>>}2 can be used to "
  "%select{<<ERROR>>|copy|move|copy|move|<<ERROR>>}2 "
  "%select{base class|field|an object}0 of type %3">;
def note_nontrivial_user_provided : Note<
  "because %select{base class of |field of |}0type %1 has a user-provided "
  "%select{default constructor|copy constructor|move constructor|"
  "copy assignment operator|move assignment operator|destructor}2">;
def note_nontrivial_in_class_init : Note<
  "because field %0 has an initializer">;
def note_nontrivial_param_type : Note<
  "because its parameter is %diff{of type $, not $|of the wrong type}2,3">;
def note_nontrivial_default_arg : Note<"because it has a default argument">;
def note_nontrivial_variadic : Note<"because it is a variadic function">;
def note_nontrivial_subobject : Note<
  "because the function selected to %select{construct|copy|move|copy|move|"
  "destroy}2 %select{base class|field}0 of type %1 is not trivial">;
def note_nontrivial_objc_ownership : Note<
  "because type %0 has a member with %select{no|no|__strong|__weak|"
  "__autoreleasing}1 ownership">;

def err_static_data_member_not_allowed_in_anon_struct : Error<
  "static data member %0 not allowed in anonymous struct">;
def ext_static_data_member_in_union : ExtWarn<
  "static data member %0 in union is a C++11 extension">, InGroup<CXX11>;
def warn_cxx98_compat_static_data_member_in_union : Warning<
  "static data member %0 in union is incompatible with C++98">,
  InGroup<CXX98Compat>, DefaultIgnore;
def ext_union_member_of_reference_type : ExtWarn<
  "union member %0 has reference type %1, which is a Microsoft extension">,
  InGroup<Microsoft>;
def err_union_member_of_reference_type : Error<
  "union member %0 has reference type %1">;
def ext_anonymous_struct_union_qualified : Extension<
  "anonymous %select{struct|union}0 cannot be '%1'">;
def err_different_return_type_for_overriding_virtual_function : Error<
  "virtual function %0 has a different return type "
  "%diff{($) than the function it overrides (which has return type $)|"
  "than the function it overrides}1,2">;
def note_overridden_virtual_function : Note<
  "overridden virtual function is here">;
def err_conflicting_overriding_cc_attributes : Error<
  "virtual function %0 has different calling convention attributes "
  "%diff{($) than the function it overrides (which has calling convention $)|"
  "than the function it overrides}1,2">;

def err_covariant_return_inaccessible_base : Error<
  "invalid covariant return for virtual function: %1 is a "
  "%select{private|protected}2 base class of %0">, AccessControl;
def err_covariant_return_ambiguous_derived_to_base_conv : Error<
  "return type of virtual function %3 is not covariant with the return type of "
  "the function it overrides (ambiguous conversion from derived class "
  "%0 to base class %1:%2)">;
def err_covariant_return_not_derived : Error<
  "return type of virtual function %0 is not covariant with the return type of "
  "the function it overrides (%1 is not derived from %2)">;
def err_covariant_return_incomplete : Error<
  "return type of virtual function %0 is not covariant with the return type of "
  "the function it overrides (%1 is incomplete)">;
def err_covariant_return_type_different_qualifications : Error<
  "return type of virtual function %0 is not covariant with the return type of "
  "the function it overrides (%1 has different qualifiers than %2)">;
def err_covariant_return_type_class_type_more_qualified : Error<
  "return type of virtual function %0 is not covariant with the return type of "
  "the function it overrides (class type %1 is more qualified than class "
  "type %2">;
  
// C++ constructors
def err_constructor_cannot_be : Error<"constructor cannot be declared '%0'">;
def err_invalid_qualified_constructor : Error<
  "'%0' qualifier is not allowed on a constructor">;
def err_ref_qualifier_constructor : Error<
  "ref-qualifier '%select{&&|&}0' is not allowed on a constructor">;

def err_constructor_return_type : Error<
  "constructor cannot have a return type">;
def err_constructor_redeclared : Error<"constructor cannot be redeclared">;
def err_constructor_byvalue_arg : Error<
  "copy constructor must pass its first argument by reference">;
def warn_no_constructor_for_refconst : Warning<
  "%select{struct|interface|union|class|enum}0 %1 does not declare any "
  "constructor to initialize its non-modifiable members">;
def note_refconst_member_not_initialized : Note<
  "%select{const|reference}0 member %1 will never be initialized">;
def ext_ms_explicit_constructor_call : ExtWarn<
  "explicit constructor calls are a Microsoft extension">, InGroup<Microsoft>;

// C++ destructors
def err_destructor_not_member : Error<
  "destructor must be a non-static member function">;
def err_destructor_cannot_be : Error<"destructor cannot be declared '%0'">;
def err_invalid_qualified_destructor : Error<
  "'%0' qualifier is not allowed on a destructor">;
def err_ref_qualifier_destructor : Error<
  "ref-qualifier '%select{&&|&}0' is not allowed on a destructor">;
def err_destructor_return_type : Error<"destructor cannot have a return type">;
def err_destructor_redeclared : Error<"destructor cannot be redeclared">;
def err_destructor_with_params : Error<"destructor cannot have any parameters">;
def err_destructor_variadic : Error<"destructor cannot be variadic">;
def err_destructor_typedef_name : Error<
  "destructor cannot be declared using a %select{typedef|type alias}1 %0 of the class name">;
def err_destructor_name : Error<
  "expected the class name after '~' to name the enclosing class">;
def err_destructor_class_name : Error<
  "expected the class name after '~' to name a destructor">;
def err_ident_in_dtor_not_a_type : Error<
  "identifier %0 in object destruction expression does not name a type">;
def err_destructor_expr_type_mismatch : Error<
  "destructor type %0 in object destruction expression does not match the "
  "type %1 of the object being destroyed">;
def note_destructor_type_here : Note<
  "type %0 is declared here">;

def err_destructor_template : Error<
  "destructor cannot be declared as a template">;

// C++ initialization
def err_init_conversion_failed : Error<
  "cannot initialize %select{a variable|a parameter|return object|an "
  "exception object|a member subobject|an array element|a new value|a value|a "
  "base class|a constructor delegation|a vector element|a block element|a "
  "complex element|a lambda capture|a compound literal initializer|a "
  "related result|a parameter of CF audited function}0 "
  "%diff{of type $ with an %select{rvalue|lvalue}2 of type $|"
  "with an %select{rvalue|lvalue}2 of incompatible type}1,3"
  "%select{|: different classes%diff{ ($ vs $)|}5,6"
  "|: different number of parameters (%5 vs %6)"
  "|: type mismatch at %ordinal5 parameter%diff{ ($ vs $)|}6,7"
  "|: different return type%diff{ ($ vs $)|}5,6"
  "|: different qualifiers ("
  "%select{none|const|restrict|const and restrict|volatile|const and volatile|"
  "volatile and restrict|const, volatile, and restrict}5 vs "
  "%select{none|const|restrict|const and restrict|volatile|const and volatile|"
  "volatile and restrict|const, volatile, and restrict}6)}4">;

def err_lvalue_to_rvalue_ref : Error<"rvalue reference %diff{to type $ cannot "
  "bind to lvalue of type $|cannot bind to incompatible lvalue}0,1">;
def err_lvalue_reference_bind_to_initlist : Error<
  "%select{non-const|volatile}0 lvalue reference to type %1 cannot bind to an "
  "initializer list temporary">;
def err_lvalue_reference_bind_to_temporary : Error<
  "%select{non-const|volatile}0 lvalue reference %diff{to type $ cannot bind "
  "to a temporary of type $|cannot bind to incompatible temporary}1,2">;
def err_lvalue_reference_bind_to_unrelated : Error<
  "%select{non-const|volatile}0 lvalue reference "
  "%diff{to type $ cannot bind to a value of unrelated type $|"
  "cannot bind to a value of unrelated type}1,2">;
def err_reference_bind_drops_quals : Error<
  "binding of reference %diff{to type $ to a value of type $ drops qualifiers|"
  "drops qualifiers}0,1">;
def err_reference_bind_failed : Error<
  "reference %diff{to type $ could not bind to an %select{rvalue|lvalue}1 of "
  "type $|could not bind to %select{rvalue|lvalue}1 of incompatible type}0,2">;
def err_reference_bind_init_list : Error<
  "reference to type %0 cannot bind to an initializer list">;
def warn_temporary_array_to_pointer_decay : Warning<
  "pointer is initialized by a temporary array, which will be destroyed at the "
  "end of the full-expression">,
  InGroup<DiagGroup<"address-of-array-temporary">>;
def err_init_list_bad_dest_type : Error<
  "%select{|non-aggregate }0type %1 cannot be initialized with an initializer "
  "list">;
def err_member_function_call_bad_cvr : Error<"member function %0 not viable: "
    "'this' argument has type %1, but function is not marked "
    "%select{const|restrict|const or restrict|volatile|const or volatile|"
    "volatile or restrict|const, volatile, or restrict}2">;

def err_reference_bind_to_bitfield : Error<
  "%select{non-const|volatile}0 reference cannot bind to "
  "bit-field%select{| %1}2">;
def err_reference_bind_to_vector_element : Error<
  "%select{non-const|volatile}0 reference cannot bind to vector element">;
def err_reference_var_requires_init : Error<
  "declaration of reference variable %0 requires an initializer">;
def err_reference_without_init : Error<
  "reference to type %0 requires an initializer">;
def note_value_initialization_here : Note<
  "in value-initialization of type %0 here">;
def err_reference_has_multiple_inits : Error<
  "reference cannot be initialized with multiple values">;
def err_init_non_aggr_init_list : Error<
  "initialization of non-aggregate type %0 with an initializer list">;
def err_init_reference_member_uninitialized : Error<
  "reference member of type %0 uninitialized">;
def note_uninit_reference_member : Note<
  "uninitialized reference member is here">;
def warn_field_is_uninit : Warning<"field %0 is uninitialized when used here">,
  InGroup<Uninitialized>;
def warn_reference_field_is_uninit : Warning<
  "reference %0 is not yet bound to a value when used here">,
  InGroup<Uninitialized>;
def note_uninit_in_this_constructor : Note<
  "during field initialization in %select{this|the implicit default}0 "
  "constructor">;
def warn_static_self_reference_in_init : Warning<
  "static variable %0 is suspiciously used within its own initialization">,
  InGroup<UninitializedStaticSelfInit>;
def warn_uninit_self_reference_in_init : Warning<
  "variable %0 is uninitialized when used within its own initialization">,
  InGroup<Uninitialized>;
def warn_uninit_self_reference_in_reference_init : Warning<
  "reference %0 is not yet bound to a value when used within its own"
  " initialization">,
  InGroup<Uninitialized>;
def warn_uninit_var : Warning<
  "variable %0 is uninitialized when %select{used here|captured by block}1">,
  InGroup<Uninitialized>, DefaultIgnore;
def warn_sometimes_uninit_var : Warning<
  "variable %0 is %select{used|captured}1 uninitialized whenever "
  "%select{'%3' condition is %select{true|false}4|"
  "'%3' loop %select{is entered|exits because its condition is false}4|"
  "'%3' loop %select{condition is true|exits because its condition is false}4|"
  "switch %3 is taken|"
  "its declaration is reached|"
  "%3 is called}2">,
  InGroup<UninitializedSometimes>, DefaultIgnore;
def warn_maybe_uninit_var : Warning<
  "variable %0 may be uninitialized when "
  "%select{used here|captured by block}1">,
  InGroup<UninitializedMaybe>, DefaultIgnore;
def note_uninit_var_def : Note<"variable %0 is declared here">;
def note_uninit_var_use : Note<
  "%select{uninitialized use occurs|variable is captured by block}0 here">;
def warn_uninit_byref_blockvar_captured_by_block : Warning<
  "block pointer variable %0 is uninitialized when captured by block">,
  InGroup<Uninitialized>, DefaultIgnore;
def note_block_var_fixit_add_initialization : Note<
  "maybe you meant to use __block %0">;
def note_in_omitted_aggregate_initializer : Note<
  "in implicit initialization of %select{array element %1|field %1}0 "
  "with omitted initializer">;
def note_var_fixit_add_initialization : Note<
  "initialize the variable %0 to silence this warning">;
def note_uninit_fixit_remove_cond : Note<
  "remove the %select{'%1' if its condition|condition if it}0 "
  "is always %select{false|true}2">;
def err_init_incomplete_type : Error<"initialization of incomplete type %0">;

def warn_unsequenced_mod_mod : Warning<
  "multiple unsequenced modifications to %0">, InGroup<Unsequenced>;
def warn_unsequenced_mod_use : Warning<
  "unsequenced modification and access to %0">, InGroup<Unsequenced>;

def err_temp_copy_no_viable : Error<
  "no viable constructor %select{copying variable|copying parameter|"
  "returning object|throwing object|copying member subobject|copying array "
  "element|allocating object|copying temporary|initializing base subobject|"
  "initializing vector element|capturing value}0 of type %1">;
def ext_rvalue_to_reference_temp_copy_no_viable : ExtWarn<
  "no viable constructor %select{copying variable|copying parameter|"
  "returning object|throwing object|copying member subobject|copying array "
  "element|allocating object|copying temporary|initializing base subobject|"
  "initializing vector element|capturing value}0 of type %1; C++98 requires a copy "
  "constructor when binding a reference to a temporary">,
  InGroup<BindToTemporaryCopy>;
def err_temp_copy_ambiguous : Error<
  "ambiguous constructor call when %select{copying variable|copying "
  "parameter|returning object|throwing object|copying member subobject|copying "
  "array element|allocating object|copying temporary|initializing base subobject|"
  "initializing vector element|capturing value}0 of type %1">;
def err_temp_copy_deleted : Error<
  "%select{copying variable|copying parameter|returning object|throwing "
  "object|copying member subobject|copying array element|allocating object|"
  "copying temporary|initializing base subobject|initializing vector element|"
  "capturing value}0 of type %1 invokes deleted constructor">;
def err_temp_copy_incomplete : Error<
  "copying a temporary object of incomplete type %0">;
def warn_cxx98_compat_temp_copy : Warning<
  "%select{copying variable|copying parameter|returning object|throwing "
  "object|copying member subobject|copying array element|allocating object|"
  "copying temporary|initializing base subobject|initializing vector element}1 "
  "of type %2 when binding a reference to a temporary would %select{invoke "
  "an inaccessible constructor|find no viable constructor|find ambiguous "
  "constructors|invoke a deleted constructor}0 in C++98">,
  InGroup<CXX98CompatBindToTemporaryCopy>, DefaultIgnore;
def err_selected_explicit_constructor : Error<
  "chosen constructor is explicit in copy-initialization">;
def note_constructor_declared_here : Note<
  "constructor declared here">;

// C++11 decltype
def err_decltype_in_declarator : Error<
    "'decltype' cannot be used to name a declaration">;
    
// C++11 auto
def warn_cxx98_compat_auto_type_specifier : Warning<
  "'auto' type specifier is incompatible with C++98">,
  InGroup<CXX98Compat>, DefaultIgnore;
def err_auto_variable_cannot_appear_in_own_initializer : Error<
  "variable %0 declared with 'auto' type cannot appear in its own initializer">;
def err_illegal_decl_array_of_auto : Error<
  "'%0' declared as array of %1">;
def err_new_array_of_auto : Error<
  "cannot allocate array of 'auto'">;
def err_auto_not_allowed : Error<
  "%select{'auto'|'decltype(auto)'}0 not allowed %select{in function prototype"
  "|in non-static struct member"
  "|in non-static union member|in non-static class member|in interface member"
  "|in exception declaration|in template parameter|in block literal"
  "|in template argument|in typedef|in type alias|in function return type"
  "|in conversion function type|here|in lambda parameter}1">;
def err_auto_not_allowed_var_inst : Error<
  "'auto' variable template instantiation is not allowed">;
def err_auto_var_requires_init : Error<
  "declaration of variable %0 with type %1 requires an initializer">;
def err_auto_new_requires_ctor_arg : Error<
  "new expression for type %0 requires a constructor argument">;
def err_auto_new_list_init : Error<
  "new expression for type %0 cannot use list-initialization">;
def err_auto_var_init_no_expression : Error<
  "initializer for variable %0 with type %1 is empty">;
def err_auto_var_init_multiple_expressions : Error<
  "initializer for variable %0 with type %1 contains multiple expressions">;
def err_auto_var_init_paren_braces : Error<
  "cannot deduce type for variable %0 with type %1 from "
  "parenthesized initializer list">;
def err_auto_new_ctor_multiple_expressions : Error<
  "new expression for type %0 contains multiple constructor arguments">;
def err_auto_missing_trailing_return : Error<
  "'auto' return without trailing return type; deduced return types are a "
  "C++1y extension">;
def err_deduced_return_type : Error<
  "deduced return types are a C++1y extension">;
def err_trailing_return_without_auto : Error<
  "function with trailing return type must specify return type 'auto', not %0">;
def err_trailing_return_in_parens : Error<
  "trailing return type may not be nested within parentheses">;
def err_auto_var_deduction_failure : Error<
  "variable %0 with type %1 has incompatible initializer of type %2">;
def err_auto_var_deduction_failure_from_init_list : Error<
  "cannot deduce actual type for variable %0 with type %1 from initializer list">;
def err_auto_new_deduction_failure : Error<
  "new expression for type %0 has incompatible constructor argument of type %1">;
def err_auto_different_deductions : Error<
  "'%select{auto|decltype(auto)}0' deduced as %1 in declaration of %2 and "
  "deduced as %3 in declaration of %4">;
def err_implied_std_initializer_list_not_found : Error<
  "cannot deduce type of initializer list because std::initializer_list was "
  "not found; include <initializer_list>">;
def err_malformed_std_initializer_list : Error<
  "std::initializer_list must be a class template with a single type parameter">;
def warn_dangling_std_initializer_list : Warning<
  "array backing the initializer list will be destroyed at the end of "
  "%select{the full-expression|the constructor}0">,
  InGroup<DiagGroup<"dangling-initializer-list">>;

// C++1y decltype(auto) type
def err_decltype_auto_cannot_be_combined : Error<
  "'decltype(auto)' cannot be combined with other type specifiers">;
def err_decltype_auto_function_declarator_not_declaration : Error<
  "'decltype(auto)' can only be used as a return type "
  "in a function declaration">;
def err_decltype_auto_compound_type : Error<
  "cannot form %select{pointer to|reference to|array of}0 'decltype(auto)'">;
def err_decltype_auto_initializer_list : Error<
  "cannot deduce 'decltype(auto)' from initializer list">;

// C++1y deduced return types
def err_auto_fn_deduction_failure : Error<
  "cannot deduce return type %0 from returned value of type %1">;
def err_auto_fn_different_deductions : Error<
  "'%select{auto|decltype(auto)}0' in return type deduced as %1 here but "
  "deduced as %2 in earlier return statement">;
def err_auto_fn_used_before_defined : Error<
  "function %0 with deduced return type cannot be used before it is defined">;
def err_auto_fn_no_return_but_not_auto : Error<
  "cannot deduce return type %0 for function with no return statements">;
def err_auto_fn_return_void_but_not_auto : Error<
  "cannot deduce return type %0 from omitted return expression">;
def err_auto_fn_return_init_list : Error<
  "cannot deduce return type from initializer list">;
def err_auto_fn_virtual : Error<
  "function with deduced return type cannot be virtual">;

// C++11 override control
def override_keyword_only_allowed_on_virtual_member_functions : Error<
  "only virtual member functions can be marked '%0'">;
def override_keyword_hides_virtual_member_function : Error<
  "non-virtual member function marked '%0' hides virtual member "
  "%select{function|functions}1">;
def err_function_marked_override_not_overriding : Error<
  "%0 marked 'override' but does not override any member functions">;
def err_class_marked_final_used_as_base : Error<
  "base %0 is marked '%select{final|sealed}1'">;
def warn_abstract_final_class : Warning<
  "abstract class is marked '%select{final|sealed}0'">, InGroup<AbstractFinalClass>;

// C++11 attributes
def err_repeat_attribute : Error<"%0 attribute cannot be repeated">;

// C++11 final
def err_final_function_overridden : Error<
  "declaration of %0 overrides a '%select{final|sealed}1' function">;

// C++11 scoped enumerations
def err_enum_invalid_underlying : Error<
  "non-integral type %0 is an invalid underlying type">;
def err_enumerator_too_large : Error<
  "enumerator value is not representable in the underlying type %0">;
def ext_enumerator_too_large : ExtWarn<
  "enumerator value is not representable in the underlying type %0">,
  InGroup<Microsoft>;
def err_enumerator_wrapped : Error<
  "enumerator value %0 is not representable in the underlying type %1">;
def err_enum_redeclare_type_mismatch : Error<
  "enumeration redeclared with different underlying type %0 (was %1)">;
def err_enum_redeclare_fixed_mismatch : Error<
  "enumeration previously declared with %select{non|}0fixed underlying type">;
def err_enum_redeclare_scoped_mismatch : Error<
  "enumeration previously declared as %select{un|}0scoped">;
def err_enum_class_reference : Error<
  "reference to %select{|scoped }0enumeration must use 'enum' "
  "not 'enum class'">;
def err_only_enums_have_underlying_types : Error<
  "only enumeration types have underlying types">;
def err_underlying_type_of_incomplete_enum : Error<
  "cannot determine underlying type of incomplete enumeration type %0">;

// C++11 delegating constructors
def err_delegating_ctor : Error<
  "delegating constructors are permitted only in C++11">;
def warn_cxx98_compat_delegating_ctor : Warning<
  "delegating constructors are incompatible with C++98">,
  InGroup<CXX98Compat>, DefaultIgnore;
def err_delegating_initializer_alone : Error<
  "an initializer for a delegating constructor must appear alone">;
def warn_delegating_ctor_cycle : Warning<
  "constructor for %0 creates a delegation cycle">, DefaultError,
  InGroup<DelegatingCtorCycles>;
def note_it_delegates_to : Note<"it delegates to">;
def note_which_delegates_to : Note<"which delegates to">;

// C++11 range-based for loop
def err_for_range_decl_must_be_var : Error<
  "for range declaration must declare a variable">;
def err_for_range_storage_class : Error<
  "loop variable %0 may not be declared %select{'extern'|'static'|"
  "'__private_extern__'|'auto'|'register'|'constexpr'}1">;
def err_type_defined_in_for_range : Error<
  "types may not be defined in a for range declaration">;
def err_for_range_deduction_failure : Error<
  "cannot use type %0 as a range">;
def err_for_range_incomplete_type : Error<
  "cannot use incomplete type %0 as a range">;
def err_for_range_iter_deduction_failure : Error<
  "cannot use type %0 as an iterator">;
def err_for_range_member_begin_end_mismatch : Error<
  "range type %0 has '%select{begin|end}1' member but no '%select{end|begin}1' member">;
def err_for_range_begin_end_types_differ : Error<
  "'begin' and 'end' must return the same type (got %0 and %1)">;
def note_in_for_range: Note<
  "when looking up '%select{begin|end}0' function for range expression "
  "of type %1">;
def err_for_range_invalid: Error<
  "invalid range expression of type %0; no viable '%select{begin|end}1' "
  "function available">;
def err_range_on_array_parameter : Error<
  "cannot build range expression with array function parameter %0 since "
  "parameter with array type %1 is treated as pointer type %2">;
def err_for_range_dereference : Error<
  "invalid range expression of type %0; did you mean to dereference it "
  "with '*'?">;
def note_for_range_invalid_iterator : Note<
  "in implicit call to 'operator%select{!=|*|++}0' for iterator of type %1">;
def note_for_range_begin_end : Note<
  "selected '%select{begin|end}0' %select{function|template }1%2 with iterator type %3">;

// C++11 constexpr
def warn_cxx98_compat_constexpr : Warning<
  "'constexpr' specifier is incompatible with C++98">,
  InGroup<CXX98Compat>, DefaultIgnore;
// FIXME: Maybe this should also go in -Wc++1y-compat?
def warn_cxx1y_compat_constexpr_not_const : Warning<
  "'constexpr' non-static member function will not be implicitly 'const' "
  "in C++1y; add 'const' to avoid a change in behavior">,
  InGroup<DiagGroup<"constexpr-not-const">>;
def err_invalid_constexpr : Error<
  "%select{function parameter|typedef|non-static data member}0 "
  "cannot be constexpr">;
def err_invalid_constexpr_member : Error<"non-static data member cannot be "
  "constexpr%select{; did you intend to make it %select{const|static}0?|}1">;
def err_constexpr_tag : Error<
  "%select{class|struct|interface|union|enum}0 cannot be marked constexpr">;
def err_constexpr_dtor : Error<"destructor cannot be marked constexpr">;
def err_constexpr_no_declarators : Error<
  "constexpr can only be used in variable and function declarations">;
def err_invalid_constexpr_var_decl : Error<
  "constexpr variable declaration must be a definition">;
def err_constexpr_static_mem_var_requires_init : Error<
  "declaration of constexpr static data member %0 requires an initializer">;
def err_constexpr_var_non_literal : Error<
  "constexpr variable cannot have non-literal type %0">;
def err_constexpr_var_requires_const_init : Error<
  "constexpr variable %0 must be initialized by a constant expression">;
def err_constexpr_redecl_mismatch : Error<
  "%select{non-constexpr declaration of %0 follows constexpr declaration"
  "|constexpr declaration of %0 follows non-constexpr declaration}1">;
def err_constexpr_virtual : Error<"virtual function cannot be constexpr">;
def err_constexpr_virtual_base : Error<
  "constexpr %select{member function|constructor}0 not allowed in "
  "%select{struct|interface|class}1 with virtual base "
  "%plural{1:class|:classes}2">;
def note_non_literal_incomplete : Note<
  "incomplete type %0 is not a literal type">;
def note_non_literal_virtual_base : Note<"%select{struct|interface|class}0 "
  "with virtual base %plural{1:class|:classes}1 is not a literal type">;
def note_constexpr_virtual_base_here : Note<"virtual base class declared here">;
def err_constexpr_non_literal_return : Error<
  "constexpr function's return type %0 is not a literal type">;
def err_constexpr_non_literal_param : Error<
  "constexpr %select{function|constructor}1's %ordinal0 parameter type %2 is "
  "not a literal type">;
def err_constexpr_body_invalid_stmt : Error<
  "statement not allowed in constexpr %select{function|constructor}0">;
def ext_constexpr_body_invalid_stmt : ExtWarn<
  "use of this statement in a constexpr %select{function|constructor}0 "
  "is a C++1y extension">, InGroup<CXX1y>;
def warn_cxx11_compat_constexpr_body_invalid_stmt : Warning<
  "use of this statement in a constexpr %select{function|constructor}0 "
  "is incompatible with C++ standards before C++1y">,
  InGroup<CXXPre1yCompat>, DefaultIgnore;
def ext_constexpr_type_definition : ExtWarn<
  "type definition in a constexpr %select{function|constructor}0 "
  "is a C++1y extension">, InGroup<CXX1y>;
def warn_cxx11_compat_constexpr_type_definition : Warning<
  "type definition in a constexpr %select{function|constructor}0 "
  "is incompatible with C++ standards before C++1y">,
  InGroup<CXXPre1yCompat>, DefaultIgnore;
def err_constexpr_vla : Error<
  "variably-modified type %0 cannot be used in a constexpr "
  "%select{function|constructor}1">;
def ext_constexpr_local_var : ExtWarn<
  "variable declaration in a constexpr %select{function|constructor}0 "
  "is a C++1y extension">, InGroup<CXX1y>;
def warn_cxx11_compat_constexpr_local_var : Warning<
  "variable declaration in a constexpr %select{function|constructor}0 "
  "is incompatible with C++ standards before C++1y">,
  InGroup<CXXPre1yCompat>, DefaultIgnore;
def err_constexpr_local_var_static : Error<
  "%select{static|thread_local}1 variable not permitted in a constexpr "
  "%select{function|constructor}0">;
def err_constexpr_local_var_non_literal_type : Error<
  "variable of non-literal type %1 cannot be defined in a constexpr "
  "%select{function|constructor}0">;
def err_constexpr_local_var_no_init : Error<
  "variables defined in a constexpr %select{function|constructor}0 must be "
  "initialized">;
def ext_constexpr_function_never_constant_expr : ExtWarn<
  "constexpr %select{function|constructor}0 never produces a "
  "constant expression">, InGroup<DiagGroup<"invalid-constexpr">>, DefaultError;
def err_enable_if_never_constant_expr : Error<
  "'enable_if' attribute expression never produces a constant expression">;
def err_constexpr_body_no_return : Error<
  "no return statement in constexpr function">;
def warn_cxx11_compat_constexpr_body_no_return : Warning<
  "constexpr function with no return statements is incompatible with C++ "
  "standards before C++1y">, InGroup<CXXPre1yCompat>, DefaultIgnore;
def ext_constexpr_body_multiple_return : ExtWarn<
  "multiple return statements in constexpr function is a C++1y extension">,
  InGroup<CXX1y>;
def warn_cxx11_compat_constexpr_body_multiple_return : Warning<
  "multiple return statements in constexpr function "
  "is incompatible with C++ standards before C++1y">,
  InGroup<CXXPre1yCompat>, DefaultIgnore;
def note_constexpr_body_previous_return : Note<
  "previous return statement is here">;
def err_constexpr_function_try_block : Error<
  "function try block not allowed in constexpr %select{function|constructor}0">;
def err_constexpr_union_ctor_no_init : Error<
  "constexpr union constructor does not initialize any member">;
def err_constexpr_ctor_missing_init : Error<
  "constexpr constructor must initialize all members">;
def note_constexpr_ctor_missing_init : Note<
  "member not initialized by constructor">;
def err_constexpr_method_non_literal : Error<
  "non-literal type %0 cannot have constexpr members">;
def note_non_literal_no_constexpr_ctors : Note<
  "%0 is not literal because it is not an aggregate and has no constexpr "
  "constructors other than copy or move constructors">;
def note_non_literal_base_class : Note<
  "%0 is not literal because it has base class %1 of non-literal type">;
def note_non_literal_field : Note<
  "%0 is not literal because it has data member %1 of "
  "%select{non-literal|volatile}3 type %2">;
def note_non_literal_user_provided_dtor : Note<
  "%0 is not literal because it has a user-provided destructor">;
def note_non_literal_nontrivial_dtor : Note<
  "%0 is not literal because it has a non-trivial destructor">;
def warn_private_extern : Warning<
  "use of __private_extern__ on a declaration may not produce external symbol "
  "private to the linkage unit and is deprecated">, InGroup<PrivateExtern>;
def note_private_extern : Note<
  "use __attribute__((visibility(\"hidden\"))) attribute instead">;

// C++11 char16_t/char32_t
def warn_cxx98_compat_unicode_type : Warning<
  "'%0' type specifier is incompatible with C++98">,
  InGroup<CXX98Compat>, DefaultIgnore;
 
// Objective-C++
def err_objc_decls_may_only_appear_in_global_scope : Error<
  "Objective-C declarations may only appear in global scope">;
def warn_auto_var_is_id : Warning<
  "'auto' deduced as 'id' in declaration of %0">,
  InGroup<DiagGroup<"auto-var-id">>;

// Attributes
def err_nsobject_attribute : Error<
  "'NSObject' attribute is for pointer types only">;
def err_attributes_are_not_compatible : Error<
  "%0 and %1 attributes are not compatible">;
def err_attribute_wrong_number_arguments : Error<
  "%0 attribute %plural{0:takes no arguments|1:takes one argument|"
  ":requires exactly %1 arguments}1">;
def err_attribute_too_many_arguments : Error<
  "%0 attribute takes no more than %1 argument%s1">;
def err_attribute_too_few_arguments : Error<
  "%0 attribute takes at least %1 argument%s1">;
def err_attribute_invalid_vector_type : Error<"invalid vector element type %0">;
def err_attribute_bad_neon_vector_size : Error<
  "Neon vector size must be 64 or 128 bits">;
def err_attribute_unsupported : Error<
  "%0 attribute is not supported for this target">;
def err_aligned_attribute_argument_not_int : Error<
  "'aligned' attribute requires integer constant">;
def err_alignas_attribute_wrong_decl_type : Error<
  "%0 attribute cannot be applied to a %select{function parameter|"
  "variable with 'register' storage class|'catch' variable|bit-field}1">;
def err_alignas_missing_on_definition : Error<
  "%0 must be specified on definition if it is specified on any declaration">;
def note_alignas_on_declaration : Note<"declared with %0 attribute here">;
def err_alignas_mismatch : Error<
  "redeclaration has different alignment requirement (%1 vs %0)">;
def err_alignas_underaligned : Error<
  "requested alignment is less than minimum alignment of %1 for type %0">;
def err_attribute_argument_n_type : Error<
  "%0 attribute requires parameter %1 to be %select{int or bool|an integer "
  "constant|a string|an identifier}2">;
def err_attribute_argument_type : Error<
  "%0 attribute requires %select{int or bool|an integer "
  "constant|a string|an identifier}1">;
def err_attribute_argument_outof_range : Error<
  "init_priority attribute requires integer constant between "
  "101 and 65535 inclusive">;
def err_init_priority_object_attr : Error<
  "can only use 'init_priority' attribute on file-scope definitions "
  "of objects of class type">;
def err_attribute_argument_vec_type_hint : Error<
  "invalid attribute argument %0 - expecting a vector or vectorizable scalar type">;
def err_attribute_argument_out_of_bounds : Error<
  "%0 attribute parameter %1 is out of bounds">;
def err_attribute_uuid_malformed_guid : Error<
  "uuid attribute contains a malformed GUID">;
def warn_attribute_pointers_only : Warning<
  "%0 attribute only applies to pointer arguments">,
  InGroup<IgnoredAttributes>;
def err_attribute_pointers_only : Error<warn_attribute_pointers_only.Text>;
def warn_attribute_return_pointers_only : Warning<
  "%0 attribute only applies to return values that are pointers">,
  InGroup<IgnoredAttributes>;
def err_attribute_no_member_pointers : Error<
  "%0 attribute cannot be used with pointers to members">;
def err_attribute_invalid_implicit_this_argument : Error<
  "%0 attribute is invalid for the implicit this argument">;
def err_ownership_type : Error<
  "%0 attribute only applies to %select{pointer|integer}1 arguments">;
def err_format_strftime_third_parameter : Error<
  "strftime format attribute requires 3rd parameter to be 0">;
def err_format_attribute_requires_variadic : Error<
  "format attribute requires variadic function">;
def err_format_attribute_not : Error<"format argument not %0">;
def err_format_attribute_result_not : Error<"function does not return %0">;
def err_format_attribute_implicit_this_format_string : Error<
  "format attribute cannot specify the implicit this argument as the format "
  "string">;
def err_init_method_bad_return_type : Error<
  "init methods must return an object pointer type, not %0">;
def err_attribute_invalid_size : Error<
  "vector size not an integral multiple of component size">;
def err_attribute_zero_size : Error<"zero vector size">;
def err_attribute_size_too_large : Error<"vector size too large">;
def err_typecheck_vector_not_convertable : Error<
  "can't convert between vector values of different size (%0 and %1)">;
def err_typecheck_vector_not_convertable_non_scalar : Error<
  "can't convert between vector and non-scalar values (%0 and %1)">;
def err_ext_vector_component_exceeds_length : Error<
  "vector component access exceeds type %0">;
def err_ext_vector_component_name_illegal : Error<
  "illegal vector component name '%0'">;
def err_attribute_address_space_negative : Error<
  "address space is negative">;
def err_attribute_address_space_too_high : Error<
  "address space is larger than the maximum supported (%0)">;
def err_attribute_address_multiple_qualifiers : Error<
  "multiple address spaces specified for type">;
def err_attribute_address_function_type : Error<
  "function type may not be qualified with an address space">;
def err_as_qualified_auto_decl : Error<
  "automatic variable qualified with an address space">;
def err_arg_with_address_space : Error<
  "parameter may not be qualified with an address space">;
def err_field_with_address_space : Error<
  "field may not be qualified with an address space">;
def err_attr_objc_ownership_redundant : Error<
  "the type %0 is already explicitly ownership-qualified">;
def err_undeclared_nsnumber : Error<
  "NSNumber must be available to use Objective-C literals">;
def err_invalid_nsnumber_type : Error<
  "%0 is not a valid literal type for NSNumber">;
def err_undeclared_nsstring : Error<
  "cannot box a string value because NSString has not been declared">;
def err_objc_illegal_boxed_expression_type : Error<
  "illegal type %0 used in a boxed expression">;
def err_objc_incomplete_boxed_expression_type : Error<
  "incomplete type %0 used in a boxed expression">;
def err_undeclared_nsarray : Error<
  "NSArray must be available to use Objective-C array literals">;
def err_undeclared_nsdictionary : Error<
  "NSDictionary must be available to use Objective-C dictionary "
  "literals">;
def err_undeclared_boxing_method : Error<
  "declaration of %0 is missing in %1 class">;
def err_objc_literal_method_sig : Error<
  "literal construction method %0 has incompatible signature">;
def note_objc_literal_method_param : Note<
  "%select{first|second|third}0 parameter has unexpected type %1 "
  "(should be %2)">;
def note_objc_literal_method_return : Note<
  "method returns unexpected type %0 (should be an object type)">;
def err_invalid_collection_element : Error<
  "collection element of type %0 is not an Objective-C object">;
def err_box_literal_collection : Error<
  "%select{string|character|boolean|numeric}0 literal must be prefixed by '@' "
  "in a collection">;
def warn_objc_literal_comparison : Warning<
  "direct comparison of %select{an array literal|a dictionary literal|"
  "a numeric literal|a boxed expression|}0 has undefined behavior">,
  InGroup<ObjCLiteralComparison>;
def err_missing_atsign_prefix : Error<
  "string literal must be prefixed by '@' ">;
def warn_objc_string_literal_comparison : Warning<
  "direct comparison of a string literal has undefined behavior">, 
  InGroup<ObjCStringComparison>;
def warn_concatenated_nsarray_literal : Warning<
  "concatenated NSString literal for an NSArray expression - "
  "possibly missing a comma">,
  InGroup<ObjCStringConcatenation>;
def note_objc_literal_comparison_isequal : Note<
  "use 'isEqual:' instead">;
def err_attribute_argument_is_zero : Error<
  "%0 attribute must be greater than 0">;
def err_property_function_in_objc_container : Error<
  "use of Objective-C property in function nested in Objective-C "
  "container not supported, move function outside its container">;

let CategoryName = "Cocoa API Issue" in {
def warn_objc_redundant_literal_use : Warning<
  "using %0 with a literal is redundant">, InGroup<ObjCRedundantLiteralUse>;
}

def err_attr_tlsmodel_arg : Error<"tls_model must be \"global-dynamic\", "
  "\"local-dynamic\", \"initial-exec\" or \"local-exec\"">;

def err_only_annotate_after_access_spec : Error<
  "access specifier can only have annotation attributes">;

def err_attribute_section_invalid_for_target : Error<
  "argument to 'section' attribute is not valid for this target: %0">;
def warn_mismatched_section : Warning<
  "section does not match previous declaration">, InGroup<Section>;

def err_anonymous_property: Error<
  "anonymous property is not supported">;
def err_property_is_variably_modified : Error<
  "property %0 has a variably modified type">;
def err_no_accessor_for_property : Error<
  "no %select{getter|setter}0 defined for property %1">;
def error_cannot_find_suitable_accessor : Error<
  "cannot find suitable %select{getter|setter}0 for property %1">;

def err_attribute_aligned_not_power_of_two : Error<
  "requested alignment is not a power of 2">;
def err_attribute_aligned_too_great : Error<
  "requested alignment must be %0 bytes or smaller">;
def warn_redeclaration_without_attribute_prev_attribute_ignored : Warning<
  "%q0 redeclared without %1 attribute: previous %1 ignored">;
def warn_attribute_ignored : Warning<"%0 attribute ignored">,
  InGroup<IgnoredAttributes>;
def warn_attribute_after_definition_ignored : Warning<
  "attribute %0 after definition is ignored">,
   InGroup<IgnoredAttributes>;
def warn_unknown_attribute_ignored : Warning<
  "unknown attribute %0 ignored">, InGroup<UnknownAttributes>;
def warn_cxx11_gnu_attribute_on_type : Warning<
  "attribute %0 ignored, because it cannot be applied to a type">,
  InGroup<IgnoredAttributes>;
def warn_unhandled_ms_attribute_ignored : Warning<
  "__declspec attribute %0 is not supported">, 
  InGroup<IgnoredAttributes>;
def err_attribute_invalid_on_stmt : Error<
  "%0 attribute cannot be applied to a statement">;
def warn_declspec_attribute_ignored : Warning<
  "attribute %0 is ignored, place it after "
  "\"%select{class|struct|union|interface|enum}1\" to apply attribute to "
  "type declaration">, InGroup<IgnoredAttributes>;
def warn_attribute_precede_definition : Warning<
  "attribute declaration must precede definition">,
  InGroup<IgnoredAttributes>;
def warn_attribute_void_function_method : Warning<
  "attribute %0 cannot be applied to "
  "%select{functions|Objective-C method}1 without return value">,
  InGroup<IgnoredAttributes>;
def warn_attribute_weak_on_field : Warning<
  "__weak attribute cannot be specified on a field declaration">,
  InGroup<IgnoredAttributes>;
def warn_gc_attribute_weak_on_local : Warning<
  "Objective-C GC does not allow weak variables on the stack">,
  InGroup<IgnoredAttributes>;
def warn_nsobject_attribute : Warning<
  "'NSObject' attribute may be put on a typedef only; attribute is ignored">,
  InGroup<NSobjectAttribute>;
def warn_attribute_weak_on_local : Warning<
  "__weak attribute cannot be specified on an automatic variable when ARC "
  "is not enabled">,
  InGroup<IgnoredAttributes>;
def warn_weak_identifier_undeclared : Warning<
  "weak identifier %0 never declared">;
def err_attribute_weak_static : Error<
  "weak declaration cannot have internal linkage">;
def err_attribute_selectany_non_extern_data : Error<
  "'selectany' can only be applied to data items with external linkage">;
def err_declspec_thread_on_thread_variable : Error<
  "'__declspec(thread)' applied to variable that already has a "
  "thread-local storage specifier">;
def err_attribute_dll_not_extern : Error<
  "%q0 must have external linkage when declared %q1">;
def warn_attribute_invalid_on_definition : Warning<
  "'%0' attribute cannot be specified on a definition">,
  InGroup<IgnoredAttributes>;
def err_attribute_dll_redeclaration : Error<
  "redeclaration of %q0 cannot add %q1 attribute">;
def err_attribute_dllimport_function_definition : Error<
  "dllimport cannot be applied to non-inline function definition">;
def err_attribute_dll_deleted : Error<
  "attribute %q0 cannot be applied to a deleted function">;
def err_attribute_dllimport_data_definition : Error<
  "definition of dllimport data">;
def err_attribute_dllimport_static_field_definition : Error<
  "definition of dllimport static field not allowed">;
def warn_attribute_dllimport_static_field_definition : Warning<
  "definition of dllimport static field">,
  InGroup<DiagGroup<"dllimport-static-field-def">>;
def warn_invalid_initializer_from_system_header : Warning<
  "invalid constructor form class in system header, should not be explicit">,
  InGroup<DiagGroup<"invalid-initializer-from-system-header">>;
def note_used_in_initialization_here : Note<"used in initialization here">;
def err_attribute_dll_member_of_dll_class : Error<
  "attribute %q0 cannot be applied to member of %q1 class">;
def warn_attribute_dll_instantiated_base_class : Warning<
  "propagating dll attribute to %select{already instantiated|explicitly specialized}0 "
  "base class template "
  "%select{without dll attribute|with different dll attribute}1 is not supported">,
  InGroup<DiagGroup<"unsupported-dll-base-class-template">>;
def err_attribute_weakref_not_static : Error<
  "weakref declaration must have internal linkage">;
def err_attribute_weakref_not_global_context : Error<
  "weakref declaration of %0 must be in a global context">;
def err_attribute_weakref_without_alias : Error<
<<<<<<< HEAD
  "weakref declaration of '%0' must also have an alias attribute">;
def err_alias_not_supported_on_darwin : Error<
=======
  "weakref declaration of %0 must also have an alias attribute">;
def err_alias_not_supported_on_darwin : Error <
>>>>>>> d4309185
  "only weak aliases are supported on darwin">;
def err_alias_to_undefined : Error<
  "alias must point to a defined variable or function">;
def warn_alias_to_weak_alias : Warning<
  "alias will always resolve to %0 even if weak definition of alias %1 is overridden">,
  InGroup<IgnoredAttributes>;
def warn_alias_with_section : Warning<
  "alias will not be in section '%0' but in the same section as the aliasee">,
  InGroup<IgnoredAttributes>;
def err_duplicate_mangled_name : Error<
  "definition with same mangled name as another definition">;
def err_cyclic_alias : Error<
  "alias definition is part of a cycle">;
def warn_attribute_wrong_decl_type : Warning<
  "%0 attribute only applies to %select{functions|unions|"
  "variables and functions|functions and methods|parameters|"
  "functions, methods and blocks|functions, methods, and classes|"
  "functions, methods, and parameters|classes|variables|methods|"
  "variables, functions and labels|fields and global variables|structs|"
  "variables, functions and tag types|thread-local variables|"
  "variables and fields|variables, data members and tag types|"
  "types and namespaces|Objective-C interfaces|methods and properties|"
  "struct or union|struct, union or class|types|"
  "Objective-C instance methods|init methods of interface or class extension declarations|"
  "variables, functions and classes|Objective-C protocols|"
  "functions and global variables|structs or typedefs|"
  "interface or protocol declarations}1">,
  InGroup<IgnoredAttributes>;
def err_attribute_wrong_decl_type : Error<warn_attribute_wrong_decl_type.Text>;
def warn_type_attribute_wrong_type : Warning<
  "'%0' only applies to %select{function|pointer|"
  "Objective-C object or block pointer}1 types; type here is %2">,
  InGroup<IgnoredAttributes>;
def warn_attribute_requires_functions_or_static_globals : Warning<
  "%0 only applies to variables with static storage duration and functions">,
  InGroup<IgnoredAttributes>;
def warn_gnu_inline_attribute_requires_inline : Warning<
  "'gnu_inline' attribute requires function to be marked 'inline',"
  " attribute ignored">,
  InGroup<IgnoredAttributes>;
def err_attribute_vecreturn_only_vector_member : Error<
  "the vecreturn attribute can only be used on a class or structure with one member, which must be a vector">;
def err_attribute_vecreturn_only_pod_record : Error<
  "the vecreturn attribute can only be used on a POD (plain old data) class or structure (i.e. no virtual functions)">;
def err_cconv_change : Error<
  "function declared '%0' here was previously declared "
  "%select{'%2'|without calling convention}1">;
def warn_cconv_ignored : Warning<
  "calling convention %0 ignored for this target">, InGroup<IgnoredAttributes>;
def err_cconv_knr : Error<
  "function with no prototype cannot use %0 calling convention">;
def err_cconv_varargs : Error<
  "variadic function cannot use %0 calling convention">;
def warn_cconv_varargs : Warning<
  "%0 calling convention ignored on variadic function">,
  InGroup<IgnoredAttributes>;
def err_regparm_mismatch : Error<"function declared with regparm(%0) "
  "attribute was previously declared "
  "%plural{0:without the regparm|:with the regparm(%1)}1 attribute">;
def err_returns_retained_mismatch : Error<
  "function declared with the ns_returns_retained attribute "
  "was previously declared without the ns_returns_retained attribute">;
def err_objc_precise_lifetime_bad_type : Error<
  "objc_precise_lifetime only applies to retainable types; type here is %0">;
def warn_objc_precise_lifetime_meaningless : Error<
  "objc_precise_lifetime is not meaningful for "
  "%select{__unsafe_unretained|__autoreleasing}0 objects">;
def err_invalid_pcs : Error<"invalid PCS type">;
def warn_attribute_not_on_decl : Warning<
  "%0 attribute ignored when parsing type">, InGroup<IgnoredAttributes>;
def err_base_specifier_attribute : Error<
  "%0 attribute cannot be applied to a base specifier">;

// Availability attribute
def warn_availability_unknown_platform : Warning<
  "unknown platform %0 in availability macro">, InGroup<Availability>;
def warn_availability_version_ordering : Warning<
  "feature cannot be %select{introduced|deprecated|obsoleted}0 in %1 version "
  "%2 before it was %select{introduced|deprecated|obsoleted}3 in version %4; "
  "attribute ignored">, InGroup<Availability>;
def warn_mismatched_availability: Warning<
  "availability does not match previous declaration">, InGroup<Availability>;
def warn_mismatched_availability_override : Warning<
  "overriding method %select{introduced after|"
  "deprecated before|obsoleted before}0 overridden method on %1 (%2 vs. %3)">, 
  InGroup<Availability>;
def warn_mismatched_availability_override_unavail : Warning<
  "overriding method cannot be unavailable on %0 when its overridden method is "
  "available">,
  InGroup<Availability>;
def note_overridden_method : Note<
  "overridden method is here">;

// Thread Safety Attributes
def warn_invalid_capability_name : Warning<
  "invalid capability name '%0'; capability name must be 'mutex' or 'role'">,
  InGroup<ThreadSafetyAttributes>, DefaultIgnore;
def warn_thread_attribute_ignored : Warning<
  "ignoring %0 attribute because its argument is invalid">,
  InGroup<ThreadSafetyAttributes>, DefaultIgnore;
def warn_thread_attribute_argument_not_lockable : Warning<
  "%0 attribute requires arguments whose type is annotated "
  "with 'capability' attribute; type here is %1">,
  InGroup<ThreadSafetyAttributes>, DefaultIgnore;
def warn_thread_attribute_decl_not_lockable : Warning<
  "%0 attribute can only be applied in a context annotated "
  "with 'capability(\"mutex\")' attribute">,
  InGroup<ThreadSafetyAttributes>, DefaultIgnore;
def warn_thread_attribute_decl_not_pointer : Warning<
  "%0 only applies to pointer types; type here is %1">,
  InGroup<ThreadSafetyAttributes>, DefaultIgnore;
def err_attribute_argument_out_of_range : Error<
  "%0 attribute parameter %1 is out of bounds: "
  "%plural{0:no parameters to index into|"
  "1:can only be 1, since there is one parameter|"
  ":must be between 1 and %2}2">;

// Thread Safety Analysis   
def warn_unlock_but_no_lock : Warning<"releasing %0 '%1' that was not held">,
  InGroup<ThreadSafetyAnalysis>, DefaultIgnore;
def warn_unlock_kind_mismatch : Warning<
  "releasing %0 '%1' using %select{shared|exclusive}2 access, expected "
  "%select{shared|exclusive}3 access">,
  InGroup<ThreadSafetyAnalysis>, DefaultIgnore;
def warn_double_lock : Warning<"acquiring %0 '%1' that is already held">,
  InGroup<ThreadSafetyAnalysis>, DefaultIgnore;
def warn_no_unlock : Warning<
  "%0 '%1' is still held at the end of function">,
  InGroup<ThreadSafetyAnalysis>, DefaultIgnore;
def warn_expecting_locked : Warning<
  "expecting %0 '%1' to be held at the end of function">,
  InGroup<ThreadSafetyAnalysis>, DefaultIgnore;  
// FIXME: improve the error message about locks not in scope
def warn_lock_some_predecessors : Warning<
  "%0 '%1' is not held on every path through here">,
  InGroup<ThreadSafetyAnalysis>, DefaultIgnore;
def warn_expecting_lock_held_on_loop : Warning<
  "expecting %0 '%1' to be held at start of each loop">,
  InGroup<ThreadSafetyAnalysis>, DefaultIgnore;
def note_locked_here : Note<"%0 acquired here">;
def warn_lock_exclusive_and_shared : Warning<
  "%0 '%1' is acquired exclusively and shared in the same scope">,
  InGroup<ThreadSafetyAnalysis>, DefaultIgnore;
def note_lock_exclusive_and_shared : Note<
  "the other acquisition of %0 '%1' is here">;
def warn_variable_requires_any_lock : Warning<
  "%select{reading|writing}1 variable '%0' requires holding "
  "%select{any mutex|any mutex exclusively}1">,
  InGroup<ThreadSafetyAnalysis>, DefaultIgnore;
def warn_var_deref_requires_any_lock : Warning<
  "%select{reading|writing}1 the value pointed to by '%0' requires holding "
  "%select{any mutex|any mutex exclusively}1">,
  InGroup<ThreadSafetyAnalysis>, DefaultIgnore;
def warn_fun_excludes_mutex : Warning<
  "cannot call function '%1' while %0 '%2' is held">,
  InGroup<ThreadSafetyAnalysis>, DefaultIgnore;
def warn_cannot_resolve_lock : Warning<
  "cannot resolve lock expression">,
  InGroup<ThreadSafetyAnalysis>, DefaultIgnore;

// Imprecise thread safety warnings
def warn_variable_requires_lock : Warning<
  "%select{reading|writing}3 variable '%1' requires holding %0 "
  "%select{'%2'|'%2' exclusively}3">,
  InGroup<ThreadSafetyAnalysis>, DefaultIgnore;
def warn_var_deref_requires_lock : Warning<
  "%select{reading|writing}3 the value pointed to by '%1' requires "
  "holding %0 %select{'%2'|'%2' exclusively}3">,
  InGroup<ThreadSafetyAnalysis>, DefaultIgnore;
def warn_fun_requires_lock : Warning<
  "calling function '%1' requires holding %0 %select{'%2'|'%2' exclusively}3">,
  InGroup<ThreadSafetyAnalysis>, DefaultIgnore;

// Precise thread safety warnings
def warn_variable_requires_lock_precise :
  Warning<warn_variable_requires_lock.Text>,
  InGroup<ThreadSafetyPrecise>, DefaultIgnore;
def warn_var_deref_requires_lock_precise :
  Warning<warn_var_deref_requires_lock.Text>,
  InGroup<ThreadSafetyPrecise>, DefaultIgnore;
def warn_fun_requires_lock_precise :
  Warning<warn_fun_requires_lock.Text>,
  InGroup<ThreadSafetyPrecise>, DefaultIgnore;
def note_found_mutex_near_match : Note<"found near match '%0'">;

// Dummy warning that will trigger "beta" warnings from the analysis if enabled. 
def warn_thread_safety_beta : Warning<
  "Thread safety beta warning.">, InGroup<ThreadSafetyBeta>, DefaultIgnore;

// Consumed warnings
def warn_use_in_invalid_state : Warning<
  "invalid invocation of method '%0' on object '%1' while it is in the '%2' "
  "state">, InGroup<Consumed>, DefaultIgnore;
def warn_use_of_temp_in_invalid_state : Warning<
  "invalid invocation of method '%0' on a temporary object while it is in the "
  "'%1' state">, InGroup<Consumed>, DefaultIgnore;
def warn_attr_on_unconsumable_class : Warning<
  "consumed analysis attribute is attached to member of class '%0' which isn't "
  "marked as consumable">, InGroup<Consumed>, DefaultIgnore;
def warn_return_typestate_for_unconsumable_type : Warning<
  "return state set for an unconsumable type '%0'">, InGroup<Consumed>,
  DefaultIgnore;
def warn_return_typestate_mismatch : Warning<
  "return value not in expected state; expected '%0', observed '%1'">,
  InGroup<Consumed>, DefaultIgnore;
def warn_loop_state_mismatch : Warning<
  "state of variable '%0' must match at the entry and exit of loop">,
  InGroup<Consumed>, DefaultIgnore;
def warn_param_return_typestate_mismatch : Warning<
  "parameter '%0' not in expected state when the function returns: expected "
  "'%1', observed '%2'">, InGroup<Consumed>, DefaultIgnore;
def warn_param_typestate_mismatch : Warning<
  "argument not in expected state; expected '%0', observed '%1'">,
  InGroup<Consumed>, DefaultIgnore;

def warn_impcast_vector_scalar : Warning<
  "implicit conversion turns vector to scalar: %0 to %1">,
  InGroup<Conversion>, DefaultIgnore;
def warn_impcast_complex_scalar : Warning<
  "implicit conversion discards imaginary component: %0 to %1">,
  InGroup<Conversion>, DefaultIgnore;
def warn_impcast_float_precision : Warning<
  "implicit conversion loses floating-point precision: %0 to %1">,
  InGroup<Conversion>, DefaultIgnore;
def warn_impcast_float_integer : Warning<
  "implicit conversion turns floating-point number into integer: %0 to %1">,
  InGroup<FloatConversion>, DefaultIgnore;
def warn_impcast_integer_sign : Warning<
  "implicit conversion changes signedness: %0 to %1">,
  InGroup<SignConversion>, DefaultIgnore;
def warn_impcast_integer_sign_conditional : Warning<
  "operand of ? changes signedness: %0 to %1">,
  InGroup<SignConversion>, DefaultIgnore;
def warn_impcast_integer_precision : Warning<
  "implicit conversion loses integer precision: %0 to %1">,
  InGroup<Conversion>, DefaultIgnore;
def warn_impcast_integer_64_32 : Warning<
  "implicit conversion loses integer precision: %0 to %1">,
  InGroup<Shorten64To32>, DefaultIgnore;
def warn_impcast_integer_precision_constant : Warning<
  "implicit conversion from %2 to %3 changes value from %0 to %1">,
  InGroup<ConstantConversion>;
def warn_impcast_bitfield_precision_constant : Warning<
  "implicit truncation from %2 to bitfield changes value from %0 to %1">,
  InGroup<BitFieldConstantConversion>;
def warn_impcast_literal_float_to_integer : Warning<
  "implicit conversion from %0 to %1 changes value from %2 to %3">,
  InGroup<LiteralConversion>;
def warn_impcast_string_literal_to_bool : Warning<
  "implicit conversion turns string literal into bool: %0 to %1">,
  InGroup<StringConversion>, DefaultIgnore;
def warn_impcast_different_enum_types : Warning<
  "implicit conversion from enumeration type %0 to different enumeration type "
  "%1">, InGroup<EnumConversion>;
def warn_impcast_bool_to_null_pointer : Warning<
    "initialization of pointer of type %0 to null from a constant boolean "
    "expression">, InGroup<BoolConversion>;
def warn_non_literal_null_pointer : Warning<
    "expression which evaluates to zero treated as a null pointer constant of "
    "type %0">, InGroup<NonLiteralNullConversion>;
def warn_impcast_null_pointer_to_integer : Warning<
    "implicit conversion of NULL constant to %0">,
    InGroup<NullConversion>;
def warn_impcast_floating_point_to_bool : Warning<
    "implicit conversion turns floating-point number into bool: %0 to %1">,
    InGroup<ImplicitConversionFloatingPointToBool>;

def warn_impcast_pointer_to_bool : Warning<
    "address of%select{| function| array}0 '%1' will always evaluate to "
    "'true'">,
    InGroup<PointerBoolConversion>;
def warn_this_bool_conversion : Warning<
  "'this' pointer cannot be null in well-defined C++ code; pointer may be "
  "assumed to always convert to true">, InGroup<UndefinedBoolConversion>;
def warn_address_of_reference_bool_conversion : Warning<
  "reference cannot be bound to dereferenced null pointer in well-defined C++ "
  "code; pointer may be assumed to always convert to true">,
  InGroup<UndefinedBoolConversion>;

def warn_null_pointer_compare : Warning<
    "comparison of %select{address of|function|array}0 '%1' %select{not |}2"
    "equal to a null pointer is always %select{true|false}2">,
    InGroup<TautologicalPointerCompare>;
def warn_this_null_compare : Warning<
  "'this' pointer cannot be null in well-defined C++ code; comparison may be "
  "assumed to always evaluate to %select{true|false}0">,
  InGroup<TautologicalUndefinedCompare>;
def warn_address_of_reference_null_compare : Warning<
  "reference cannot be bound to dereferenced null pointer in well-defined C++ "
  "code; comparison may be assumed to always evaluate to "
  "%select{true|false}0">,
  InGroup<TautologicalUndefinedCompare>;
def note_reference_is_return_value : Note<"%0 returns a reference">;

def note_function_warning_silence : Note<
    "prefix with the address-of operator to silence this warning">;
def note_function_to_function_call : Note<
    "suffix with parentheses to turn this into a function call">;
def warn_impcast_objective_c_literal_to_bool : Warning<
    "implicit boolean conversion of Objective-C object literal always "
    "evaluates to true">,
    InGroup<ObjCLiteralConversion>;

def warn_cast_align : Warning<
  "cast from %0 to %1 increases required alignment from %2 to %3">,
  InGroup<CastAlign>, DefaultIgnore;
def warn_old_style_cast : Warning<
  "use of old-style cast">, InGroup<OldStyleCast>, DefaultIgnore;

// Separate between casts to void* and non-void* pointers.
// Some APIs use (abuse) void* for something like a user context,
// and often that value is an integer even if it isn't a pointer itself.
// Having a separate warning flag allows users to control the warning
// for their workflow.
def warn_int_to_pointer_cast : Warning<
  "cast to %1 from smaller integer type %0">,
  InGroup<IntToPointerCast>;
def warn_int_to_void_pointer_cast : Warning<
  "cast to %1 from smaller integer type %0">,
  InGroup<IntToVoidPointerCast>;

def warn_attribute_ignored_for_field_of_type : Warning<
  "%0 attribute ignored for field of type %1">,
  InGroup<IgnoredAttributes>;
def warn_transparent_union_attribute_field_size_align : Warning<
  "%select{alignment|size}0 of field %1 (%2 bits) does not match the "
  "%select{alignment|size}0 of the first field in transparent union; "
  "transparent_union attribute ignored">,
  InGroup<IgnoredAttributes>;
def note_transparent_union_first_field_size_align : Note<
  "%select{alignment|size}0 of first field is %1 bits">;
def warn_transparent_union_attribute_not_definition : Warning<
  "transparent_union attribute can only be applied to a union definition; "
  "attribute ignored">,
  InGroup<IgnoredAttributes>;
def warn_transparent_union_attribute_floating : Warning<
  "first field of a transparent union cannot have %select{floating point|"
  "vector}0 type %1; transparent_union attribute ignored">,
  InGroup<IgnoredAttributes>;
def warn_transparent_union_attribute_zero_fields : Warning<
  "transparent union definition must contain at least one field; "
  "transparent_union attribute ignored">,
  InGroup<IgnoredAttributes>;
def warn_attribute_type_not_supported : Warning<
  "%0 attribute argument not supported: %1">,
  InGroup<IgnoredAttributes>;
def warn_attribute_unknown_visibility : Warning<"unknown visibility %0">,
  InGroup<IgnoredAttributes>;
def warn_attribute_protected_visibility :
  Warning<"target does not support 'protected' visibility; using 'default'">,
  InGroup<DiagGroup<"unsupported-visibility">>;
def err_mismatched_visibility: Error<"visibility does not match previous declaration">;
def note_previous_attribute : Note<"previous attribute is here">;
def note_attribute : Note<"attribute is here">;
def err_mismatched_ms_inheritance : Error<
  "inheritance model does not match %select{definition|previous declaration}0">;
def warn_ignored_ms_inheritance : Warning<
  "inheritance model ignored on %select{primary template|partial specialization}0">,
  InGroup<IgnoredAttributes>;
def note_previous_ms_inheritance : Note<
  "previous inheritance model specified here">;
def err_machine_mode : Error<"%select{unknown|unsupported}0 machine mode %1">;
def err_mode_not_primitive : Error<
  "mode attribute only supported for integer and floating-point types">;
def err_mode_wrong_type : Error<
  "type of machine mode does not match type of base type">;
def err_attr_wrong_decl : Error<
  "%0 attribute invalid on this declaration, requires typedef or value">;
def warn_attribute_nonnull_no_pointers : Warning<
  "'nonnull' attribute applied to function with no pointer arguments">,
  InGroup<IgnoredAttributes>;
def warn_attribute_nonnull_parm_no_args : Warning<
  "'nonnull' attribute when used on parameters takes no arguments">,
  InGroup<IgnoredAttributes>;
def warn_attribute_malloc_pointer_only : Warning<
  "'malloc' attribute only applies to functions returning a pointer type">,
  InGroup<IgnoredAttributes>;
def warn_attribute_sentinel_named_arguments : Warning<
  "'sentinel' attribute requires named arguments">,
  InGroup<IgnoredAttributes>;
def warn_attribute_sentinel_not_variadic : Warning<
  "'sentinel' attribute only supported for variadic %select{functions|blocks}0">,
  InGroup<IgnoredAttributes>;
def err_attribute_sentinel_less_than_zero : Error<
  "'sentinel' parameter 1 less than zero">;
def err_attribute_sentinel_not_zero_or_one : Error<
  "'sentinel' parameter 2 not 0 or 1">;
def warn_cleanup_ext : Warning<
  "GCC does not allow the 'cleanup' attribute argument to be anything other "
  "than a simple identifier">, 
  InGroup<GccCompat>;
def err_attribute_cleanup_arg_not_function : Error<
  "'cleanup' argument %select{|%1 |%1 }0is not a %select{||single }0function">;
def err_attribute_cleanup_func_must_take_one_arg : Error<
  "'cleanup' function %0 must take 1 parameter">;
def err_attribute_cleanup_func_arg_incompatible_type : Error<
  "'cleanup' function %0 parameter has "
  "%diff{type $ which is incompatible with type $|incompatible type}1,2">;
def err_attribute_regparm_wrong_platform : Error<
  "'regparm' is not valid on this platform">;
def err_attribute_regparm_invalid_number : Error<
  "'regparm' parameter must be between 0 and %0 inclusive">;
def err_attribute_not_supported_in_lang : Error<
  "%0 attribute is not supported in %select{C|C++|Objective-C}1">;


// Clang-Specific Attributes
def warn_attribute_iboutlet : Warning<
  "%0 attribute can only be applied to instance variables or properties">,
  InGroup<IgnoredAttributes>;
def err_iboutletcollection_type : Error<
  "invalid type %0 as argument of iboutletcollection attribute">;
def err_iboutletcollection_builtintype : Error<
  "type argument of iboutletcollection attribute cannot be a builtin type">;
def warn_iboutlet_object_type : Warning<
  "%select{instance variable|property}2 with %0 attribute must "
  "be an object type (invalid %1)">, InGroup<ObjCInvalidIBOutletProperty>;
def warn_iboutletcollection_property_assign : Warning<
  "IBOutletCollection properties should be copy/strong and not assign">,
  InGroup<ObjCInvalidIBOutletProperty>;
  
def err_attribute_overloadable_missing : Error<
  "%select{overloaded function|redeclaration of}0 %1 must have the "
  "'overloadable' attribute">;
def note_attribute_overloadable_prev_overload : Note<
  "previous overload of function is here">;
def err_attribute_overloadable_no_prototype : Error<
  "'overloadable' function %0 must have a prototype">;
def warn_ns_attribute_wrong_return_type : Warning<
  "%0 attribute only applies to %select{functions|methods|properties}1 that "
  "return %select{an Objective-C object|a pointer|a non-retainable pointer}2">,
  InGroup<IgnoredAttributes>;
def warn_ns_attribute_wrong_parameter_type : Warning<
  "%0 attribute only applies to %select{Objective-C object|pointer}1 "
  "parameters">,
  InGroup<IgnoredAttributes>;
def warn_objc_requires_super_protocol : Warning<
  "%0 attribute cannot be applied to %select{methods in protocols|dealloc}1">,
  InGroup<DiagGroup<"requires-super-attribute">>;
def note_protocol_decl : Note<
  "protocol is declared here">;
def note_protocol_decl_undefined : Note<
  "protocol %0 has no definition">;

// objc_designated_initializer attribute diagnostics.
def warn_objc_designated_init_missing_super_call : Warning<
  "designated initializer missing a 'super' call to a designated initializer of the super class">,
  InGroup<ObjCDesignatedInit>;
def note_objc_designated_init_marked_here : Note<
  "method marked as designated initializer of the class here">;
def warn_objc_designated_init_non_super_designated_init_call : Warning<
  "designated initializer should only invoke a designated initializer on 'super'">,
  InGroup<ObjCDesignatedInit>;
def warn_objc_designated_init_non_designated_init_call : Warning<
  "designated initializer invoked a non-designated initializer">,
  InGroup<ObjCDesignatedInit>;
def warn_objc_secondary_init_super_init_call : Warning<
  "convenience initializer should not invoke an initializer on 'super'">,
  InGroup<ObjCDesignatedInit>;
def warn_objc_secondary_init_missing_init_call : Warning<
  "convenience initializer missing a 'self' call to another initializer">,
  InGroup<ObjCDesignatedInit>;
def warn_objc_implementation_missing_designated_init_override : Warning<
  "method override for the designated initializer of the superclass %objcinstance0 not found">,
  InGroup<ObjCDesignatedInit>;

// objc_bridge attribute diagnostics.
def err_objc_attr_not_id : Error<
  "parameter of %0 attribute must be a single name of an Objective-C %select{class|protocol}1">;
def err_objc_cf_bridged_not_interface : Error<
  "CF object of type %0 is bridged to %1, which is not an Objective-C class">;
def err_objc_ns_bridged_invalid_cfobject : Error<
  "ObjectiveC object of type %0 is bridged to %1, which is not valid CF object">;
def warn_objc_invalid_bridge : Warning<
  "%0 bridges to %1, not %2">, InGroup<ObjCBridge>;
def warn_objc_invalid_bridge_to_cf : Warning<
  "%0 cannot bridge to %1">, InGroup<ObjCBridge>;

// objc_bridge_related attribute diagnostics.
def err_objc_bridged_related_invalid_class : Error<
  "could not find Objective-C class %0 to convert %1 to %2">;
def err_objc_bridged_related_invalid_class_name : Error<
  "%0 must be name of an Objective-C class to be able to convert %1 to %2">;
def err_objc_bridged_related_known_method : Error<
 "%0 must be explicitly converted to %1; use %select{%objcclass2|%objcinstance2}3 "
 "method for this conversion">;

def err_objc_attr_protocol_requires_definition : Error<
  "attribute %0 can only be applied to @protocol definitions, not forward declarations">;

// Function Parameter Semantic Analysis.
def err_param_with_void_type : Error<"argument may not have 'void' type">;
def err_void_only_param : Error<
  "'void' must be the first and only parameter if specified">;
def err_void_param_qualified : Error<
  "'void' as parameter must not have type qualifiers">;
def err_ident_list_in_fn_declaration : Error<
  "a parameter list without types is only allowed in a function definition">;
def ext_param_not_declared : Extension<
  "parameter %0 was not declared, defaulting to type 'int'">;
def err_param_default_argument : Error<
  "C does not support default arguments">;
def err_param_default_argument_redefinition : Error<
  "redefinition of default argument">;
def ext_param_default_argument_redefinition : ExtWarn<
  "redefinition of default argument">, InGroup<Microsoft>;
def err_param_default_argument_missing : Error<
  "missing default argument on parameter">;
def err_param_default_argument_missing_name : Error<
  "missing default argument on parameter %0">;
def err_param_default_argument_references_param : Error<
  "default argument references parameter %0">;
def err_param_default_argument_references_local : Error<
  "default argument references local variable %0 of enclosing function">;
def err_param_default_argument_references_this : Error<
  "default argument references 'this'">;
def err_param_default_argument_nonfunc : Error<
  "default arguments can only be specified for parameters in a function "
  "declaration">;
def err_param_default_argument_template_redecl : Error<
  "default arguments cannot be added to a function template that has already "
  "been declared">;
def err_param_default_argument_member_template_redecl : Error<
  "default arguments cannot be added to an out-of-line definition of a member "
  "of a %select{class template|class template partial specialization|nested "
  "class in a template}0">;
def err_uninitialized_member_for_assign : Error<
  "cannot define the implicit copy assignment operator for %0, because "
  "non-static %select{reference|const}1 member %2 can't use copy "
  "assignment operator">;
def err_uninitialized_member_in_ctor : Error<
  "%select{|implicit default |inheriting }0constructor for %1 must explicitly "
  "initialize the %select{reference|const}2 member %3">;
def err_default_arg_makes_ctor_special : Error<
  "addition of default argument on redeclaration makes this constructor a "
  "%select{default|copy|move}0 constructor">;

def err_use_of_default_argument_to_function_declared_later : Error<
  "use of default argument to function %0 that is declared later in class %1">;
def note_default_argument_declared_here : Note<
  "default argument declared here">;

def ext_param_promoted_not_compatible_with_prototype : ExtWarn<
  "%diff{promoted type $ of K&R function parameter is not compatible with the "
  "parameter type $|promoted type of K&R function parameter is not compatible "
  "with parameter type}0,1 declared in a previous prototype">,
  InGroup<KNRPromotedParameter>;


// C++ Overloading Semantic Analysis.
def err_ovl_diff_return_type : Error<
  "functions that differ only in their return type cannot be overloaded">;
def err_ovl_static_nonstatic_member : Error<
  "static and non-static member functions with the same parameter types "
  "cannot be overloaded">;

def err_ovl_no_viable_function_in_call : Error<
  "no matching function for call to %0">;
def err_ovl_no_viable_member_function_in_call : Error<
  "no matching member function for call to %0">;
def err_ovl_ambiguous_call : Error<
  "call to %0 is ambiguous">;
def err_ovl_deleted_call : Error<
  "call to %select{unavailable|deleted}0 function %1%2">;
def err_ovl_ambiguous_member_call : Error<
  "call to member function %0 is ambiguous">;
def err_ovl_deleted_member_call : Error<
  "call to %select{unavailable|deleted}0 member function %1%2">;
def note_ovl_too_many_candidates : Note<
    "remaining %0 candidate%s0 omitted; "
    "pass -fshow-overloads=all to show them">;
def note_ovl_candidate : Note<"candidate "
    "%select{function|function|constructor|"
    "function |function |constructor |"
    "is the implicit default constructor|"
    "is the implicit copy constructor|"
    "is the implicit move constructor|"
    "is the implicit copy assignment operator|"
    "is the implicit move assignment operator|"
    "is an inherited constructor}0%1"
    "%select{| has different class%diff{ (expected $ but has $)|}3,4"
    "| has different number of parameters (expected %3 but has %4)"
    "| has type mismatch at %ordinal3 parameter"
    "%diff{ (expected $ but has $)|}4,5"
    "| has different return type%diff{ ($ expected but has $)|}3,4"
    "| has different qualifiers (expected "
    "%select{none|const|restrict|const and restrict|volatile|const and volatile"
    "|volatile and restrict|const, volatile, and restrict}3 but found "
    "%select{none|const|restrict|const and restrict|volatile|const and volatile"
    "|volatile and restrict|const, volatile, and restrict}4)}2">;

def note_ovl_candidate_inherited_constructor : Note<"inherited from here">;
def note_ovl_candidate_bad_deduction : Note<
    "candidate template ignored: failed template argument deduction">;
def note_ovl_candidate_incomplete_deduction : Note<"candidate template ignored: "
    "couldn't infer template argument %0">;
def note_ovl_candidate_inconsistent_deduction : Note<
    "candidate template ignored: deduced conflicting %select{types|values|"
    "templates}0 for parameter %1%diff{ ($ vs. $)|}2,3">;
def note_ovl_candidate_explicit_arg_mismatch_named : Note<
    "candidate template ignored: invalid explicitly-specified argument "
    "for template parameter %0">;
def note_ovl_candidate_explicit_arg_mismatch_unnamed : Note<
    "candidate template ignored: invalid explicitly-specified argument "
    "for %ordinal0 template parameter">;
def note_ovl_candidate_instantiation_depth : Note<
    "candidate template ignored: substitution exceeded maximum template "
    "instantiation depth">;
def note_ovl_candidate_underqualified : Note<
    "candidate template ignored: can't deduce a type for %0 which would "
    "make %2 equal %1">;
def note_ovl_candidate_substitution_failure : Note<
    "candidate template ignored: substitution failure%0%1">;
def note_ovl_candidate_disabled_by_enable_if : Note<
    "candidate template ignored: disabled by %0%1">;
def note_ovl_candidate_disabled_by_enable_if_attr : Note<
    "candidate disabled: %0">;
def note_ovl_candidate_failed_overload_resolution : Note<
    "candidate template ignored: couldn't resolve reference to overloaded "
    "function %0">;
def note_ovl_candidate_non_deduced_mismatch : Note<
    "candidate template ignored: could not match %diff{$ against $|types}0,1">;
// This note is needed because the above note would sometimes print two
// different types with the same name.  Remove this note when the above note
// can handle that case properly.
def note_ovl_candidate_non_deduced_mismatch_qualified : Note<
    "candidate template ignored: could not match %q0 against %q1">;
    
// Note that we don't treat templates differently for this diagnostic.
def note_ovl_candidate_arity : Note<"candidate "
    "%select{function|function|constructor|function|function|constructor|"
    "constructor (the implicit default constructor)|"
    "constructor (the implicit copy constructor)|"
    "constructor (the implicit move constructor)|"
    "function (the implicit copy assignment operator)|"
    "function (the implicit move assignment operator)|"
    "constructor (inherited)}0 %select{|template }1"
    "not viable: requires%select{ at least| at most|}2 %3 argument%s3, but %4 "
    "%plural{1:was|:were}4 provided">;

def note_ovl_candidate_arity_one : Note<"candidate "
    "%select{function|function|constructor|function|function|constructor|"
    "constructor (the implicit default constructor)|"
    "constructor (the implicit copy constructor)|"
    "constructor (the implicit move constructor)|"
    "function (the implicit copy assignment operator)|"
    "function (the implicit move assignment operator)|"
    "constructor (inherited)}0 %select{|template }1not viable: "
    "%select{requires at least|allows at most single|requires single}2 "
    "argument %3, but %plural{0:no|:%4}4 arguments were provided">;

def note_ovl_candidate_deleted : Note<
    "candidate %select{function|function|constructor|"
    "function |function |constructor |"
    "constructor (the implicit default constructor)|"
    "constructor (the implicit copy constructor)|"
    "constructor (the implicit move constructor)|"
    "function (the implicit copy assignment operator)|"
    "function (the implicit move assignment operator)|"
    "constructor (inherited)}0%1 has been "
    "%select{explicitly made unavailable|explicitly deleted|"
    "implicitly deleted}2">;

// Giving the index of the bad argument really clutters this message, and
// it's relatively unimportant because 1) it's generally obvious which
// argument(s) are of the given object type and 2) the fix is usually
// to complete the type, which doesn't involve changes to the call line
// anyway.  If people complain, we can change it.
def note_ovl_candidate_bad_conv_incomplete : Note<"candidate "
    "%select{function|function|constructor|"
    "function |function |constructor |"
    "constructor (the implicit default constructor)|"
    "constructor (the implicit copy constructor)|"
    "constructor (the implicit move constructor)|"
    "function (the implicit copy assignment operator)|"
    "function (the implicit move assignment operator)|"
    "constructor (inherited)}0%1 "
    "not viable: cannot convert argument of incomplete type "
    "%diff{$ to $|to parameter type}2,3">;
def note_ovl_candidate_bad_list_argument : Note<"candidate "
    "%select{function|function|constructor|"
    "function |function |constructor |"
    "constructor (the implicit default constructor)|"
    "constructor (the implicit copy constructor)|"
    "constructor (the implicit move constructor)|"
    "function (the implicit copy assignment operator)|"
    "function (the implicit move assignment operator)|"
    "constructor (inherited)}0%1 "
    "not viable: cannot convert initializer list argument to %3">;
def note_ovl_candidate_bad_overload : Note<"candidate "
    "%select{function|function|constructor|"
    "function |function |constructor |"
    "constructor (the implicit default constructor)|"
    "constructor (the implicit copy constructor)|"
    "constructor (the implicit move constructor)|"
    "function (the implicit copy assignment operator)|"
    "function (the implicit move assignment operator)|"
    "constructor (inherited)}0%1"
    " not viable: no overload of %3 matching %2 for %ordinal4 argument">;
def note_ovl_candidate_bad_conv : Note<"candidate "
    "%select{function|function|constructor|"
    "function |function |constructor |"
    "constructor (the implicit default constructor)|"
    "constructor (the implicit copy constructor)|"
    "constructor (the implicit move constructor)|"
    "function (the implicit copy assignment operator)|"
    "function (the implicit move assignment operator)|"
    "constructor (inherited)}0%1"
    " not viable: no known conversion "
    "%diff{from $ to $|from argument type to parameter type}2,3 for "
    "%select{%ordinal5 argument|object argument}4"
    "%select{|; dereference the argument with *|"
    "; take the address of the argument with &|"
    "; remove *|"
    "; remove &}6">;
def note_ovl_candidate_bad_arc_conv : Note<"candidate "
    "%select{function|function|constructor|"
    "function |function |constructor |"
    "constructor (the implicit default constructor)|"
    "constructor (the implicit copy constructor)|"
    "constructor (the implicit move constructor)|"
    "function (the implicit copy assignment operator)|"
    "function (the implicit move assignment operator)|"
    "constructor (inherited)}0%1"
    " not viable: cannot implicitly convert argument "
    "%diff{of type $ to $|type to parameter type}2,3 for "
    "%select{%ordinal5 argument|object argument}4 under ARC">;
def note_ovl_candidate_bad_lvalue : Note<"candidate "
    "%select{function|function|constructor|"
    "function |function |constructor |"
    "constructor (the implicit default constructor)|"
    "constructor (the implicit copy constructor)|"
    "constructor (the implicit move constructor)|"
    "function (the implicit copy assignment operator)|"
    "function (the implicit move assignment operator)|"
    "constructor (inherited)}0%1"
    " not viable: expects an l-value for "
    "%select{%ordinal3 argument|object argument}2">;
def note_ovl_candidate_bad_addrspace : Note<"candidate "
    "%select{function|function|constructor|"
    "function |function |constructor |"
    "constructor (the implicit default constructor)|"
    "constructor (the implicit copy constructor)|"
    "constructor (the implicit move constructor)|"
    "function (the implicit copy assignment operator)|"
    "function (the implicit move assignment operator)|"
    "constructor (inherited)}0%1 not viable: "
    "%select{%ordinal6|'this'}5 argument (%2) is in "
    "address space %3, but parameter must be in address space %4">;
def note_ovl_candidate_bad_gc : Note<"candidate "
    "%select{function|function|constructor|"
    "function |function |constructor |"
    "constructor (the implicit default constructor)|"
    "constructor (the implicit copy constructor)|"
    "constructor (the implicit move constructor)|"
    "function (the implicit copy assignment operator)|"
    "function (the implicit move assignment operator)|"
    "constructor (inherited)}0%1 not viable: "
    "%select{%ordinal6|'this'}5 argument (%2) has %select{no|__weak|__strong}3 "
    "ownership, but parameter has %select{no|__weak|__strong}4 ownership">;
def note_ovl_candidate_bad_ownership : Note<"candidate "
    "%select{function|function|constructor|"
    "function |function |constructor |"
    "constructor (the implicit default constructor)|"
    "constructor (the implicit copy constructor)|"
    "constructor (the implicit move constructor)|"
    "function (the implicit copy assignment operator)|"
    "function (the implicit move assignment operator)|"
    "constructor (inherited)}0%1 not viable: "
    "%select{%ordinal6|'this'}5 argument (%2) has "
    "%select{no|__unsafe_unretained|__strong|__weak|__autoreleasing}3 ownership,"
    " but parameter has %select{no|__unsafe_unretained|__strong|__weak|"
    "__autoreleasing}4 ownership">;
def note_ovl_candidate_bad_cvr_this : Note<"candidate "
    "%select{|function|||function|||||"
    "function (the implicit copy assignment operator)|"
    "function (the implicit move assignment operator)|}0 not viable: "
    "'this' argument has type %2, but method is not marked "
    "%select{const|restrict|const or restrict|volatile|const or volatile|"
    "volatile or restrict|const, volatile, or restrict}3">;
def note_ovl_candidate_bad_cvr : Note<"candidate "
    "%select{function|function|constructor|"
    "function |function |constructor |"
    "constructor (the implicit default constructor)|"
    "constructor (the implicit copy constructor)|"
    "constructor (the implicit move constructor)|"
    "function (the implicit copy assignment operator)|"
    "function (the implicit move assignment operator)|"
    "constructor (inherited)}0%1 not viable: "
    "%ordinal4 argument (%2) would lose "
    "%select{const|restrict|const and restrict|volatile|const and volatile|"
    "volatile and restrict|const, volatile, and restrict}3 qualifier"
    "%select{||s||s|s|s}3">;
def note_ovl_candidate_bad_base_to_derived_conv : Note<"candidate "
    "%select{function|function|constructor|"
    "function |function |constructor |"
    "constructor (the implicit default constructor)|"
    "constructor (the implicit copy constructor)|"
    "constructor (the implicit move constructor)|"
    "function (the implicit copy assignment operator)|"
    "function (the implicit move assignment operator)|"
    "constructor (inherited)}0%1"
    " not viable: cannot %select{convert from|convert from|bind}2 "
    "%select{base class pointer|superclass|base class object of type}2 %3 to "
    "%select{derived class pointer|subclass|derived class reference}2 %4 for "
    "%ordinal5 argument">;
def note_ovl_candidate_bad_target : Note<
    "candidate %select{function|function|constructor|"
    "function |function |constructor |"
    "constructor (the implicit default constructor)|"
    "constructor (the implicit copy constructor)|"
    "constructor (the implicit move constructor)|"
    "function (the implicit copy assignment operator)|"
    "function (the implicit move assignment operator)|"
    "constructor (inherited)}0 not viable: call to "
    "%select{__device__|__global__|__host__|__host__ __device__}1 function from"
    " %select{__device__|__global__|__host__|__host__ __device__}2 function">;

def note_ambiguous_type_conversion: Note<
    "because of ambiguity in conversion %diff{of $ to $|between types}0,1">;
def note_ovl_builtin_binary_candidate : Note<
    "built-in candidate %0">;
def note_ovl_builtin_unary_candidate : Note<
    "built-in candidate %0">;
def err_ovl_no_viable_function_in_init : Error<
  "no matching constructor for initialization of %0">;
def err_ovl_no_conversion_in_cast : Error<
  "cannot convert %1 to %2 without a conversion operator">;
def err_ovl_no_viable_conversion_in_cast : Error<
  "no matching conversion for %select{|static_cast|reinterpret_cast|"
  "dynamic_cast|C-style cast|functional-style cast}0 from %1 to %2">;
def err_ovl_ambiguous_conversion_in_cast : Error<
  "ambiguous conversion for %select{|static_cast|reinterpret_cast|"
  "dynamic_cast|C-style cast|functional-style cast}0 from %1 to %2">;
def err_ovl_deleted_conversion_in_cast : Error<
  "%select{|static_cast|reinterpret_cast|dynamic_cast|C-style cast|"
  "functional-style cast}0 from %1 to %2 uses deleted function">;
def err_ovl_ambiguous_init : Error<"call to constructor of %0 is ambiguous">;
def err_ref_init_ambiguous : Error<
  "reference initialization of type %0 with initializer of type %1 is ambiguous">;
def err_ovl_deleted_init : Error<
  "call to %select{unavailable|deleted}0 constructor of %1">;
def err_ovl_deleted_special_init : Error<
  "call to implicitly-deleted %select{default constructor|copy constructor|"
  "move constructor|copy assignment operator|move assignment operator|"
  "destructor|function}0 of %1">;
def err_ovl_ambiguous_oper_unary : Error<
  "use of overloaded operator '%0' is ambiguous (operand type %1)">;
def err_ovl_ambiguous_oper_binary : Error<
  "use of overloaded operator '%0' is ambiguous (with operand types %1 and %2)">;
def err_ovl_no_viable_oper : Error<"no viable overloaded '%0'">;
def note_assign_lhs_incomplete : Note<"type %0 is incomplete">;
def err_ovl_deleted_oper : Error<
  "overload resolution selected %select{unavailable|deleted}0 operator '%1'%2">;
def err_ovl_deleted_special_oper : Error<
  "object of type %0 cannot be %select{constructed|copied|moved|assigned|"
  "assigned|destroyed}1 because its %select{default constructor|"
  "copy constructor|move constructor|copy assignment operator|"
  "move assignment operator|destructor}1 is implicitly deleted">;
def err_ovl_no_viable_subscript :
    Error<"no viable overloaded operator[] for type %0">;
def err_ovl_no_oper :
    Error<"type %0 does not provide a %select{subscript|call}1 operator">;
def err_ovl_unresolvable : Error<
  "reference to overloaded function could not be resolved; "
  "did you mean to call it%select{| with no arguments}0?">;
def err_bound_member_function : Error<
  "reference to non-static member function must be called"
  "%select{|; did you mean to call it with no arguments?}0">;
def note_possible_target_of_call : Note<"possible target for call">;

def err_ovl_no_viable_object_call : Error<
  "no matching function for call to object of type %0">;
def err_ovl_ambiguous_object_call : Error<
  "call to object of type %0 is ambiguous">;
def err_ovl_deleted_object_call : Error<
  "call to %select{unavailable|deleted}0 function call operator in type %1%2">;
def note_ovl_surrogate_cand : Note<"conversion candidate of type %0">;
def err_member_call_without_object : Error<
  "call to non-static member function without an object argument">;

// C++ Address of Overloaded Function
def err_addr_ovl_no_viable : Error<
  "address of overloaded function %0 does not match required type %1">;
def err_addr_ovl_ambiguous : Error<
  "address of overloaded function %0 is ambiguous">;
def err_addr_ovl_not_func_ptrref : Error<
  "address of overloaded function %0 cannot be converted to type %1">;
def err_addr_ovl_no_qualifier : Error<
  "can't form member pointer of type %0 without '&' and class name">;

// C++11 Literal Operators
def err_ovl_no_viable_literal_operator : Error<
  "no matching literal operator for call to %0"
  "%select{| with argument of type %2| with arguments of types %2 and %3}1"
  "%select{| or 'const char *'}4"
  "%select{|, and no matching literal operator template}5">;

// C++ Template Declarations
def err_template_param_shadow : Error<
  "declaration of %0 shadows template parameter">;
def note_template_param_here : Note<"template parameter is declared here">;
def warn_template_export_unsupported : Warning<
  "exported templates are unsupported">;
def err_template_outside_namespace_or_class_scope : Error<
  "templates can only be declared in namespace or class scope">;
def err_template_inside_local_class : Error<
  "templates cannot be declared inside of a local class">;
def err_template_linkage : Error<"templates must have C++ linkage">;
def err_template_typedef : Error<"a typedef cannot be a template">;
def err_template_unnamed_class : Error<
  "cannot declare a class template with no name">;
def err_template_param_list_different_arity : Error<
  "%select{too few|too many}0 template parameters in template "
  "%select{|template parameter }1redeclaration">;
def note_template_param_list_different_arity : Note<
  "%select{too few|too many}0 template parameters in template template "
  "argument">;
def note_template_prev_declaration : Note<
  "previous template %select{declaration|template parameter}0 is here">;
def err_template_param_different_kind : Error<
  "template parameter has a different kind in template "
  "%select{|template parameter }0redeclaration">;
def note_template_param_different_kind : Note<
  "template parameter has a different kind in template argument">;
  
def err_template_nontype_parm_different_type : Error<
  "template non-type parameter has a different type %0 in template "
  "%select{|template parameter }1redeclaration">;

def note_template_nontype_parm_different_type : Note<
  "template non-type parameter has a different type %0 in template argument">;
def note_template_nontype_parm_prev_declaration : Note<
  "previous non-type template parameter with type %0 is here">;
def err_template_nontype_parm_bad_type : Error<
  "a non-type template parameter cannot have type %0">;
def err_template_param_default_arg_redefinition : Error<
  "template parameter redefines default argument">;
def note_template_param_prev_default_arg : Note<
  "previous default template argument defined here">;
def err_template_param_default_arg_missing : Error<
  "template parameter missing a default argument">;
def ext_template_parameter_default_in_function_template : ExtWarn<
  "default template arguments for a function template are a C++11 extension">,
  InGroup<CXX11>;
def warn_cxx98_compat_template_parameter_default_in_function_template : Warning<
  "default template arguments for a function template are incompatible with C++98">,
  InGroup<CXX98Compat>, DefaultIgnore;
def err_template_parameter_default_template_member : Error<
  "cannot add a default template argument to the definition of a member of a "
  "class template">;
def err_template_parameter_default_friend_template : Error<
  "default template argument not permitted on a friend template">;
def err_template_template_parm_no_parms : Error<
  "template template parameter must have its own template parameters">;

def ext_variable_template : ExtWarn<"variable templates are a C++1y extension">,
  InGroup<CXX1y>;
def warn_cxx11_compat_variable_template : Warning<
  "variable templates are incompatible with C++ standards before C++1y">,
  InGroup<CXXPre1yCompat>, DefaultIgnore;
def err_template_variable_noparams : Error<
  "extraneous 'template<>' in declaration of variable %0">;
def err_template_member : Error<"member %0 declared as a template">;
def err_template_member_noparams : Error<
  "extraneous 'template<>' in declaration of member %0">;
def err_template_tag_noparams : Error<
  "extraneous 'template<>' in declaration of %0 %1">;
def err_template_decl_ref : Error<
  "cannot refer to %select{class|variable}0 template %1 without a template argument list">;

// C++ Template Argument Lists
def err_template_missing_args : Error<
  "use of class template %0 requires template arguments">;
def err_template_arg_list_different_arity : Error<
  "%select{too few|too many}0 template arguments for "
  "%select{class template|function template|template template parameter"
  "|template}1 %2">;
def note_template_decl_here : Note<"template is declared here">;
def err_template_arg_must_be_type : Error<
  "template argument for template type parameter must be a type">;
def err_template_arg_must_be_type_suggest : Error<
  "template argument for template type parameter must be a type; did you forget 'typename'?">;
def ext_ms_template_type_arg_missing_typename : ExtWarn<
  "template argument for template type parameter must be a type; "
  "omitted 'typename' is a Microsoft extension">,
  InGroup<Microsoft>;
def err_template_arg_must_be_expr : Error<
  "template argument for non-type template parameter must be an expression">;
def err_template_arg_nontype_ambig : Error<
  "template argument for non-type template parameter is treated as function type %0">;
def err_template_arg_must_be_template : Error<
  "template argument for template template parameter must be a class template%select{| or type alias template}0">;
def ext_template_arg_local_type : ExtWarn<
  "template argument uses local type %0">, InGroup<LocalTypeTemplateArgs>;
def ext_template_arg_unnamed_type : ExtWarn<
  "template argument uses unnamed type">, InGroup<UnnamedTypeTemplateArgs>;
def warn_cxx98_compat_template_arg_local_type : Warning<
  "local type %0 as template argument is incompatible with C++98">,
  InGroup<CXX98CompatLocalTypeTemplateArgs>, DefaultIgnore;
def warn_cxx98_compat_template_arg_unnamed_type : Warning<
  "unnamed type as template argument is incompatible with C++98">,
  InGroup<CXX98CompatUnnamedTypeTemplateArgs>, DefaultIgnore;
def note_template_unnamed_type_here : Note<
  "unnamed type used in template argument was declared here">;
def err_template_arg_overload_type : Error<
  "template argument is the type of an unresolved overloaded function">;
def err_template_arg_not_class_template : Error<
  "template argument does not refer to a class template or template "
  "template parameter">;
def note_template_arg_refers_here_func : Note<
  "template argument refers to function template %0, here">;
def err_template_arg_template_params_mismatch : Error<
  "template template argument has different template parameters than its "
  "corresponding template template parameter">;
def err_template_arg_not_integral_or_enumeral : Error<
  "non-type template argument of type %0 must have an integral or enumeration"
  " type">;
def err_template_arg_not_ice : Error<
  "non-type template argument of type %0 is not an integral constant "
  "expression">;
def err_template_arg_not_address_constant : Error<
  "non-type template argument of type %0 is not a constant expression">;
def warn_cxx98_compat_template_arg_null : Warning<
  "use of null pointer as non-type template argument is incompatible with "
  "C++98">, InGroup<CXX98Compat>, DefaultIgnore;
def err_template_arg_untyped_null_constant : Error<
  "null non-type template argument must be cast to template parameter type %0">;
def err_template_arg_wrongtype_null_constant : Error<
 "null non-type template argument of type %0 does not match template parameter "
 "of type %1">;
def err_deduced_non_type_template_arg_type_mismatch : Error<
  "deduced non-type template argument does not have the same type as the "
  "its corresponding template parameter%diff{ ($ vs $)|}0,1">;
def err_template_arg_not_convertible : Error<
  "non-type template argument of type %0 cannot be converted to a value "
  "of type %1">;
def warn_template_arg_negative : Warning<
  "non-type template argument with value '%0' converted to '%1' for unsigned "
  "template parameter of type %2">, InGroup<Conversion>, DefaultIgnore;
def warn_template_arg_too_large : Warning<
  "non-type template argument value '%0' truncated to '%1' for "
  "template parameter of type %2">, InGroup<Conversion>, DefaultIgnore;
def err_template_arg_no_ref_bind : Error<
  "non-type template parameter of reference type "
  "%diff{$ cannot bind to template argument of type $"
  "|cannot bind to template of incompatible argument type}0,1">;
def err_template_arg_ref_bind_ignores_quals : Error<
  "reference binding of non-type template parameter "
  "%diff{of type $ to template argument of type $|to template argument}0,1 "
  "ignores qualifiers">;
def err_template_arg_not_decl_ref : Error<
  "non-type template argument does not refer to any declaration">;
def err_template_arg_not_address_of : Error<
  "non-type template argument for template parameter of pointer type %0 must "
  "have its address taken">;
def err_template_arg_address_of_non_pointer : Error<
  "address taken in non-type template argument for template parameter of "
  "reference type %0">;
def err_template_arg_reference_var : Error<
  "non-type template argument of reference type %0 is not an object">;
def err_template_arg_field : Error<
  "non-type template argument refers to non-static data member %0">;
def err_template_arg_method : Error<
  "non-type template argument refers to non-static member function %0">;
def err_template_arg_object_no_linkage : Error<
  "non-type template argument refers to %select{function|object}0 %1 that "
  "does not have linkage">;
def warn_cxx98_compat_template_arg_object_internal : Warning<
  "non-type template argument referring to %select{function|object}0 %1 with "
  "internal linkage is incompatible with C++98">,
  InGroup<CXX98Compat>, DefaultIgnore;
def ext_template_arg_object_internal : ExtWarn<
  "non-type template argument referring to %select{function|object}0 %1 with "
  "internal linkage is a C++11 extension">, InGroup<CXX11>;
def err_template_arg_thread_local : Error<
  "non-type template argument refers to thread-local object">;
def note_template_arg_internal_object : Note<
  "non-type template argument refers to %select{function|object}0 here">;
def note_template_arg_refers_here : Note<
  "non-type template argument refers here">;
def err_template_arg_not_object_or_func : Error<
  "non-type template argument does not refer to an object or function">;
def err_template_arg_not_pointer_to_member_form : Error<
  "non-type template argument is not a pointer to member constant">;
def ext_template_arg_extra_parens : ExtWarn<
  "address non-type template argument cannot be surrounded by parentheses">;
def warn_cxx98_compat_template_arg_extra_parens : Warning<
  "redundant parentheses surrounding address non-type template argument are "
  "incompatible with C++98">, InGroup<CXX98Compat>, DefaultIgnore;
def err_pointer_to_member_type : Error<
  "invalid use of pointer to member type after %select{.*|->*}0">;
def err_pointer_to_member_call_drops_quals : Error<
  "call to pointer to member function of type %0 drops '%1' qualifier%s2">;
def err_pointer_to_member_oper_value_classify: Error<
  "pointer-to-member function type %0 can only be called on an "
  "%select{rvalue|lvalue}1">;
def ext_ms_deref_template_argument: ExtWarn<
  "non-type template argument containing a dereference operation is a "
  "Microsoft extension">, InGroup<Microsoft>;
def ext_ms_delayed_template_argument: ExtWarn<
  "using the undeclared type %0 as a default template argument is a "
  "Microsoft extension">, InGroup<Microsoft>;

// C++ template specialization
def err_template_spec_unknown_kind : Error<
  "can only provide an explicit specialization for a class template, function "
  "template, variable template, or a member function, static data member, "
  "%select{or member class|member class, or member enumeration}0 of a "
  "class template">;
def note_specialized_entity : Note<
  "explicitly specialized declaration is here">;
def err_template_spec_decl_function_scope : Error<
  "explicit specialization of %0 in function scope">;
def err_template_spec_decl_class_scope : Error<
  "explicit specialization of %0 in class scope">;
def err_template_spec_decl_friend : Error<
  "cannot declare an explicit specialization in a friend">;
def err_template_spec_decl_out_of_scope_global : Error<
  "%select{class template|class template partial|variable template|"
  "variable template partial|function template|member function|"
  "static data member|member class|member enumeration}0 "
  "specialization of %1 must originally be declared in the global scope">;
def err_template_spec_decl_out_of_scope : Error<
  "%select{class template|class template partial|variable template|"
  "variable template partial|function template|member "
  "function|static data member|member class|member enumeration}0 "
  "specialization of %1 must originally be declared in namespace %2">;
def ext_template_spec_decl_out_of_scope : ExtWarn<
  "first declaration of %select{class template|class template partial|"
  "variable template|variable template partial|"
  "function template|member function|static data member|member class|"
  "member enumeration}0 specialization of %1 outside namespace %2 is a "
  "C++11 extension">, InGroup<CXX11>;
def warn_cxx98_compat_template_spec_decl_out_of_scope : Warning<
  "%select{class template|class template partial|variable template|"
  "variable template partial|function template|member "
  "function|static data member|member class|member enumeration}0 "
  "specialization of %1 outside namespace %2 is incompatible with C++98">,
  InGroup<CXX98Compat>, DefaultIgnore;
def err_template_spec_redecl_out_of_scope : Error<
  "%select{class template|class template partial|variable template|"
  "variable template partial|function template|member "
  "function|static data member|member class|member enumeration}0 "
  "specialization of %1 not in a namespace enclosing %2">;
def err_template_spec_redecl_global_scope : Error<
  "%select{class template|class template partial|variable template|"
  "variable template partial|function template|member "
  "function|static data member|member class|member enumeration}0 "
  "specialization of %1 must occur at global scope">;
def err_spec_member_not_instantiated : Error<
  "specialization of member %q0 does not specialize an instantiated member">;
def note_specialized_decl : Note<"attempt to specialize declaration here">;
def err_specialization_after_instantiation : Error<
  "explicit specialization of %0 after instantiation">;
def note_instantiation_required_here : Note<
  "%select{implicit|explicit}0 instantiation first required here">;
def err_template_spec_friend : Error<
  "template specialization declaration cannot be a friend">;
def err_template_spec_default_arg : Error<
  "default argument not permitted on an explicit "
  "%select{instantiation|specialization}0 of function %1">;
def err_not_class_template_specialization : Error<
  "cannot specialize a %select{dependent template|template template "
  "parameter}0">;
def err_function_specialization_in_class : Error<
  "cannot specialize a function %0 within class scope">;
def ext_function_specialization_in_class : ExtWarn<
  "explicit specialization of %0 within class scope is a Microsoft extension">,
  InGroup<Microsoft>;
def ext_explicit_specialization_storage_class : ExtWarn<
  "explicit specialization cannot have a storage class">;
def err_explicit_specialization_inconsistent_storage_class : Error<
  "explicit specialization has extraneous, inconsistent storage class "
  "'%select{none|extern|static|__private_extern__|auto|register}0'">;

// C++ class template specializations and out-of-line definitions
def err_template_spec_needs_header : Error<
  "template specialization requires 'template<>'">;
def err_template_spec_needs_template_parameters : Error<
  "template specialization or definition requires a template parameter list "
  "corresponding to the nested type %0">;
def err_template_param_list_matches_nontemplate : Error<
  "template parameter list matching the non-templated nested type %0 should "
  "be empty ('template<>')">;
def err_alias_template_extra_headers : Error<
  "extraneous template parameter list in alias template declaration">;
def err_template_spec_extra_headers : Error<
  "extraneous template parameter list in template specialization or "
  "out-of-line template definition">;
def warn_template_spec_extra_headers : Warning<
  "extraneous template parameter list in template specialization">;
def note_explicit_template_spec_does_not_need_header : Note<
  "'template<>' header not required for explicitly-specialized class %0 "
  "declared here">;
def err_template_qualified_declarator_no_match : Error<
  "nested name specifier '%0' for declaration does not refer into a class, "
  "class template or class template partial specialization">;
def err_specialize_member_of_template : Error<
  "cannot specialize %select{|(with 'template<>') }0a member of an "
  "unspecialized template">;

// C++ Class Template Partial Specialization
def err_default_arg_in_partial_spec : Error<
    "default template argument in a class template partial specialization">;
def err_dependent_non_type_arg_in_partial_spec : Error<
    "non-type template argument depends on a template parameter of the "
    "partial specialization">;
def note_dependent_non_type_default_arg_in_partial_spec : Note<
    "template parameter is used in default argument declared here">;
def err_dependent_typed_non_type_arg_in_partial_spec : Error<
    "non-type template argument specializes a template parameter with "
    "dependent type %0">;
def err_partial_spec_args_match_primary_template : Error<
    "%select{class|variable}0 template partial specialization does not "
    "specialize any template argument; to %select{declare|define}1 the "
    "primary template, remove the template argument list">; 
def warn_partial_specs_not_deducible : Warning<
    "%select{class|variable}0 template partial specialization contains "
    "%select{a template parameter|template parameters}1 that cannot be "
    "deduced; this partial specialization will never be used">;
def note_partial_spec_unused_parameter : Note<
    "non-deducible template parameter %0">;
def err_partial_spec_ordering_ambiguous : Error<
    "ambiguous partial specializations of %0">;
def note_partial_spec_match : Note<"partial specialization matches %0">;
def err_partial_spec_redeclared : Error<
  "class template partial specialization %0 cannot be redeclared">;
def note_prev_partial_spec_here : Note<
  "previous declaration of class template partial specialization %0 is here">;
def err_partial_spec_fully_specialized : Error<
  "partial specialization of %0 does not use any of its template parameters">;

// C++ Variable Template Partial Specialization
def err_var_partial_spec_redeclared : Error<
  "variable template partial specialization %0 cannot be redefined">;
def note_var_prev_partial_spec_here : Note<
  "previous declaration of variable template partial specialization is here">;
def err_var_spec_no_template : Error<
  "no variable template matches%select{| partial}0 specialization">;
def err_var_spec_no_template_but_method : Error<
  "no variable template matches specialization; "
  "did you mean to use %0 as function template instead?">;
  
// C++ Function template specializations
def err_function_template_spec_no_match : Error<
    "no function template matches function template specialization %0">;
def err_function_template_spec_ambiguous : Error<
    "function template specialization %0 ambiguously refers to more than one "
    "function template; explicitly specify%select{| additional}1 template "
    "arguments to identify a particular function template">;
def note_function_template_spec_matched : Note<
    "function template matches specialization %0">;
def err_function_template_partial_spec : Error<
    "function template partial specialization is not allowed">;

// C++ Template Instantiation
def err_template_recursion_depth_exceeded : Error<
  "recursive template instantiation exceeded maximum depth of %0">,
  DefaultFatal, NoSFINAE;
def note_template_recursion_depth : Note<
  "use -ftemplate-depth=N to increase recursive template instantiation depth">;

def err_template_instantiate_within_definition : Error<
  "%select{implicit|explicit}0 instantiation of template %1 within its"
  " own definition">;
def err_template_instantiate_undefined : Error<
  "%select{implicit|explicit}0 instantiation of undefined template %1">;
def err_implicit_instantiate_member_undefined : Error<
  "implicit instantiation of undefined member %0">;
def note_template_class_instantiation_was_here : Note<
  "class template %0 was instantiated here">;
def note_template_class_explicit_specialization_was_here : Note<
  "class template %0 was explicitly specialized here">;
def note_template_class_instantiation_here : Note<
  "in instantiation of template class %0 requested here">;
def note_template_member_class_here : Note<
  "in instantiation of member class %0 requested here">;
def note_template_member_function_here : Note<
  "in instantiation of member function %q0 requested here">;
def note_function_template_spec_here : Note<
  "in instantiation of function template specialization %q0 requested here">;
def note_template_static_data_member_def_here : Note<
  "in instantiation of static data member %q0 requested here">;
def note_template_variable_def_here : Note<
  "in instantiation of variable template specialization %q0 requested here">;
def note_template_enum_def_here : Note<
  "in instantiation of enumeration %q0 requested here">;
def note_template_type_alias_instantiation_here : Note<
  "in instantiation of template type alias %0 requested here">;
def note_template_exception_spec_instantiation_here : Note<
  "in instantiation of exception specification for %0 requested here">;
  
def note_default_arg_instantiation_here : Note<
  "in instantiation of default argument for '%0' required here">;
def note_default_function_arg_instantiation_here : Note<
  "in instantiation of default function argument expression "
  "for '%0' required here">;
def note_explicit_template_arg_substitution_here : Note<
  "while substituting explicitly-specified template arguments into function "
  "template %0 %1">;
def note_function_template_deduction_instantiation_here : Note<
  "while substituting deduced template arguments into function template %0 "
  "%1">;
def note_partial_spec_deduct_instantiation_here : Note<
  "during template argument deduction for class template partial "
  "specialization %0 %1">;
def note_prior_template_arg_substitution : Note<
  "while substituting prior template arguments into %select{non-type|template}0"
  " template parameter%1 %2">;
def note_template_default_arg_checking : Note<
  "while checking a default template argument used here">;
def note_instantiation_contexts_suppressed : Note<
  "(skipping %0 context%s0 in backtrace; use -ftemplate-backtrace-limit=0 to "
  "see all)">;

def err_field_instantiates_to_function : Error<
  "data member instantiated with function type %0">;
def err_variable_instantiates_to_function : Error<
  "%select{variable|static data member}0 instantiated with function type %1">;
def err_nested_name_spec_non_tag : Error<
  "type %0 cannot be used prior to '::' because it has no members">;

// C++ Explicit Instantiation
def err_explicit_instantiation_duplicate : Error<
    "duplicate explicit instantiation of %0">;
def ext_explicit_instantiation_duplicate : ExtWarn<
    "duplicate explicit instantiation of %0 ignored as a Microsoft extension">,
    InGroup<Microsoft>;
def note_previous_explicit_instantiation : Note<
    "previous explicit instantiation is here">;
def ext_explicit_instantiation_after_specialization : Extension<
    "explicit instantiation of %0 that occurs after an explicit "
    "specialization will be ignored (C++11 extension)">,
    InGroup<CXX11>;
def warn_cxx98_compat_explicit_instantiation_after_specialization : Warning<
    "explicit instantiation of %0 that occurs after an explicit "
    "specialization is incompatible with C++98">,
    InGroup<CXX98CompatPedantic>, DefaultIgnore;
def note_previous_template_specialization : Note<
    "previous template specialization is here">;
def err_explicit_instantiation_nontemplate_type : Error<
    "explicit instantiation of non-templated type %0">;
def note_nontemplate_decl_here : Note<
    "non-templated declaration is here">;
def err_explicit_instantiation_in_class : Error<
  "explicit instantiation of %0 in class scope">;
def err_explicit_instantiation_out_of_scope : Error<
  "explicit instantiation of %0 not in a namespace enclosing %1">;
def err_explicit_instantiation_must_be_global : Error<
  "explicit instantiation of %0 must occur at global scope">;
def warn_explicit_instantiation_out_of_scope_0x : Warning<
  "explicit instantiation of %0 not in a namespace enclosing %1">, 
  InGroup<CXX11Compat>, DefaultIgnore;
def warn_explicit_instantiation_must_be_global_0x : Warning<
  "explicit instantiation of %0 must occur at global scope">, 
  InGroup<CXX11Compat>, DefaultIgnore;
  
def err_explicit_instantiation_requires_name : Error<
  "explicit instantiation declaration requires a name">;
def err_explicit_instantiation_of_typedef : Error<
  "explicit instantiation of typedef %0">;
def err_explicit_instantiation_storage_class : Error<
  "explicit instantiation cannot have a storage class">;
def err_explicit_instantiation_not_known : Error<
  "explicit instantiation of %0 does not refer to a function template, "
  "variable template, member function, member class, or static data member">;
def note_explicit_instantiation_here : Note<
  "explicit instantiation refers here">;
def err_explicit_instantiation_data_member_not_instantiated : Error<
  "explicit instantiation refers to static data member %q0 that is not an "
  "instantiation">;
def err_explicit_instantiation_member_function_not_instantiated : Error<
  "explicit instantiation refers to member function %q0 that is not an "
  "instantiation">;
def err_explicit_instantiation_ambiguous : Error<
  "partial ordering for explicit instantiation of %0 is ambiguous">;
def note_explicit_instantiation_candidate : Note<
  "explicit instantiation candidate function template here %0">;
def err_explicit_instantiation_inline : Error<
  "explicit instantiation cannot be 'inline'">;
def warn_explicit_instantiation_inline_0x : Warning<
  "explicit instantiation cannot be 'inline'">, InGroup<CXX11Compat>,
  DefaultIgnore;
def err_explicit_instantiation_constexpr : Error<
  "explicit instantiation cannot be 'constexpr'">;
def ext_explicit_instantiation_without_qualified_id : Extension<
  "qualifier in explicit instantiation of %q0 requires a template-id "
  "(a typedef is not permitted)">;
def err_explicit_instantiation_without_template_id : Error<
  "explicit instantiation of %q0 must specify a template argument list">;
def err_explicit_instantiation_unqualified_wrong_namespace : Error<
  "explicit instantiation of %q0 must occur in namespace %1">;
def warn_explicit_instantiation_unqualified_wrong_namespace_0x : Warning<
  "explicit instantiation of %q0 must occur in namespace %1">,
  InGroup<CXX11Compat>, DefaultIgnore;
def err_explicit_instantiation_undefined_member : Error<
  "explicit instantiation of undefined %select{member class|member function|"
  "static data member}0 %1 of class template %2">;
def err_explicit_instantiation_undefined_func_template : Error<
  "explicit instantiation of undefined function template %0">;
def err_explicit_instantiation_undefined_var_template : Error<
  "explicit instantiation of undefined variable template %q0">;
def err_explicit_instantiation_declaration_after_definition : Error<
  "explicit instantiation declaration (with 'extern') follows explicit "
  "instantiation definition (without 'extern')">;
def note_explicit_instantiation_definition_here : Note<
  "explicit instantiation definition is here">;
def err_invalid_var_template_spec_type : Error<"type %2 "
  "of %select{explicit instantiation|explicit specialization|"
  "partial specialization|redeclaration}0 of %1 does not match"
  " expected type %3">;
  
// C++ typename-specifiers
def err_typename_nested_not_found : Error<"no type named %0 in %1">;
def err_typename_nested_not_found_enable_if : Error<
  "no type named 'type' in %0; 'enable_if' cannot be used to disable "
  "this declaration">;
def err_typename_nested_not_type : Error<
    "typename specifier refers to non-type member %0 in %1">;
def note_typename_refers_here : Note<
    "referenced member %0 is declared here">;
def err_typename_missing : Error<
  "missing 'typename' prior to dependent type name '%0%1'">;
def ext_typename_missing : ExtWarn<
  "missing 'typename' prior to dependent type name '%0%1'">,
  InGroup<DiagGroup<"typename-missing">>;
def ext_typename_outside_of_template : ExtWarn<
  "'typename' occurs outside of a template">, InGroup<CXX11>;
def warn_cxx98_compat_typename_outside_of_template : Warning<
  "use of 'typename' outside of a template is incompatible with C++98">,
  InGroup<CXX98Compat>, DefaultIgnore;
def err_typename_refers_to_using_value_decl : Error<
  "typename specifier refers to a dependent using declaration for a value "
  "%0 in %1">;
def note_using_value_decl_missing_typename : Note<
  "add 'typename' to treat this using declaration as a type">;

def err_template_kw_refers_to_non_template : Error<
  "%0 following the 'template' keyword does not refer to a template">;
def err_template_kw_refers_to_class_template : Error<
  "'%0%1' instantiated to a class template, not a function template">;
def note_referenced_class_template : Error<
  "class template declared here">;
def err_template_kw_missing : Error<
  "missing 'template' keyword prior to dependent template name '%0%1'">;
def ext_template_outside_of_template : ExtWarn<
  "'template' keyword outside of a template">, InGroup<CXX11>;
def warn_cxx98_compat_template_outside_of_template : Warning<
  "use of 'template' keyword outside of a template is incompatible with C++98">,
  InGroup<CXX98Compat>, DefaultIgnore;

def err_non_type_template_in_nested_name_specifier : Error<
  "qualified name refers into a specialization of %select{function|variable}0 "
  "template %1">;
def err_template_id_not_a_type : Error<
  "template name refers to non-type template %0">;
def note_template_declared_here : Note<
  "%select{function template|class template|variable template"
  "|type alias template|template template parameter}0 "
  "%1 declared here">;
def err_alias_template_expansion_into_fixed_list : Error<
  "pack expansion used as argument for non-pack parameter of alias template">;
def note_parameter_type : Note<
  "parameter of type %0 is declared here">;

// C++11 Variadic Templates
def err_template_param_pack_default_arg : Error<
  "template parameter pack cannot have a default argument">;
def err_template_param_pack_must_be_last_template_parameter : Error<
  "template parameter pack must be the last template parameter">;

def err_template_parameter_pack_non_pack : Error<
  "%select{template type|non-type template|template template}0 parameter"
  "%select{| pack}1 conflicts with previous %select{template type|"
  "non-type template|template template}0 parameter%select{ pack|}1">;
def note_template_parameter_pack_non_pack : Note<
  "%select{template type|non-type template|template template}0 parameter"
  "%select{| pack}1 does not match %select{template type|non-type template"
  "|template template}0 parameter%select{ pack|}1 in template argument">;
def note_template_parameter_pack_here : Note<
  "previous %select{template type|non-type template|template template}0 "
  "parameter%select{| pack}1 declared here">;
  
def err_unexpanded_parameter_pack_0 : Error<
  "%select{expression|base type|declaration type|data member type|bit-field "
  "size|static assertion|fixed underlying type|enumerator value|"
  "using declaration|friend declaration|qualifier|initializer|default argument|"
  "non-type template parameter type|exception type|partial specialization|"
  "__if_exists name|__if_not_exists name|lambda|block}0 "
  "contains an unexpanded parameter pack">;
def err_unexpanded_parameter_pack_1 : Error<
  "%select{expression|base type|declaration type|data member type|bit-field "
  "size|static assertion|fixed underlying type|enumerator value|"
  "using declaration|friend declaration|qualifier|initializer|default argument|"
  "non-type template parameter type|exception type|partial specialization|"
  "__if_exists name|__if_not_exists name|lambda|block}0 "
  "contains unexpanded parameter pack %1">;
def err_unexpanded_parameter_pack_2 : Error<
  "%select{expression|base type|declaration type|data member type|bit-field "
  "size|static assertion|fixed underlying type|enumerator value|"
  "using declaration|friend declaration|qualifier|initializer|default argument|"
  "non-type template parameter type|exception type|partial specialization|"
  "__if_exists name|__if_not_exists name|lambda|block}0 "
  "contains unexpanded parameter packs %1 and %2">;
def err_unexpanded_parameter_pack_3_or_more : Error<
  "%select{expression|base type|declaration type|data member type|bit-field "
  "size|static assertion|fixed underlying type|enumerator value|"
  "using declaration|friend declaration|qualifier|initializer|default argument|"
  "non-type template parameter type|exception type|partial specialization|"
  "__if_exists name|__if_not_exists name|lambda|block}0 "
  "contains unexpanded parameter packs %1, %2, ...">;

def err_pack_expansion_without_parameter_packs : Error<
  "pack expansion does not contain any unexpanded parameter packs">;
def err_pack_expansion_length_conflict : Error<
  "pack expansion contains parameter packs %0 and %1 that have different "
  "lengths (%2 vs. %3)">;
def err_pack_expansion_length_conflict_multilevel : Error<
  "pack expansion contains parameter pack %0 that has a different "
  "length (%1 vs. %2) from outer parameter packs">;
def err_pack_expansion_member_init : Error<
  "pack expansion for initialization of member %0">;

def err_function_parameter_pack_without_parameter_packs : Error<
  "type %0 of function parameter pack does not contain any unexpanded "
  "parameter packs">;
def err_ellipsis_in_declarator_not_parameter : Error<
  "only function and template parameters can be parameter packs">;

def err_sizeof_pack_no_pack_name : Error<
  "%0 does not refer to the name of a parameter pack">;

def err_unexpected_typedef : Error<
  "unexpected type name %0: expected expression">;
def err_unexpected_namespace : Error<
  "unexpected namespace name %0: expected expression">;
def err_undeclared_var_use : Error<"use of undeclared identifier %0">;
def ext_undeclared_unqual_id_with_dependent_base : ExtWarn<
  "use of undeclared identifier %0; "
  "unqualified lookup into dependent bases of class template %1 is a Microsoft extension">,
  InGroup<Microsoft>;
def ext_found_via_dependent_bases_lookup : ExtWarn<"use of identifier %0 "
  "found via unqualified lookup into dependent bases of class templates is a "
  "Microsoft extension">, InGroup<Microsoft>;
def note_dependent_var_use : Note<"must qualify identifier to find this "
    "declaration in dependent base class">;
def err_not_found_by_two_phase_lookup : Error<"call to function %0 that is neither "
    "visible in the template definition nor found by argument-dependent lookup">;
def note_not_found_by_two_phase_lookup : Note<"%0 should be declared prior to the "
    "call site%select{| or in %2| or in an associated namespace of one of its arguments}1">;
def err_undeclared_use : Error<"use of undeclared %0">;
def warn_deprecated : Warning<"%0 is deprecated">,
    InGroup<DeprecatedDeclarations>;
def warn_property_method_deprecated :
    Warning<"property access is using %0 method which is deprecated">,
    InGroup<DeprecatedDeclarations>;
def warn_deprecated_message : Warning<"%0 is deprecated: %1">,
    InGroup<DeprecatedDeclarations>;
def warn_deprecated_fwdclass_message : Warning<
    "%0 may be deprecated because the receiver type is unknown">,
    InGroup<DeprecatedDeclarations>;
def warn_deprecated_def : Warning<
    "Implementing deprecated %select{method|class|category}0">,
    InGroup<DeprecatedImplementations>, DefaultIgnore;
def err_unavailable : Error<"%0 is unavailable">;
def err_property_method_unavailable :
    Error<"property access is using %0 method which is unavailable">;
def err_unavailable_message : Error<"%0 is unavailable: %1">;
def warn_unavailable_fwdclass_message : Warning<
    "%0 may be unavailable because the receiver type is unknown">,
    InGroup<UnavailableDeclarations>;
def note_availability_specified_here : Note<
  "%0 has been explicitly marked "
  "%select{unavailable|deleted|deprecated}1 here">;
def note_implicitly_deleted : Note<
  "explicitly defaulted function was implicitly deleted here">;
def note_inherited_deleted_here : Note<
  "deleted constructor was inherited here">;
def note_cannot_inherit : Note<
  "constructor cannot be inherited">;
def warn_not_enough_argument : Warning<
  "not enough variable arguments in %0 declaration to fit a sentinel">,
  InGroup<Sentinel>;
def warn_missing_sentinel : Warning<
  "missing sentinel in %select{function call|method dispatch|block call}0">,
  InGroup<Sentinel>;
def note_sentinel_here : Note<
  "%select{function|method|block}0 has been explicitly marked sentinel here">;
def warn_missing_prototype : Warning<
  "no previous prototype for function %0">,
  InGroup<DiagGroup<"missing-prototypes">>, DefaultIgnore;
def note_declaration_not_a_prototype : Note<
  "this declaration is not a prototype; add 'void' to make it a prototype for a zero-parameter function">; 
def warn_missing_variable_declarations : Warning<
  "no previous extern declaration for non-static variable %0">,
  InGroup<DiagGroup<"missing-variable-declarations">>, DefaultIgnore;
def err_static_data_member_reinitialization :
  Error<"static data member %0 already has an initializer">;
def err_redefinition : Error<"redefinition of %0">;
def err_alias_after_tentative :
  Error<"alias definition of %0 after tentative definition">;
def err_tentative_after_alias :
  Error<"tentative definition of %0 after alias definition">;
def err_definition_of_implicitly_declared_member : Error<
  "definition of implicitly declared %select{default constructor|copy "
  "constructor|move constructor|copy assignment operator|move assignment "
  "operator|destructor|function}1">;
def err_definition_of_explicitly_defaulted_member : Error<
  "definition of explicitly defaulted %select{default constructor|copy "
  "constructor|move constructor|copy assignment operator|move assignment "
  "operator|destructor}0">;
def err_redefinition_extern_inline : Error<
  "redefinition of a 'extern inline' function %0 is not supported in "
  "%select{C99 mode|C++}1">;

def note_deleted_dtor_no_operator_delete : Note<
  "virtual destructor requires an unambiguous, accessible 'operator delete'">;
def note_deleted_special_member_class_subobject : Note<
  "%select{default constructor|copy constructor|move constructor|"
  "copy assignment operator|move assignment operator|destructor}0 of "
  "%1 is implicitly deleted because "
  "%select{base class %3|%select{||||variant }4field %3}2 has "
  "%select{no|a deleted|multiple|an inaccessible|a non-trivial}4 "
  "%select{%select{default constructor|copy constructor|move constructor|copy "
  "assignment operator|move assignment operator|destructor}0|destructor}5"
  "%select{||s||}4">;
def note_deleted_default_ctor_uninit_field : Note<
  "default constructor of %0 is implicitly deleted because field %1 of "
  "%select{reference|const-qualified}3 type %2 would not be initialized">;
def note_deleted_default_ctor_all_const : Note<
  "default constructor of %0 is implicitly deleted because all "
  "%select{data members|data members of an anonymous union member}1"
  " are const-qualified">;
def note_deleted_copy_ctor_rvalue_reference : Note<
  "copy constructor of %0 is implicitly deleted because field %1 is of "
  "rvalue reference type %2">;
def note_deleted_copy_user_declared_move : Note<
  "copy %select{constructor|assignment operator}0 is implicitly deleted because"
  " %1 has a user-declared move %select{constructor|assignment operator}2">;
def note_deleted_assign_field : Note<
  "%select{copy|move}0 assignment operator of %1 is implicitly deleted "
  "because field %2 is of %select{reference|const-qualified}4 type %3">;

// These should be errors.
def warn_undefined_internal : Warning<
  "%select{function|variable}0 %q1 has internal linkage but is not defined">,
  InGroup<DiagGroup<"undefined-internal">>;
def warn_undefined_inline : Warning<"inline function %q0 is not defined">,
  InGroup<DiagGroup<"undefined-inline">>;
def note_used_here : Note<"used here">;

def ext_internal_in_extern_inline : ExtWarn<
  "static %select{function|variable}0 %1 is used in an inline function with "
  "external linkage">, InGroup<StaticInInline>;
def ext_internal_in_extern_inline_quiet : Extension<
  "static %select{function|variable}0 %1 is used in an inline function with "
  "external linkage">, InGroup<StaticInInline>;
def warn_static_local_in_extern_inline : Warning<
  "non-constant static local variable in inline function may be different "
  "in different files">, InGroup<StaticLocalInInline>;
def note_convert_inline_to_static : Note<
  "use 'static' to give inline function %0 internal linkage">;

def ext_redefinition_of_typedef : ExtWarn<
  "redefinition of typedef %0 is a C11 feature">,
  InGroup<DiagGroup<"typedef-redefinition"> >;
def err_redefinition_variably_modified_typedef : Error<
  "redefinition of %select{typedef|type alias}0 for variably-modified type %1">;

def err_inline_decl_follows_def : Error<
  "inline declaration of %0 follows non-inline definition">;
def err_inline_declaration_block_scope : Error<
  "inline declaration of %0 not allowed in block scope">;
def err_static_non_static : Error<
  "static declaration of %0 follows non-static declaration">;
def err_different_language_linkage : Error<
  "declaration of %0 has a different language linkage">;
def ext_retained_language_linkage : Extension<
  "friend function %0 retaining previous language linkage is an extension">,
  InGroup<DiagGroup<"retained-language-linkage">>;
def err_extern_c_global_conflict : Error<
  "declaration of %1 %select{with C language linkage|in global scope}0 "
  "conflicts with declaration %select{in global scope|with C language linkage}0">;
def note_extern_c_global_conflict : Note<
  "declared %select{in global scope|with C language linkage}0 here">;
def warn_weak_import : Warning<
  "an already-declared variable is made a weak_import declaration %0">;
def ext_static_non_static : Extension<
  "redeclaring non-static %0 as static is a Microsoft extension">, InGroup<Microsoft>;
def err_non_static_static : Error<
  "non-static declaration of %0 follows static declaration">;
def err_extern_non_extern : Error<
  "extern declaration of %0 follows non-extern declaration">;
def err_non_extern_extern : Error<
  "non-extern declaration of %0 follows extern declaration">;
def err_non_thread_thread : Error<
  "non-thread-local declaration of %0 follows thread-local declaration">;
def err_thread_non_thread : Error<
  "thread-local declaration of %0 follows non-thread-local declaration">;
def err_thread_thread_different_kind : Error<
  "thread-local declaration of %0 with %select{static|dynamic}1 initialization "
  "follows declaration with %select{dynamic|static}1 initialization">;
def err_redefinition_different_type : Error<
  "redefinition of %0 with a different type%diff{: $ vs $|}1,2">;
def err_redefinition_different_kind : Error<
  "redefinition of %0 as different kind of symbol">;
def warn_forward_class_redefinition : Warning<
  "redefinition of forward class %0 of a typedef name of an object type is ignored">,
  InGroup<DiagGroup<"objc-forward-class-redefinition">>;
def err_redefinition_different_typedef : Error<
  "%select{typedef|type alias|type alias template}0 "
  "redefinition with different types%diff{ ($ vs $)|}1,2">;
def err_tag_reference_non_tag : Error<
  "elaborated type refers to %select{a non-tag type|a typedef|a type alias|a template|a type alias template}0">;
def err_tag_reference_conflict : Error<
  "implicit declaration introduced by elaborated type conflicts with "
  "%select{a declaration|a typedef|a type alias|a template}0 of the same name">;
def err_dependent_tag_decl : Error<
  "%select{declaration|definition}0 of "
  "%select{struct|interface|union|class|enum}1 in a dependent scope">;
def err_tag_definition_of_typedef : Error<
  "definition of type %0 conflicts with %select{typedef|type alias}1 of the same name">;
def err_conflicting_types : Error<"conflicting types for %0">;
def err_nested_redefinition : Error<"nested redefinition of %0">;
def err_use_with_wrong_tag : Error<
  "use of %0 with tag type that does not match previous declaration">;
def warn_struct_class_tag_mismatch : Warning<
    "%select{struct|interface|class}0%select{| template}1 %2 was previously "
    "declared as a %select{struct|interface|class}3%select{| template}1">,
    InGroup<MismatchedTags>, DefaultIgnore;
def warn_struct_class_previous_tag_mismatch : Warning<
    "%2 defined as %select{a struct|an interface|a class}0%select{| template}1 "
    "here but previously declared as "
    "%select{a struct|an interface|a class}3%select{| template}1">,
     InGroup<MismatchedTags>, DefaultIgnore;
def note_struct_class_suggestion : Note<
    "did you mean %select{struct|interface|class}0 here?">;
def ext_forward_ref_enum : Extension<
  "ISO C forbids forward references to 'enum' types">;
def err_forward_ref_enum : Error<
  "ISO C++ forbids forward references to 'enum' types">;
def ext_ms_forward_ref_enum : Extension<
  "forward references to 'enum' types are a Microsoft extension">, InGroup<Microsoft>;
def ext_forward_ref_enum_def : Extension<
  "redeclaration of already-defined enum %0 is a GNU extension">, InGroup<GNURedeclaredEnum>;
  
def err_redefinition_of_enumerator : Error<"redefinition of enumerator %0">;
def err_duplicate_member : Error<"duplicate member %0">;
def err_misplaced_ivar : Error<
  "instance variables may not be placed in %select{categories|class extension}0">;
def warn_ivars_in_interface : Warning<
  "declaration of instance variables in the interface is deprecated">,
  InGroup<DiagGroup<"objc-interface-ivars">>, DefaultIgnore;
def ext_enum_value_not_int : Extension<
  "ISO C restricts enumerator values to range of 'int' (%0 is too "
  "%select{small|large}1)">;
def ext_enum_too_large : ExtWarn<
  "enumeration values exceed range of largest integer">, InGroup<EnumTooLarge>;
def ext_enumerator_increment_too_large : ExtWarn<
  "incremented enumerator value %0 is not representable in the "
  "largest integer type">, InGroup<EnumTooLarge>;
  
def warn_illegal_constant_array_size : Extension<
  "size of static array must be an integer constant expression">;
def err_vm_decl_in_file_scope : Error<
  "variably modified type declaration not allowed at file scope">;
def err_vm_decl_has_extern_linkage : Error<
  "variably modified type declaration cannot have 'extern' linkage">;
def err_typecheck_field_variable_size : Error<
  "fields must have a constant size: 'variable length array in structure' "
  "extension will never be supported">;
def err_vm_func_decl : Error<
  "function declaration cannot have variably modified type">;
def err_array_too_large : Error<
  "array is too large (%0 elements)">;
def warn_array_new_too_large : Warning<"array is too large (%0 elements)">,
  // FIXME PR11644: ", will throw std::bad_array_new_length at runtime"
  InGroup<BadArrayNewLength>;

// -Wpadded, -Wpacked
def warn_padded_struct_field : Warning<
  "padding %select{struct|interface|class}0 %1 with %2 "
  "%select{byte|bit}3%select{|s}4 to align %5">,
  InGroup<Padded>, DefaultIgnore;
def warn_padded_struct_anon_field : Warning<
  "padding %select{struct|interface|class}0 %1 with %2 "
  "%select{byte|bit}3%select{|s}4 to align anonymous bit-field">,
  InGroup<Padded>, DefaultIgnore;
def warn_padded_struct_size : Warning<
  "padding size of %0 with %1 %select{byte|bit}2%select{|s}3 "
  "to alignment boundary">, InGroup<Padded>, DefaultIgnore;
def warn_unnecessary_packed : Warning<
  "packed attribute is unnecessary for %0">, InGroup<Packed>, DefaultIgnore;

def err_typecheck_negative_array_size : Error<"array size is negative">;
def warn_typecheck_negative_array_new_size : Warning<"array size is negative">,
  // FIXME PR11644: ", will throw std::bad_array_new_length at runtime"
  InGroup<BadArrayNewLength>;
def warn_typecheck_function_qualifiers : Warning<
  "qualifier on function type %0 has unspecified behavior">;
def warn_typecheck_reference_qualifiers : Warning<
  "'%0' qualifier on reference type %1 has no effect">,
  InGroup<IgnoredQualifiers>;
def err_typecheck_invalid_restrict_not_pointer : Error<
  "restrict requires a pointer or reference (%0 is invalid)">;
def err_typecheck_invalid_restrict_not_pointer_noarg : Error<
  "restrict requires a pointer or reference">;
def err_typecheck_invalid_restrict_invalid_pointee : Error<
  "pointer to function type %0 may not be 'restrict' qualified">;
def ext_typecheck_zero_array_size : Extension<
  "zero size arrays are an extension">, InGroup<ZeroLengthArray>;
def err_typecheck_zero_array_size : Error<
  "zero-length arrays are not permitted in C++">;
def warn_typecheck_zero_static_array_size : Warning<
  "'static' has no effect on zero-length arrays">,
  InGroup<ArrayBounds>;
def err_array_size_non_int : Error<"size of array has non-integer type %0">;
def err_init_element_not_constant : Error<
  "initializer element is not a compile-time constant">;
def ext_aggregate_init_not_constant : Extension<
  "initializer for aggregate is not a compile-time constant">, InGroup<C99>;
def err_local_cant_init : Error<
  "'__local' variable cannot have an initializer">;
def err_block_extern_cant_init : Error<
  "'extern' variable cannot have an initializer">;
def warn_extern_init : Warning<"'extern' variable has an initializer">,
  InGroup<DiagGroup<"extern-initializer">>;
def err_variable_object_no_init : Error<
  "variable-sized object may not be initialized">;
def err_excess_initializers : Error<
  "excess elements in %select{array|vector|scalar|union|struct}0 initializer">;
def ext_excess_initializers : ExtWarn<
  "excess elements in %select{array|vector|scalar|union|struct}0 initializer">;
def err_excess_initializers_in_char_array_initializer : Error<
  "excess elements in char array initializer">;
def ext_excess_initializers_in_char_array_initializer : ExtWarn<
  "excess elements in char array initializer">;
def err_initializer_string_for_char_array_too_long : Error<
  "initializer-string for char array is too long">;
def ext_initializer_string_for_char_array_too_long : ExtWarn<
  "initializer-string for char array is too long">;
def warn_missing_field_initializers : Warning<
  "missing field %0 initializer">,
  InGroup<MissingFieldInitializers>, DefaultIgnore;
def warn_braces_around_scalar_init : Warning<
  "braces around scalar initializer">;
def ext_many_braces_around_scalar_init : ExtWarn<
  "too many braces around scalar initializer">;
def ext_complex_component_init : Extension<
  "complex initialization specifying real and imaginary components "
  "is an extension">, InGroup<DiagGroup<"complex-component-init">>;
def err_empty_scalar_initializer : Error<"scalar initializer cannot be empty">;
def warn_cxx98_compat_empty_scalar_initializer : Warning<
  "scalar initialized from empty initializer list is incompatible with C++98">,
  InGroup<CXX98Compat>, DefaultIgnore;
def warn_cxx98_compat_reference_list_init : Warning<
  "reference initialized from initializer list is incompatible with C++98">,
  InGroup<CXX98Compat>, DefaultIgnore;
def warn_cxx98_compat_initializer_list_init : Warning<
  "initialization of initializer_list object is incompatible with C++98">,
  InGroup<CXX98Compat>, DefaultIgnore;
def warn_cxx98_compat_ctor_list_init : Warning<
  "constructor call from initializer list is incompatible with C++98">,
  InGroup<CXX98Compat>, DefaultIgnore;
def err_illegal_initializer : Error<
  "illegal initializer (only variables can be initialized)">;
def err_illegal_initializer_type : Error<"illegal initializer type %0">;
def ext_init_list_type_narrowing : ExtWarn<
  "type %0 cannot be narrowed to %1 in initializer list">, 
  InGroup<CXX11Narrowing>, DefaultError, SFINAEFailure;
def ext_init_list_variable_narrowing : ExtWarn<
  "non-constant-expression cannot be narrowed from type %0 to %1 in "
  "initializer list">, InGroup<CXX11Narrowing>, DefaultError, SFINAEFailure;
def ext_init_list_constant_narrowing : ExtWarn<
  "constant expression evaluates to %0 which cannot be narrowed to type %1">,
  InGroup<CXX11Narrowing>, DefaultError, SFINAEFailure;
def warn_init_list_type_narrowing : Warning<
  "type %0 cannot be narrowed to %1 in initializer list in C++11">,
  InGroup<CXX11Narrowing>, DefaultIgnore;
def warn_init_list_variable_narrowing : Warning<
  "non-constant-expression cannot be narrowed from type %0 to %1 in "
  "initializer list in C++11">,
  InGroup<CXX11Narrowing>, DefaultIgnore;
def warn_init_list_constant_narrowing : Warning<
  "constant expression evaluates to %0 which cannot be narrowed to type %1 in "
  "C++11">,
  InGroup<CXX11Narrowing>, DefaultIgnore;
def note_init_list_narrowing_silence : Note<
  "insert an explicit cast to silence this issue">;
def err_init_objc_class : Error<
  "cannot initialize Objective-C class type %0">;
def err_implicit_empty_initializer : Error<
  "initializer for aggregate with no elements requires explicit braces">;
def err_bitfield_has_negative_width : Error<
  "bit-field %0 has negative width (%1)">;
def err_anon_bitfield_has_negative_width : Error<
  "anonymous bit-field has negative width (%0)">;
def err_bitfield_has_zero_width : Error<"named bit-field %0 has zero width">;
def err_bitfield_width_exceeds_type_size : Error<
  "size of bit-field %0 (%1 bits) exceeds size of its type (%2 bits)">;
def err_anon_bitfield_width_exceeds_type_size : Error<
  "size of anonymous bit-field (%0 bits) exceeds size of its type (%1 bits)">;
def err_incorrect_number_of_vector_initializers : Error<
  "number of elements must be either one or match the size of the vector">;

// Used by C++ which allows bit-fields that are wider than the type.
def warn_bitfield_width_exceeds_type_size: Warning<
  "size of bit-field %0 (%1 bits) exceeds the size of its type; value will be "
  "truncated to %2 bits">;
def warn_anon_bitfield_width_exceeds_type_size : Warning<
  "size of anonymous bit-field (%0 bits) exceeds size of its type; value will "
  "be truncated to %1 bits">;

def warn_missing_braces : Warning<
  "suggest braces around initialization of subobject">,
  InGroup<MissingBraces>, DefaultIgnore;

def err_redefinition_of_label : Error<"redefinition of label %0">;
def err_undeclared_label_use : Error<"use of undeclared label %0">;
def warn_unused_label : Warning<"unused label %0">,
  InGroup<UnusedLabel>, DefaultIgnore;

def err_goto_into_protected_scope : Error<"goto into protected scope">;
def ext_goto_into_protected_scope : ExtWarn<"goto into protected scope">,
  InGroup<Microsoft>;
def warn_cxx98_compat_goto_into_protected_scope : Warning<
  "goto would jump into protected scope in C++98">,
  InGroup<CXX98Compat>, DefaultIgnore;
def err_switch_into_protected_scope : Error<
  "switch case is in protected scope">;
def warn_cxx98_compat_switch_into_protected_scope : Warning<
  "switch case would be in a protected scope in C++98">,
  InGroup<CXX98Compat>, DefaultIgnore;
def err_indirect_goto_without_addrlabel : Error<
  "indirect goto in function with no address-of-label expressions">;
def err_indirect_goto_in_protected_scope : Error<
  "indirect goto might cross protected scopes">;
def warn_cxx98_compat_indirect_goto_in_protected_scope : Warning<
  "indirect goto might cross protected scopes in C++98">,
  InGroup<CXX98Compat>, DefaultIgnore;
def note_indirect_goto_target : Note<"possible target of indirect goto">;
def note_protected_by_variable_init : Note<
  "jump bypasses variable initialization">;
def note_protected_by_variable_nontriv_destructor : Note<
  "jump bypasses variable with a non-trivial destructor">;
def note_protected_by_variable_non_pod : Note<
  "jump bypasses initialization of non-POD variable">;
def note_protected_by_cleanup : Note<
  "jump bypasses initialization of variable with __attribute__((cleanup))">;
def note_protected_by_vla_typedef : Note<
  "jump bypasses initialization of VLA typedef">;
def note_protected_by_vla_type_alias : Note<
  "jump bypasses initialization of VLA type alias">;
def note_protected_by_vla : Note<
  "jump bypasses initialization of variable length array">;
def note_protected_by_objc_try : Note<
  "jump bypasses initialization of @try block">;
def note_protected_by_objc_catch : Note<
  "jump bypasses initialization of @catch block">;
def note_protected_by_objc_finally : Note<
  "jump bypasses initialization of @finally block">;
def note_protected_by_objc_synchronized : Note<
  "jump bypasses initialization of @synchronized block">;
def note_protected_by_objc_autoreleasepool : Note<
  "jump bypasses auto release push of @autoreleasepool block">;
def note_protected_by_cxx_try : Note<
  "jump bypasses initialization of try block">;
def note_protected_by_cxx_catch : Note<
  "jump bypasses initialization of catch block">;
def note_protected_by___block : Note<
  "jump bypasses setup of __block variable">;
def note_protected_by_objc_ownership : Note<
  "jump bypasses initialization of retaining variable">;
def note_enters_block_captures_cxx_obj : Note<
  "jump enters lifetime of block which captures a destructible C++ object">;
def note_enters_block_captures_strong : Note<
  "jump enters lifetime of block which strongly captures a variable">;
def note_enters_block_captures_weak : Note<
  "jump enters lifetime of block which weakly captures a variable">;

def note_exits_cleanup : Note<
  "jump exits scope of variable with __attribute__((cleanup))">;
def note_exits_dtor : Note<
  "jump exits scope of variable with non-trivial destructor">;
def note_exits_temporary_dtor : Note<
  "jump exits scope of lifetime-extended temporary with non-trivial "
  "destructor">;
def note_exits___block : Note<
  "jump exits scope of __block variable">;
def note_exits_objc_try : Note<
  "jump exits @try block">;
def note_exits_objc_catch : Note<
  "jump exits @catch block">;
def note_exits_objc_finally : Note<
  "jump exits @finally block">;
def note_exits_objc_synchronized : Note<
  "jump exits @synchronized block">;
def note_exits_cxx_try : Note<
  "jump exits try block">;
def note_exits_cxx_catch : Note<
  "jump exits catch block">;
def note_exits_objc_autoreleasepool : Note<
  "jump exits autoreleasepool block">;
def note_exits_objc_ownership : Note<
  "jump exits scope of retaining variable">;
def note_exits_block_captures_cxx_obj : Note<
  "jump exits lifetime of block which captures a destructible C++ object">;
def note_exits_block_captures_strong : Note<
  "jump exits lifetime of block which strongly captures a variable">;
def note_exits_block_captures_weak : Note<
  "jump exits lifetime of block which weakly captures a variable">;

def err_func_returning_array_function : Error<
  "function cannot return %select{array|function}0 type %1">;
def err_field_declared_as_function : Error<"field %0 declared as a function">;
def err_field_incomplete : Error<"field has incomplete type %0">;
def ext_variable_sized_type_in_struct : ExtWarn<
  "field %0 with variable sized type %1 not at the end of a struct or class is"
  " a GNU extension">, InGroup<GNUVariableSizedTypeNotAtEnd>;

def ext_c99_flexible_array_member : Extension<
  "flexible array members are a C99 feature">, InGroup<C99>;
def err_flexible_array_virtual_base : Error<
  "flexible array member %0 not allowed in "
  "%select{struct|interface|union|class|enum}1 which has a virtual base class">;
def err_flexible_array_empty_aggregate : Error<
  "flexible array member %0 not allowed in otherwise empty "
  "%select{struct|interface|union|class|enum}1">;
def err_flexible_array_has_nontrivial_dtor : Error<
  "flexible array member %0 of type %1 with non-trivial destruction">;
def ext_flexible_array_in_struct : Extension<
  "%0 may not be nested in a struct due to flexible array member">,
  InGroup<FlexibleArrayExtensions>;
def ext_flexible_array_in_array : Extension<
  "%0 may not be used as an array element due to flexible array member">,
  InGroup<FlexibleArrayExtensions>;
def err_flexible_array_init : Error<
  "initialization of flexible array member is not allowed">;
def ext_flexible_array_empty_aggregate_ms : Extension<
  "flexible array member %0 in otherwise empty "
  "%select{struct|interface|union|class|enum}1 is a Microsoft extension">,
  InGroup<Microsoft>;
def err_flexible_array_union : Error<
  "flexible array member %0 in a union is not allowed">;
def ext_flexible_array_union_ms : Extension<
  "flexible array member %0 in a union is a Microsoft extension">,
  InGroup<Microsoft>;
def ext_flexible_array_empty_aggregate_gnu : Extension<
  "flexible array member %0 in otherwise empty "
  "%select{struct|interface|union|class|enum}1 is a GNU extension">,
  InGroup<GNUEmptyStruct>;
def ext_flexible_array_union_gnu : Extension<
  "flexible array member %0 in a union is a GNU extension">, InGroup<GNUFlexibleArrayUnionMember>;

let CategoryName = "ARC Semantic Issue" in {

// ARC-mode diagnostics.

let CategoryName = "ARC Weak References" in {

def err_arc_weak_no_runtime : Error<
  "the current deployment target does not support automated __weak references">;
def err_arc_unsupported_weak_class : Error<
  "class is incompatible with __weak references">;
def err_arc_weak_unavailable_assign : Error<
  "assignment of a weak-unavailable object to a __weak object">;
def err_arc_weak_unavailable_property : Error<
  "synthesizing __weak instance variable of type %0, which does not "
  "support weak references">;
def note_implemented_by_class : Note<
  "when implemented by class %0">;
def err_arc_convesion_of_weak_unavailable : Error<
  "%select{implicit conversion|cast}0 of weak-unavailable object of type %1 to"
  " a __weak object of type %2">;

} // end "ARC Weak References" category

let CategoryName = "ARC Restrictions" in {

def err_arc_illegal_explicit_message : Error<
  "ARC forbids explicit message send of %0">;
def err_arc_unused_init_message : Error<
  "the result of a delegate init call must be immediately returned "
  "or assigned to 'self'">;
def err_arc_mismatched_cast : Error<
  "%select{implicit conversion|cast}0 of "
  "%select{%2|a non-Objective-C pointer type %2|a block pointer|"
  "an Objective-C pointer|an indirect pointer to an Objective-C pointer}1"
  " to %3 is disallowed with ARC">;
def err_arc_nolifetime_behavior : Error<
  "explicit ownership qualifier on cast result has no effect">;
def err_arc_objc_object_in_tag : Error<
  "ARC forbids %select{Objective-C objects|blocks}0 in "
  "%select{struct|interface|union|<<ERROR>>|enum}1">;
def err_arc_objc_property_default_assign_on_object : Error<
  "ARC forbids synthesizing a property of an Objective-C object "
  "with unspecified ownership or storage attribute">;
def err_arc_illegal_selector : Error<
  "ARC forbids use of %0 in a @selector">;
def err_arc_illegal_method_def : Error<
  "ARC forbids %select{implementation|synthesis}0 of %1">;
def warn_arc_strong_pointer_objc_pointer : Warning<
  "method parameter of type %0 with no explicit ownership">,
  InGroup<DiagGroup<"explicit-ownership-type">>, DefaultIgnore;
  
} // end "ARC Restrictions" category
  
def err_arc_lost_method_convention : Error<
  "method was declared as %select{an 'alloc'|a 'copy'|an 'init'|a 'new'}0 "
  "method, but its implementation doesn't match because %select{"
  "its result type is not an object pointer|"
  "its result type is unrelated to its receiver type}1">;
def note_arc_lost_method_convention : Note<"declaration in interface">;
def err_arc_gained_method_convention : Error<
  "method implementation does not match its declaration">;
def note_arc_gained_method_convention : Note<
  "declaration in interface is not in the '%select{alloc|copy|init|new}0' "
  "family because %select{its result type is not an object pointer|"
  "its result type is unrelated to its receiver type}1">;
def err_typecheck_arc_assign_self : Error<
  "cannot assign to 'self' outside of a method in the init family">;
def err_typecheck_arc_assign_self_class_method : Error<
  "cannot assign to 'self' in a class method">;
def err_typecheck_arr_assign_enumeration : Error<
  "fast enumeration variables can't be modified in ARC by default; "
  "declare the variable __strong to allow this">;
def warn_arc_retained_assign : Warning<
  "assigning retained object to %select{weak|unsafe_unretained}0 "
  "%select{property|variable}1"
  "; object will be released after assignment">,
  InGroup<ARCUnsafeRetainedAssign>;
def warn_arc_retained_property_assign : Warning<
  "assigning retained object to unsafe property"
  "; object will be released after assignment">,
  InGroup<ARCUnsafeRetainedAssign>;
def warn_arc_literal_assign : Warning<
  "assigning %select{array literal|dictionary literal|numeric literal|boxed expression|<should not happen>|block literal}0"
  " to a weak %select{property|variable}1"
  "; object will be released after assignment">,
  InGroup<ARCUnsafeRetainedAssign>;
def err_arc_new_array_without_ownership : Error<
  "'new' cannot allocate an array of %0 with no explicit ownership">;
def err_arc_autoreleasing_var : Error<
  "%select{__block variables|global variables|fields|instance variables}0 cannot have "
  "__autoreleasing ownership">;
def err_arc_autoreleasing_capture : Error<
  "cannot capture __autoreleasing variable in a "
  "%select{block|lambda by copy}0">;
def err_arc_thread_ownership : Error<
  "thread-local variable has non-trivial ownership: type is %0">;
def err_arc_indirect_no_ownership : Error<
  "%select{pointer|reference}1 to non-const type %0 with no explicit ownership">;
def err_arc_array_param_no_ownership : Error<
  "must explicitly describe intended ownership of an object array parameter">;
def err_arc_pseudo_dtor_inconstant_quals : Error<
  "pseudo-destructor destroys object of type %0 with inconsistently-qualified "
  "type %1">;
def err_arc_init_method_unrelated_result_type : Error<
  "init methods must return a type related to the receiver type">;
def err_arc_nonlocal_writeback : Error<
  "passing address of %select{non-local|non-scalar}0 object to "
  "__autoreleasing parameter for write-back">;
def err_arc_method_not_found : Error<
  "no known %select{instance|class}1 method for selector %0">;
def err_arc_receiver_forward_class : Error<
  "receiver %0 for class message is a forward declaration">;
def err_arc_may_not_respond : Error<
  "no visible @interface for %0 declares the selector %1">;
def err_arc_receiver_forward_instance : Error<
  "receiver type %0 for instance message is a forward declaration">;
def warn_receiver_forward_instance : Warning<
  "receiver type %0 for instance message is a forward declaration">,
  InGroup<ForwardClassReceiver>, DefaultIgnore;
def err_arc_collection_forward : Error<
  "collection expression type %0 is a forward declaration">;
def err_arc_multiple_method_decl : Error< 
  "multiple methods named %0 found with mismatched result, "
  "parameter type or attributes">;
def warn_arc_lifetime_result_type : Warning<
  "ARC %select{unused|__unsafe_unretained|__strong|__weak|__autoreleasing}0 "
  "lifetime qualifier on return type is ignored">,
  InGroup<IgnoredQualifiers>;

let CategoryName = "ARC Retain Cycle" in {

def warn_arc_retain_cycle : Warning<
  "capturing %0 strongly in this block is likely to lead to a retain cycle">,
  InGroup<ARCRetainCycles>;
def note_arc_retain_cycle_owner : Note<
  "block will be retained by %select{the captured object|an object strongly "
  "retained by the captured object}0">;

} // end "ARC Retain Cycle" category

def warn_arc_object_memaccess : Warning<
  "%select{destination for|source of}0 this %1 call is a pointer to "
  "ownership-qualified type %2">, InGroup<ARCNonPodMemAccess>;

let CategoryName = "ARC and @properties" in {

def err_arc_strong_property_ownership : Error<
  "existing instance variable %1 for strong property %0 may not be "
  "%select{|__unsafe_unretained||__weak}2">;
def err_arc_assign_property_ownership : Error<
  "existing instance variable %1 for property %0 with %select{unsafe_unretained| assign}2 "
  "attribute must be __unsafe_unretained">;
def err_arc_inconsistent_property_ownership : Error<
  "%select{|unsafe_unretained|strong|weak}1 property %0 may not also be "
  "declared %select{|__unsafe_unretained|__strong|__weak|__autoreleasing}2">;

} // end "ARC and @properties" category

def err_arc_atomic_ownership : Error<
  "cannot perform atomic operation on a pointer to type %0: type has "
  "non-trivial ownership">;

let CategoryName = "ARC Casting Rules" in {

def err_arc_bridge_cast_incompatible : Error<
  "incompatible types casting %0 to %1 with a %select{__bridge|"
  "__bridge_transfer|__bridge_retained}2 cast">;
def err_arc_bridge_cast_wrong_kind : Error<
  "cast of %select{Objective-C|block|C}0 pointer type %1 to "
  "%select{Objective-C|block|C}2 pointer type %3 cannot use %select{__bridge|"
  "__bridge_transfer|__bridge_retained}4">;
def err_arc_cast_requires_bridge : Error<
  "%select{cast|implicit conversion}0 of %select{Objective-C|block|C}1 "
  "pointer type %2 to %select{Objective-C|block|C}3 pointer type %4 "
  "requires a bridged cast">;
def note_arc_bridge : Note<
  "use __bridge to convert directly (no change in ownership)">;
def note_arc_cstyle_bridge : Note<
  "use __bridge with C-style cast to convert directly (no change in ownership)">;
def note_arc_bridge_transfer : Note<
  "use %select{__bridge_transfer|CFBridgingRelease call}1 to transfer "
  "ownership of a +1 %0 into ARC">;
def note_arc_cstyle_bridge_transfer : Note<
  "use __bridge_transfer with C-style cast to transfer "
  "ownership of a +1 %0 into ARC">;
def note_arc_bridge_retained : Note<
  "use %select{__bridge_retained|CFBridgingRetain call}1 to make an "
  "ARC object available as a +1 %0">;
def note_arc_cstyle_bridge_retained : Note<
  "use __bridge_retained with C-style cast to make an "
  "ARC object available as a +1 %0">;

} // ARC Casting category

} // ARC category name

def err_flexible_array_init_needs_braces : Error<
  "flexible array requires brace-enclosed initializer">;
def err_illegal_decl_array_of_functions : Error<
  "'%0' declared as array of functions of type %1">;
def err_illegal_decl_array_incomplete_type : Error<
  "array has incomplete element type %0">;
def err_illegal_message_expr_incomplete_type : Error<
  "Objective-C message has incomplete result type %0">;
def err_illegal_decl_array_of_references : Error<
  "'%0' declared as array of references of type %1">;
def err_decl_negative_array_size : Error<
  "'%0' declared as an array with a negative size">;
def err_array_static_outside_prototype : Error<
  "%0 used in array declarator outside of function prototype">;
def err_array_static_not_outermost : Error<
  "%0 used in non-outermost array type derivation">;
def err_array_star_outside_prototype : Error<
  "star modifier used outside of function prototype">;
def err_illegal_decl_pointer_to_reference : Error<
  "'%0' declared as a pointer to a reference of type %1">;
def err_illegal_decl_mempointer_to_reference : Error<
  "'%0' declared as a member pointer to a reference of type %1">;
def err_illegal_decl_mempointer_to_void : Error<
  "'%0' declared as a member pointer to void">;
def err_illegal_decl_mempointer_in_nonclass : Error<
  "'%0' does not point into a class">;
def err_mempointer_in_nonclass_type : Error<
  "member pointer refers into non-class type %0">;
def err_reference_to_void : Error<"cannot form a reference to 'void'">;
def err_nonfunction_block_type : Error<
  "block pointer to non-function type is invalid">;
def err_return_block_has_expr : Error<"void block should not return a value">;
def err_block_return_missing_expr : Error<
  "non-void block should return a value">;
def err_func_def_incomplete_result : Error<
  "incomplete result type %0 in function definition">;
def err_atomic_specifier_bad_type : Error<
  "_Atomic cannot be applied to "
  "%select{incomplete |array |function |reference |atomic |qualified |}0type "
  "%1 %select{||||||which is not trivially copyable}0">;

// Expressions.
def ext_sizeof_alignof_function_type : Extension<
  "invalid application of '%select{sizeof|alignof|vec_step}0' to a "
  "function type">, InGroup<PointerArith>;
def ext_sizeof_alignof_void_type : Extension<
  "invalid application of '%select{sizeof|alignof|vec_step}0' to a void "
  "type">, InGroup<PointerArith>;
def err_opencl_sizeof_alignof_type : Error<
  "invalid application of '%select{sizeof|alignof|vec_step}0' to a void type">;
def err_sizeof_alignof_incomplete_type : Error<
  "invalid application of '%select{sizeof|alignof|vec_step}0' to an "
  "incomplete type %1">;
def err_sizeof_alignof_function_type : Error<
  "invalid application of '%select{sizeof|alignof|vec_step}0' to a "
  "function type">;
def err_sizeof_alignof_bitfield : Error<
  "invalid application of '%select{sizeof|alignof}0' to bit-field">;
def err_alignof_member_of_incomplete_type : Error<
  "invalid application of 'alignof' to a field of a class still being defined">;
def err_vecstep_non_scalar_vector_type : Error<
  "'vec_step' requires built-in scalar or vector type, %0 invalid">;
def err_offsetof_incomplete_type : Error<
  "offsetof of incomplete type %0">;
def err_offsetof_record_type : Error<
  "offsetof requires struct, union, or class type, %0 invalid">;
def err_offsetof_array_type : Error<"offsetof requires array type, %0 invalid">;
def ext_offsetof_extended_field_designator : Extension<
  "using extended field designator is an extension">,
  InGroup<DiagGroup<"extended-offsetof">>;
def ext_offsetof_non_pod_type : ExtWarn<"offset of on non-POD type %0">,
  InGroup<InvalidOffsetof>;
def ext_offsetof_non_standardlayout_type : ExtWarn<
  "offset of on non-standard-layout type %0">, InGroup<InvalidOffsetof>;
def err_offsetof_bitfield : Error<"cannot compute offset of bit-field %0">;
def err_offsetof_field_of_virtual_base : Error<
  "invalid application of 'offsetof' to a field of a virtual base">;
def warn_sub_ptr_zero_size_types : Warning<
  "subtraction of pointers to type %0 of zero size has undefined behavior">,
  InGroup<PointerArith>;

def warn_floatingpoint_eq : Warning<
  "comparing floating point with == or != is unsafe">,
  InGroup<DiagGroup<"float-equal">>, DefaultIgnore;

def warn_division_by_zero : Warning<"division by zero is undefined">,
  InGroup<DivZero>;
def warn_remainder_by_zero : Warning<"remainder by zero is undefined">,
  InGroup<DivZero>;
def warn_shift_negative : Warning<"shift count is negative">,
  InGroup<DiagGroup<"shift-count-negative">>;
def warn_shift_gt_typewidth : Warning<"shift count >= width of type">,
  InGroup<DiagGroup<"shift-count-overflow">>;
def warn_shift_result_gt_typewidth : Warning<
  "signed shift result (%0) requires %1 bits to represent, but %2 only has "
  "%3 bits">, InGroup<DiagGroup<"shift-overflow">>;
def warn_shift_result_sets_sign_bit : Warning<
  "signed shift result (%0) sets the sign bit of the shift expression's "
  "type (%1) and becomes negative">,
  InGroup<DiagGroup<"shift-sign-overflow">>, DefaultIgnore;

def warn_precedence_bitwise_rel : Warning<
  "%0 has lower precedence than %1; %1 will be evaluated first">,
  InGroup<Parentheses>;
def note_precedence_bitwise_first : Note<
  "place parentheses around the %0 expression to evaluate it first">;
def note_precedence_silence : Note<
  "place parentheses around the '%0' expression to silence this warning">;

def warn_precedence_conditional : Warning<
  "operator '?:' has lower precedence than '%0'; '%0' will be evaluated first">,
  InGroup<Parentheses>;
def note_precedence_conditional_first : Note<
  "place parentheses around the '?:' expression to evaluate it first">;

def warn_logical_instead_of_bitwise : Warning<
  "use of logical '%0' with constant operand">,
  InGroup<DiagGroup<"constant-logical-operand">>;
def note_logical_instead_of_bitwise_change_operator : Note<
  "use '%0' for a bitwise operation">;
def note_logical_instead_of_bitwise_remove_constant : Note<
  "remove constant to silence this warning">;

def warn_bitwise_and_in_bitwise_or : Warning<
  "'&' within '|'">, InGroup<BitwiseOpParentheses>;

def warn_logical_and_in_logical_or : Warning<
  "'&&' within '||'">, InGroup<LogicalOpParentheses>;

def warn_overloaded_shift_in_comparison :Warning<
  "overloaded operator %select{>>|<<}0 has lower precedence than "
  "comparison operator">,
  InGroup<OverloadedShiftOpParentheses>;
def note_evaluate_comparison_first :Note<
  "place parentheses around comparison expression to evaluate it first">;

def warn_addition_in_bitshift : Warning<
  "operator '%0' has lower precedence than '%1'; "
  "'%1' will be evaluated first">, InGroup<ShiftOpParentheses>;

def warn_self_assignment : Warning<
  "explicitly assigning value of variable of type %0 to itself">,
  InGroup<SelfAssignment>, DefaultIgnore;

def warn_string_plus_int : Warning<
  "adding %0 to a string does not append to the string">,
  InGroup<StringPlusInt>;
def warn_string_plus_char : Warning<
  "adding %0 to a string pointer does not append to the string">,
  InGroup<StringPlusChar>;
def note_string_plus_scalar_silence : Note<
  "use array indexing to silence this warning">;

def warn_sizeof_array_param : Warning<
  "sizeof on array function parameter will return size of %0 instead of %1">,
  InGroup<SizeofArrayArgument>;

def warn_sizeof_array_decay : Warning<
  "sizeof on pointer operation will return size of %0 instead of %1">,
  InGroup<SizeofArrayDecay>;

def err_sizeof_nonfragile_interface : Error<
  "application of '%select{alignof|sizeof}1' to interface %0 is "
  "not supported on this architecture and platform">;
def err_atdef_nonfragile_interface : Error<
  "use of @defs is not supported on this architecture and platform">;
def err_subscript_nonfragile_interface : Error<
  "subscript requires size of interface %0, which is not constant for "
  "this architecture and platform">;

def err_arithmetic_nonfragile_interface : Error<
  "arithmetic on pointer to interface %0, which is not a constant size for "
  "this architecture and platform">;


def ext_subscript_non_lvalue : Extension<
  "ISO C90 does not allow subscripting non-lvalue array">;
def err_typecheck_subscript_value : Error<
  "subscripted value is not an array, pointer, or vector">;
def err_typecheck_subscript_not_integer : Error<
  "array subscript is not an integer">;
def err_subscript_function_type : Error<
  "subscript of pointer to function type %0">;
def err_subscript_incomplete_type : Error<
  "subscript of pointer to incomplete type %0">;
def err_dereference_incomplete_type : Error<
  "dereference of pointer to incomplete type %0">;
def ext_gnu_subscript_void_type : Extension<
  "subscript of a pointer to void is a GNU extension">, InGroup<PointerArith>;
def err_typecheck_member_reference_struct_union : Error<
  "member reference base type %0 is not a structure or union">;
def err_typecheck_member_reference_ivar : Error<
  "%0 does not have a member named %1">;
def error_arc_weak_ivar_access : Error<
  "dereferencing a __weak pointer is not allowed due to possible "
  "null value caused by race condition, assign it to strong variable first">;
def err_typecheck_member_reference_arrow : Error<
  "member reference type %0 is not a pointer">;
def err_typecheck_member_reference_suggestion : Error<
  "member reference type %0 is %select{a|not a}1 pointer; maybe you meant to use '%select{->|.}1'?">;
def note_typecheck_member_reference_suggestion : Note<
  "did you mean to use '.' instead?">;
def note_member_reference_arrow_from_operator_arrow : Note<
  "'->' applied to return value of the operator->() declared here">;
def err_typecheck_member_reference_type : Error<
  "cannot refer to type member %0 in %1 with '%select{.|->}2'">;
def err_typecheck_member_reference_unknown : Error<
  "cannot refer to member %0 in %1 with '%select{.|->}2'">;
def err_member_reference_needs_call : Error<
  "base of member reference is a function; perhaps you meant to call "
  "it%select{| with no arguments}0?">;
def warn_subscript_is_char : Warning<"array subscript is of type 'char'">,
  InGroup<CharSubscript>, DefaultIgnore;

def err_typecheck_incomplete_tag : Error<"incomplete definition of type %0">;
def err_no_member : Error<"no member named %0 in %1">;
def err_no_member_overloaded_arrow : Error<
  "no member named %0 in %1; did you mean to use '->' instead of '.'?">;

def err_member_not_yet_instantiated : Error<
  "no member %0 in %1; it has not yet been instantiated">;
def note_non_instantiated_member_here : Note<
  "not-yet-instantiated member is declared here">;

def err_enumerator_does_not_exist : Error<
  "enumerator %0 does not exist in instantiation of %1">;
def note_enum_specialized_here : Note<
  "enum %0 was explicitly specialized here">;

def err_member_redeclared : Error<"class member cannot be redeclared">;
def ext_member_redeclared : ExtWarn<"class member cannot be redeclared">,
  InGroup<RedeclaredClassMember>;
def err_member_redeclared_in_instantiation : Error<
  "multiple overloads of %0 instantiate to the same signature %1">;
def err_member_name_of_class : Error<"member %0 has the same name as its class">;
def err_member_def_undefined_record : Error<
  "out-of-line definition of %0 from class %1 without definition">;
def err_member_decl_does_not_match : Error<
  "out-of-line %select{declaration|definition}2 of %0 "
  "does not match any declaration in %1">;
def err_friend_decl_with_def_arg_must_be_def : Error<
  "friend declaration specifying a default argument must be a definition">;
def err_friend_decl_with_def_arg_redeclared : Error<
  "friend declaration specifying a default argument must be the only declaration">;
def err_friend_decl_does_not_match : Error<
  "friend declaration of %0 does not match any declaration in %1">;
def err_member_decl_does_not_match_suggest : Error<
  "out-of-line %select{declaration|definition}2 of %0 "
  "does not match any declaration in %1; did you mean %3?">;
def err_member_def_does_not_match_ret_type : Error<
  "return type of out-of-line definition of %q0 differs from "
  "that in the declaration">;
def err_nonstatic_member_out_of_line : Error<
  "non-static data member defined out-of-line">;
def err_qualified_typedef_declarator : Error<
  "typedef declarator cannot be qualified">;
def err_qualified_param_declarator : Error<
  "parameter declarator cannot be qualified">;
def ext_out_of_line_declaration : ExtWarn<
  "out-of-line declaration of a member must be a definition">,
  InGroup<OutOfLineDeclaration>, DefaultError;
def warn_member_extra_qualification : Warning<
  "extra qualification on member %0">, InGroup<Microsoft>;
def err_member_extra_qualification : Error<
  "extra qualification on member %0">;
def warn_namespace_member_extra_qualification : Warning<
  "extra qualification on member %0">,
  InGroup<DiagGroup<"extra-qualification">>;
def err_member_qualification : Error<
  "non-friend class member %0 cannot have a qualified name">;  
def note_member_def_close_match : Note<"member declaration nearly matches">;
def note_member_def_close_const_match : Note<
  "member declaration does not match because "
  "it %select{is|is not}0 const qualified">;
def note_member_def_close_param_match : Note<
  "type of %ordinal0 parameter of member declaration does not match definition"
  "%diff{ ($ vs $)|}1,2">;
def note_local_decl_close_match : Note<"local declaration nearly matches">;
def note_local_decl_close_param_match : Note<
  "type of %ordinal0 parameter of local declaration does not match definition"
  "%diff{ ($ vs $)|}1,2">;
def err_typecheck_ivar_variable_size : Error<
  "instance variables must have a constant size">;
def err_ivar_reference_type : Error<
  "instance variables cannot be of reference type">;
def err_typecheck_illegal_increment_decrement : Error<
  "cannot %select{decrement|increment}1 value of type %0">;
def err_typecheck_arithmetic_incomplete_type : Error<
  "arithmetic on a pointer to an incomplete type %0">;
def err_typecheck_pointer_arith_function_type : Error<
  "arithmetic on%select{ a|}0 pointer%select{|s}0 to%select{ the|}2 "
  "function type%select{|s}2 %1%select{| and %3}2">;
def err_typecheck_pointer_arith_void_type : Error<
  "arithmetic on%select{ a|}0 pointer%select{|s}0 to void">;
def err_typecheck_decl_incomplete_type : Error<
  "variable has incomplete type %0">;
def err_typecheck_decl_incomplete_type___float128 : Error<
  "support for type '__float128' is not yet implemented">;
def ext_typecheck_decl_incomplete_type : ExtWarn<
  "tentative definition of variable with internal linkage has incomplete non-array type %0">,
  InGroup<DiagGroup<"tentative-definition-incomplete-type">>;
def err_tentative_def_incomplete_type : Error<
  "tentative definition has type %0 that is never completed">;
def warn_tentative_incomplete_array : Warning<
  "tentative array definition assumed to have one element">;
def err_typecheck_incomplete_array_needs_initializer : Error<
  "definition of variable with array type needs an explicit size "
  "or an initializer">;
def err_array_init_not_init_list : Error<
  "array initializer must be an initializer "
  "list%select{| or string literal| or wide string literal}0">;
def err_array_init_narrow_string_into_wchar : Error<
  "initializing wide char array with non-wide string literal">;
def err_array_init_wide_string_into_char : Error<
  "initializing char array with wide string literal">;
def err_array_init_incompat_wide_string_into_wchar : Error<
  "initializing wide char array with incompatible wide string literal">;
def err_array_init_different_type : Error<
  "cannot initialize array %diff{of type $ with array of type $|"
  "with different type of array}0,1">;
def err_array_init_non_constant_array : Error<
  "cannot initialize array %diff{of type $ with non-constant array of type $|"
  "with different type of array}0,1">;
def ext_array_init_copy : Extension<
  "initialization of an array "
  "%diff{of type $ from a compound literal of type $|"
  "from a compound literal}0,1 is a GNU extension">, InGroup<GNUCompoundLiteralInitializer>;
// This is intentionally not disabled by -Wno-gnu.
def ext_array_init_parens : ExtWarn<
  "parenthesized initialization of a member array is a GNU extension">,
  InGroup<DiagGroup<"gnu-array-member-paren-init">>, DefaultError;
def warn_deprecated_string_literal_conversion : Warning<
  "conversion from string literal to %0 is deprecated">,
  InGroup<CXX11CompatDeprecatedWritableStr>;
def ext_deprecated_string_literal_conversion : ExtWarn<
  "ISO C++11 does not allow conversion from string literal to %0">,
  InGroup<WritableStrings>, SFINAEFailure;
def err_realimag_invalid_type : Error<"invalid type %0 to %1 operator">;
def err_typecheck_sclass_fscope : Error<
  "illegal storage class on file-scoped variable">;
def warn_standalone_specifier : Warning<"'%0' ignored on this declaration">,
  InGroup<MissingDeclarations>;
def ext_standalone_specifier : ExtWarn<"'%0' is not permitted on a declaration "
  "of a type">, InGroup<MissingDeclarations>;
def err_standalone_class_nested_name_specifier : Error<
  "forward declaration of %select{class|struct|interface|union|enum}0 cannot "
  "have a nested name specifier">;
def err_typecheck_sclass_func : Error<"illegal storage class on function">;
def err_static_block_func : Error<
  "function declared in block scope cannot have 'static' storage class">;
def err_typecheck_address_of : Error<"address of %select{bit-field"
  "|vector element|property expression|register variable}0 requested">;
def ext_typecheck_addrof_void : Extension<
  "ISO C forbids taking the address of an expression of type 'void'">;
def err_unqualified_pointer_member_function : Error<
  "must explicitly qualify name of member function when taking its address">;
def err_invalid_form_pointer_member_function : Error<
  "cannot create a non-constant pointer to member function">;
def err_parens_pointer_member_function : Error<
  "cannot parenthesize the name of a method when forming a member pointer">;
def err_typecheck_invalid_lvalue_addrof_addrof_function : Error<
  "extra '&' taking address of overloaded function">;
def err_typecheck_invalid_lvalue_addrof : Error<
  "cannot take the address of an rvalue of type %0">;
def ext_typecheck_addrof_temporary : ExtWarn<
  "taking the address of a temporary object of type %0">, 
  InGroup<DiagGroup<"address-of-temporary">>, DefaultError;
def err_typecheck_addrof_temporary : Error<
  "taking the address of a temporary object of type %0">;
def err_typecheck_addrof_dtor : Error<
  "taking the address of a destructor">;
def err_typecheck_unary_expr : Error<
  "invalid argument type %0 to unary expression">;
def err_typecheck_indirection_requires_pointer : Error<
  "indirection requires pointer operand (%0 invalid)">;
def ext_typecheck_indirection_through_void_pointer : Extension<
  "ISO C++ does not allow indirection on operand of type %0">,
  InGroup<DiagGroup<"void-ptr-dereference">>;
def warn_indirection_through_null : Warning<
  "indirection of non-volatile null pointer will be deleted, not trap">, InGroup<NullDereference>;
def note_indirection_through_null : Note<
  "consider using __builtin_trap() or qualifying pointer with 'volatile'">;
def warn_pointer_indirection_from_incompatible_type : Warning<
  "dereference of type %1 that was reinterpret_cast from type %0 has undefined "
  "behavior">,
  InGroup<UndefinedReinterpretCast>, DefaultIgnore;

def err_objc_object_assignment : Error<
  "cannot assign to class object (%0 invalid)">;
def err_typecheck_invalid_operands : Error<
  "invalid operands to binary expression (%0 and %1)">;
def err_typecheck_sub_ptr_compatible : Error<
  "%diff{$ and $ are not pointers to compatible types|"
  "pointers to incompatible types}0,1">;
def ext_typecheck_ordered_comparison_of_pointer_integer : ExtWarn<
  "ordered comparison between pointer and integer (%0 and %1)">;
def ext_typecheck_ordered_comparison_of_pointer_and_zero : Extension<
  "ordered comparison between pointer and zero (%0 and %1) is an extension">;
def ext_typecheck_ordered_comparison_of_function_pointers : ExtWarn<
  "ordered comparison of function pointers (%0 and %1)">;
def ext_typecheck_comparison_of_fptr_to_void : Extension<
  "equality comparison between function pointer and void pointer (%0 and %1)">;
def err_typecheck_comparison_of_fptr_to_void : Error<
  "equality comparison between function pointer and void pointer (%0 and %1)">;
def ext_typecheck_comparison_of_pointer_integer : ExtWarn<
  "comparison between pointer and integer (%0 and %1)">;
def err_typecheck_comparison_of_pointer_integer : Error<
  "comparison between pointer and integer (%0 and %1)">;
def ext_typecheck_comparison_of_distinct_pointers : ExtWarn<
  "comparison of distinct pointer types%diff{ ($ and $)|}0,1">,
  InGroup<CompareDistinctPointerType>;
def ext_typecheck_cond_incompatible_operands : ExtWarn<
  "incompatible operand types (%0 and %1)">;
def err_cond_voidptr_arc : Error<
  "operands to conditional of types%diff{ $ and $|}0,1 are incompatible "
  "in ARC mode">;
def err_typecheck_comparison_of_distinct_pointers : Error<
  "comparison of distinct pointer types%diff{ ($ and $)|}0,1">;
def ext_typecheck_comparison_of_distinct_pointers_nonstandard : ExtWarn<
  "comparison of distinct pointer types (%0 and %1) uses non-standard "
  "composite pointer type %2">, InGroup<CompareDistinctPointerType>;
def err_typecheck_assign_const : Error<"read-only variable is not assignable">;
def err_stmtexpr_file_scope : Error<
  "statement expression not allowed at file scope">;
def warn_mixed_sign_comparison : Warning<
  "comparison of integers of different signs: %0 and %1">,
  InGroup<SignCompare>, DefaultIgnore;
def warn_lunsigned_always_true_comparison : Warning<
  "comparison of unsigned%select{| enum}2 expression %0 is always %1">,
  InGroup<TautologicalCompare>;
def warn_out_of_range_compare : Warning<
  "comparison of %select{constant %0|true|false}1 with " 
  "%select{expression of type %2|boolean expression}3 is always "
  "%select{false|true}4">, InGroup<TautologicalOutOfRangeCompare>;
def warn_runsigned_always_true_comparison : Warning<
  "comparison of %0 unsigned%select{| enum}2 expression is always %1">,
  InGroup<TautologicalCompare>;
def warn_comparison_of_mixed_enum_types : Warning<
  "comparison of two values with different enumeration types"
  "%diff{ ($ and $)|}0,1">,
  InGroup<DiagGroup<"enum-compare">>;
def warn_null_in_arithmetic_operation : Warning<
  "use of NULL in arithmetic operation">,
  InGroup<NullArithmetic>;
def warn_null_in_comparison_operation : Warning<
  "comparison between NULL and non-pointer "
  "%select{(%1 and NULL)|(NULL and %1)}0">,
  InGroup<NullArithmetic>;

def warn_logical_not_on_lhs_of_comparison : Warning<
  "logical not is only applied to the left hand side of this comparison">,
  InGroup<LogicalNotParentheses>;
def note_logical_not_fix : Note<
  "add parentheses after the '!' to evaluate the comparison first">;
def note_logical_not_silence_with_parens : Note<
  "add parentheses around left hand side expression to silence this warning">;

def err_invalid_this_use : Error<
  "invalid use of 'this' outside of a non-static member function">;
def err_this_static_member_func : Error<
  "'this' cannot be%select{| implicitly}0 used in a static member function "
  "declaration">;
def err_invalid_member_use_in_static_method : Error<
  "invalid use of member %0 in static member function">;
def err_invalid_qualified_function_type : Error<
  "%select{static |non-}0member function %select{of type %2 |}1"
  "cannot have '%3' qualifier">;
def err_compound_qualified_function_type : Error<
  "%select{block pointer|pointer|reference}0 to function type %select{%2 |}1"
  "cannot have '%3' qualifier">;

def err_ref_qualifier_overload : Error<
  "cannot overload a member function %select{without a ref-qualifier|with "
  "ref-qualifier '&'|with ref-qualifier '&&'}0 with a member function %select{"
  "without a ref-qualifier|with ref-qualifier '&'|with ref-qualifier '&&'}1">;

def err_invalid_non_static_member_use : Error<
  "invalid use of non-static data member %0">;
def err_nested_non_static_member_use : Error<
  "%select{call to non-static member function|use of non-static data member}0 "
  "%2 of %1 from nested type %3">;
def warn_cxx98_compat_non_static_member_use : Warning<
  "use of non-static data member %0 in an unevaluated context is "
  "incompatible with C++98">, InGroup<CXX98Compat>, DefaultIgnore;
def err_invalid_incomplete_type_use : Error<
  "invalid use of incomplete type %0">;
def err_builtin_func_cast_more_than_one_arg : Error<
  "function-style cast to a builtin type can only take one argument">;
def err_value_init_for_array_type : Error<
  "array types cannot be value-initialized">;
def warn_format_nonliteral_noargs : Warning<
  "format string is not a string literal (potentially insecure)">,
  InGroup<FormatSecurity>;
def warn_format_nonliteral : Warning<
  "format string is not a string literal">,
  InGroup<FormatNonLiteral>, DefaultIgnore;

def err_unexpected_interface : Error<
  "unexpected interface name %0: expected expression">;
def err_ref_non_value : Error<"%0 does not refer to a value">;
def err_ref_vm_type : Error<
  "cannot refer to declaration with a variably modified type inside block">;
def err_ref_flexarray_type : Error<
  "cannot refer to declaration of structure variable with flexible array member "
  "inside block">;
def err_ref_array_type : Error<
  "cannot refer to declaration with an array type inside block">;
def err_property_not_found : Error<
  "property %0 not found on object of type %1">;
def err_invalid_property_name : Error<
  "%0 is not a valid property name (accessing an object of type %1)">;
def err_getter_not_found : Error<
  "no getter method for read from property">;
def err_objc_subscript_method_not_found : Error<
  "expected method to %select{read|write}1 %select{dictionary|array}2 element not "
  "found on object of type %0">;
def err_objc_subscript_index_type : Error<
  "method index parameter type %0 is not integral type">;
def err_objc_subscript_key_type : Error<
  "method key parameter type %0 is not object type">;
def err_objc_subscript_dic_object_type : Error<
  "method object parameter type %0 is not object type">;
def err_objc_subscript_object_type : Error<
  "cannot assign to this %select{dictionary|array}1 because assigning method's "
  "2nd parameter of type %0 is not an Objective-C pointer type">;
def err_objc_subscript_base_type : Error<
  "%select{dictionary|array}1 subscript base type %0 is not an Objective-C object">;
def err_objc_multiple_subscript_type_conversion : Error<
  "indexing expression is invalid because subscript type %0 has "
  "multiple type conversion functions">;
def err_objc_subscript_type_conversion : Error<
  "indexing expression is invalid because subscript type %0 is not an integral"
  " or Objective-C pointer type">;
def err_objc_subscript_pointer : Error<
  "indexing expression is invalid because subscript type %0 is not an"
  " Objective-C pointer">;
def err_objc_indexing_method_result_type : Error<
  "method for accessing %select{dictionary|array}1 element must have Objective-C"
  " object return type instead of %0">;
def err_objc_index_incomplete_class_type : Error<
  "Objective-C index expression has incomplete class type %0">;
def err_illegal_container_subscripting_op : Error<
  "illegal operation on Objective-C container subscripting">;
def err_property_not_found_forward_class : Error<
  "property %0 cannot be found in forward class object %1">;
def err_property_not_as_forward_class : Error<
  "property %0 refers to an incomplete Objective-C class %1 "
  "(with no @interface available)">;
def note_forward_class : Note<
  "forward declaration of class here">;
def err_duplicate_property : Error<
  "property has a previous declaration">;
def ext_gnu_void_ptr : Extension<
  "arithmetic on%select{ a|}0 pointer%select{|s}0 to void is a GNU extension">,
  InGroup<PointerArith>;
def ext_gnu_ptr_func_arith : Extension<
  "arithmetic on%select{ a|}0 pointer%select{|s}0 to%select{ the|}2 function "
  "type%select{|s}2 %1%select{| and %3}2 is a GNU extension">,
  InGroup<PointerArith>;
def error_readonly_message_assignment : Error<
  "assigning to 'readonly' return result of an Objective-C message not allowed">;
def ext_integer_increment_complex : Extension<
  "ISO C does not support '++'/'--' on complex integer type %0">;
def ext_integer_complement_complex : Extension<
  "ISO C does not support '~' for complex conjugation of %0">;
def err_nosetter_property_assignment : Error<
  "%select{assignment to readonly property|"
  "no setter method %1 for assignment to property}0">;
def err_nosetter_property_incdec : Error<
  "%select{%select{increment|decrement}1 of readonly property|"
  "no setter method %2 for %select{increment|decrement}1 of property}0">;
def err_nogetter_property_compound_assignment : Error<
  "a getter method is needed to perform a compound assignment on a property">;
def err_nogetter_property_incdec : Error<
  "no getter method %1 for %select{increment|decrement}0 of property">;
def error_no_subobject_property_setting : Error<
  "expression is not assignable">;
def err_qualified_objc_access : Error<
  "%select{property|instance variable}0 access cannot be qualified with '%1'">;
  
def ext_freestanding_complex : Extension<
  "complex numbers are an extension in a freestanding C99 implementation">;

// FIXME: Remove when we support imaginary.
def err_imaginary_not_supported : Error<"imaginary types are not supported">;

// Obj-c expressions
def warn_root_inst_method_not_found : Warning<
  "instance method %0 is being used on 'Class' which is not in the root class">,
  InGroup<MethodAccess>;
def warn_class_method_not_found : Warning<
  "class method %objcclass0 not found (return type defaults to 'id')">,
  InGroup<MethodAccess>;
def warn_instance_method_on_class_found : Warning<
  "instance method %0 found instead of class method %1">,
  InGroup<MethodAccess>;
def warn_inst_method_not_found : Warning<
  "instance method %objcinstance0 not found (return type defaults to 'id')">,
  InGroup<MethodAccess>;
def warn_instance_method_not_found_with_typo : Warning<
  "instance method %objcinstance0 not found (return type defaults to 'id')"
  "; did you mean %objcinstance2?">, InGroup<MethodAccess>;
def warn_class_method_not_found_with_typo : Warning<
  "class method %objcclass0 not found (return type defaults to 'id')"
  "; did you mean %objcclass2?">, InGroup<MethodAccess>;
def error_method_not_found_with_typo : Error<
  "%select{instance|class}1 method %0 not found "
  "; did you mean %2?">;
def error_no_super_class_message : Error<
  "no @interface declaration found in class messaging of %0">;
def error_root_class_cannot_use_super : Error<
  "%0 cannot use 'super' because it is a root class">;
def err_invalid_receiver_to_message_super : Error<
  "'super' is only valid in a method body">;
def err_invalid_receiver_class_message : Error<
  "receiver type %0 is not an Objective-C class">;
def err_missing_open_square_message_send : Error<
  "missing '[' at start of message send expression">;
def warn_bad_receiver_type : Warning<
  "receiver type %0 is not 'id' or interface pointer, consider "
  "casting it to 'id'">,InGroup<ObjCReceiver>;
def err_bad_receiver_type : Error<"bad receiver type %0">;
def err_incomplete_receiver_type : Error<"incomplete receiver type %0">;
def err_unknown_receiver_suggest : Error<
  "unknown receiver %0; did you mean %1?">;
def error_objc_throw_expects_object : Error<
  "@throw requires an Objective-C object type (%0 invalid)">;
def error_objc_synchronized_expects_object : Error<
  "@synchronized requires an Objective-C object type (%0 invalid)">;
def error_rethrow_used_outside_catch : Error<
  "@throw (rethrow) used outside of a @catch block">;
def err_attribute_multiple_objc_gc : Error<
  "multiple garbage collection attributes specified for type">;
def err_catch_param_not_objc_type : Error<
  "@catch parameter is not a pointer to an interface type">;
def err_illegal_qualifiers_on_catch_parm : Error<
  "illegal qualifiers on @catch parameter">;
def err_storage_spec_on_catch_parm : Error<
  "@catch parameter cannot have storage specifier '%0'">;
def warn_register_objc_catch_parm : Warning<
  "'register' storage specifier on @catch parameter will be ignored">;
def err_qualified_objc_catch_parm : Error<
  "@catch parameter declarator cannot be qualified">;
def warn_objc_pointer_cxx_catch_fragile : Warning<
  "cannot catch an exception thrown with @throw in C++ in the non-unified "
  "exception model">, InGroup<ObjCNonUnifiedException>;
def err_objc_object_catch : Error<
  "can't catch an Objective-C object by value">;
def err_incomplete_type_objc_at_encode : Error<
  "'@encode' of incomplete type %0">;

def warn_setter_getter_impl_required : Warning<
  "property %0 requires method %1 to be defined - "
  "use @synthesize, @dynamic or provide a method implementation "
  "in this class implementation">,
  InGroup<ObjCPropertyImpl>;
def warn_setter_getter_impl_required_in_category : Warning<
  "property %0 requires method %1 to be defined - "
  "use @dynamic or provide a method implementation in this category">,
  InGroup<ObjCPropertyImpl>;
def note_parameter_named_here : Note<
  "passing argument to parameter %0 here">;
def note_parameter_here : Note<
  "passing argument to parameter here">;
def note_method_return_type_change : Note<
  "compiler has implicitly changed method %0 return type">;

// C++ casts
// These messages adhere to the TryCast pattern: %0 is an int specifying the
// cast type, %1 is the source type, %2 is the destination type.
def err_bad_reinterpret_cast_overload : Error<
  "reinterpret_cast cannot resolve overloaded function %0 to type %1">;

def warn_reinterpret_different_from_static : Warning<
  "'reinterpret_cast' %select{from|to}3 class %0 %select{to|from}3 its "
  "%select{virtual base|base at non-zero offset}2 %1 behaves differently from "
  "'static_cast'">, InGroup<ReinterpretBaseClass>;
def note_reinterpret_updowncast_use_static: Note<
  "use 'static_cast' to adjust the pointer correctly while "
  "%select{upcasting|downcasting}0">;

def err_bad_static_cast_overload : Error<
  "address of overloaded function %0 cannot be static_cast to type %1">;

def err_bad_cstyle_cast_overload : Error<
  "address of overloaded function %0 cannot be cast to type %1">;


def err_bad_cxx_cast_generic : Error<
  "%select{const_cast|static_cast|reinterpret_cast|dynamic_cast|C-style cast|"
  "functional-style cast}0 from %1 to %2 is not allowed">;
def err_bad_cxx_cast_rvalue : Error<
  "%select{const_cast|static_cast|reinterpret_cast|dynamic_cast|C-style cast|"
  "functional-style cast}0 from rvalue to reference type %2">;
def err_bad_cxx_cast_bitfield : Error<
  "%select{const_cast|static_cast|reinterpret_cast|dynamic_cast|C-style cast|"
  "functional-style cast}0 from bit-field lvalue to reference type %2">;
def err_bad_cxx_cast_qualifiers_away : Error<
  "%select{const_cast|static_cast|reinterpret_cast|dynamic_cast|C-style cast|"
  "functional-style cast}0 from %1 to %2 casts away qualifiers">;
def err_bad_const_cast_dest : Error<
  "%select{const_cast||||C-style cast|functional-style cast}0 to %2, "
  "which is not a reference, pointer-to-object, or pointer-to-data-member">;
def ext_cast_fn_obj : Extension<
  "cast between pointer-to-function and pointer-to-object is an extension">;
def warn_cxx98_compat_cast_fn_obj : Warning<
  "cast between pointer-to-function and pointer-to-object is incompatible with C++98">,
  InGroup<CXX98CompatPedantic>, DefaultIgnore;
def err_bad_reinterpret_cast_small_int : Error<
  "cast from pointer to smaller type %2 loses information">;
def err_bad_cxx_cast_vector_to_scalar_different_size : Error<
  "%select{||reinterpret_cast||C-style cast|}0 from vector %1 " 
  "to scalar %2 of different size">;
def err_bad_cxx_cast_scalar_to_vector_different_size : Error<
  "%select{||reinterpret_cast||C-style cast|}0 from scalar %1 " 
  "to vector %2 of different size">;
def err_bad_cxx_cast_vector_to_vector_different_size : Error<
  "%select{||reinterpret_cast||C-style cast|}0 from vector %1 " 
  "to vector %2 of different size">;
def err_bad_lvalue_to_rvalue_cast : Error<
  "cannot cast from lvalue of type %1 to rvalue reference type %2; types are "
  "not compatible">;
def err_bad_static_cast_pointer_nonpointer : Error<
  "cannot cast from type %1 to pointer type %2">;
def err_bad_static_cast_member_pointer_nonmp : Error<
  "cannot cast from type %1 to member pointer type %2">;
def err_bad_cxx_cast_member_pointer_size : Error<
  "cannot %select{||reinterpret_cast||C-style cast|}0 from member pointer "
  "type %1 to member pointer type %2 of different size">;
def err_bad_reinterpret_cast_reference : Error<
  "reinterpret_cast of a %0 to %1 needs its address which is not allowed">;
def warn_undefined_reinterpret_cast : Warning<
  "reinterpret_cast from %0 to %1 has undefined behavior">,
  InGroup<UndefinedReinterpretCast>, DefaultIgnore;

// These messages don't adhere to the pattern.
// FIXME: Display the path somehow better.
def err_ambiguous_base_to_derived_cast : Error<
  "ambiguous cast from base %0 to derived %1:%2">;
def err_static_downcast_via_virtual : Error<
  "cannot cast %0 to %1 via virtual base %2">;
def err_downcast_from_inaccessible_base : Error<
  "cannot cast %select{private|protected}2 base class %1 to %0">;
def err_upcast_to_inaccessible_base : Error<
  "cannot cast %0 to its %select{private|protected}2 base class %1">;
def err_bad_dynamic_cast_not_ref_or_ptr : Error<
  "%0 is not a reference or pointer">;
def err_bad_dynamic_cast_not_class : Error<"%0 is not a class">;
def err_bad_dynamic_cast_incomplete : Error<"%0 is an incomplete type">;
def err_bad_dynamic_cast_not_ptr : Error<"%0 is not a pointer">;
def err_bad_dynamic_cast_not_polymorphic : Error<"%0 is not polymorphic">;

// Other C++ expressions
def err_need_header_before_typeid : Error<
  "you need to include <typeinfo> before using the 'typeid' operator">;
def err_need_header_before_ms_uuidof : Error<
  "you need to include <guiddef.h> before using the '__uuidof' operator">;
def err_ms___leave_not_in___try : Error<
  "'__leave' statement not in __try block">;
def err_uuidof_without_guid : Error<
  "cannot call operator __uuidof on a type with no GUID">;
def err_uuidof_with_multiple_guids : Error<
  "cannot call operator __uuidof on a type with multiple GUIDs">;
def err_incomplete_typeid : Error<"'typeid' of incomplete type %0">;
def err_static_illegal_in_new : Error<
  "the 'static' modifier for the array size is not legal in new expressions">;
def err_array_new_needs_size : Error<
  "array size must be specified in new expressions">;
def err_bad_new_type : Error<
  "cannot allocate %select{function|reference}1 type %0 with new">;
def err_new_incomplete_type : Error<
  "allocation of incomplete type %0">;
def err_new_array_nonconst : Error<
  "only the first dimension of an allocated array may have dynamic size">;
def err_new_array_init_args : Error<
  "array 'new' cannot have initialization arguments">;
def ext_new_paren_array_nonconst : ExtWarn<
  "when type is in parentheses, array cannot have dynamic size">;
def err_placement_new_non_placement_delete : Error<
  "'new' expression with placement arguments refers to non-placement "
  "'operator delete'">;
def err_array_size_not_integral : Error<
  "array size expression must have integral or %select{|unscoped }0"
  "enumeration type, not %1">;
def err_array_size_incomplete_type : Error<
  "array size expression has incomplete class type %0">;
def err_array_size_explicit_conversion : Error<
  "array size expression of type %0 requires explicit conversion to type %1">;
def note_array_size_conversion : Note<
  "conversion to %select{integral|enumeration}0 type %1 declared here">;
def err_array_size_ambiguous_conversion : Error<
  "ambiguous conversion of array size expression of type %0 to an integral or "
  "enumeration type">;
def ext_array_size_conversion : Extension<
  "implicit conversion from array size expression of type %0 to "
  "%select{integral|enumeration}1 type %2 is a C++11 extension">,
  InGroup<CXX11>;
def warn_cxx98_compat_array_size_conversion : Warning<
  "implicit conversion from array size expression of type %0 to "
  "%select{integral|enumeration}1 type %2 is incompatible with C++98">,
  InGroup<CXX98CompatPedantic>, DefaultIgnore;
def err_address_space_qualified_new : Error<
  "'new' cannot allocate objects of type %0 in address space '%1'">;
def err_address_space_qualified_delete : Error<
  "'delete' cannot delete objects of type %0 in address space '%1'">;

def err_default_init_const : Error<
  "default initialization of an object of const type %0"
  "%select{| requires a user-provided default constructor}1">;
def err_delete_operand : Error<"cannot delete expression of type %0">;
def ext_delete_void_ptr_operand : ExtWarn<
  "cannot delete expression with pointer-to-'void' type %0">;
def err_ambiguous_delete_operand : Error<
  "ambiguous conversion of delete expression of type %0 to a pointer">;
def warn_delete_incomplete : Warning<
  "deleting pointer to incomplete type %0 may cause undefined behavior">,
  InGroup<DiagGroup<"delete-incomplete">>;
def err_delete_incomplete_class_type : Error<
  "deleting incomplete class type %0; no conversions to pointer type">;
def err_delete_explicit_conversion : Error<
  "converting delete expression from type %0 to type %1 invokes an explicit "
  "conversion function">;
def note_delete_conversion : Note<"conversion to pointer type %0">;
def warn_delete_array_type : Warning<
  "'delete' applied to a pointer-to-array type %0 treated as delete[]">;
def err_no_suitable_delete_member_function_found : Error<
  "no suitable member %0 in %1">;
def err_ambiguous_suitable_delete_member_function_found : Error<
  "multiple suitable %0 functions in %1">;
def note_member_declared_here : Note<
  "member %0 declared here">;
def err_decrement_bool : Error<"cannot decrement expression of type bool">;
def warn_increment_bool : Warning<
  "incrementing expression of type bool is deprecated">,
  InGroup<DeprecatedIncrementBool>;
def err_increment_decrement_enum : Error<
  "cannot %select{decrement|increment}0 expression of enum type %1">;
def err_catch_incomplete_ptr : Error<
  "cannot catch pointer to incomplete type %0">;
def err_catch_incomplete_ref : Error<
  "cannot catch reference to incomplete type %0">;
def err_catch_incomplete : Error<"cannot catch incomplete type %0">;
def err_catch_rvalue_ref : Error<"cannot catch exceptions by rvalue reference">;
def err_qualified_catch_declarator : Error<
  "exception declarator cannot be qualified">;
def err_early_catch_all : Error<"catch-all handler must come last">;
def err_bad_memptr_rhs : Error<
  "right hand operand to %0 has non-pointer-to-member type %1">;
def err_bad_memptr_lhs : Error<
  "left hand operand to %0 must be a %select{|pointer to }1class "
  "compatible with the right hand operand, but is %2">;
def warn_exception_caught_by_earlier_handler : Warning<
  "exception of type %0 will be caught by earlier handler">;
def note_previous_exception_handler : Note<"for type %0">;
def err_exceptions_disabled : Error<
  "cannot use '%0' with exceptions disabled">;
def err_objc_exceptions_disabled : Error<
  "cannot use '%0' with Objective-C exceptions disabled">;
def warn_non_virtual_dtor : Warning<
  "%0 has virtual functions but non-virtual destructor">,
  InGroup<NonVirtualDtor>, DefaultIgnore;
def warn_delete_non_virtual_dtor : Warning<
  "delete called on %0 that has virtual functions but non-virtual destructor">,
  InGroup<DeleteNonVirtualDtor>, DefaultIgnore;
def warn_delete_abstract_non_virtual_dtor : Warning<
  "delete called on %0 that is abstract but has non-virtual destructor">,
  InGroup<DeleteNonVirtualDtor>;
def warn_overloaded_virtual : Warning<
  "%q0 hides overloaded virtual %select{function|functions}1">,
  InGroup<OverloadedVirtual>, DefaultIgnore;
def note_hidden_overloaded_virtual_declared_here : Note<
  "hidden overloaded virtual function %q0 declared here"
  "%select{|: different classes%diff{ ($ vs $)|}2,3"
  "|: different number of parameters (%2 vs %3)"
  "|: type mismatch at %ordinal2 parameter%diff{ ($ vs $)|}3,4"
  "|: different return type%diff{ ($ vs $)|}2,3"
  "|: different qualifiers ("
  "%select{none|const|restrict|const and restrict|volatile|const and volatile|"
  "volatile and restrict|const, volatile, and restrict}2 vs "
  "%select{none|const|restrict|const and restrict|volatile|const and volatile|"
  "volatile and restrict|const, volatile, and restrict}3)}1">;
def warn_using_directive_in_header : Warning<
  "using namespace directive in global context in header">,
  InGroup<HeaderHygiene>, DefaultIgnore;
def warn_overaligned_type : Warning<
  "type %0 requires %1 bytes of alignment and the default allocator only "
  "guarantees %2 bytes">,
  InGroup<OveralignedType>, DefaultIgnore;

def err_conditional_void_nonvoid : Error<
  "%select{left|right}1 operand to ? is void, but %select{right|left}1 operand "
  "is of type %0">;
def err_conditional_ambiguous : Error<
  "conditional expression is ambiguous; "
  "%diff{$ can be converted to $ and vice versa|"
  "types can be convert to each other}0,1">;
def err_conditional_ambiguous_ovl : Error<
  "conditional expression is ambiguous; %diff{$ and $|types}0,1 "
  "can be converted to several common types">;

def err_throw_incomplete : Error<
  "cannot throw object of incomplete type %0">;
def err_throw_incomplete_ptr : Error<
  "cannot throw pointer to object of incomplete type %0">;
def err_return_in_constructor_handler : Error<
  "return in the catch of a function try block of a constructor is illegal">;

let CategoryName = "Lambda Issue" in {
  def err_capture_more_than_once : Error<
    "%0 can appear only once in a capture list">;
  def err_reference_capture_with_reference_default : Error<
    "'&' cannot precede a capture when the capture default is '&'">;
  def err_this_capture_with_copy_default : Error<
    "'this' cannot be explicitly captured when the capture default is '='">;
  def err_copy_capture_with_copy_default : Error<
    "'&' must precede a capture when the capture default is '='">;
  def err_capture_does_not_name_variable : Error<
    "%0 in capture list does not name a variable">;
  def err_capture_non_automatic_variable : Error<
    "%0 cannot be captured because it does not have automatic storage "
    "duration">;
  def err_this_capture : Error<
    "'this' cannot be %select{implicitly |}0captured in this context">;
  def err_lambda_capture_anonymous_var : Error<
    "unnamed variable cannot be implicitly captured in a lambda expression">;
  def err_lambda_capture_vm_type : Error<
    "variable %0 with variably modified type cannot be captured in "
    "a lambda expression">;
  def err_lambda_capture_flexarray_type : Error<
    "variable %0 with flexible array member cannot be captured in "
    "a lambda expression">;
  def err_lambda_impcap : Error<
    "variable %0 cannot be implicitly captured in a lambda with no "
    "capture-default specified">;
  def note_lambda_decl : Note<"lambda expression begins here">;
  def err_lambda_unevaluated_operand : Error<
    "lambda expression in an unevaluated operand">;
  def err_lambda_in_constant_expression : Error<
    "a lambda expression may not appear inside of a constant expression">;
  def err_lambda_return_init_list : Error<
    "cannot deduce lambda return type from initializer list">;
  def err_lambda_capture_default_arg : Error<
    "lambda expression in default argument cannot capture any entity">;
  def err_lambda_incomplete_result : Error<
    "incomplete result type %0 in lambda expression">;
  def err_noreturn_lambda_has_return_expr : Error<
    "lambda declared 'noreturn' should not return">;
  def warn_maybe_falloff_nonvoid_lambda : Warning<
    "control may reach end of non-void lambda">,
    InGroup<ReturnType>;
  def warn_falloff_nonvoid_lambda : Warning<
    "control reaches end of non-void lambda">,
    InGroup<ReturnType>;
  def err_access_lambda_capture : Error<
    // The ERRORs represent other special members that aren't constructors, in
    // hopes that someone will bother noticing and reporting if they appear
    "capture of variable '%0' as type %1 calls %select{private|protected}3 "
    "%select{default |copy |move |*ERROR* |*ERROR* |*ERROR* |}2constructor">,
    AccessControl;
  def note_lambda_to_block_conv : Note<
    "implicit capture of lambda object due to conversion to block pointer "
    "here">;

  // C++1y lambda init-captures.
  def warn_cxx11_compat_init_capture : Warning<
    "initialized lambda captures are incompatible with C++ standards "
    "before C++1y">, InGroup<CXXPre1yCompat>, DefaultIgnore;
  def ext_init_capture : ExtWarn<
    "initialized lambda captures are a C++1y extension">, InGroup<CXX1y>;
  def err_init_capture_no_expression : Error<
    "initializer missing for lambda capture %0">;
  def err_init_capture_multiple_expressions : Error<
    "initializer for lambda capture %0 contains multiple expressions">;
  def err_init_capture_paren_braces : Error<
    "cannot deduce type for lambda capture %0 from "
    "parenthesized initializer list">;
  def err_init_capture_deduction_failure : Error<
    "cannot deduce type for lambda capture %0 from initializer of type %2">;
  def err_init_capture_deduction_failure_from_init_list : Error<
    "cannot deduce type for lambda capture %0 from initializer list">;
}

def err_return_in_captured_stmt : Error<
  "cannot return from %0">;
def err_capture_block_variable : Error<
  "__block variable %0 cannot be captured in a "
  "%select{lambda expression|captured statement}1">;

def err_operator_arrow_circular : Error<
  "circular pointer delegation detected">;
def err_operator_arrow_depth_exceeded : Error<
  "use of 'operator->' on type %0 would invoke a sequence of more than %1 "
  "'operator->' calls">;
def note_operator_arrow_here : Note<
  "'operator->' declared here produces an object of type %0">;
def note_operator_arrows_suppressed : Note<
  "(skipping %0 'operator->'%s0 in backtrace)">;
def note_operator_arrow_depth : Note<
  "use -foperator-arrow-depth=N to increase 'operator->' limit">;

def err_pseudo_dtor_base_not_scalar : Error<
  "object expression of non-scalar type %0 cannot be used in a "
  "pseudo-destructor expression">;
def ext_pseudo_dtor_on_void : ExtWarn<
  "pseudo-destructors on type void are a Microsoft extension">,
  InGroup<Microsoft>;
def err_pseudo_dtor_type_mismatch : Error<
  "the type of object expression "
  "%diff{($) does not match the type being destroyed ($)|"
  "does not match the type being destroyed}0,1 "
  "in pseudo-destructor expression">;
def err_pseudo_dtor_call_with_args : Error<
  "call to pseudo-destructor cannot have any arguments">;
def err_dtor_expr_without_call : Error<
  "%select{destructor reference|pseudo-destructor expression}0 must be "
  "called immediately with '()'">;
def err_pseudo_dtor_destructor_non_type : Error<
  "%0 does not refer to a type name in pseudo-destructor expression; expected "
  "the name of type %1">;
def err_invalid_use_of_function_type : Error<
  "a function type is not allowed here">;
def err_invalid_use_of_array_type : Error<"an array type is not allowed here">;
def err_type_defined_in_condition : Error<
  "types may not be defined in conditions">;
def err_typecheck_bool_condition : Error<
  "value of type %0 is not contextually convertible to 'bool'">;
def err_typecheck_ambiguous_condition : Error<
  "conversion %diff{from $ to $|between types}0,1 is ambiguous">;
def err_typecheck_nonviable_condition : Error<
  "no viable conversion%diff{ from $ to $|}0,1">;
def err_typecheck_nonviable_condition_incomplete : Error<
  "no viable conversion%diff{ from $ to incomplete type $|}0,1">;
def err_typecheck_deleted_function : Error<
  "conversion function %diff{from $ to $|between types}0,1 "
  "invokes a deleted function">;
  
def err_expected_class_or_namespace : Error<"%0 is not a class"
  "%select{ or namespace|, namespace, or scoped enumeration}1">;
def err_invalid_declarator_scope : Error<"cannot define or redeclare %0 here "
  "because namespace %1 does not enclose namespace %2">;
def err_invalid_declarator_global_scope : Error<
  "definition or redeclaration of %0 cannot name the global scope">;
def err_invalid_declarator_in_function : Error<
  "definition or redeclaration of %0 not allowed inside a function">;
def err_invalid_declarator_in_block : Error<
  "definition or redeclaration of %0 not allowed inside a block">;
def err_not_tag_in_scope : Error<
  "no %select{struct|interface|union|class|enum}0 named %1 in %2">;

def err_no_typeid_with_fno_rtti : Error<
  "cannot use typeid with -fno-rtti">;
def err_no_dynamic_cast_with_fno_rtti : Error<
  "cannot use dynamic_cast with -fno-rtti">;

def err_cannot_form_pointer_to_member_of_reference_type : Error<
  "cannot form a pointer-to-member to member %0 of reference type %1">;
def err_incomplete_object_call : Error<
  "incomplete type in call to object of type %0">;

def warn_condition_is_assignment : Warning<"using the result of an "
  "assignment as a condition without parentheses">,
  InGroup<Parentheses>;
// Completely identical except off by default.
def warn_condition_is_idiomatic_assignment : Warning<"using the result "
  "of an assignment as a condition without parentheses">,
  InGroup<DiagGroup<"idiomatic-parentheses">>, DefaultIgnore;
def note_condition_assign_to_comparison : Note<
  "use '==' to turn this assignment into an equality comparison">;
def note_condition_or_assign_to_comparison : Note<
  "use '!=' to turn this compound assignment into an inequality comparison">;
def note_condition_assign_silence : Note<
  "place parentheses around the assignment to silence this warning">;

def warn_equality_with_extra_parens : Warning<"equality comparison with "
  "extraneous parentheses">, InGroup<ParenthesesOnEquality>;
def note_equality_comparison_to_assign : Note<
  "use '=' to turn this equality comparison into an assignment">;
def note_equality_comparison_silence : Note<
  "remove extraneous parentheses around the comparison to silence this warning">;

// assignment related diagnostics (also for argument passing, returning, etc).
// In most of these diagnostics the %2 is a value from the
// Sema::AssignmentAction enumeration
def err_typecheck_convert_incompatible : Error<
  "%select{%diff{assigning to $ from incompatible type $|"
  "assigning to type from incompatible type}0,1"
  "|%diff{passing $ to parameter of incompatible type $|"
  "passing type to parameter of incompatible type}0,1"
  "|%diff{returning $ from a function with incompatible result type $|"
  "returning type from a function with incompatible result type}0,1"
  "|%diff{converting $ to incompatible type $|"
  "converting type to incompatible type}0,1"
  "|%diff{initializing $ with an expression of incompatible type $|"
  "initializing type with an expression of incompatible type}0,1"
  "|%diff{sending $ to parameter of incompatible type $|"
  "sending type to parameter of incompatible type}0,1"
  "|%diff{casting $ to incompatible type $|"
  "casting type to incompatible type}0,1}2"
  "%select{|; dereference with *|"
  "; take the address with &|"
  "; remove *|"
  "; remove &}3"
  "%select{|: different classes%diff{ ($ vs $)|}5,6"
  "|: different number of parameters (%5 vs %6)"
  "|: type mismatch at %ordinal5 parameter%diff{ ($ vs $)|}6,7"
  "|: different return type%diff{ ($ vs $)|}5,6"
  "|: different qualifiers ("
  "%select{none|const|restrict|const and restrict|volatile|const and volatile|"
  "volatile and restrict|const, volatile, and restrict}5 vs "
  "%select{none|const|restrict|const and restrict|volatile|const and volatile|"
  "volatile and restrict|const, volatile, and restrict}6)}4">;
def err_typecheck_missing_return_type_incompatible : Error<
  "%diff{return type $ must match previous return type $|"
  "return type must match previous return type}0,1 when %select{block "
  "literal|lambda expression}2 has unspecified explicit return type">;

def not_incomplete_class_and_qualified_id : Note<
  "conformance of forward class %0 to protocol %1 can not be confirmed">;
def warn_incompatible_qualified_id : Warning<
  "%select{%diff{assigning to $ from incompatible type $|"
  "assigning to type from incompatible type}0,1"
  "|%diff{passing $ to parameter of incompatible type $|"
  "passing type to parameter of incompatible type}0,1"
  "|%diff{returning $ from a function with incompatible result type $|"
  "returning type from a function with incompatible result type}0,1"
  "|%diff{converting $ to incompatible type $|"
  "converting type to incompatible type}0,1"
  "|%diff{initializing $ with an expression of incompatible type $|"
  "initializing type with an expression of incompatible type}0,1"
  "|%diff{sending $ to parameter of incompatible type $|"
  "sending type to parameter of incompatible type}0,1"
  "|%diff{casting $ to incompatible type $|"
  "casting type to incompatible type}0,1}2">;
def ext_typecheck_convert_pointer_int : ExtWarn<
  "incompatible pointer to integer conversion "
  "%select{%diff{assigning to $ from $|assigning to different types}0,1"
  "|%diff{passing $ to parameter of type $|"
  "passing to parameter of different type}0,1"
  "|%diff{returning $ from a function with result type $|"
  "returning from function with different return type}0,1"
  "|%diff{converting $ to type $|converting between types}0,1"
  "|%diff{initializing $ with an expression of type $|"
  "initializing with expression of different type}0,1"
  "|%diff{sending $ to parameter of type $|"
  "sending to parameter of different type}0,1"
  "|%diff{casting $ to type $|casting between types}0,1}2"
  "%select{|; dereference with *|"
  "; take the address with &|"
  "; remove *|"
  "; remove &}3">,
  InGroup<IntConversion>;
def ext_typecheck_convert_int_pointer : ExtWarn<
  "incompatible integer to pointer conversion "
  "%select{%diff{assigning to $ from $|assigning to different types}0,1"
  "|%diff{passing $ to parameter of type $|"
  "passing to parameter of different type}0,1"
  "|%diff{returning $ from a function with result type $|"
  "returning from function with different return type}0,1"
  "|%diff{converting $ to type $|converting between types}0,1"
  "|%diff{initializing $ with an expression of type $|"
  "initializing with expression of different type}0,1"
  "|%diff{sending $ to parameter of type $|"
  "sending to parameter of different type}0,1"
  "|%diff{casting $ to type $|casting between types}0,1}2"
  "%select{|; dereference with *|"
  "; take the address with &|"
  "; remove *|"
  "; remove &}3">,
  InGroup<IntConversion>;
def ext_typecheck_convert_pointer_void_func : Extension<
  "%select{%diff{assigning to $ from $|assigning to different types}0,1"
  "|%diff{passing $ to parameter of type $|"
  "passing to parameter of different type}0,1"
  "|%diff{returning $ from a function with result type $|"
  "returning from function with different return type}0,1"
  "|%diff{converting $ to type $|converting between types}0,1"
  "|%diff{initializing $ with an expression of type $|"
  "initializing with expression of different type}0,1"
  "|%diff{sending $ to parameter of type $|"
  "sending to parameter of different type}0,1"
  "|%diff{casting $ to type $|casting between types}0,1}2"
  " converts between void pointer and function pointer">;
def ext_typecheck_convert_incompatible_pointer_sign : ExtWarn<
  "%select{%diff{assigning to $ from $|assigning to different types}0,1"
  "|%diff{passing $ to parameter of type $|"
  "passing to parameter of different type}0,1"
  "|%diff{returning $ from a function with result type $|"
  "returning from function with different return type}0,1"
  "|%diff{converting $ to type $|converting between types}0,1"
  "|%diff{initializing $ with an expression of type $|"
  "initializing with expression of different type}0,1"
  "|%diff{sending $ to parameter of type $|"
  "sending to parameter of different type}0,1"
  "|%diff{casting $ to type $|casting between types}0,1}2"
  " converts between pointers to integer types with different sign">,
  InGroup<DiagGroup<"pointer-sign">>;
def ext_typecheck_convert_incompatible_pointer : ExtWarn<
  "incompatible pointer types "
  "%select{%diff{assigning to $ from $|assigning to different types}0,1"
  "|%diff{passing $ to parameter of type $|"
  "passing to parameter of different type}0,1"
  "|%diff{returning $ from a function with result type $|"
  "returning from function with different return type}0,1"
  "|%diff{converting $ to type $|converting between types}0,1"
  "|%diff{initializing $ with an expression of type $|"
  "initializing with expression of different type}0,1"
  "|%diff{sending $ to parameter of type $|"
  "sending to parameter of different type}0,1"
  "|%diff{casting $ to type $|casting between types}0,1}2"
  "%select{|; dereference with *|"
  "; take the address with &|"
  "; remove *|"
  "; remove &}3">,
  InGroup<IncompatiblePointerTypes>;
def ext_typecheck_convert_discards_qualifiers : ExtWarn<
  "%select{%diff{assigning to $ from $|assigning to different types}0,1"
  "|%diff{passing $ to parameter of type $|"
  "passing to parameter of different type}0,1"
  "|%diff{returning $ from a function with result type $|"
  "returning from function with different return type}0,1"
  "|%diff{converting $ to type $|converting between types}0,1"
  "|%diff{initializing $ with an expression of type $|"
  "initializing with expression of different type}0,1"
  "|%diff{sending $ to parameter of type $|"
  "sending to parameter of different type}0,1"
  "|%diff{casting $ to type $|casting between types}0,1}2"
  " discards qualifiers">,
  InGroup<IncompatiblePointerTypesDiscardsQualifiers>;
def ext_nested_pointer_qualifier_mismatch : ExtWarn<
  "%select{%diff{assigning to $ from $|assigning to different types}0,1"
  "|%diff{passing $ to parameter of type $|"
  "passing to parameter of different type}0,1"
  "|%diff{returning $ from a function with result type $|"
  "returning from function with different return type}0,1"
  "|%diff{converting $ to type $|converting between types}0,1"
  "|%diff{initializing $ with an expression of type $|"
  "initializing with expression of different type}0,1"
  "|%diff{sending $ to parameter of type $|"
  "sending to parameter of different type}0,1"
  "|%diff{casting $ to type $|casting between types}0,1}2"
  " discards qualifiers in nested pointer types">,
  InGroup<IncompatiblePointerTypesDiscardsQualifiers>;
def warn_incompatible_vectors : Warning<
  "incompatible vector types "
  "%select{%diff{assigning to $ from $|assigning to different types}0,1"
  "|%diff{passing $ to parameter of type $|"
  "passing to parameter of different type}0,1"
  "|%diff{returning $ from a function with result type $|"
  "returning from function with different return type}0,1"
  "|%diff{converting $ to type $|converting between types}0,1"
  "|%diff{initializing $ with an expression of type $|"
  "initializing with expression of different type}0,1"
  "|%diff{sending $ to parameter of type $|"
  "sending to parameter of different type}0,1"
  "|%diff{casting $ to type $|casting between types}0,1}2">,
  InGroup<VectorConversion>, DefaultIgnore;
def err_int_to_block_pointer : Error<
  "invalid block pointer conversion "
  "%select{%diff{assigning to $ from $|assigning to different types}0,1"
  "|%diff{passing $ to parameter of type $|"
  "passing to parameter of different type}0,1"
  "|%diff{returning $ from a function with result type $|"
  "returning from function with different return type}0,1"
  "|%diff{converting $ to type $|converting between types}0,1"
  "|%diff{initializing $ with an expression of type $|"
  "initializing with expression of different type}0,1"
  "|%diff{sending $ to parameter of type $|"
  "sending to parameter of different type}0,1"
  "|%diff{casting $ to type $|casting between types}0,1}2">;
def err_typecheck_convert_incompatible_block_pointer : Error<
  "incompatible block pointer types "
  "%select{%diff{assigning to $ from $|assigning to different types}0,1"
  "|%diff{passing $ to parameter of type $|"
  "passing to parameter of different type}0,1"
  "|%diff{returning $ from a function with result type $|"
  "returning from function with different return type}0,1"
  "|%diff{converting $ to type $|converting between types}0,1"
  "|%diff{initializing $ with an expression of type $|"
  "initializing with expression of different type}0,1"
  "|%diff{sending $ to parameter of type $|"
  "sending to parameter of different type}0,1"
  "|%diff{casting $ to type $|casting between types}0,1}2">;
def err_typecheck_incompatible_address_space : Error<
  "%select{%diff{assigning $ to $|assigning to different types}1,0"
  "|%diff{passing $ to parameter of type $|"
  "passing to parameter of different type}0,1"
  "|%diff{returning $ from a function with result type $|"
  "returning from function with different return type}0,1"
  "|%diff{converting $ to type $|converting between types}0,1"
  "|%diff{initializing $ with an expression of type $|"
  "initializing with expression of different type}0,1"
  "|%diff{sending $ to parameter of type $|"
  "sending to parameter of different type}0,1"
  "|%diff{casting $ to type $|casting between types}0,1}2"
  " changes address space of pointer">;
def err_typecheck_incompatible_ownership : Error<
  "%select{%diff{assigning $ to $|assigning to different types}1,0"
  "|%diff{passing $ to parameter of type $|"
  "passing to parameter of different type}0,1"
  "|%diff{returning $ from a function with result type $|"
  "returning from function with different return type}0,1"
  "|%diff{converting $ to type $|converting between types}0,1"
  "|%diff{initializing $ with an expression of type $|"
  "initializing with expression of different type}0,1"
  "|%diff{sending $ to parameter of type $|"
  "sending to parameter of different type}0,1"
  "|%diff{casting $ to type $|casting between types}0,1}2"
  " changes retain/release properties of pointer">;
def err_typecheck_comparison_of_distinct_blocks : Error<
  "comparison of distinct block types%diff{ ($ and $)|}0,1">;

def err_typecheck_array_not_modifiable_lvalue : Error<
  "array type %0 is not assignable">;
def err_typecheck_non_object_not_modifiable_lvalue : Error<
  "non-object type %0 is not assignable">;
def err_typecheck_expression_not_modifiable_lvalue : Error<
  "expression is not assignable">;
def err_typecheck_incomplete_type_not_modifiable_lvalue : Error<
  "incomplete type %0 is not assignable">;
def err_typecheck_lvalue_casts_not_supported : Error<
  "assignment to cast is illegal, lvalue casts are not supported">;

def err_typecheck_duplicate_vector_components_not_mlvalue : Error<
  "vector is not assignable (contains duplicate components)">;
def err_block_decl_ref_not_modifiable_lvalue : Error<
  "variable is not assignable (missing __block type specifier)">;
def err_lambda_decl_ref_not_modifiable_lvalue : Error<
  "cannot assign to a variable captured by copy in a non-mutable lambda">;
def err_typecheck_call_not_function : Error<
  "called object type %0 is not a function or function pointer">;
def err_call_incomplete_return : Error<
  "calling function with incomplete return type %0">;
def err_call_function_incomplete_return : Error<
  "calling %0 with incomplete return type %1">;
def err_call_incomplete_argument : Error<
  "argument type %0 is incomplete">;
def err_typecheck_call_too_few_args : Error<
  "too few %select{|||execution configuration }0arguments to "
  "%select{function|block|method|kernel function}0 call, "
  "expected %1, have %2">;
def err_typecheck_call_too_few_args_one : Error<
  "too few %select{|||execution configuration }0arguments to "
  "%select{function|block|method|kernel function}0 call, "
  "single argument %1 was not specified">;
def err_typecheck_call_too_few_args_at_least : Error<
  "too few %select{|||execution configuration }0arguments to "
  "%select{function|block|method|kernel function}0 call, "
  "expected at least %1, have %2">;
def err_typecheck_call_too_few_args_at_least_one : Error<
  "too few %select{|||execution configuration }0arguments to "
  "%select{function|block|method|kernel function}0 call, "
  "at least argument %1 must be specified">;
def err_typecheck_call_too_few_args_suggest : Error<
  "too few %select{|||execution configuration }0arguments to "
  "%select{function|block|method|kernel function}0 call, "
  "expected %1, have %2; did you mean %3?">;
def err_typecheck_call_too_few_args_at_least_suggest : Error<
  "too few %select{|||execution configuration }0arguments to "
  "%select{function|block|method|kernel function}0 call, "
  "expected at least %1, have %2; did you mean %3?">;
def err_typecheck_call_too_many_args : Error<
  "too many %select{|||execution configuration }0arguments to "
  "%select{function|block|method|kernel function}0 call, "
  "expected %1, have %2">;
def err_typecheck_call_too_many_args_one : Error<
  "too many %select{|||execution configuration }0arguments to "
  "%select{function|block|method|kernel function}0 call, "
  "expected single argument %1, have %2 arguments">;
def err_typecheck_call_too_many_args_at_most : Error<
  "too many %select{|||execution configuration }0arguments to "
  "%select{function|block|method|kernel function}0 call, "
  "expected at most %1, have %2">;
def err_typecheck_call_too_many_args_at_most_one : Error<
  "too many %select{|||execution configuration }0arguments to "
  "%select{function|block|method|kernel function}0 call, "
  "expected at most single argument %1, have %2 arguments">;
def err_typecheck_call_too_many_args_suggest : Error<
  "too many %select{|||execution configuration }0arguments to "
  "%select{function|block|method|kernel function}0 call, "
  "expected %1, have %2; did you mean %3?">;
def err_typecheck_call_too_many_args_at_most_suggest : Error<
  "too many %select{|||execution configuration }0arguments to "
  "%select{function|block|method|kernel function}0 call, "
  "expected at most %1, have %2; did you mean %3?">;
  
def err_arc_typecheck_convert_incompatible_pointer : Error<
  "incompatible pointer types passing retainable parameter of type %0"
  "to a CF function expecting %1 type">;
  
def err_builtin_fn_use : Error<"builtin functions must be directly called">;

def warn_call_wrong_number_of_arguments : Warning<
  "too %select{few|many}0 arguments in call to %1">;
def err_atomic_builtin_must_be_pointer : Error<
  "address argument to atomic builtin must be a pointer (%0 invalid)">;
def err_atomic_builtin_must_be_pointer_intptr : Error<
  "address argument to atomic builtin must be a pointer to integer or pointer"
  " (%0 invalid)">;
def err_atomic_builtin_must_be_pointer_intfltptr : Error<
  "address argument to atomic builtin must be a pointer to integer,"
  " floating-point or pointer (%0 invalid)">;
def err_atomic_builtin_pointer_size : Error<
  "address argument to atomic builtin must be a pointer to 1,2,4,8 or 16 byte "
  "type (%0 invalid)">;
def err_atomic_exclusive_builtin_pointer_size : Error<
  "address argument to load or store exclusive builtin must be a pointer to"
  " 1,2,4 or 8 byte type (%0 invalid)">;
def err_atomic_op_needs_atomic : Error<
  "address argument to atomic operation must be a pointer to _Atomic "
  "type (%0 invalid)">;
def err_atomic_op_needs_non_const_atomic : Error<
  "address argument to atomic operation must be a pointer to non-const _Atomic "
  "type (%0 invalid)">;
def err_atomic_op_needs_trivial_copy : Error<
  "address argument to atomic operation must be a pointer to a "
  "trivially-copyable type (%0 invalid)">;
def err_atomic_op_needs_atomic_int_or_ptr : Error<
  "address argument to atomic operation must be a pointer to %select{|atomic }0"
  "integer or pointer (%1 invalid)">;
def err_atomic_op_bitwise_needs_atomic_int : Error<
  "address argument to bitwise atomic operation must be a pointer to "
  "%select{|atomic }0integer (%1 invalid)">;
def warn_atomic_op_has_invalid_memory_order : Warning<
  "memory order argument to atomic operation is invalid">,
  InGroup<DiagGroup<"atomic-memory-ordering">>;

def err_atomic_load_store_uses_lib : Error<
  "atomic %select{load|store}0 requires runtime support that is not "
  "available for this target">;

def err_deleted_function_use : Error<"attempt to use a deleted function">;

def err_kern_type_not_void_return : Error<
  "kernel function type %0 must have void return type">;
def err_config_scalar_return : Error<
  "CUDA special function 'cudaConfigureCall' must have scalar return type">;
def err_kern_call_not_global_function : Error<
  "kernel call to non-global function %0">;
def err_global_call_not_config : Error<
  "call to global function %0 not configured">;
def err_ref_bad_target : Error<
  "reference to %select{__device__|__global__|__host__|__host__ __device__}0 "
  "function %1 in %select{__device__|__global__|__host__|__host__ __device__}2 function">;

def warn_non_pod_vararg_with_format_string : Warning<
  "cannot pass %select{non-POD|non-trivial}0 object of type %1 to variadic "
  "%select{function|block|method|constructor}2; expected type from format "
  "string was %3">, InGroup<NonPODVarargs>, DefaultError;
// The arguments to this diagnostic should match the warning above.
def err_cannot_pass_objc_interface_to_vararg_format : Error<
  "cannot pass object with interface type %1 by value to variadic "
  "%select{function|block|method|constructor}2; expected type from format "
  "string was %3">;

def err_cannot_pass_objc_interface_to_vararg : Error<
  "cannot pass object with interface type %0 by value through variadic "
  "%select{function|block|method|constructor}1">;
def warn_cannot_pass_non_pod_arg_to_vararg : Warning<
  "cannot pass object of %select{non-POD|non-trivial}0 type %1 through variadic"
  " %select{function|block|method|constructor}2; call will abort at runtime">,
  InGroup<NonPODVarargs>, DefaultError;
def warn_cxx98_compat_pass_non_pod_arg_to_vararg : Warning<
  "passing object of trivial but non-POD type %0 through variadic"
  " %select{function|block|method|constructor}1 is incompatible with C++98">,
  InGroup<CXX98Compat>, DefaultIgnore;
def warn_pass_class_arg_to_vararg : Warning<
  "passing object of class type %0 through variadic "
  "%select{function|block|method|constructor}1"
  "%select{|; did you mean to call '%3'?}2">,
  InGroup<ClassVarargs>, DefaultIgnore;
def err_cannot_pass_to_vararg : Error<
  "cannot pass %select{expression of type %1|initializer list}0 to variadic "
  "%select{function|block|method|constructor}2">;
def err_cannot_pass_to_vararg_format : Error<
  "cannot pass %select{expression of type %1|initializer list}0 to variadic "
  "%select{function|block|method|constructor}2; expected type from format "
  "string was %3">;

def err_typecheck_call_invalid_ordered_compare : Error<
  "ordered compare requires two args of floating point type"
  "%diff{ ($ and $)|}0,1">;
def err_typecheck_call_invalid_unary_fp : Error<
  "floating point classification requires argument of floating point type "
  "(passed in %0)">;
def err_typecheck_cond_expect_scalar : Error<
  "used type %0 where arithmetic or pointer type is required">;
def ext_typecheck_cond_one_void : Extension<
  "C99 forbids conditional expressions with only one void side">;
def err_typecheck_cond_expect_scalar_or_vector : Error<
  "used type %0 where arithmetic, pointer, or vector type is required">;
def err_typecheck_cast_to_incomplete : Error<
  "cast to incomplete type %0">;
def ext_typecheck_cast_nonscalar : Extension<
  "C99 forbids casting nonscalar type %0 to the same type">;
def ext_typecheck_cast_to_union : Extension<
  "cast to union type is a GNU extension">,
  InGroup<GNUUnionCast>;
def err_typecheck_cast_to_union_no_type : Error<
  "cast to union type from type %0 not present in union">;
def err_cast_pointer_from_non_pointer_int : Error<
  "operand of type %0 cannot be cast to a pointer type">;
def warn_cast_pointer_from_sel : Warning<
  "cast of type %0 to %1 is deprecated; use sel_getName instead">,
  InGroup<SelTypeCast>;
def warn_function_def_in_objc_container : Warning<
  "function definition inside an Objective-C container is deprecated">,
  InGroup<FunctionDefInObjCContainer>;
  
def warn_bad_function_cast : Warning<
  "cast from function call of type %0 to non-matching type %1">,
  InGroup<BadFunctionCast>, DefaultIgnore;
def err_cast_pointer_to_non_pointer_int : Error<
  "pointer cannot be cast to type %0">;
def err_typecheck_expect_scalar_operand : Error<
  "operand of type %0 where arithmetic or pointer type is required">;
def err_typecheck_cond_incompatible_operands : Error<
  "incompatible operand types%diff{ ($ and $)|}0,1">;
def ext_typecheck_cond_incompatible_operands_nonstandard : ExtWarn<
  "incompatible operand types%diff{ ($ and $)|}0,1 use non-standard composite "
  "pointer type %2">;
def err_cast_selector_expr : Error<
  "cannot type cast @selector expression">;
def ext_typecheck_cond_incompatible_pointers : ExtWarn<
  "pointer type mismatch%diff{ ($ and $)|}0,1">,
  InGroup<DiagGroup<"pointer-type-mismatch">>;
def ext_typecheck_cond_pointer_integer_mismatch : ExtWarn<
  "pointer/integer type mismatch in conditional expression"
  "%diff{ ($ and $)|}0,1">,
  InGroup<DiagGroup<"conditional-type-mismatch">>;
def err_typecheck_choose_expr_requires_constant : Error<
  "'__builtin_choose_expr' requires a constant expression">;
def warn_unused_expr : Warning<"expression result unused">,
  InGroup<UnusedValue>;
def warn_unused_voidptr : Warning<
  "expression result unused; should this cast be to 'void'?">,
  InGroup<UnusedValue>;
def warn_unused_property_expr : Warning<
 "property access result unused - getters should not be used for side effects">,
  InGroup<UnusedValue>;
def warn_unused_container_subscript_expr : Warning<
 "container access result unused - container access should not be used for side effects">,
  InGroup<UnusedValue>;
def warn_unused_call : Warning<
  "ignoring return value of function declared with %0 attribute">,
  InGroup<UnusedValue>;
def warn_unused_result : Warning<
  "ignoring return value of function declared with warn_unused_result "
  "attribute">, InGroup<DiagGroup<"unused-result">>;
def warn_unused_volatile : Warning<
  "expression result unused; assign into a variable to force a volatile load">,
  InGroup<DiagGroup<"unused-volatile-lvalue">>;

def warn_unused_comparison : Warning<
  "%select{%select{|in}1equality|relational}0 comparison result unused">,
  InGroup<UnusedComparison>;
def note_inequality_comparison_to_or_assign : Note<
  "use '|=' to turn this inequality comparison into an or-assignment">;

def err_incomplete_type_used_in_type_trait_expr : Error<
  "incomplete type %0 used in type trait expression">;
  
def err_dimension_expr_not_constant_integer : Error<
  "dimension expression does not evaluate to a constant unsigned int">;

def err_typecheck_cond_incompatible_operands_null : Error<
  "non-pointer operand type %0 incompatible with %select{NULL|nullptr}1">;
def ext_empty_struct_union : Extension<
  "empty %select{struct|union}0 is a GNU extension">, InGroup<GNUEmptyStruct>;
def ext_no_named_members_in_struct_union : Extension<
  "%select{struct|union}0 without named members is a GNU extension">, InGroup<GNUEmptyStruct>;
def warn_zero_size_struct_union_compat : Warning<"%select{|empty }0"
  "%select{struct|union}1 has size 0 in C, %select{size 1|non-zero size}2 in C++">,
  InGroup<CXXCompat>, DefaultIgnore;
def warn_zero_size_struct_union_in_extern_c : Warning<"%select{|empty }0"
  "%select{struct|union}1 has size 0 in C, %select{size 1|non-zero size}2 in C++">,
  InGroup<ExternCCompat>;
} // End of general sema category.

// inline asm.
let CategoryName = "Inline Assembly Issue" in {
  def err_asm_wide_character : Error<"wide string is invalid in 'asm'">;
  def err_asm_invalid_lvalue_in_output : Error<"invalid lvalue in asm output">;
  def err_asm_invalid_output_constraint : Error<
    "invalid output constraint '%0' in asm">;
  def err_asm_invalid_lvalue_in_input : Error<
    "invalid lvalue in asm input for constraint '%0'">;
  def err_asm_invalid_input_constraint : Error<
    "invalid input constraint '%0' in asm">;
  def err_asm_invalid_type_in_input : Error<
    "invalid type %0 in asm input for constraint '%1'">;
  def err_asm_tying_incompatible_types : Error<
    "unsupported inline asm: input with type "
    "%diff{$ matching output with type $|}0,1">;
  def err_asm_incomplete_type : Error<"asm operand has incomplete type %0">;
  def err_asm_unknown_register_name : Error<"unknown register name '%0' in asm">;
  def err_asm_bad_register_type : Error<"bad type for named register variable">;
  def err_asm_invalid_input_size : Error<
    "invalid input size for constraint '%0'">;
  def err_invalid_asm_cast_lvalue : Error<
    "invalid use of a cast in a inline asm context requiring an l-value: "
    "remove the cast or build with -fheinous-gnu-extensions">;

  def warn_asm_label_on_auto_decl : Warning<
    "ignored asm label '%0' on automatic variable">;
  def warn_invalid_asm_cast_lvalue : Warning<
    "invalid use of a cast in an inline asm context requiring an l-value: "
    "accepted due to -fheinous-gnu-extensions, but clang may remove support "
    "for this in the future">;
  def warn_asm_mismatched_size_modifier : Warning<
    "value size does not match register size specified by the constraint "
    "and modifier">,
    InGroup<ASMOperandWidths>;
}

let CategoryName = "Semantic Issue" in {

def err_invalid_conversion_between_vectors : Error<
  "invalid conversion between vector type%diff{ $ and $|}0,1 of different "
  "size">;
def err_invalid_conversion_between_vector_and_integer : Error<
  "invalid conversion between vector type %0 and integer type %1 "
  "of different size">;

def err_opencl_function_pointer_variable : Error<
  "pointers to functions are not allowed">;

def err_opencl_taking_function_address : Error<
  "taking address of function is not allowed">;

def err_invalid_conversion_between_vector_and_scalar : Error<
  "invalid conversion between vector type %0 and scalar type %1">;

// C++ member initializers.
def err_only_constructors_take_base_inits : Error<
  "only constructors take base initializers">;

def err_multiple_mem_initialization : Error<
  "multiple initializations given for non-static member %0">;
def err_multiple_mem_union_initialization : Error<
  "initializing multiple members of union">;
def err_multiple_base_initialization : Error<
  "multiple initializations given for base %0">;

def err_mem_init_not_member_or_class : Error<
  "member initializer %0 does not name a non-static data member or base "
  "class">;

def warn_initializer_out_of_order : Warning<
  "%select{field|base class}0 %1 will be initialized after "
  "%select{field|base}2 %3">,
  InGroup<Reorder>, DefaultIgnore;
def warn_abstract_vbase_init_ignored : Warning<
  "initializer for virtual base class %0 of abstract class %1 "
  "will never be used">,
  InGroup<DiagGroup<"abstract-vbase-init">>, DefaultIgnore;

def err_base_init_does_not_name_class : Error<
  "constructor initializer %0 does not name a class">;
def err_base_init_direct_and_virtual : Error<
  "base class initializer %0 names both a direct base class and an "
  "inherited virtual base class">;
def err_not_direct_base_or_virtual : Error<
  "type %0 is not a direct or virtual base of %1">;

def err_in_class_initializer_non_const : Error<
  "non-const static data member must be initialized out of line">;
def err_in_class_initializer_volatile : Error<
  "static const volatile data member must be initialized out of line">;
def err_in_class_initializer_bad_type : Error<
  "static data member of type %0 must be initialized out of line">;
def ext_in_class_initializer_float_type : ExtWarn<
  "in-class initializer for static data member of type %0 is a GNU extension">,
  InGroup<GNUStaticFloatInit>;
def ext_in_class_initializer_float_type_cxx11 : ExtWarn<
  "in-class initializer for static data member of type %0 requires "
  "'constexpr' specifier">, InGroup<StaticFloatInit>, DefaultError;
def note_in_class_initializer_float_type_cxx11 : Note<"add 'constexpr'">;
def err_in_class_initializer_literal_type : Error<
  "in-class initializer for static data member of type %0 requires "
  "'constexpr' specifier">;
def err_in_class_initializer_non_constant : Error<
  "in-class initializer for static data member is not a constant expression">;
def err_in_class_initializer_references_def_ctor : Error<
  "defaulted default constructor of %0 cannot be used by non-static data "
  "member initializer which appears before end of class definition">;

def ext_in_class_initializer_non_constant : Extension<
  "in-class initializer for static data member is not a constant expression; "
  "folding it to a constant is a GNU extension">, InGroup<GNUFoldingConstant>;

def err_thread_dynamic_init : Error<
  "initializer for thread-local variable must be a constant expression">;
def err_thread_nontrivial_dtor : Error<
  "type of thread-local variable has non-trivial destruction">;
def note_use_thread_local : Note<
  "use 'thread_local' to allow this">;

// C++ anonymous unions and GNU anonymous structs/unions
def ext_anonymous_union : Extension<
  "anonymous unions are a C11 extension">, InGroup<C11>;
def ext_gnu_anonymous_struct : Extension<
  "anonymous structs are a GNU extension">, InGroup<GNUAnonymousStruct>;
def ext_c11_anonymous_struct : Extension<
  "anonymous structs are a C11 extension">, InGroup<C11>;
def err_anonymous_union_not_static : Error<
  "anonymous unions at namespace or global scope must be declared 'static'">;
def err_anonymous_union_with_storage_spec : Error<
  "anonymous union at class scope must not have a storage specifier">;
def err_anonymous_struct_not_member : Error<
  "anonymous %select{structs|structs and classes}0 must be "
  "%select{struct or union|class}0 members">;
def err_anonymous_union_member_redecl : Error<
  "member of anonymous union redeclares %0">;
def err_anonymous_struct_member_redecl : Error<
  "member of anonymous struct redeclares %0">;
def err_anonymous_record_with_type : Error<
  "types cannot be declared in an anonymous %select{struct|union}0">;
def ext_anonymous_record_with_type : Extension<
  "types declared in an anonymous %select{struct|union}0 are a Microsoft "
  "extension">, InGroup<Microsoft>;
def ext_anonymous_record_with_anonymous_type : Extension<
  "anonymous types declared in an anonymous %select{struct|union}0 "
  "are an extension">, InGroup<DiagGroup<"nested-anon-types">>;
def err_anonymous_record_with_function : Error<
  "functions cannot be declared in an anonymous %select{struct|union}0">;
def err_anonymous_record_with_static : Error<
  "static members cannot be declared in an anonymous %select{struct|union}0">;
def err_anonymous_record_bad_member : Error<
  "anonymous %select{struct|union}0 can only contain non-static data members">;
def err_anonymous_record_nonpublic_member : Error<
  "anonymous %select{struct|union}0 cannot contain a "
  "%select{private|protected}1 data member">;
def ext_ms_anonymous_struct : ExtWarn<
  "anonymous structs are a Microsoft extension">, InGroup<Microsoft>;

// C++ local classes
def err_reference_to_local_var_in_enclosing_function : Error<
  "reference to local variable %0 declared in enclosing function %1">;
def err_reference_to_local_var_in_enclosing_block : Error<
  "reference to local variable %0 declared in enclosing block literal">;
def err_reference_to_local_var_in_enclosing_lambda : Error<
  "reference to local variable %0 declared in enclosing lambda expression">;
def err_reference_to_local_var_in_enclosing_context : Error<
  "reference to local variable %0 declared in enclosing context">;

def err_static_data_member_not_allowed_in_local_class : Error<
  "static data member %0 not allowed in local class %1">; 
  
// C++ derived classes
def err_base_clause_on_union : Error<"unions cannot have base classes">;
def err_base_must_be_class : Error<"base specifier must name a class">;
def err_union_as_base_class : Error<"unions cannot be base classes">;
def err_circular_inheritance : Error<
  "circular inheritance between %0 and %1">;
def err_base_class_has_flexible_array_member : Error<
  "base class %0 has a flexible array member">;
def err_incomplete_base_class : Error<"base class has incomplete type">;
def err_duplicate_base_class : Error<
  "base class %0 specified more than once as a direct base class">;
// FIXME: better way to display derivation?  Pass entire thing into diagclient?
def err_ambiguous_derived_to_base_conv : Error<
  "ambiguous conversion from derived class %0 to base class %1:%2">;
def err_ambiguous_memptr_conv : Error<
  "ambiguous conversion from pointer to member of %select{base|derived}0 "
  "class %1 to pointer to member of %select{derived|base}0 class %2:%3">;

def err_memptr_conv_via_virtual : Error<
  "conversion from pointer to member of class %0 to pointer to member "
  "of class %1 via virtual base %2 is not allowed">;

// C++ member name lookup
def err_ambiguous_member_multiple_subobjects : Error<
  "non-static member %0 found in multiple base-class subobjects of type %1:%2">;
def err_ambiguous_member_multiple_subobject_types : Error<
  "member %0 found in multiple base classes of different types">;
def note_ambiguous_member_found : Note<"member found by ambiguous name lookup">;
def err_ambiguous_reference : Error<"reference to %0 is ambiguous">;
def note_ambiguous_candidate : Note<"candidate found by name lookup is %q0">;
def err_ambiguous_tag_hiding : Error<"a type named %0 is hidden by a "
  "declaration in a different namespace">;
def note_hidden_tag : Note<"type declaration hidden">;
def note_hiding_object : Note<"declaration hides type">;

// C++ operator overloading
def err_operator_overload_needs_class_or_enum : Error<
  "overloaded %0 must have at least one parameter of class "
  "or enumeration type">;

def err_operator_overload_variadic : Error<"overloaded %0 cannot be variadic">;
def err_operator_overload_static : Error<
  "overloaded %0 cannot be a static member function">;
def err_operator_overload_default_arg : Error<
  "parameter of overloaded %0 cannot have a default argument">;
def err_operator_overload_must_be : Error<
  "overloaded %0 must be a %select{unary|binary|unary or binary}2 operator "
  "(has %1 parameter%s1)">;

def err_operator_overload_must_be_member : Error<
  "overloaded %0 must be a non-static member function">;
def err_operator_overload_post_incdec_must_be_int : Error<
  "parameter of overloaded post-%select{increment|decrement}1 operator must "
  "have type 'int' (not %0)">;

// C++ allocation and deallocation functions.
def err_operator_new_delete_declared_in_namespace : Error<
  "%0 cannot be declared inside a namespace">;
def err_operator_new_delete_declared_static : Error<
  "%0 cannot be declared static in global scope">;
def ext_operator_new_delete_declared_inline : ExtWarn<
  "replacement function %0 cannot be declared 'inline'">,
  InGroup<DiagGroup<"inline-new-delete">>;
def err_operator_new_delete_invalid_result_type : Error<
  "%0 must return type %1">;
def err_operator_new_delete_dependent_result_type : Error<
  "%0 cannot have a dependent return type; use %1 instead">;
def err_operator_new_delete_too_few_parameters : Error<
  "%0 must have at least one parameter">;
def err_operator_new_delete_template_too_few_parameters : Error<
  "%0 template must have at least two parameters">;
def warn_operator_new_returns_null : Warning<
  "%0 should not return a null pointer unless it is declared 'throw()'"
  "%select{| or 'noexcept'}1">, InGroup<OperatorNewReturnsNull>;

def err_operator_new_dependent_param_type : Error<
  "%0 cannot take a dependent type as first parameter; "
  "use size_t (%1) instead">;
def err_operator_new_param_type : Error<
  "%0 takes type size_t (%1) as first parameter">;
def err_operator_new_default_arg: Error<
  "parameter of %0 cannot have a default argument">;
def err_operator_delete_dependent_param_type : Error<
  "%0 cannot take a dependent type as first parameter; use %1 instead">;
def err_operator_delete_param_type : Error<
  "first parameter of %0 must have type %1">;

// C++ literal operators
def err_literal_operator_outside_namespace : Error<
  "literal operator %0 must be in a namespace or global scope">;
def err_literal_operator_id_outside_namespace : Error<
  "non-namespace scope '%0' cannot have a literal operator member">;
def err_literal_operator_default_argument : Error<
  "literal operator cannot have a default argument">;
// FIXME: This diagnostic sucks
def err_literal_operator_params : Error<
  "parameter declaration for literal operator %0 is not valid">;
def err_literal_operator_extern_c : Error<
  "literal operator must have C++ linkage">;
def ext_string_literal_operator_template : ExtWarn<
  "string literal operator templates are a GNU extension">,
  InGroup<GNUStringLiteralOperatorTemplate>;
def warn_user_literal_reserved : Warning<
  "user-defined literal suffixes not starting with '_' are reserved"
  "%select{; no literal will invoke this operator|}0">,
  InGroup<UserDefinedLiterals>;

// C++ conversion functions
def err_conv_function_not_member : Error<
  "conversion function must be a non-static member function">;
def err_conv_function_return_type : Error<
  "conversion function cannot have a return type">;
def err_conv_function_with_params : Error<
  "conversion function cannot have any parameters">;
def err_conv_function_variadic : Error<
  "conversion function cannot be variadic">;
def err_conv_function_to_array : Error<
  "conversion function cannot convert to an array type">;
def err_conv_function_to_function : Error<
  "conversion function cannot convert to a function type">;
def err_conv_function_with_complex_decl : Error<
  "must use a typedef to declare a conversion to %0">;
def err_conv_function_redeclared : Error<
  "conversion function cannot be redeclared">;
def warn_conv_to_self_not_used : Warning<
  "conversion function converting %0 to itself will never be used">;
def warn_conv_to_base_not_used : Warning<
  "conversion function converting %0 to its base class %1 will never be used">;
def warn_conv_to_void_not_used : Warning<
  "conversion function converting %0 to %1 will never be used">;

def warn_not_compound_assign : Warning<
  "use of unary operator that may be intended as compound assignment (%0=)">;

// C++11 explicit conversion operators
def ext_explicit_conversion_functions : ExtWarn<
  "explicit conversion functions are a C++11 extension">, InGroup<CXX11>;
def warn_cxx98_compat_explicit_conversion_functions : Warning<
  "explicit conversion functions are incompatible with C++98">,
  InGroup<CXX98Compat>, DefaultIgnore;

// C++11 defaulted functions
def err_defaulted_special_member_params : Error<
  "an explicitly-defaulted %select{|copy |move }0constructor cannot "
  "have default arguments">;
def err_defaulted_special_member_variadic : Error<
  "an explicitly-defaulted %select{|copy |move }0constructor cannot "
  "be variadic">;
def err_defaulted_special_member_return_type : Error<
  "explicitly-defaulted %select{copy|move}0 assignment operator must "
  "return %1">;
def err_defaulted_special_member_quals : Error<
  "an explicitly-defaulted %select{copy|move}0 assignment operator may not "
  "have 'const'%select{, 'constexpr'|}1 or 'volatile' qualifiers">;
def err_defaulted_special_member_volatile_param : Error<
  "the parameter for an explicitly-defaulted %select{<<ERROR>>|"
  "copy constructor|move constructor|copy assignment operator|"
  "move assignment operator|<<ERROR>>}0 may not be volatile">;
def err_defaulted_special_member_move_const_param : Error<
  "the parameter for an explicitly-defaulted move "
  "%select{constructor|assignment operator}0 may not be const">;
def err_defaulted_special_member_copy_const_param : Error<
  "the parameter for this explicitly-defaulted copy "
  "%select{constructor|assignment operator}0 is const, but a member or base "
  "requires it to be non-const">;
def err_defaulted_copy_assign_not_ref : Error<
  "the parameter for an explicitly-defaulted copy assignment operator must be an "
  "lvalue reference type">;
def err_incorrect_defaulted_exception_spec : Error<
  "exception specification of explicitly defaulted %select{default constructor|"
  "copy constructor|move constructor|copy assignment operator|move assignment "
  "operator|destructor}0 does not match the "
  "calculated one">;
def err_incorrect_defaulted_constexpr : Error<
  "defaulted definition of %select{default constructor|copy constructor|"
  "move constructor|copy assignment operator|move assignment operator}0 "
  "is not constexpr">;
def err_out_of_line_default_deletes : Error<
  "defaulting this %select{default constructor|copy constructor|move "
  "constructor|copy assignment operator|move assignment operator|destructor}0 "
  "would delete it after its first declaration">;
def warn_vbase_moved_multiple_times : Warning<
  "defaulted move assignment operator of %0 will move assign virtual base "
  "class %1 multiple times">, InGroup<DiagGroup<"multiple-move-vbase">>;
def note_vbase_moved_here : Note<
  "%select{%1 is a virtual base class of base class %2 declared here|"
  "virtual base class %1 declared here}0">;

def ext_implicit_exception_spec_mismatch : ExtWarn<
  "function previously declared with an %select{explicit|implicit}0 exception "
  "specification redeclared with an %select{implicit|explicit}0 exception "
  "specification">, InGroup<DiagGroup<"implicit-exception-spec-mismatch">>;

def warn_ptr_arith_precedes_bounds : Warning<
  "the pointer decremented by %0 refers before the beginning of the array">,
  InGroup<ArrayBoundsPointerArithmetic>, DefaultIgnore;
def warn_ptr_arith_exceeds_bounds : Warning<
  "the pointer incremented by %0 refers past the end of the array (that "
  "contains %1 element%s2)">,
  InGroup<ArrayBoundsPointerArithmetic>, DefaultIgnore;
def warn_array_index_precedes_bounds : Warning<
  "array index %0 is before the beginning of the array">,
  InGroup<ArrayBounds>;
def warn_array_index_exceeds_bounds : Warning<
  "array index %0 is past the end of the array (which contains %1 "
  "element%s2)">, InGroup<ArrayBounds>;
def note_array_index_out_of_bounds : Note<
  "array %0 declared here">;

def warn_printf_insufficient_data_args : Warning<
  "more '%%' conversions than data arguments">, InGroup<Format>;
def warn_printf_data_arg_not_used : Warning<
  "data argument not used by format string">, InGroup<FormatExtraArgs>;
def warn_format_invalid_conversion : Warning<
  "invalid conversion specifier '%0'">, InGroup<FormatInvalidSpecifier>;
def warn_printf_incomplete_specifier : Warning<
  "incomplete format specifier">, InGroup<Format>;
def warn_missing_format_string : Warning<
  "format string missing">, InGroup<Format>;
def warn_scanf_nonzero_width : Warning<
  "zero field width in scanf format string is unused">,
  InGroup<Format>;
def warn_format_conversion_argument_type_mismatch : Warning<
  "format specifies type %0 but the argument has "
  "%select{type|underlying type}2 %1">,
  InGroup<Format>;
def warn_format_argument_needs_cast : Warning<
  "%select{values of type|enum values with underlying type}2 '%0' should not "
  "be used as format arguments; add an explicit cast to %1 instead">,
  InGroup<Format>;
def warn_printf_positional_arg_exceeds_data_args : Warning<
  "data argument position '%0' exceeds the number of data arguments (%1)">,
  InGroup<Format>;
def warn_format_zero_positional_specifier : Warning<
  "position arguments in format strings start counting at 1 (not 0)">,
  InGroup<Format>;
def warn_format_invalid_positional_specifier : Warning<
  "invalid position specified for %select{field width|field precision}0">,
  InGroup<Format>;
def warn_format_mix_positional_nonpositional_args : Warning<
  "cannot mix positional and non-positional arguments in format string">,
  InGroup<Format>;
def warn_static_array_too_small : Warning<
  "array argument is too small; contains %0 elements, callee requires at least %1">,
  InGroup<ArrayBounds>;
def note_callee_static_array : Note<
  "callee declares array parameter as static here">;
def warn_empty_format_string : Warning<
  "format string is empty">, InGroup<FormatZeroLength>;
def warn_format_string_is_wide_literal : Warning<
  "format string should not be a wide string">, InGroup<Format>;
def warn_printf_format_string_contains_null_char : Warning<
  "format string contains '\\0' within the string body">, InGroup<Format>;
def warn_printf_format_string_not_null_terminated : Warning<
  "format string is not null-terminated">, InGroup<Format>;
def warn_printf_asterisk_missing_arg : Warning<
  "'%select{*|.*}0' specified field %select{width|precision}0 is missing a matching 'int' argument">,
  InGroup<Format>;
def warn_printf_asterisk_wrong_type : Warning<
  "field %select{width|precision}0 should have type %1, but argument has type %2">,
  InGroup<Format>;
def warn_printf_nonsensical_optional_amount: Warning<
  "%select{field width|precision}0 used with '%1' conversion specifier, resulting in undefined behavior">,
  InGroup<Format>;
def warn_printf_nonsensical_flag: Warning<
  "flag '%0' results in undefined behavior with '%1' conversion specifier">,
  InGroup<Format>;
def warn_format_nonsensical_length: Warning<
  "length modifier '%0' results in undefined behavior or no effect with '%1' conversion specifier">,
  InGroup<Format>;
def warn_format_non_standard_positional_arg: Warning<
  "positional arguments are not supported by ISO C">, InGroup<FormatNonStandard>, DefaultIgnore;
def warn_format_non_standard: Warning<
  "'%0' %select{length modifier|conversion specifier}1 is not supported by ISO C">,
  InGroup<FormatNonStandard>, DefaultIgnore;
def warn_format_non_standard_conversion_spec: Warning<
  "using length modifier '%0' with conversion specifier '%1' is not supported by ISO C">,
  InGroup<FormatNonStandard>, DefaultIgnore;
def warn_printf_ignored_flag: Warning<
  "flag '%0' is ignored when flag '%1' is present">,
  InGroup<Format>;
def warn_scanf_scanlist_incomplete : Warning<
  "no closing ']' for '%%[' in scanf format string">,
  InGroup<Format>;
def note_format_string_defined : Note<"format string is defined here">;
def note_format_fix_specifier : Note<"did you mean to use '%0'?">;
def note_printf_c_str: Note<"did you mean to call the %0 method?">;

def warn_null_arg : Warning<
  "null passed to a callee which requires a non-null argument">,
  InGroup<NonNull>;
def warn_null_ret : Warning<
  "null returned from %select{function|method}0 that requires a non-null return value">,
  InGroup<NonNull>;

// CHECK: returning address/reference of stack memory
def warn_ret_stack_addr : Warning<
  "address of stack memory associated with local variable %0 returned">,
  InGroup<ReturnStackAddress>;
def warn_ret_stack_ref : Warning<
  "reference to stack memory associated with local variable %0 returned">,
  InGroup<ReturnStackAddress>;
def warn_ret_local_temp_addr : Warning<
  "returning address of local temporary object">,
  InGroup<ReturnStackAddress>;
def warn_ret_local_temp_ref : Warning<
  "returning reference to local temporary object">,
  InGroup<ReturnStackAddress>;
def warn_ret_addr_label : Warning<
  "returning address of label, which is local">,
  InGroup<ReturnStackAddress>;
def err_ret_local_block : Error<
  "returning block that lives on the local stack">;
def note_ref_var_local_bind : Note<
  "binding reference variable %0 here">;

// Check for initializing a member variable with the address or a reference to
// a constructor parameter.
def warn_bind_ref_member_to_parameter : Warning<
  "binding reference member %0 to stack allocated parameter %1">,
  InGroup<DanglingField>;
def warn_init_ptr_member_to_parameter_addr : Warning<
  "initializing pointer member %0 with the stack address of parameter %1">,
  InGroup<DanglingField>;
def warn_bind_ref_member_to_temporary : Warning<
  "binding reference %select{|subobject of }1member %0 to a temporary value">,
  InGroup<DanglingField>;
def note_ref_or_ptr_member_declared_here : Note<
  "%select{reference|pointer}0 member declared here">;
def note_ref_subobject_of_member_declared_here : Note<
  "member with reference subobject declared here">;

// For non-floating point, expressions of the form x == x or x != x
// should result in a warning, since these always evaluate to a constant.
// Array comparisons have similar warnings
def warn_comparison_always : Warning<
  "%select{self-|array }0comparison always evaluates to %select{false|true|a constant}1">,
  InGroup<TautologicalCompare>;
def warn_comparison_bitwise_always : Warning<
  "bitwise comparison always evaluates to %select{false|true}0">,
  InGroup<TautologicalCompare>;
def warn_tautological_overlap_comparison : Warning<
  "overlapping comparisons always evaluate to %select{false|true}0">,
  InGroup<TautologicalOverlapCompare>, DefaultIgnore;

def warn_stringcompare : Warning<
  "result of comparison against %select{a string literal|@encode}0 is "
  "unspecified (use strncmp instead)">,
  InGroup<StringCompare>;

def warn_identity_field_assign : Warning<
  "assigning %select{field|instance variable}0 to itself">,
  InGroup<SelfAssignmentField>;

// Type safety attributes
def err_type_tag_for_datatype_not_ice : Error<
  "'type_tag_for_datatype' attribute requires the initializer to be "
  "an %select{integer|integral}0 constant expression">;
def err_type_tag_for_datatype_too_large : Error<
  "'type_tag_for_datatype' attribute requires the initializer to be "
  "an %select{integer|integral}0 constant expression "
  "that can be represented by a 64 bit integer">;
def warn_type_tag_for_datatype_wrong_kind : Warning<
  "this type tag was not designed to be used with this function">,
  InGroup<TypeSafety>;
def warn_type_safety_type_mismatch : Warning<
  "argument type %0 doesn't match specified %1 type tag "
  "%select{that requires %3|}2">, InGroup<TypeSafety>;
def warn_type_safety_null_pointer_required : Warning<
  "specified %0 type tag requires a null pointer">, InGroup<TypeSafety>;

// Generic selections.
def err_assoc_type_incomplete : Error<
  "type %0 in generic association incomplete">;
def err_assoc_type_nonobject : Error<
  "type %0 in generic association not an object type">;
def err_assoc_type_variably_modified : Error<
  "type %0 in generic association is a variably modified type">;
def err_assoc_compatible_types : Error<
  "type %0 in generic association compatible with previously specified type %1">;
def note_compat_assoc : Note<
  "compatible type %0 specified here">;
def err_generic_sel_no_match : Error<
  "controlling expression type %0 not compatible with any generic association type">;
def err_generic_sel_multi_match : Error<
  "controlling expression type %0 compatible with %1 generic association types">;


// Blocks
def err_blocks_disable : Error<"blocks support disabled - compile with -fblocks"
  " or pick a deployment target that supports them">;
def err_block_returning_array_function : Error<
  "block cannot return %select{array|function}0 type %1">;

// Builtin annotation
def err_builtin_annotation_first_arg : Error<
  "first argument to __builtin_annotation must be an integer">;
def err_builtin_annotation_second_arg : Error<
  "second argument to __builtin_annotation must be a non-wide string constant">;

// CFString checking
def err_cfstring_literal_not_string_constant : Error<
  "CFString literal is not a string constant">;
def warn_cfstring_truncated : Warning<
  "input conversion stopped due to an input byte that does not "
  "belong to the input codeset UTF-8">,
  InGroup<DiagGroup<"CFString-literal">>;

// Statements.
def err_continue_not_in_loop : Error<
  "'continue' statement not in loop statement">;
def err_break_not_in_loop_or_switch : Error<
  "'break' statement not in loop or switch statement">;
def warn_loop_ctrl_binds_to_inner : Warning<
  "'%0' is bound to current loop, GCC binds it to the enclosing loop">,
  InGroup<GccCompat>;
def warn_break_binds_to_switch : Warning<
  "'break' is bound to loop, GCC binds it to switch">,
  InGroup<GccCompat>;
def err_default_not_in_switch : Error<
  "'default' statement not in switch statement">;
def err_case_not_in_switch : Error<"'case' statement not in switch statement">;
def warn_bool_switch_condition : Warning<
  "switch condition has boolean value">, InGroup<SwitchBool>;
def warn_case_value_overflow : Warning<
  "overflow converting case value to switch condition type (%0 to %1)">,
  InGroup<Switch>;
def err_duplicate_case : Error<"duplicate case value '%0'">;
def err_duplicate_case_differing_expr : Error<
  "duplicate case value: '%0' and '%1' both equal '%2'">;
def warn_case_empty_range : Warning<"empty case range specified">;
def warn_missing_case_for_condition :
  Warning<"no case matching constant switch condition '%0'">;

def warn_def_missing_case1 : Warning<
  "enumeration value %0 not explicitly handled in switch">,
  InGroup<SwitchEnum>, DefaultIgnore;
def warn_def_missing_case2 : Warning<
  "enumeration values %0 and %1 not explicitly handled in switch">,
  InGroup<SwitchEnum>, DefaultIgnore;
def warn_def_missing_case3 : Warning<
  "enumeration values %0, %1, and %2 not explicitly handled in switch">,
  InGroup<SwitchEnum>, DefaultIgnore;
def warn_def_missing_cases : Warning<
  "%0 enumeration values not explicitly handled in switch: %1, %2, %3...">,
  InGroup<SwitchEnum>, DefaultIgnore;

def warn_missing_case1 : Warning<"enumeration value %0 not handled in switch">,
  InGroup<Switch>;
def warn_missing_case2 : Warning<
  "enumeration values %0 and %1 not handled in switch">,
  InGroup<Switch>;
def warn_missing_case3 : Warning<
  "enumeration values %0, %1, and %2 not handled in switch">,
  InGroup<Switch>;
def warn_missing_cases : Warning<
  "%0 enumeration values not handled in switch: %1, %2, %3...">,
  InGroup<Switch>;

def warn_unannotated_fallthrough : Warning<
  "unannotated fall-through between switch labels">,
  InGroup<ImplicitFallthrough>, DefaultIgnore;
def warn_unannotated_fallthrough_per_function : Warning<
  "unannotated fall-through between switch labels in partly-annotated "
  "function">, InGroup<ImplicitFallthroughPerFunction>, DefaultIgnore;
def note_insert_fallthrough_fixit : Note<
  "insert '%0;' to silence this warning">;
def note_insert_break_fixit : Note<
  "insert 'break;' to avoid fall-through">;
def err_fallthrough_attr_wrong_target : Error<
  "clang::fallthrough attribute is only allowed on empty statements">;
def note_fallthrough_insert_semi_fixit : Note<"did you forget ';'?">;
def err_fallthrough_attr_outside_switch : Error<
  "fallthrough annotation is outside switch statement">;
def warn_fallthrough_attr_invalid_placement : Warning<
  "fallthrough annotation does not directly precede switch label">,
  InGroup<ImplicitFallthrough>;
def warn_fallthrough_attr_unreachable : Warning<
  "fallthrough annotation in unreachable code">,
  InGroup<ImplicitFallthrough>;

def warn_unreachable_default : Warning<
  "default label in switch which covers all enumeration values">,
  InGroup<CoveredSwitchDefault>, DefaultIgnore;
def warn_not_in_enum : Warning<"case value not in enumerated type %0">,
  InGroup<Switch>;
def warn_not_in_enum_assignment : Warning<"integer constant not in range "
  "of enumerated type %0">, InGroup<DiagGroup<"assign-enum">>, DefaultIgnore;
def err_typecheck_statement_requires_scalar : Error<
  "statement requires expression of scalar type (%0 invalid)">;
def err_typecheck_statement_requires_integer : Error<
  "statement requires expression of integer type (%0 invalid)">;
def err_multiple_default_labels_defined : Error<
  "multiple default labels in one switch">;
def err_switch_multiple_conversions : Error<
  "multiple conversions from switch condition type %0 to an integral or "
  "enumeration type">;
def note_switch_conversion : Note<
  "conversion to %select{integral|enumeration}0 type %1">;
def err_switch_explicit_conversion : Error<
  "switch condition type %0 requires explicit conversion to %1">;
def err_switch_incomplete_class_type : Error<
  "switch condition has incomplete class type %0">;

def warn_empty_if_body : Warning<
  "if statement has empty body">, InGroup<EmptyBody>;
def warn_empty_for_body : Warning<
  "for loop has empty body">, InGroup<EmptyBody>;
def warn_empty_range_based_for_body : Warning<
  "range-based for loop has empty body">, InGroup<EmptyBody>;
def warn_empty_while_body : Warning<
  "while loop has empty body">, InGroup<EmptyBody>;
def warn_empty_switch_body : Warning<
  "switch statement has empty body">, InGroup<EmptyBody>;
def note_empty_body_on_separate_line : Note<
  "put the semicolon on a separate line to silence this warning">;

def err_va_start_used_in_non_variadic_function : Error<
  "'va_start' used in function with fixed args">;
def warn_second_parameter_of_va_start_not_last_named_argument : Warning<
  "second parameter of 'va_start' not last named argument">, InGroup<Varargs>;
def warn_va_start_of_reference_type_is_undefined : Warning<
  "'va_start' has undefined behavior with reference types">, InGroup<Varargs>;
def err_first_argument_to_va_arg_not_of_type_va_list : Error<
  "first argument to 'va_arg' is of type %0 and not 'va_list'">;
def err_second_parameter_to_va_arg_incomplete: Error<
  "second argument to 'va_arg' is of incomplete type %0">;
def err_second_parameter_to_va_arg_abstract: Error<
  "second argument to 'va_arg' is of abstract type %0">;
def warn_second_parameter_to_va_arg_not_pod : Warning<
  "second argument to 'va_arg' is of non-POD type %0">,
  InGroup<NonPODVarargs>, DefaultError;
def warn_second_parameter_to_va_arg_ownership_qualified : Warning<
  "second argument to 'va_arg' is of ARC ownership-qualified type %0">,
  InGroup<NonPODVarargs>, DefaultError;
def warn_second_parameter_to_va_arg_never_compatible : Warning<
  "second argument to 'va_arg' is of promotable type %0; this va_arg has "
  "undefined behavior because arguments will be promoted to %1">, InGroup<Varargs>;

def warn_return_missing_expr : Warning<
  "non-void %select{function|method}1 %0 should return a value">, DefaultError,
  InGroup<ReturnType>;
def ext_return_missing_expr : ExtWarn<
  "non-void %select{function|method}1 %0 should return a value">, DefaultError,
  InGroup<ReturnType>;
def ext_return_has_expr : ExtWarn<
  "%select{void function|void method|constructor|destructor}1 %0 "
  "should not return a value">,
  DefaultError, InGroup<ReturnType>;
def ext_return_has_void_expr : Extension<
  "void %select{function|method|block}1 %0 should not return void expression">;
def err_return_init_list : Error<
  "%select{void function|void method|constructor|destructor}1 %0 "
  "must not return a value">;
def err_ctor_dtor_returns_void : Error<
  "%select{constructor|destructor}1 %0 must not return void expression">;
def warn_noreturn_function_has_return_expr : Warning<
  "function %0 declared 'noreturn' should not return">,
  InGroup<InvalidNoreturn>;
def warn_falloff_noreturn_function : Warning<
  "function declared 'noreturn' should not return">,
  InGroup<InvalidNoreturn>;
def err_noreturn_block_has_return_expr : Error<
  "block declared 'noreturn' should not return">;
def err_noreturn_missing_on_first_decl : Error<
  "function declared '[[noreturn]]' after its first declaration">;
def note_noreturn_missing_first_decl : Note<
  "declaration missing '[[noreturn]]' attribute is here">;
def err_carries_dependency_missing_on_first_decl : Error<
  "%select{function|parameter}0 declared '[[carries_dependency]]' "
  "after its first declaration">;
def note_carries_dependency_missing_first_decl : Note<
  "declaration missing '[[carries_dependency]]' attribute is here">;
def err_carries_dependency_param_not_function_decl : Error<
  "'[[carries_dependency]]' attribute only allowed on parameter in a function "
  "declaration or lambda">;
def err_block_on_nonlocal : Error<
  "__block attribute not allowed, only allowed on local variables">;
def err_block_on_vm : Error<
  "__block attribute not allowed on declaration with a variably modified type">;

def err_shufflevector_non_vector : Error<
  "first two arguments to __builtin_shufflevector must be vectors">;
def err_shufflevector_incompatible_vector : Error<
  "first two arguments to __builtin_shufflevector must have the same type">;
def err_shufflevector_nonconstant_argument : Error<
  "index for __builtin_shufflevector must be a constant integer">;
def err_shufflevector_argument_too_large : Error<
  "index for __builtin_shufflevector must be less than the total number "
  "of vector elements">;

def err_convertvector_non_vector : Error<
  "first argument to __builtin_convertvector must be a vector">;
def err_convertvector_non_vector_type : Error<
  "second argument to __builtin_convertvector must be a vector type">;
def err_convertvector_incompatible_vector : Error<
  "first two arguments to __builtin_convertvector must have the same number of elements">;

def err_vector_incorrect_num_initializers : Error<
  "%select{too many|too few}0 elements in vector initialization (expected %1 elements, have %2)">;
def err_altivec_empty_initializer : Error<"expected initializer">;

def err_invalid_neon_type_code : Error<
  "incompatible constant for this __builtin_neon function">; 
def err_argument_invalid_range : Error<
  "argument should be a value from %0 to %1">;
def warn_neon_vector_initializer_non_portable : Warning<
  "vector initializers are not compatible with NEON intrinsics in big endian "
  "mode">, InGroup<DiagGroup<"nonportable-vector-initialization">>;
def note_neon_vector_initializer_non_portable : Note<
  "consider using vld1_%0%1() to initialize a vector from memory, or "
  "vcreate_%0%1() to initialize from an integer constant">;
def note_neon_vector_initializer_non_portable_q : Note<
  "consider using vld1q_%0%1() to initialize a vector from memory, or "
  "vcombine_%0%1(vcreate_%0%1(), vcreate_%0%1()) to initialize from integer "
  "constants">;

def err_builtin_longjmp_invalid_val : Error<
  "argument to __builtin_longjmp must be a constant 1">;
def err_builtin_requires_language : Error<"'%0' is only available in %1">;

def err_constant_integer_arg_type : Error<
  "argument to %0 must be a constant integer">;

def ext_mixed_decls_code : Extension<
  "ISO C90 forbids mixing declarations and code">,
  InGroup<DiagGroup<"declaration-after-statement">>;
  
def err_non_local_variable_decl_in_for : Error<
  "declaration of non-local variable in 'for' loop">;
def err_non_variable_decl_in_for : Error<
  "non-variable declaration in 'for' loop">;
def err_toomany_element_decls : Error<
  "only one element declaration is allowed">;
def err_selector_element_not_lvalue : Error<
  "selector element is not a valid lvalue">;
def err_selector_element_type : Error<
  "selector element type %0 is not a valid object">;
def err_selector_element_const_type : Error<
  "selector element of type %0 cannot be a constant l-value expression">;
def err_collection_expr_type : Error<
  "the type %0 is not a pointer to a fast-enumerable object">;
def warn_collection_expr_type : Warning<
  "collection expression type %0 may not respond to %1">;

def err_invalid_conversion_between_ext_vectors : Error<
  "invalid conversion between ext-vector type %0 and %1">;

def warn_duplicate_attribute_exact : Warning<
  "attribute %0 is already applied">, InGroup<IgnoredAttributes>;

def warn_duplicate_attribute : Warning<
  "attribute %0 is already applied with different parameters">,
  InGroup<IgnoredAttributes>;

// Type
def ext_invalid_sign_spec : Extension<"'%0' cannot be signed or unsigned">;
def warn_receiver_forward_class : Warning<
    "receiver %0 is a forward class and corresponding @interface may not exist">,
    InGroup<ForwardClassReceiver>;
def note_method_sent_forward_class : Note<"method %0 is used for the forward class">;
def ext_missing_declspec : ExtWarn<
  "declaration specifier missing, defaulting to 'int'">;
def ext_missing_type_specifier : ExtWarn<
  "type specifier missing, defaults to 'int'">,
  InGroup<ImplicitInt>;
def err_decimal_unsupported : Error<
  "GNU decimal type extension not supported">;
def err_missing_type_specifier : Error<
  "C++ requires a type specifier for all declarations">;
def err_objc_array_of_interfaces : Error<
  "array of interface %0 is invalid (probably should be an array of pointers)">;
def ext_c99_array_usage : Extension<
  "%select{qualifier in |static |}0array size %select{||'[*] '}0is a C99 "
  "feature">, InGroup<C99>;
def err_c99_array_usage_cxx : Error<
  "%select{qualifier in |static |}0array size %select{||'[*] '}0is a C99 "
  "feature, not permitted in C++">;
def err_double_requires_fp64 : Error<
  "use of type 'double' requires cl_khr_fp64 extension to be enabled">;
def err_int128_unsupported : Error<
  "__int128 is not supported on this target">;
def err_nsconsumed_attribute_mismatch : Error<
  "overriding method has mismatched ns_consumed attribute on its"
  " parameter">;
def err_nsreturns_retained_attribute_mismatch : Error<
  "overriding method has mismatched ns_returns_%select{not_retained|retained}0"
  " attributes">;
  
def note_getter_unavailable : Note<
  "or because setter is declared here, but no getter method %0 is found">;
def err_invalid_protocol_qualifiers : Error<
  "invalid protocol qualifiers on non-ObjC type">;
def warn_ivar_use_hidden : Warning<
  "local declaration of %0 hides instance variable">,
   InGroup<DiagGroup<"shadow-ivar">>;
def error_ivar_use_in_class_method : Error<
  "instance variable %0 accessed in class method">;
def error_implicit_ivar_access : Error<
  "instance variable %0 cannot be accessed because 'self' has been redeclared">;
def error_private_ivar_access : Error<"instance variable %0 is private">,
  AccessControl;
def error_protected_ivar_access : Error<"instance variable %0 is protected">,
  AccessControl;
def warn_maynot_respond : Warning<"%0 may not respond to %1">;
def ext_typecheck_base_super : Warning<
  "method parameter type "
  "%diff{$ does not match super class method parameter type $|"
  "does not match super class method parameter type}0,1">,
   InGroup<SuperSubClassMismatch>, DefaultIgnore;
def warn_missing_method_return_type : Warning<
  "method has no return type specified; defaults to 'id'">,
  InGroup<MissingMethodReturnType>, DefaultIgnore;
def warn_direct_ivar_access : Warning<"instance variable %0 is being "
  "directly accessed">, InGroup<DiagGroup<"direct-ivar-access">>, DefaultIgnore;

// Spell-checking diagnostics
def err_unknown_typename : Error<
  "unknown type name %0">;
def err_unknown_type_or_class_name_suggest : Error<
  "unknown %select{type|class}1 name %0; did you mean %2?">;
def err_unknown_typename_suggest : Error<
  "unknown type name %0; did you mean %1?">;
def err_unknown_nested_typename_suggest : Error<
  "no type named %0 in %1; did you mean %select{|simply }2%3?">;
def err_no_member_suggest : Error<"no member named %0 in %1; did you mean %select{|simply }2%3?">;
def err_undeclared_use_suggest : Error<
  "use of undeclared %0; did you mean %1?">;
def err_undeclared_var_use_suggest : Error<
  "use of undeclared identifier %0; did you mean %1?">;
def err_no_template_suggest : Error<"no template named %0; did you mean %1?">;
def err_no_member_template_suggest : Error<
  "no template named %0 in %1; did you mean %select{|simply }2%3?">;
def err_mem_init_not_member_or_class_suggest : Error<
  "initializer %0 does not name a non-static data member or base "
  "class; did you mean the %select{base class|member}1 %2?">;
def err_field_designator_unknown_suggest : Error<
  "field designator %0 does not refer to any field in type %1; did you mean "
  "%2?">;
def err_typecheck_member_reference_ivar_suggest : Error<
  "%0 does not have a member named %1; did you mean %2?">;
def err_property_not_found_suggest : Error<
  "property %0 not found on object of type %1; did you mean %2?">;
def err_ivar_access_using_property_syntax_suggest : Error<
  "property %0 not found on object of type %1; did you mean to access instance variable %2?">;
def err_property_found_suggest : Error<
  "property %0 found on object of type %1; did you mean to access "
  "it with the \".\" operator?">;
def err_undef_interface_suggest : Error<
  "cannot find interface declaration for %0; did you mean %1?">;
def warn_undef_interface_suggest : Warning<
  "cannot find interface declaration for %0; did you mean %1?">;
def err_undef_superclass_suggest : Error<
  "cannot find interface declaration for %0, superclass of %1; did you mean "
  "%2?">;
def err_undeclared_protocol_suggest : Error<
  "cannot find protocol declaration for %0; did you mean %1?">;
def note_base_class_specified_here : Note<
  "base class %0 specified here">;
def err_using_directive_suggest : Error<
  "no namespace named %0; did you mean %1?">;
def err_using_directive_member_suggest : Error<
  "no namespace named %0 in %1; did you mean %select{|simply }2%3?">;
def note_namespace_defined_here : Note<"namespace %0 defined here">;
def err_sizeof_pack_no_pack_name_suggest : Error<
  "%0 does not refer to the name of a parameter pack; did you mean %1?">;
def note_parameter_pack_here : Note<"parameter pack %0 declared here">;

def err_uncasted_use_of_unknown_any : Error<
  "%0 has unknown type; cast it to its declared type to use it">;
def err_uncasted_call_of_unknown_any : Error<
  "%0 has unknown return type; cast the call to its declared return type">;
def err_uncasted_send_to_unknown_any_method : Error<
  "no known method %select{%objcinstance1|%objcclass1}0; cast the "
  "message send to the method's return type">;
def err_unsupported_unknown_any_decl : Error<
  "%0 has unknown type, which is not supported for this kind of declaration">;
def err_unsupported_unknown_any_expr : Error<
  "unsupported expression with unknown type">;
def err_unsupported_unknown_any_call : Error<
  "call to unsupported expression with unknown type">;
def err_unknown_any_addrof : Error<
  "the address of a declaration with unknown type "
  "can only be cast to a pointer type">;
def err_unknown_any_var_function_type : Error<
  "variable %0 with unknown type cannot be given a function type">;
def err_unknown_any_function : Error<
  "function %0 with unknown type must be given a function type">;

def err_filter_expression_integral : Error<
  "filter expression type should be an integral value not %0">;

// OpenCL warnings and errors.
def err_invalid_astype_of_different_size : Error<
  "invalid reinterpretation: sizes of %0 and %1 must match">;
def err_static_kernel : Error<
  "kernel functions cannot be declared static">;
def err_opencl_ptrptr_kernel_param : Error<
  "kernel parameter cannot be declared as a pointer to a pointer">;
def err_opencl_private_ptr_kernel_param : Error<
  "kernel parameter cannot be declared as a pointer to the __private address space">;
def err_static_function_scope : Error<
  "variables in function scope cannot be declared static">;
def err_opencl_bitfields : Error<
  "bitfields are not supported in OpenCL">;
def err_opencl_vla : Error<
  "variable length arrays are not supported in OpenCL">;
def err_bad_kernel_param_type : Error<
  "%0 cannot be used as the type of a kernel parameter">;
def err_record_with_pointers_kernel_param : Error<
  "%select{struct|union}0 kernel parameters may not contain pointers">;
def note_within_field_of_type : Note<
  "within field of type %0 declared here">;
def note_illegal_field_declared_here : Note<
  "field of illegal %select{type|pointer type}0 %1 declared here">;
def err_event_t_global_var : Error<
  "the event_t type cannot be used to declare a program scope variable">;
def err_event_t_struct_field : Error<
  "the event_t type cannot be used to declare a structure or union field">;
def err_event_t_addr_space_qual : Error<
  "the event_t type can only be used with __private address space qualifier">;
def err_expected_kernel_void_return_type : Error<
  "kernel must have void return type">;
def err_sampler_argument_required : Error<
  "sampler_t variable required - got %0">;
def err_wrong_sampler_addressspace: Error<
  "sampler type cannot be used with the __local and __global address space qualifiers">;
def err_opencl_global_invalid_addr_space : Error<
  "global variables must have a constant address space qualifier">;
def err_opencl_no_main : Error<"%select{function|kernel}0 cannot be called 'main'">;
def err_opencl_kernel_attr :
  Error<"attribute %0 can only be applied to a kernel function">;
def err_opencl_return_value_with_address_space : Error<
  "return value cannot be qualified with address space">;
def err_opencl_constant_no_init : Error<
  "variable in constant address space must be initialized">;
} // end of sema category

let CategoryName = "OpenMP Issue" in {
// OpenMP support.
def err_omp_expected_var_arg : Error<
  "%0 is not a global variable, static local variable or static data member">;
def err_omp_expected_var_arg_suggest : Error<
  "%0 is not a global variable, static local variable or static data member; "
  "did you mean %1">;
def err_omp_global_var_arg : Error<
  "arguments of '#pragma omp %0' must have %select{global storage|static storage duration}1">;
def err_omp_ref_type_arg : Error<
  "arguments of '#pragma omp %0' cannot be of reference type %1">;
def err_omp_var_scope : Error<
  "'#pragma omp %0' must appear in the scope of the %q1 variable declaration">;
def err_omp_var_used : Error<
  "'#pragma omp %0' must precede all references to variable %q1">;
def err_omp_var_thread_local : Error<
  "variable %0 cannot be threadprivate because it is thread-local">;
def err_omp_threadprivate_incomplete_type : Error<
  "a threadprivate variable with incomplete type %0">;
def err_omp_private_incomplete_type : Error<
  "a private variable with incomplete type %0">;
def err_omp_firstprivate_incomplete_type : Error<
  "a firstprivate variable with incomplete type %0">;
<<<<<<< HEAD
def err_omp_reduction_incomplete_type : Error<
  "a reduction variable with incomplete type %0">;
def err_omp_lastprivate_incomplete_type : Error<
  "a lastprivate variable with incomplete type %0">;
def err_omp_linear_incomplete_type : Error<
  "a linear variable with incomplete type %0">;
def err_omp_directive_nonblock : Error<
  "directive '#pragma omp %0' bound to nonblock statement">;
def err_incomplete_class_type : Error<
  "expression has incomplete type %0">;
def err_multiple_conversions : Error<
  "multiple conversions from expression type %0 to an integral "
  "or enumeration type">;
def err_explicit_conversion : Error<
  "expression type %0 requires explicit conversion to %1">;
def note_conversion : Note<
  "conversion to %select{integral|enumeration}0 type %1">;
def err_negative_expression_in_clause : Error<
  "expression is not a positive integer value">;
def err_zero_step_in_linear_clause : Error<
  "zero is not linear enough to be a linear step">;
=======
def err_omp_lastprivate_incomplete_type : Error<
  "a lastprivate variable with incomplete type %0">;
def err_omp_reduction_incomplete_type : Error<
  "a reduction variable with incomplete type %0">;
>>>>>>> d4309185
def err_omp_unexpected_clause_value : Error<
  "expected %0 in OpenMP clause '%1'">;
def err_omp_expected_var_name : Error<
  "expected variable name">;
def err_omp_required_method : Error<
  "%0 variable must have an accessible, unambiguous %select{default constructor|copy constructor|copy assignment operator|'%2'|destructor}1">;
<<<<<<< HEAD
def note_omp_marked_here : Note<
  "marked as %0 here">;
def err_omp_clause_ref_type_arg : Error<
  "arguments of OpenMP clause '%0' cannot be of reference type">;
def err_omp_expected_int_or_ptr : Error<
  "argument of a linear clause should be of integral or pointer type">;
def err_omp_expected_array_or_ptr : Error<
  "argument of an aligned clause should be array, pointer, reference to array or reference to pointer">;
def err_omp_required_access : Error<
  "%0 variable must be %1">;
def err_omp_clause_not_arithmetic_type_arg : Error<
  "arguments of OpenMP clause '%0'%select{| for 'min' and 'max'}1 must be of %select{scalar|arithmetic}1 type">;
def err_omp_clause_floating_type_arg : Error<
  "arguments of OpenMP clause 'reduction' with bitwise operators cannot be of floating type">;
def err_omp_clause_array_type_arg : Error<
  "arguments of OpenMP clause '%0' cannot be of array type">;
def err_omp_reduction_ref_type_arg : Error<
  "argument of OpenMP clause 'reduction' must reference the same object in all threads">;
def err_omp_wrong_dsa : Error<
  "%0 variable cannot be %1">;
def err_omp_at_most_one_uniform_or_linear : Error<
  "each argument may be in at most one uniform or linear clause">;
def err_omp_at_most_one_aligned : Error<
  "each argument may be in at most one aligned clause">;
def err_omp_inbranch : Error<
  "declare simd variant cannot be inbranch and notinbranch at the same time">;
def err_omp_arg_not_found : Error<
  "cannot find the function argument with the name requested in the openmp clause">;
def err_omp_reduction_in_task : Error<
  "reduction variables may not be accessed in an explicit task">;
def err_omp_once_referenced : Error<
  "variable can appear only once in OpenMP '%0' clause">;
def err_omp_once_referenced_in_target_update : Error<
  "variable can appear only once in OpenMP 'target update' construct">;
def err_omp_const_variable : Error<
  "const-qualified variable cannot be %0">;
def note_omp_explicit_dsa : Note<
  "defined as %0">;
def note_omp_predetermined_dsa : Note<
  "predetermined as %0">;
def note_omp_referenced : Note<
  "previously referenced here">;
def note_omp_specified : Note<
  "previously specified here">;
def err_omp_dsa_with_directives : Error<
  "%0 variable in '#pragma omp %1' cannot be %2 in '#pragma omp %3'">;
def err_omp_not_for : Error<
  "only for-loops are allowed for '#pragma omp %0'">;
def err_omp_for_variable : Error<
  "variable must be of integer or %select{pointer|random access iterator}0 type">;
def err_omp_not_canonical_for : Error<
  "%select{initialization|condition|increment}0 of for-loop does not have canonical form">;
def err_omp_for_incr_not_integer : Error<
  "increment expression of for-loop must be of an integer type">;
def err_omp_for_incr_not_compatible : Error<
  "increment expression must cause %q0 to %select{decrease|increase}1 on each iteration of the loop">;
def err_omp_for_type_not_compatible : Error<
  "expression of type %0 is not compatible with variable %1 of type %2">;
def err_omp_for_wrong_count : Error<
  "unable to calculate number of iterations of the for-loop">;
def err_omp_type_not_rai : Error<
  "iteration variable is not of a random access iterator type">;
def err_omp_for_loop_var_dsa : Error<
  "loop iteration variable may not be %0">;
def err_omp_sections_not_section : Error<
  "the statement for '#pragma omp %0' must be '#pragma omp section'">;
def err_omp_section_orphaned : Error<
  "orphaned '#pragma omp section' is prohibited">;
def err_omp_sections_not_compound_stmt : Error<
  "the statement for '#pragma omp %0' must be compound statement">;
def err_omp_prohibited_region : Error<
  "region cannot be%select{| closely}0 nested inside %1 region%select{| with name %3}2">;
def err_omp_prohibited_ordered_region : Error<
  "region must be closely nested inside loop or parallel loop region with 'ordered' clause">;
def err_omp_prohibited_cancel_region : Error<
  "region must be nested inside a taskgroup region">;
def err_omp_prohibited_cancel_region_nowait : Error<
  "region cannot be nested inside region with 'nowait' clause">;
def err_omp_prohibited_cancel_region_ordered : Error<
  "region cannot be nested inside region with 'ordered' clause">;
def err_omp_prohibited_distribute_region : Error<
  "region must be closely nested inside a teams region">;
def err_omp_prohibited_teams_region : Error<
  "region must be closely nested inside a target region">;
def err_omp_atomic_more_one_clause : Error<
  "directive '#pragma omp atomic' cannot contain more than one 'read', 'write', 'update' or 'capture' clause">;
def err_omp_atomic_not_expression : Error<
  "expected expression statement for '#pragma omp atomic %0'">;
def err_omp_atomic_wrong_statement : Error<
  "statement form is not allowed for '#pragma omp atomic %0'">;
def err_omp_no_dsa_for_variable : Error<
  "variable %q0 must have explicitly specified data sharing attributes">;
def err_omp_for_cannot_break: Error<
  "cannot break from a '#pragma omp %0' loop">;
def err_omp_for_cannot_have_eh: Error<
  "exception handling is not allowed in a '#pragma omp %0' loop">;
def err_capture_vm_type : Error<
  "variable %q0 with variably modified type cannot be captured">;
def err_omp_wrong_var_in_combiner : Error<
  "variable %q0 is not allowed in combiner expression for '#pragma omp declare reduction', only 'omp_in' or 'omp_out' are allowed">;
def err_omp_wrong_var_in_initializer : Error<
  "variable %q0 is not allowed in initializer expression for '#pragma omp declare reduction', only 'omp_priv' or 'omp_orig' are allowed">;
def err_omp_reduction_qualified_type : Error<
  "a type name cannot be qualified with 'const', 'volatile' or 'restrict'">;
def err_omp_reduction_function_type : Error<
  "a type name cannot be a function type">;
def err_omp_reduction_reference_type : Error<
  "a type name cannot be a reference type">;
def err_omp_reduction_array_type : Error<
  "a type name cannot be an array type">;
def err_omp_reduction_redeclared : Error<
  "previous declaration with type %0 is found">;
def err_omp_reduction_non_function_init : Error<
  "expected function call">;
def err_setjmp_longjmp_in_omp_simd : Error<
  "The simd region cannot contain calls to the longjmp/setjmp functions">;
def err_cean_not_in_statement : Error<
  "extended array notation is not allowed">;
def err_cean_lower_bound_not_integer : Error<
  "lower bound expression has non-integer type %0">;
def err_cean_length_not_integer : Error<
  "length expression has non-integer type %0">;
def err_cean_no_length_for_non_array : Error<
  "cannot define default length for non-array type %0">;
def err_omp_array_section_length_not_greater_zero : Error<
  "length of the array section must be greater than 0">;
def err_omp_expected_var_name_or_array_item : Error<
  "expected variable name or an array item">;
def err_omp_depend_arg_not_lvalue : Error<
  "argument expression must be an l-value">;
def err_omp_teams_not_single_in_target : Error<
  "the teams construct must be the only construct inside of target region">;
def err_omp_region_not_file_context : Error<
  "directive must be at file or namespace scope">;
def warn_omp_not_in_target_context : Warning<
  "declaration is not declared in any declare target region">,
  InGroup<SourceUsesOpenMP>, DefaultWarn;
def err_omp_threadprivate_in_target : Error<
  "threadprivate variables cannot be used in target constructs">;
def err_omp_map_shared_storage : Error<
  "variable already marked as mapped in current construct">;
def err_omp_not_mappable_type : Error<
  "type %0 is not mappable to target">;
def note_omp_polymorphic_in_target : Note<
  "mappable type cannot be polymorphic">;
def note_omp_static_member_in_target : Note<
  "mappable type cannot contain static members">;
=======
def err_omp_task_predetermined_firstprivate_required_method : Error<
  "predetermined as a firstprivate in a task construct variable must have an accessible, unambiguous %select{copy constructor|destructor}0">;
def err_omp_clause_ref_type_arg : Error<
  "arguments of OpenMP clause '%0' cannot be of reference type %1">;
def err_omp_task_predetermined_firstprivate_ref_type_arg : Error<
  "predetermined as a firstprivate in a task construct variable cannot be of reference type %0">;
def err_omp_threadprivate_incomplete_type : Error<
  "threadprivate variable with incomplete type %0">;
def err_omp_no_dsa_for_variable : Error<
  "variable %0 must have explicitly specified data sharing attributes">;
def err_omp_wrong_dsa : Error<
  "%0 variable cannot be %1">;
def note_omp_explicit_dsa : Note<
  "defined as %0">;
def note_omp_predetermined_dsa : Note<
  "%select{static data member is predetermined as shared|"
  "variable with static storage duration is predetermined as shared|"
  "loop iteration variable is predetermined as private|"
  "loop iteration variable is predetermined as linear|"
  "loop iteration variable is predetermined as lastprivate|"
  "constant variable is predetermined as shared|"
  "global variable is predetermined as shared|"
  "non-shared variable in a task construct is predetermined as firstprivate|"
  "variable with automatic storage duration is predetermined as private}0"
  "%select{|; perhaps you forget to enclose 'omp %2' directive into a parallel or another task region?}1">;
def note_omp_implicit_dsa : Note<
  "implicitly determined as %0">;
def err_omp_loop_var_dsa : Error<
  "loop iteration variable in the associated loop of 'omp %1' directive may not be %0, predetermined as %2">;
def err_omp_not_for : Error<
  "%select{statement after '#pragma omp %1' must be a for loop|"
  "expected %2 for loops after '#pragma omp %1'%select{|, but found only %4}3}0">;
def note_omp_collapse_expr : Note<
  "as specified in 'collapse' clause">;
def err_omp_negative_expression_in_clause : Error<
  "argument to '%0' clause must be a positive integer value">;
def err_omp_not_integral : Error<
  "expression must have integral or unscoped enumeration "
  "type, not %0">;
def err_omp_incomplete_type : Error<
  "expression has incomplete class type %0">;
def err_omp_explicit_conversion : Error<
  "expression requires explicit conversion from %0 to %1">;
def note_omp_conversion_here : Note<
  "conversion to %select{integral|enumeration}0 type %1 declared here">;
def err_omp_ambiguous_conversion : Error<
  "ambiguous conversion from type %0 to an integral or unscoped "
  "enumeration type">;
def err_omp_required_access : Error<
  "%0 variable must be %1">;
def err_omp_const_variable : Error<
  "const-qualified variable cannot be %0">;
def err_omp_linear_incomplete_type : Error<
  "a linear variable with incomplete type %0">;
def err_omp_linear_expected_int_or_ptr : Error<
  "argument of a linear clause should be of integral or pointer "
  "type, not %0">;
def warn_omp_linear_step_zero : Warning<
  "zero linear step (%0 %select{|and other variables in clause }1should probably be const)">,
  InGroup<OpenMPClauses>;
def err_omp_aligned_expected_array_or_ptr : Error<
  "argument of aligned clause should be array"
  "%select{ or pointer|, pointer, reference to array or reference to pointer}1"
  ", not %0">;
def err_omp_aligned_twice : Error<
  "a variable cannot appear in more than one aligned clause">;
def err_omp_local_var_in_threadprivate_init : Error<
  "variable with local storage in initial value of threadprivate variable">;
def err_omp_loop_not_canonical_init : Error<
  "initialization clause of OpenMP for loop must be of the form "
  "'var = init' or 'T var = init'">;
def ext_omp_loop_not_canonical_init : ExtWarn<
  "initialization clause of OpenMP for loop is not in canonical form "
  "('var = init' or 'T var = init')">, InGroup<OpenMPLoopForm>;
def err_omp_loop_not_canonical_cond : Error<
  "condition of OpenMP for loop must be a relational comparison "
  "('<', '<=', '>', or '>=') of loop variable %0">;
def err_omp_loop_not_canonical_incr : Error<
  "increment clause of OpenMP for loop must perform simple addition "
  "or subtraction on loop variable %0">;
def err_omp_loop_variable_type : Error<
  "variable must be of integer or %select{pointer|random access iterator}0 type">;
def err_omp_loop_incr_not_compatible : Error<
  "increment expression must cause %0 to %select{decrease|increase}1 "
  "on each iteration of OpenMP for loop">;
def note_omp_loop_cond_requres_compatible_incr : Note<
  "loop step is expected to be %select{negative|positive}0 due to this condition">;
def err_omp_loop_cannot_use_stmt : Error<
  "'%0' statement cannot be used in OpenMP for loop">;
def err_omp_simd_region_cannot_use_stmt : Error<
  "'%0' statement cannot be used in OpenMP simd region">;
def err_omp_unknown_reduction_identifier : Error<
  "incorrect reduction identifier, expected one of '+', '-', '*', '&', '|', '^', '&&', '||', 'min' or 'max'">;
def err_omp_reduction_type_array : Error<
  "a reduction variable with array type %0">;
def err_omp_reduction_ref_type_arg : Error<
  "argument of OpenMP clause 'reduction' must reference the same object in all threads">;
def err_omp_clause_not_arithmetic_type_arg : Error<
  "arguments of OpenMP clause 'reduction' for 'min' or 'max' must be of %select{scalar|arithmetic}0 type">;
def err_omp_clause_floating_type_arg : Error<
  "arguments of OpenMP clause 'reduction' with bitwise operators cannot be of floating type">;
def err_omp_once_referenced : Error<
  "variable can appear only once in OpenMP '%0' clause">;
def note_omp_referenced : Note<
  "previously referenced here">;
def err_omp_reduction_in_task : Error<
  "reduction variables may not be accessed in an explicit task">;
def err_omp_reduction_id_not_compatible : Error<
  "variable of type %0 is not valid for specified reduction operation">;
def err_omp_prohibited_region : Error<
  "region cannot be%select{| closely}0 nested inside '%1' region"
  "%select{|; perhaps you forget to enclose 'omp %3' directive into a parallel region?}2">;
def err_omp_prohibited_region_simd : Error<
  "OpenMP constructs may not be nested inside a simd region">;
def err_omp_prohibited_region_critical_same_name : Error<
  "cannot nest 'critical' regions having the same name %0">;
def note_omp_previous_critical_region : Note<
  "previous 'critical' region starts here">;
def err_omp_sections_not_compound_stmt : Error<
  "the statement for '#pragma omp sections' must be a compound statement">;
def err_omp_parallel_sections_not_compound_stmt : Error<
  "the statement for '#pragma omp parallel sections' must be a compound statement">;
def err_omp_orphaned_section_directive : Error<
  "%select{orphaned 'omp section' directives are prohibited, it|'omp section' directive}0"
  " must be closely nested to a sections region%select{|, not a %1 region}0">;
def err_omp_sections_substmt_not_section : Error<
  "statement in 'omp sections' directive must be enclosed into a section region">;
def err_omp_parallel_sections_substmt_not_section : Error<
  "statement in 'omp parallel sections' directive must be enclosed into a section region">;
def err_omp_parallel_reduction_in_task_firstprivate : Error<
  "argument of a reduction clause of a %0 construct must not appear in a firstprivate clause on a task construct">;
>>>>>>> d4309185
} // end of OpenMP category

let CategoryName = "Related Result Type Issue" in {
// Objective-C related result type compatibility
def warn_related_result_type_compatibility_class : Warning<
  "method is expected to return an instance of its class type "
  "%diff{$, but is declared to return $|"
  ", but is declared to return different type}0,1">;
def warn_related_result_type_compatibility_protocol : Warning<
  "protocol method is expected to return an instance of the implementing "
  "class, but is declared to return %0">;
def note_related_result_type_family : Note<
  "%select{overridden|current}0 method is part of the '%select{|alloc|copy|init|"
  "mutableCopy|new|autorelease|dealloc|finalize|release|retain|retainCount|"
  "self}1' method family%select{| and is expected to return an instance of its "
  "class type}0">;
def note_related_result_type_overridden : Note<
  "overridden method returns an instance of its class type">;
def note_related_result_type_inferred : Note<
  "%select{class|instance}0 method %1 is assumed to return an instance of "
  "its receiver type (%2)">;
def note_related_result_type_explicit : Note<
  "%select{overridden|current}0 method is explicitly declared 'instancetype'"
  "%select{| and is expected to return an instance of its class type}0">;

}

let CategoryName = "Modules Issue" in {
def err_module_private_specialization : Error<
  "%select{template|partial|member}0 specialization cannot be "
  "declared __module_private__">;
def err_module_private_local : Error<
  "%select{local variable|parameter|typedef}0 %1 cannot be declared "
  "__module_private__">;
def err_module_private_local_class : Error<
  "local %select{struct|interface|union|class|enum}0 cannot be declared "
  "__module_private__">;
def err_module_private_declaration : Error<
  "declaration of %0 must be imported from module '%1' before it is required">;
def err_module_private_definition : Error<
  "definition of %0 must be imported from module '%1' before it is required">;
def err_module_import_in_extern_c : Error<
  "import of C++ module '%0' appears within extern \"C\" language linkage "
  "specification">;
def note_module_import_in_extern_c : Note<
  "extern \"C\" language linkage specification begins here">;
def err_module_import_not_at_top_level : Error<
  "import of module '%0' appears within %1">;
def note_module_import_not_at_top_level : Note<"%0 begins here">;
def err_module_self_import : Error<
  "import of module '%0' appears within same top-level module '%1'">;
}

let CategoryName = "Documentation Issue" in {
def warn_not_a_doxygen_trailing_member_comment : Warning<
  "not a Doxygen trailing comment">, InGroup<Documentation>, DefaultIgnore;
} // end of documentation issue category

<<<<<<< HEAD
} // end of sema component.
=======
let CategoryName = "Instrumentation Issue" in {
def warn_profile_data_out_of_date : Warning<
  "profile data may be out of date: of %0 function%s0, %1 %plural{1:has|:have}1"
  " no data and %2 %plural{1:has|:have}2 mismatched data that will be ignored">,
  InGroup<ProfileInstrOutOfDate>;
def warn_profile_data_unprofiled : Warning<
  "no profile data available for file \"%0\"">,
  InGroup<ProfileInstrUnprofiled>;

} // end of instrumentation issue category

} // end of sema component.
>>>>>>> d4309185
<|MERGE_RESOLUTION|>--- conflicted
+++ resolved
@@ -2142,13 +2142,8 @@
 def err_attribute_weakref_not_global_context : Error<
   "weakref declaration of %0 must be in a global context">;
 def err_attribute_weakref_without_alias : Error<
-<<<<<<< HEAD
-  "weakref declaration of '%0' must also have an alias attribute">;
-def err_alias_not_supported_on_darwin : Error<
-=======
   "weakref declaration of %0 must also have an alias attribute">;
 def err_alias_not_supported_on_darwin : Error <
->>>>>>> d4309185
   "only weak aliases are supported on darwin">;
 def err_alias_to_undefined : Error<
   "alias must point to a defined variable or function">;
@@ -7009,7 +7004,6 @@
   "a private variable with incomplete type %0">;
 def err_omp_firstprivate_incomplete_type : Error<
   "a firstprivate variable with incomplete type %0">;
-<<<<<<< HEAD
 def err_omp_reduction_incomplete_type : Error<
   "a reduction variable with incomplete type %0">;
 def err_omp_lastprivate_incomplete_type : Error<
@@ -7031,19 +7025,12 @@
   "expression is not a positive integer value">;
 def err_zero_step_in_linear_clause : Error<
   "zero is not linear enough to be a linear step">;
-=======
-def err_omp_lastprivate_incomplete_type : Error<
-  "a lastprivate variable with incomplete type %0">;
-def err_omp_reduction_incomplete_type : Error<
-  "a reduction variable with incomplete type %0">;
->>>>>>> d4309185
 def err_omp_unexpected_clause_value : Error<
   "expected %0 in OpenMP clause '%1'">;
 def err_omp_expected_var_name : Error<
   "expected variable name">;
 def err_omp_required_method : Error<
   "%0 variable must have an accessible, unambiguous %select{default constructor|copy constructor|copy assignment operator|'%2'|destructor}1">;
-<<<<<<< HEAD
 def note_omp_marked_here : Note<
   "marked as %0 here">;
 def err_omp_clause_ref_type_arg : Error<
@@ -7191,139 +7178,6 @@
   "mappable type cannot be polymorphic">;
 def note_omp_static_member_in_target : Note<
   "mappable type cannot contain static members">;
-=======
-def err_omp_task_predetermined_firstprivate_required_method : Error<
-  "predetermined as a firstprivate in a task construct variable must have an accessible, unambiguous %select{copy constructor|destructor}0">;
-def err_omp_clause_ref_type_arg : Error<
-  "arguments of OpenMP clause '%0' cannot be of reference type %1">;
-def err_omp_task_predetermined_firstprivate_ref_type_arg : Error<
-  "predetermined as a firstprivate in a task construct variable cannot be of reference type %0">;
-def err_omp_threadprivate_incomplete_type : Error<
-  "threadprivate variable with incomplete type %0">;
-def err_omp_no_dsa_for_variable : Error<
-  "variable %0 must have explicitly specified data sharing attributes">;
-def err_omp_wrong_dsa : Error<
-  "%0 variable cannot be %1">;
-def note_omp_explicit_dsa : Note<
-  "defined as %0">;
-def note_omp_predetermined_dsa : Note<
-  "%select{static data member is predetermined as shared|"
-  "variable with static storage duration is predetermined as shared|"
-  "loop iteration variable is predetermined as private|"
-  "loop iteration variable is predetermined as linear|"
-  "loop iteration variable is predetermined as lastprivate|"
-  "constant variable is predetermined as shared|"
-  "global variable is predetermined as shared|"
-  "non-shared variable in a task construct is predetermined as firstprivate|"
-  "variable with automatic storage duration is predetermined as private}0"
-  "%select{|; perhaps you forget to enclose 'omp %2' directive into a parallel or another task region?}1">;
-def note_omp_implicit_dsa : Note<
-  "implicitly determined as %0">;
-def err_omp_loop_var_dsa : Error<
-  "loop iteration variable in the associated loop of 'omp %1' directive may not be %0, predetermined as %2">;
-def err_omp_not_for : Error<
-  "%select{statement after '#pragma omp %1' must be a for loop|"
-  "expected %2 for loops after '#pragma omp %1'%select{|, but found only %4}3}0">;
-def note_omp_collapse_expr : Note<
-  "as specified in 'collapse' clause">;
-def err_omp_negative_expression_in_clause : Error<
-  "argument to '%0' clause must be a positive integer value">;
-def err_omp_not_integral : Error<
-  "expression must have integral or unscoped enumeration "
-  "type, not %0">;
-def err_omp_incomplete_type : Error<
-  "expression has incomplete class type %0">;
-def err_omp_explicit_conversion : Error<
-  "expression requires explicit conversion from %0 to %1">;
-def note_omp_conversion_here : Note<
-  "conversion to %select{integral|enumeration}0 type %1 declared here">;
-def err_omp_ambiguous_conversion : Error<
-  "ambiguous conversion from type %0 to an integral or unscoped "
-  "enumeration type">;
-def err_omp_required_access : Error<
-  "%0 variable must be %1">;
-def err_omp_const_variable : Error<
-  "const-qualified variable cannot be %0">;
-def err_omp_linear_incomplete_type : Error<
-  "a linear variable with incomplete type %0">;
-def err_omp_linear_expected_int_or_ptr : Error<
-  "argument of a linear clause should be of integral or pointer "
-  "type, not %0">;
-def warn_omp_linear_step_zero : Warning<
-  "zero linear step (%0 %select{|and other variables in clause }1should probably be const)">,
-  InGroup<OpenMPClauses>;
-def err_omp_aligned_expected_array_or_ptr : Error<
-  "argument of aligned clause should be array"
-  "%select{ or pointer|, pointer, reference to array or reference to pointer}1"
-  ", not %0">;
-def err_omp_aligned_twice : Error<
-  "a variable cannot appear in more than one aligned clause">;
-def err_omp_local_var_in_threadprivate_init : Error<
-  "variable with local storage in initial value of threadprivate variable">;
-def err_omp_loop_not_canonical_init : Error<
-  "initialization clause of OpenMP for loop must be of the form "
-  "'var = init' or 'T var = init'">;
-def ext_omp_loop_not_canonical_init : ExtWarn<
-  "initialization clause of OpenMP for loop is not in canonical form "
-  "('var = init' or 'T var = init')">, InGroup<OpenMPLoopForm>;
-def err_omp_loop_not_canonical_cond : Error<
-  "condition of OpenMP for loop must be a relational comparison "
-  "('<', '<=', '>', or '>=') of loop variable %0">;
-def err_omp_loop_not_canonical_incr : Error<
-  "increment clause of OpenMP for loop must perform simple addition "
-  "or subtraction on loop variable %0">;
-def err_omp_loop_variable_type : Error<
-  "variable must be of integer or %select{pointer|random access iterator}0 type">;
-def err_omp_loop_incr_not_compatible : Error<
-  "increment expression must cause %0 to %select{decrease|increase}1 "
-  "on each iteration of OpenMP for loop">;
-def note_omp_loop_cond_requres_compatible_incr : Note<
-  "loop step is expected to be %select{negative|positive}0 due to this condition">;
-def err_omp_loop_cannot_use_stmt : Error<
-  "'%0' statement cannot be used in OpenMP for loop">;
-def err_omp_simd_region_cannot_use_stmt : Error<
-  "'%0' statement cannot be used in OpenMP simd region">;
-def err_omp_unknown_reduction_identifier : Error<
-  "incorrect reduction identifier, expected one of '+', '-', '*', '&', '|', '^', '&&', '||', 'min' or 'max'">;
-def err_omp_reduction_type_array : Error<
-  "a reduction variable with array type %0">;
-def err_omp_reduction_ref_type_arg : Error<
-  "argument of OpenMP clause 'reduction' must reference the same object in all threads">;
-def err_omp_clause_not_arithmetic_type_arg : Error<
-  "arguments of OpenMP clause 'reduction' for 'min' or 'max' must be of %select{scalar|arithmetic}0 type">;
-def err_omp_clause_floating_type_arg : Error<
-  "arguments of OpenMP clause 'reduction' with bitwise operators cannot be of floating type">;
-def err_omp_once_referenced : Error<
-  "variable can appear only once in OpenMP '%0' clause">;
-def note_omp_referenced : Note<
-  "previously referenced here">;
-def err_omp_reduction_in_task : Error<
-  "reduction variables may not be accessed in an explicit task">;
-def err_omp_reduction_id_not_compatible : Error<
-  "variable of type %0 is not valid for specified reduction operation">;
-def err_omp_prohibited_region : Error<
-  "region cannot be%select{| closely}0 nested inside '%1' region"
-  "%select{|; perhaps you forget to enclose 'omp %3' directive into a parallel region?}2">;
-def err_omp_prohibited_region_simd : Error<
-  "OpenMP constructs may not be nested inside a simd region">;
-def err_omp_prohibited_region_critical_same_name : Error<
-  "cannot nest 'critical' regions having the same name %0">;
-def note_omp_previous_critical_region : Note<
-  "previous 'critical' region starts here">;
-def err_omp_sections_not_compound_stmt : Error<
-  "the statement for '#pragma omp sections' must be a compound statement">;
-def err_omp_parallel_sections_not_compound_stmt : Error<
-  "the statement for '#pragma omp parallel sections' must be a compound statement">;
-def err_omp_orphaned_section_directive : Error<
-  "%select{orphaned 'omp section' directives are prohibited, it|'omp section' directive}0"
-  " must be closely nested to a sections region%select{|, not a %1 region}0">;
-def err_omp_sections_substmt_not_section : Error<
-  "statement in 'omp sections' directive must be enclosed into a section region">;
-def err_omp_parallel_sections_substmt_not_section : Error<
-  "statement in 'omp parallel sections' directive must be enclosed into a section region">;
-def err_omp_parallel_reduction_in_task_firstprivate : Error<
-  "argument of a reduction clause of a %0 construct must not appear in a firstprivate clause on a task construct">;
->>>>>>> d4309185
 } // end of OpenMP category
 
 let CategoryName = "Related Result Type Issue" in {
@@ -7382,9 +7236,6 @@
   "not a Doxygen trailing comment">, InGroup<Documentation>, DefaultIgnore;
 } // end of documentation issue category
 
-<<<<<<< HEAD
-} // end of sema component.
-=======
 let CategoryName = "Instrumentation Issue" in {
 def warn_profile_data_out_of_date : Warning<
   "profile data may be out of date: of %0 function%s0, %1 %plural{1:has|:have}1"
@@ -7397,4 +7248,3 @@
 } // end of instrumentation issue category
 
 } // end of sema component.
->>>>>>> d4309185
