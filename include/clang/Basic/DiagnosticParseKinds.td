--- conflicted
+++ resolved
@@ -59,12 +59,8 @@
   "complex integer types are a GNU extension">, InGroup<GNUComplexInteger>;
 def ext_thread_before : Extension<"'__thread' before '%0'">;
 def ext_keyword_as_ident : ExtWarn<
-<<<<<<< HEAD
-  "keyword '%0' will be treated as an identifier %select{here|for the remainder of the translation unit}1">,
-=======
   "keyword '%0' will be made available as an identifier "
   "%select{here|for the remainder of the translation unit}1">,
->>>>>>> cd7df602
   InGroup<KeywordCompat>;
 
 def error_empty_enum : Error<"use of empty enum">;
