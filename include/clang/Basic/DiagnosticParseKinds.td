--- conflicted
+++ resolved
@@ -410,9 +410,9 @@
   "properties are an Objective-C 2 feature">;
 def err_objc_unexpected_attr : Error<
   "prefix attribute must be followed by an interface or protocol">;
-def err_objc_postfix_attribute : Error<
+def err_objc_postfix_attribute : Error <
   "postfix attributes are not allowed on Objective-C directives">;
-def err_objc_postfix_attribute_hint : Error<
+def err_objc_postfix_attribute_hint : Error <
   "postfix attributes are not allowed on Objective-C directives, place"
   " them in front of '%select{@interface|@protocol}0'">;
 def err_objc_directive_only_in_protocol : Error<
@@ -900,14 +900,14 @@
 
 def err_seh___finally_block : Error<
   "%0 only allowed in __finally block">;
-} // end of Parse Issue category.
 
 // OpenMP support.
-<<<<<<< HEAD
-let CategoryName = "OpenMP Parse Issue" in {
-
-=======
->>>>>>> d4309185
+def err_expected_ident : Error<"expected identifier">;
+def err_expected_rparen : Error<"expected ')'">;
+def err_expected_colon : Error<"expected ':'">;
+def err_expected_comma : Error<"expected ','">;
+def err_expected_equal_after : Error<"expected '=' after %0">;
+
 def warn_pragma_omp_ignored : Warning<
   "unexpected '#pragma omp ...' in program">, InGroup<SourceUsesOpenMP>, DefaultIgnore;
 def warn_omp_extra_tokens_at_eol : Warning<
@@ -917,22 +917,16 @@
   "expected an OpenMP directive">;
 def err_omp_unexpected_directive : Error<
   "unexpected OpenMP directive '#pragma omp %0'">;
-<<<<<<< HEAD
 def err_omp_expected_var : Error<
   "expected '#pragma omp %0' argument to be a variable name">;
 def err_omp_expected_punc : Error<
   "expected ',' or ')' in %select{'#pragma omp %1'|'%1' clause}0">;
 def err_omp_unknown_clause : Error<
   "expected OpenMP clause for directive '#pragma omp %0' or end of directive">;
-=======
-def err_omp_expected_punc : Error<
-  "expected ',' or ')' in '%0' %select{clause|directive}1">;
->>>>>>> d4309185
 def err_omp_unexpected_clause : Error<
   "unexpected OpenMP clause '%0' in directive '#pragma omp %1'">;
 def err_omp_more_one_clause : Error<
   "directive '#pragma omp %0' cannot contain more than one '%1' clause">;
-<<<<<<< HEAD
 def err_omp_expected_colon : Error<
   "expected ':' in '%0' clause">;
 def err_omp_unknown_reduction_op : Error<
@@ -947,11 +941,6 @@
   "expected 'parallel', 'sections', 'for' or 'taskgroup' construct type">;
 def err_expected_end_declare_target : Error<
   "expected '#pragma omp end declare target'">;
-=======
-def err_omp_immediate_directive : Error<
-  "'#pragma omp %0' cannot be an immediate substatement">;
-def err_omp_expected_identifier_for_critical : Error<
-  "expected identifier specifying the name of the 'omp critical' directive">;
 
 // Pragma loop support.
 def err_pragma_loop_invalid_option : Error<
@@ -962,7 +951,6 @@
 def warn_pragma_unroll_cuda_value_in_parens : Warning<
   "argument to '#pragma unroll' should not be in parentheses in CUDA C/C++">,
   InGroup<CudaCompat>;
->>>>>>> d4309185
 } // end of Parse Issue category.
 
 let CategoryName = "Modules Issue" in {
