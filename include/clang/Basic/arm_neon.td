--- conflicted
+++ resolved
@@ -252,136 +252,8 @@
 // p: pointer type
 // c: const pointer type
 
-<<<<<<< HEAD
-class Op;
-
-def OP_NONE  : Op;
-def OP_UNAVAILABLE : Op;
-def OP_ADD   : Op;
-def OP_ADDL  : Op;
-def OP_ADDLHi : Op;
-def OP_ADDW  : Op;
-def OP_ADDWHi : Op;
-def OP_SUB   : Op;
-def OP_SUBL  : Op;
-def OP_SUBLHi : Op;
-def OP_SUBW  : Op;
-def OP_SUBWHi : Op;
-def OP_MUL   : Op;
-def OP_MLA   : Op;
-def OP_MLAL  : Op;
-def OP_MULLHi : Op;
-def OP_MULLHi_N : Op;
-def OP_MLALHi : Op;
-def OP_MLALHi_N : Op;
-def OP_MLS   : Op;
-def OP_MLSL  : Op;
-def OP_MLSLHi : Op;
-def OP_MLSLHi_N : Op;
-def OP_MUL_N : Op;
-def OP_MLA_N : Op;
-def OP_MLS_N : Op;
-def OP_FMLA_N : Op;
-def OP_FMLS_N : Op;
-def OP_MLAL_N : Op;
-def OP_MLSL_N : Op;
-def OP_MUL_LN: Op;
-def OP_MULX_LN: Op;
-def OP_MULL_LN : Op;
-def OP_MULLHi_LN : Op;
-def OP_MLA_LN: Op;
-def OP_MLS_LN: Op;
-def OP_MLAL_LN : Op;
-def OP_MLALHi_LN : Op;
-def OP_MLSL_LN : Op;
-def OP_MLSLHi_LN : Op;
-def OP_QDMULL_LN : Op;
-def OP_QDMULLHi_LN : Op;
-def OP_QDMLAL_LN : Op;
-def OP_QDMLALHi_LN : Op;
-def OP_QDMLSL_LN : Op;
-def OP_QDMLSLHi_LN : Op;
-def OP_QDMULH_LN : Op;
-def OP_QRDMULH_LN : Op;
-def OP_FMS_LN : Op;
-def OP_FMS_LNQ : Op;
-def OP_TRN1  : Op;
-def OP_ZIP1  : Op;
-def OP_UZP1  : Op;
-def OP_TRN2  : Op;
-def OP_ZIP2  : Op;
-def OP_UZP2  : Op;
-def OP_EQ    : Op;
-def OP_GE    : Op;
-def OP_LE    : Op;
-def OP_GT    : Op;
-def OP_LT    : Op;
-def OP_NEG   : Op;
-def OP_NOT   : Op;
-def OP_AND   : Op;
-def OP_OR    : Op;
-def OP_XOR   : Op;
-def OP_ANDN  : Op;
-def OP_ORN   : Op;
-def OP_CAST  : Op;
-def OP_HI    : Op;
-def OP_LO    : Op;
-def OP_CONC  : Op;
-def OP_DUP   : Op;
-def OP_DUP_LN: Op;
-def OP_SEL   : Op;
-def OP_REV64 : Op;
-def OP_REV32 : Op;
-def OP_REV16 : Op;
-def OP_XTN : Op;
-def OP_SQXTUN : Op;
-def OP_QXTN : Op;
-def OP_VCVT_NA_HI : Op;
-def OP_VCVT_EX_HI : Op;
-def OP_VCVTX_HI : Op;
-def OP_REINT : Op;
-def OP_ADDHNHi : Op;
-def OP_RADDHNHi : Op;
-def OP_SUBHNHi : Op;
-def OP_RSUBHNHi : Op;
-def OP_ABDL  : Op;
-def OP_ABDLHi : Op;
-def OP_ABA   : Op;
-def OP_ABAL  : Op;
-def OP_ABALHi : Op;
-def OP_QDMULLHi : Op;
-def OP_QDMULLHi_N : Op;
-def OP_QDMLALHi : Op;
-def OP_QDMLALHi_N : Op;
-def OP_QDMLSLHi : Op;
-def OP_QDMLSLHi_N : Op;
-def OP_DIV  : Op;
-def OP_LONG_HI : Op;
-def OP_NARROW_HI : Op;
-def OP_MOVL_HI : Op;
-def OP_COPY_LN : Op;
-def OP_COPYQ_LN : Op;
-def OP_COPY_LNQ : Op;
-def OP_SCALAR_MUL_LN : Op;
-def OP_SCALAR_MUL_LNQ : Op;
-def OP_SCALAR_MULX_LN : Op;
-def OP_SCALAR_MULX_LNQ : Op;
-def OP_SCALAR_VMULX_LN : Op;
-def OP_SCALAR_VMULX_LNQ : Op;
-def OP_SCALAR_QDMULL_LN : Op;
-def OP_SCALAR_QDMULL_LNQ : Op;
-def OP_SCALAR_QDMULH_LN : Op;
-def OP_SCALAR_QDMULH_LNQ : Op;
-def OP_SCALAR_QRDMULH_LN : Op;
-def OP_SCALAR_QRDMULH_LNQ : Op;
-def OP_SCALAR_GET_LN : Op;
-def OP_SCALAR_SET_LN : Op;
-
-class Inst <string n, string p, string t, Op o> {
-=======
 // Every intrinsic subclasses Inst.
 class Inst <string n, string p, string t, Operation o> {
->>>>>>> cd7df602
   string Name = n;
   string Prototype = p;
   string Types = t;
@@ -438,43 +310,9 @@
 class LOpInst<string n, string p, string t, Operation o> : Inst<n, p, t, o> {}
 class NoTestOpInst<string n, string p, string t, Operation o> : Inst<n, p, t, o> {}
 
-<<<<<<< HEAD
-// prototype: return (arg, arg, ...)
-// v: void
-// t: best-fit integer (int/poly args)
-// x: signed integer   (int/float args)
-// u: unsigned integer (int/float args)
-// f: float (int args)
-// F: double (int args)
-// d: default
-// g: default, ignore 'Q' size modifier.
-// j: default, force 'Q' size modifier.
-// w: double width elements, same num elts
-// n: double width elements, half num elts
-// h: half width elements, double num elts
-// q: half width elements, quad num elts
-// e: half width elements, double num elts, unsigned
-// m: half width elements, same num elts
-// i: constant int
-// l: constant uint64
-// s: scalar of element type
-// z: scalar of half width element type, signed
-// r: scalar of double width element type, signed
-// a: scalar of element type (splat to vector type)
-// b: scalar of unsigned integer/long type (int/float args)
-// $: scalar of signed integer/long type (int/float args)
-// y: scalar of float
-// o: scalar of double
-// k: default elt width, double num elts
-// 2,3,4: array of default vectors
-// B,C,D: array of default elts, force 'Q' size modifier.
-// p: pointer type
-// c: const pointer type
-=======
 //===----------------------------------------------------------------------===//
 // Operations
 //===----------------------------------------------------------------------===//
->>>>>>> cd7df602
 
 def OP_ADD      : Op<(op "+", $p0, $p1)>;
 def OP_ADDL     : Op<(op "+", (call "vmovl", $p0), (call "vmovl", $p1))>;
@@ -1016,24 +854,6 @@
 
 ////////////////////////////////////////////////////////////////////////////////
 // Addition
-<<<<<<< HEAD
-// With additional d, Qd type.
-def ADD : IOpInst<"vadd", "ddd", "csilfdUcUsUiUlQcQsQiQlQfQUcQUsQUiQUlQd",
-                  OP_ADD>;
-
-////////////////////////////////////////////////////////////////////////////////
-// Subtraction
-// With additional Qd type.
-def SUB : IOpInst<"vsub", "ddd", "csildfUcUsUiUlQcQsQiQlQfQUcQUsQUiQUlQd",
-                  OP_SUB>;
-
-////////////////////////////////////////////////////////////////////////////////
-// Multiplication
-// With additional Qd type.
-def MUL     : IOpInst<"vmul", "ddd", "csifdUcUsUiQcQsQiQfQUcQUsQUiQd", OP_MUL>;
-def MLA     : IOpInst<"vmla", "dddd", "csifdUcUsUiQcQsQiQfQUcQUsQUiQd", OP_MLA>;
-def MLS     : IOpInst<"vmls", "dddd", "csifdUcUsUiQcQsQiQfQUcQUsQUiQd", OP_MLS>;
-=======
 def ADD : IOpInst<"vadd", "ddd", "dQd", OP_ADD>;
 
 ////////////////////////////////////////////////////////////////////////////////
@@ -1045,7 +865,6 @@
 def MUL     : IOpInst<"vmul", "ddd", "dQd", OP_MUL>;
 def MLA     : IOpInst<"vmla", "dddd", "dQd", OP_MLA>;
 def MLS     : IOpInst<"vmls", "dddd", "dQd", OP_MLS>;
->>>>>>> cd7df602
 
 ////////////////////////////////////////////////////////////////////////////////
 // Multiplication Extended
@@ -1057,36 +876,6 @@
 
 ////////////////////////////////////////////////////////////////////////////////
 // Vector fused multiply-add operations
-<<<<<<< HEAD
-// With additional d, Qd type.
-def FMLA : SInst<"vfma", "dddd", "fdQfQd">;
-def FMLS : SInst<"vfms", "dddd", "fdQfQd">;
-
-////////////////////////////////////////////////////////////////////////////////
-// MUL, FMA, FMS definitions with scalar argument
-def VMUL_N_A64 : IOpInst<"vmul_n", "dds", "Qd", OP_MUL_N>;
-def FMLA_N : SOpInst<"vfma_n", "ddds", "fQf", OP_FMLA_N>;
-def FMLS_N : SOpInst<"vfms_n", "ddds", "fQf", OP_FMLS_N>;
-
-////////////////////////////////////////////////////////////////////////////////
-// Logical operations
-// With additional Qd, Ql, QPl type.
-def BSL : SInst<"vbsl", "dudd",
-                "csilUcUsUiUlfdPcPsQcQsQiQlQUcQUsQUiQUlQfQPcQPsQdPlQPl">;
-
-////////////////////////////////////////////////////////////////////////////////
-// Absolute Difference
-// With additional Qd type.
-def ABD  : SInst<"vabd", "ddd",  "csiUcUsUifdQcQsQiQUcQUsQUiQfQd">;
-
-////////////////////////////////////////////////////////////////////////////////
-// saturating absolute/negate
-// With additional Qd/Ql type.
-def ABS    : SInst<"vabs", "dd", "csilfdQcQsQiQfQlQd">;
-def QABS   : SInst<"vqabs", "dd", "csilQcQsQiQl">;
-def NEG    : SOpInst<"vneg", "dd", "csilfdQcQsQiQfQdQl", OP_NEG>;
-def QNEG   : SInst<"vqneg", "dd", "csilQcQsQiQl">;
-=======
 def FMLA : SInst<"vfma", "dddd", "dQd">;
 def FMLS : SInst<"vfms", "dddd", "fdQfQd">;
 
@@ -1114,7 +903,6 @@
 def QABS   : SInst<"vqabs", "dd", "lQl">;
 def NEG    : SOpInst<"vneg", "dd", "dlQdQl", OP_NEG>;
 def QNEG   : SInst<"vqneg", "dd", "lQl">;
->>>>>>> cd7df602
 
 ////////////////////////////////////////////////////////////////////////////////
 // Signed Saturating Accumulated of Unsigned Value
@@ -1126,14 +914,8 @@
 
 ////////////////////////////////////////////////////////////////////////////////
 // Reciprocal/Sqrt
-<<<<<<< HEAD
-// With additional d, Qd type.
-def FRECPS  : IInst<"vrecps", "ddd", "fdQfQd">;
-def FRSQRTS : IInst<"vrsqrts", "ddd", "fdQfQd">;
-=======
 def FRECPS  : IInst<"vrecps", "ddd", "dQd">;
 def FRSQRTS : IInst<"vrsqrts", "ddd", "dQd">;
->>>>>>> cd7df602
 
 ////////////////////////////////////////////////////////////////////////////////
 // bitwise reverse
@@ -1153,15 +935,6 @@
 
 ////////////////////////////////////////////////////////////////////////////////
 // Converting vectors
-<<<<<<< HEAD
-def VCVT_HIGH_F16 : SOpInst<"vcvt_high_f16", "qhj", "f", OP_VCVT_NA_HI>;
-def VCVT_HIGH_F32_F16 : SOpInst<"vcvt_high_f32", "wk", "h", OP_VCVT_EX_HI>;
-def VCVT_F32_F64 : SInst<"vcvt_f32_f64", "fj", "d">;
-def VCVT_HIGH_F32_F64 : SOpInst<"vcvt_high_f32", "qfj", "d", OP_VCVT_NA_HI>;
-def VCVT_F64_F32 : SInst<"vcvt_f64_f32", "wd", "f">;
-def VCVT_F64 : SInst<"vcvt_f64", "Fd",  "lUlQlQUl">;
-def VCVT_HIGH_F64_F32 : SOpInst<"vcvt_high_f64", "wj", "f", OP_VCVT_EX_HI>;
-=======
 def VCVT_HIGH_F16 : SOpInst<"vcvt_high_f16", "qhj", "f", OP_VCVT_NA_HI_F16>;
 def VCVT_HIGH_F32_F16 : SOpInst<"vcvt_high_f32", "wk", "h", OP_VCVT_EX_HI_F32>;
 def VCVT_F32_F64 : SInst<"vcvt_f32_f64", "md", "Qd">;
@@ -1169,7 +942,6 @@
 def VCVT_F64_F32 : SInst<"vcvt_f64_f32", "wd", "f">;
 def VCVT_F64 : SInst<"vcvt_f64", "Fd",  "lUlQlQUl">;
 def VCVT_HIGH_F64_F32 : SOpInst<"vcvt_high_f64", "wj", "f", OP_VCVT_EX_HI_F64>;
->>>>>>> cd7df602
 def VCVTX_F32_F64 : SInst<"vcvtx_f32", "fj",  "d">;
 def VCVTX_HIGH_F32_F64 : SOpInst<"vcvtx_high_f32", "qfj", "d", OP_VCVTX_HI>;
 def FRINTN : SInst<"vrndn", "dd", "fdQfQd">;
@@ -1181,54 +953,12 @@
 def FRINTI : SInst<"vrndi", "dd", "fdQfQd">;
 def VCVT_S64 : SInst<"vcvt_s64", "xd",  "dQd">;
 def VCVT_U64 : SInst<"vcvt_u64", "ud",  "dQd">;
-<<<<<<< HEAD
-def FCVTNS_S32 : SInst<"vcvtn_s32", "xd", "fQf">;
-def FCVTNS_S64 : SInst<"vcvtn_s64", "xd", "dQd">;
-def FCVTNU_S32 : SInst<"vcvtn_u32", "ud", "fQf">;
-def FCVTNU_S64 : SInst<"vcvtn_u64", "ud", "dQd">;
-def FCVTPS_S32 : SInst<"vcvtp_s32", "xd", "fQf">;
-def FCVTPS_S64 : SInst<"vcvtp_s64", "xd", "dQd">;
-def FCVTPU_S32 : SInst<"vcvtp_u32", "ud", "fQf">;
-def FCVTPU_S64 : SInst<"vcvtp_u64", "ud", "dQd">;
-def FCVTMS_S32 : SInst<"vcvtm_s32", "xd", "fQf">;
-def FCVTMS_S64 : SInst<"vcvtm_s64", "xd", "dQd">;
-def FCVTMU_S32 : SInst<"vcvtm_u32", "ud", "fQf">;
-def FCVTMU_S64 : SInst<"vcvtm_u64", "ud", "dQd">;
-def FCVTAS_S32 : SInst<"vcvta_s32", "xd", "fQf">;
-def FCVTAS_S64 : SInst<"vcvta_s64", "xd", "dQd">;
-def FCVTAU_S32 : SInst<"vcvta_u32", "ud", "fQf">;
-def FCVTAU_S64 : SInst<"vcvta_u64", "ud", "dQd">;
-def FRECPE  : SInst<"vrecpe", "dd", "fdUiQfQUiQd">;
-def FRSQRTE : SInst<"vrsqrte", "dd", "fdUiQfQUiQd">;
-=======
 def FRECPE  : SInst<"vrecpe", "dd", "dQd">;
 def FRSQRTE : SInst<"vrsqrte", "dd", "dQd">;
->>>>>>> cd7df602
 def FSQRT   : SInst<"vsqrt", "dd", "fdQfQd">;
 
 ////////////////////////////////////////////////////////////////////////////////
 // Comparison
-<<<<<<< HEAD
-// With additional Qd, Ql, QPl type.
-def FCAGE : IInst<"vcage", "udd", "fdQfQd">;
-def FCAGT : IInst<"vcagt", "udd", "fdQfQd">;
-def FCALE : IInst<"vcale", "udd", "fdQfQd">;
-def FCALT : IInst<"vcalt", "udd", "fdQfQd">;
-// With additional Ql, QUl, Qd types.
-def CMTST  : WInst<"vtst", "udd",
-                   "csiUcUsUiPcPsQcQsQiQUcQUsQUiQPcQPslUlQlQUlPlQPl">;
-// With additional l, Ul,d, Qd, Ql, QUl, Qd types.
-def CFMEQ  : SOpInst<"vceq", "udd",
-                     "csilfUcUsUiUlPcQcdQdQsQiQfQUcQUsQUiQUlQlQPcPlQPl", OP_EQ>;
-def CFMGE  : SOpInst<"vcge", "udd",
-                     "csilfUcUsUiUlQcQsQiQlQfQUcQUsQUiQUldQd", OP_GE>;
-def CFMLE  : SOpInst<"vcle", "udd",
-                     "csilfUcUsUiUlQcQsQiQlQfQUcQUsQUiQUldQd", OP_LE>;
-def CFMGT  : SOpInst<"vcgt", "udd",
-                     "csilfUcUsUiUlQcQsQiQlQfQUcQUsQUiQUldQd", OP_GT>;
-def CFMLT  : SOpInst<"vclt", "udd",
-                     "csilfUcUsUiUlQcQsQiQlQfQUcQUsQUiQUldQd", OP_LT>;
-=======
 def FCAGE : IInst<"vcage", "udd", "dQd">;
 def FCAGT : IInst<"vcagt", "udd", "dQd">;
 def FCALE : IInst<"vcale", "udd", "dQd">;
@@ -1239,7 +969,6 @@
 def CFMLE  : SOpInst<"vcle", "udd", "lUldQdQlQUl", OP_LE>;
 def CFMGT  : SOpInst<"vcgt", "udd", "lUldQdQlQUl", OP_GT>;
 def CFMLT  : SOpInst<"vclt", "udd", "lUldQdQlQUl", OP_LT>;
->>>>>>> cd7df602
 
 def CMEQ  : SInst<"vceqz", "ud",
                   "csilfUcUsUiUlPcPsPlQcQsQiQlQfQUcQUsQUiQUlQPcQPsdQdQPl">;
@@ -1250,14 +979,8 @@
 
 ////////////////////////////////////////////////////////////////////////////////
 // Max/Min Integer
-<<<<<<< HEAD
-// With additional Qd type.
-def MAX : SInst<"vmax", "ddd", "csiUcUsUifdQcQsQiQUcQUsQUiQfQd">;
-def MIN : SInst<"vmin", "ddd", "csiUcUsUifdQcQsQiQUcQUsQUiQfQd">;
-=======
 def MAX : SInst<"vmax", "ddd", "dQd">;
 def MIN : SInst<"vmin", "ddd", "dQd">;
->>>>>>> cd7df602
 
 ////////////////////////////////////////////////////////////////////////////////
 // MaxNum/MinNum Floating Point
@@ -1276,12 +999,7 @@
 
 ////////////////////////////////////////////////////////////////////////////////
 // Pairwise Addition
-<<<<<<< HEAD
-// With additional Qc Qs Qi QUc QUs QUi Qf Qd types.
-def ADDP  : IInst<"vpadd", "ddd", "csiUcUsUifQcQsQiQlQUcQUsQUiQUlQfQd">;
-=======
 def ADDP  : IInst<"vpadd", "ddd", "QcQsQiQlQUcQUsQUiQUlQfQd">;
->>>>>>> cd7df602
 
 ////////////////////////////////////////////////////////////////////////////////
 // Shifts by constant
@@ -1347,31 +1065,20 @@
 def VQDMLAL_HIGH_N : SOpInst<"vqdmlal_high_n", "wwks", "si", OP_QDMLALHi_N>;
 def VQDMLSL_HIGH : SOpInst<"vqdmlsl_high", "wwkk", "si", OP_QDMLSLHi>;
 def VQDMLSL_HIGH_N : SOpInst<"vqdmlsl_high_n", "wwks", "si", OP_QDMLSLHi_N>;
-<<<<<<< HEAD
-=======
 def VMULL_P64    : SInst<"vmull", "rss", "Pl">;
 def VMULL_HIGH_P64 : SOpInst<"vmull_high", "rdd", "HPl", OP_MULLHi_P64>;
 
->>>>>>> cd7df602
 
 ////////////////////////////////////////////////////////////////////////////////
 // Extract or insert element from vector
 def GET_LANE : IInst<"vget_lane", "sdi", "dQdPlQPl">;
 def SET_LANE : IInst<"vset_lane", "dsdi", "dQdPlQPl">;
 def COPY_LANE : IOpInst<"vcopy_lane", "ddidi",
-<<<<<<< HEAD
-                        "csilPcPsUcUsUiUlPcPsPlfd", OP_COPY_LN>;
-=======
                         "csilUcUsUiUlPcPsPlfd", OP_COPY_LN>;
->>>>>>> cd7df602
 def COPYQ_LANE : IOpInst<"vcopy_lane", "ddigi",
                         "QcQsQiQlQUcQUsQUiQUlQPcQPsQfQdQPl", OP_COPY_LN>;
 def COPY_LANEQ : IOpInst<"vcopy_laneq", "ddiki",
-<<<<<<< HEAD
-                     "csilPcPsPlUcUsUiUlfd", OP_COPY_LNQ>;
-=======
                      "csilPcPsPlUcUsUiUlfd", OP_COPY_LN>;
->>>>>>> cd7df602
 def COPYQ_LANEQ : IOpInst<"vcopy_laneq", "ddidi",
                      "QcQsQiQlQUcQUsQUiQUlQPcQPsQfQdQPl", OP_COPY_LN>;
 
@@ -1385,12 +1092,7 @@
 def MOV_N   : WOpInst<"vmov_n", "ds", "dQd", OP_DUP>;
 
 ////////////////////////////////////////////////////////////////////////////////
-<<<<<<< HEAD
-// Combining vectors, with additional Pl
-def COMBINE : NoTestOpInst<"vcombine", "kdd", "csilhfdUcUsUiUlPcPsPl", OP_CONC>;
-=======
 def COMBINE : NoTestOpInst<"vcombine", "kdd", "dPl", OP_CONC>;
->>>>>>> cd7df602
 
 ////////////////////////////////////////////////////////////////////////////////
 //Initialize a vector from bit pattern
@@ -1849,11 +1551,7 @@
 
 // Signed Saturating Doubling Multiply Long (scalar by element)
 def SCALAR_SQDMULL_LANE : SOpInst<"vqdmull_lane", "rsdi", "SsSi", OP_SCALAR_QDMULL_LN>;
-<<<<<<< HEAD
-def SCALAR_SQDMULL_LANEQ : SOpInst<"vqdmull_laneq", "rsji", "SsSi", OP_SCALAR_QDMULL_LNQ>;
-=======
 def SCALAR_SQDMULL_LANEQ : SOpInst<"vqdmull_laneq", "rsji", "SsSi", OP_SCALAR_QDMULL_LN>;
->>>>>>> cd7df602
 
 // Signed Saturating Doubling Multiply-Add Long (scalar by element)
 def SCALAR_SQDMLAL_LANE : SInst<"vqdmlal_lane", "rrsdi", "SsSi">;
@@ -1865,31 +1563,18 @@
 
 // Scalar Integer Saturating Doubling Multiply Half High (scalar by element)
 def SCALAR_SQDMULH_LANE : SOpInst<"vqdmulh_lane", "ssdi", "SsSi", OP_SCALAR_QDMULH_LN>;
-<<<<<<< HEAD
-def SCALAR_SQDMULH_LANEQ : SOpInst<"vqdmulh_laneq", "ssji", "SsSi", OP_SCALAR_QDMULH_LNQ>;
-
-// Scalar Integer Saturating Rounding Doubling Multiply Half High
-def SCALAR_SQRDMULH_LANE : SOpInst<"vqrdmulh_lane", "ssdi", "SsSi", OP_SCALAR_QRDMULH_LN>;
-def SCALAR_SQRDMULH_LANEQ : SOpInst<"vqrdmulh_laneq", "ssji", "SsSi", OP_SCALAR_QRDMULH_LNQ>;
-=======
 def SCALAR_SQDMULH_LANEQ : SOpInst<"vqdmulh_laneq", "ssji", "SsSi", OP_SCALAR_QDMULH_LN>;
 
 // Scalar Integer Saturating Rounding Doubling Multiply Half High
 def SCALAR_SQRDMULH_LANE : SOpInst<"vqrdmulh_lane", "ssdi", "SsSi", OP_SCALAR_QRDMULH_LN>;
 def SCALAR_SQRDMULH_LANEQ : SOpInst<"vqrdmulh_laneq", "ssji", "SsSi", OP_SCALAR_QRDMULH_LN>;
->>>>>>> cd7df602
 
 def SCALAR_VDUP_LANE : IInst<"vdup_lane", "sdi", "ScSsSiSlSfSdSUcSUsSUiSUlSPcSPs">;
 def SCALAR_VDUP_LANEQ : IInst<"vdup_laneq", "sji", "ScSsSiSlSfSdSUcSUsSUiSUlSPcSPs">;
 
-<<<<<<< HEAD
-def SCALAR_GET_LANE : IOpInst<"vget_lane", "sdi", "hQh", OP_SCALAR_GET_LN>;
-def SCALAR_SET_LANE : IOpInst<"vset_lane", "dsdi", "hQh", OP_SCALAR_SET_LN>;
-=======
 // FIXME: Rename so it is obvious this only applies to halfs.
 def SCALAR_HALF_GET_LANE : IOpInst<"vget_lane", "sdi", "h", OP_SCALAR_HALF_GET_LN>;
 def SCALAR_HALF_SET_LANE : IOpInst<"vset_lane", "dsdi", "h", OP_SCALAR_HALF_SET_LN>;
 def SCALAR_HALF_GET_LANEQ : IOpInst<"vget_lane", "sdi", "Qh", OP_SCALAR_HALF_GET_LNQ>;
 def SCALAR_HALF_SET_LANEQ : IOpInst<"vset_lane", "dsdi", "Qh", OP_SCALAR_HALF_SET_LNQ>;
->>>>>>> cd7df602
 }