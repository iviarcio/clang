//===--- Parser.h - C Language Parser ---------------------------*- C++ -*-===//
//
//                     The LLVM Compiler Infrastructure
//
// This file is distributed under the University of Illinois Open Source
// License. See LICENSE.TXT for details.
//
//===----------------------------------------------------------------------===//
//
//  This file defines the Parser interface.
//
//===----------------------------------------------------------------------===//

#ifndef LLVM_CLANG_PARSE_PARSER_H
#define LLVM_CLANG_PARSE_PARSER_H

#include "clang/Basic/OpenMPKinds.h"
#include "clang/Basic/OperatorPrecedence.h"
#include "clang/Basic/Specifiers.h"
#include "clang/Lex/CodeCompletionHandler.h"
#include "clang/Lex/Preprocessor.h"
#include "clang/Sema/DeclSpec.h"
#include "clang/Sema/LoopHint.h"
#include "clang/Sema/Sema.h"
#include "llvm/ADT/SmallVector.h"
#include "llvm/Support/Compiler.h"
#include "llvm/Support/PrettyStackTrace.h"
#include "llvm/Support/SaveAndRestore.h"
#include <memory>
#include <stack>

namespace clang {
  class PragmaHandler;
  class Scope;
  class BalancedDelimiterTracker;
  class CorrectionCandidateCallback;
  class DeclGroupRef;
  class DiagnosticBuilder;
  class Parser;
  class ParsingDeclRAIIObject;
  class ParsingDeclSpec;
  class ParsingDeclarator;
  class ParsingFieldDeclarator;
  class ColonProtectionRAIIObject;
  class InMessageExpressionRAIIObject;
  class PoisonSEHIdentifiersRAIIObject;
  class VersionTuple;
  class OMPClause;

/// Parser - This implements a parser for the C family of languages.  After
/// parsing units of the grammar, productions are invoked to handle whatever has
/// been read.
///
class Parser : public CodeCompletionHandler {
  friend class ColonProtectionRAIIObject;
  friend class InMessageExpressionRAIIObject;
  friend class PoisonSEHIdentifiersRAIIObject;
  friend class ObjCDeclContextSwitch;
  friend class ParenBraceBracketBalancer;
  friend class BalancedDelimiterTracker;

  Preprocessor &PP;

  /// Tok - The current token we are peeking ahead.  All parsing methods assume
  /// that this is valid.
  Token Tok;

  // PrevTokLocation - The location of the token we previously
  // consumed. This token is used for diagnostics where we expected to
  // see a token following another token (e.g., the ';' at the end of
  // a statement).
  SourceLocation PrevTokLocation;

  unsigned short ParenCount, BracketCount, BraceCount;

  /// Actions - These are the callbacks we invoke as we parse various constructs
  /// in the file.
  Sema &Actions;

  DiagnosticsEngine &Diags;

  /// ScopeCache - Cache scopes to reduce malloc traffic.
  enum { ScopeCacheSize = 16 };
  unsigned NumCachedScopes;
  Scope *ScopeCache[ScopeCacheSize];

  /// Identifiers used for SEH handling in Borland. These are only
  /// allowed in particular circumstances
  // __except block
  IdentifierInfo *Ident__exception_code,
                 *Ident___exception_code,
                 *Ident_GetExceptionCode;
  // __except filter expression
  IdentifierInfo *Ident__exception_info,
                 *Ident___exception_info,
                 *Ident_GetExceptionInfo;
  // __finally
  IdentifierInfo *Ident__abnormal_termination,
                 *Ident___abnormal_termination,
                 *Ident_AbnormalTermination;

  /// Contextual keywords for Microsoft extensions.
  IdentifierInfo *Ident__except;
  mutable IdentifierInfo *Ident_sealed;

  /// Ident_super - IdentifierInfo for "super", to support fast
  /// comparison.
  IdentifierInfo *Ident_super;
  /// Ident_vector, Ident_pixel, Ident_bool - cached IdentifierInfo's
  /// for "vector", "pixel", and "bool" fast comparison.  Only present
  /// if AltiVec enabled.
  IdentifierInfo *Ident_vector;
  IdentifierInfo *Ident_pixel;
  IdentifierInfo *Ident_bool;

  /// Objective-C contextual keywords.
  mutable IdentifierInfo *Ident_instancetype;

  /// \brief Identifier for "introduced".
  IdentifierInfo *Ident_introduced;

  /// \brief Identifier for "deprecated".
  IdentifierInfo *Ident_deprecated;

  /// \brief Identifier for "obsoleted".
  IdentifierInfo *Ident_obsoleted;

  /// \brief Identifier for "unavailable".
  IdentifierInfo *Ident_unavailable;
  
  /// \brief Identifier for "message".
  IdentifierInfo *Ident_message;

  /// C++0x contextual keywords.
  mutable IdentifierInfo *Ident_final;
  mutable IdentifierInfo *Ident_override;

  // Some token kinds such as C++ type traits can be reverted to identifiers and
  // still get used as keywords depending on context.
  llvm::SmallDenseMap<const IdentifierInfo *, tok::TokenKind>
  ContextualKeywords;

  std::unique_ptr<PragmaHandler> AlignHandler;
  std::unique_ptr<PragmaHandler> GCCVisibilityHandler;
  std::unique_ptr<PragmaHandler> OptionsHandler;
  std::unique_ptr<PragmaHandler> PackHandler;
  std::unique_ptr<PragmaHandler> MSStructHandler;
  std::unique_ptr<PragmaHandler> UnusedHandler;
  std::unique_ptr<PragmaHandler> WeakHandler;
  std::unique_ptr<PragmaHandler> RedefineExtnameHandler;
  std::unique_ptr<PragmaHandler> FPContractHandler;
  std::unique_ptr<PragmaHandler> OpenCLExtensionHandler;
  std::unique_ptr<PragmaHandler> OpenMPHandler;
  std::unique_ptr<PragmaHandler> MSCommentHandler;
  std::unique_ptr<PragmaHandler> MSDetectMismatchHandler;
  std::unique_ptr<PragmaHandler> MSPointersToMembers;
  std::unique_ptr<PragmaHandler> MSVtorDisp;
  std::unique_ptr<PragmaHandler> MSInitSeg;
  std::unique_ptr<PragmaHandler> MSDataSeg;
  std::unique_ptr<PragmaHandler> MSBSSSeg;
  std::unique_ptr<PragmaHandler> MSConstSeg;
  std::unique_ptr<PragmaHandler> MSCodeSeg;
  std::unique_ptr<PragmaHandler> MSSection;
  std::unique_ptr<PragmaHandler> OptimizeHandler;
  std::unique_ptr<PragmaHandler> LoopHintHandler;
  std::unique_ptr<PragmaHandler> UnrollHintHandler;

  std::unique_ptr<CommentHandler> CommentSemaHandler;

  /// Whether the '>' token acts as an operator or not. This will be
  /// true except when we are parsing an expression within a C++
  /// template argument list, where the '>' closes the template
  /// argument list.
  bool GreaterThanIsOperator;

  /// ColonIsSacred - When this is false, we aggressively try to recover from
  /// code like "foo : bar" as if it were a typo for "foo :: bar".  This is not
  /// safe in case statements and a few other things.  This is managed by the
  /// ColonProtectionRAIIObject RAII object.
  bool ColonIsSacred;

  /// \brief When true, we are directly inside an Objective-C message
  /// send expression.
  ///
  /// This is managed by the \c InMessageExpressionRAIIObject class, and
  /// should not be set directly.
  bool InMessageExpression;

  /// The "depth" of the template parameters currently being parsed.
  unsigned TemplateParameterDepth;

  /// \brief RAII class that manages the template parameter depth.
  class TemplateParameterDepthRAII {
    unsigned &Depth;
    unsigned AddedLevels;
  public:
    explicit TemplateParameterDepthRAII(unsigned &Depth)
      : Depth(Depth), AddedLevels(0) {}

    ~TemplateParameterDepthRAII() {
      Depth -= AddedLevels;
    }

    void operator++() {
      ++Depth;
      ++AddedLevels;
    }
    void addDepth(unsigned D) {
      Depth += D;
      AddedLevels += D;
    }
    unsigned getDepth() const { return Depth; }
  };

  /// Factory object for creating AttributeList objects.
  AttributeFactory AttrFactory;

  /// \brief Gathers and cleans up TemplateIdAnnotations when parsing of a
  /// top-level declaration is finished.
  SmallVector<TemplateIdAnnotation *, 16> TemplateIds;

  /// \brief Identifiers which have been declared within a tentative parse.
  SmallVector<IdentifierInfo *, 8> TentativelyDeclaredIdentifiers;

  IdentifierInfo *getSEHExceptKeyword();

  /// True if we are within an Objective-C container while parsing C-like decls.
  ///
  /// This is necessary because Sema thinks we have left the container
  /// to parse the C-like decls, meaning Actions.getObjCDeclContext() will
  /// be NULL.
  bool ParsingInObjCContainer;

  bool SkipFunctionBodies;

public:
  Parser(Preprocessor &PP, Sema &Actions, bool SkipFunctionBodies);
  ~Parser();

  const LangOptions &getLangOpts() const { return PP.getLangOpts(); }
  const TargetInfo &getTargetInfo() const { return PP.getTargetInfo(); }
  Preprocessor &getPreprocessor() const { return PP; }
  Sema &getActions() const { return Actions; }
  AttributeFactory &getAttrFactory() { return AttrFactory; }

  const Token &getCurToken() const { return Tok; }
  Scope *getCurScope() const { return Actions.getCurScope(); }
  void incrementMSLocalManglingNumber() const {
    return Actions.incrementMSLocalManglingNumber();
  }

  Decl  *getObjCDeclContext() const { return Actions.getObjCDeclContext(); }

  // Type forwarding.  All of these are statically 'void*', but they may all be
  // different actual classes based on the actions in place.
  typedef OpaquePtr<DeclGroupRef> DeclGroupPtrTy;
  typedef OpaquePtr<TemplateName> TemplateTy;

  typedef SmallVector<TemplateParameterList *, 4> TemplateParameterLists;

  typedef clang::ExprResult        ExprResult;
  typedef clang::StmtResult        StmtResult;
  typedef clang::BaseResult        BaseResult;
  typedef clang::MemInitResult     MemInitResult;
  typedef clang::TypeResult        TypeResult;

  typedef Expr *ExprArg;
  typedef MutableArrayRef<Stmt*> MultiStmtArg;
  typedef Sema::FullExprArg FullExprArg;

  ExprResult ExprError() { return ExprResult(true); }
  StmtResult StmtError() { return StmtResult(true); }

  ExprResult ExprError(const DiagnosticBuilder &) { return ExprError(); }
  StmtResult StmtError(const DiagnosticBuilder &) { return StmtError(); }

  ExprResult ExprEmpty() { return ExprResult(false); }

  // Parsing methods.

  /// Initialize - Warm up the parser.
  ///
  void Initialize();

  /// ParseTopLevelDecl - Parse one top-level declaration. Returns true if
  /// the EOF was encountered.
  bool ParseTopLevelDecl(DeclGroupPtrTy &Result);
  bool ParseTopLevelDecl() {
    DeclGroupPtrTy Result;
    return ParseTopLevelDecl(Result);
  }

  /// ConsumeToken - Consume the current 'peek token' and lex the next one.
  /// This does not work with special tokens: string literals, code completion
  /// and balanced tokens must be handled using the specific consume methods.
  /// Returns the location of the consumed token.
  SourceLocation ConsumeToken() {
    assert(!isTokenSpecial() &&
           "Should consume special tokens with Consume*Token");
    PrevTokLocation = Tok.getLocation();
    PP.Lex(Tok);
    return PrevTokLocation;
  }

  bool TryConsumeToken(tok::TokenKind Expected) {
    if (Tok.isNot(Expected))
      return false;
    assert(!isTokenSpecial() &&
           "Should consume special tokens with Consume*Token");
    PrevTokLocation = Tok.getLocation();
    PP.Lex(Tok);
    return true;
  }

  bool TryConsumeToken(tok::TokenKind Expected, SourceLocation &Loc) {
    if (!TryConsumeToken(Expected))
      return false;
    Loc = PrevTokLocation;
    return true;
  }

private:
  //===--------------------------------------------------------------------===//
  // Low-Level token peeking and consumption methods.
  //

  /// isTokenParen - Return true if the cur token is '(' or ')'.
  bool isTokenParen() const {
    return Tok.getKind() == tok::l_paren || Tok.getKind() == tok::r_paren;
  }
  /// isTokenBracket - Return true if the cur token is '[' or ']'.
  bool isTokenBracket() const {
    return Tok.getKind() == tok::l_square || Tok.getKind() == tok::r_square;
  }
  /// isTokenBrace - Return true if the cur token is '{' or '}'.
  bool isTokenBrace() const {
    return Tok.getKind() == tok::l_brace || Tok.getKind() == tok::r_brace;
  }
  /// isTokenStringLiteral - True if this token is a string-literal.
  bool isTokenStringLiteral() const {
    return tok::isStringLiteral(Tok.getKind());
  }
  /// isTokenSpecial - True if this token requires special consumption methods.
  bool isTokenSpecial() const {
    return isTokenStringLiteral() || isTokenParen() || isTokenBracket() ||
           isTokenBrace() || Tok.is(tok::code_completion);
  }

  /// \brief Returns true if the current token is '=' or is a type of '='.
  /// For typos, give a fixit to '='
  bool isTokenEqualOrEqualTypo();

  /// ConsumeAnyToken - Dispatch to the right Consume* method based on the
  /// current token type.  This should only be used in cases where the type of
  /// the token really isn't known, e.g. in error recovery.
  SourceLocation ConsumeAnyToken(bool ConsumeCodeCompletionTok = false) {
    if (isTokenParen())
      return ConsumeParen();
    if (isTokenBracket())
      return ConsumeBracket();
    if (isTokenBrace())
      return ConsumeBrace();
    if (isTokenStringLiteral())
      return ConsumeStringToken();
    if (Tok.is(tok::code_completion))
      return ConsumeCodeCompletionTok ? ConsumeCodeCompletionToken()
                                      : handleUnexpectedCodeCompletionToken();
    return ConsumeToken();
  }

  /// ConsumeParen - This consume method keeps the paren count up-to-date.
  ///
  SourceLocation ConsumeParen() {
    assert(isTokenParen() && "wrong consume method");
    if (Tok.getKind() == tok::l_paren)
      ++ParenCount;
    else if (ParenCount)
      --ParenCount;       // Don't let unbalanced )'s drive the count negative.
    PrevTokLocation = Tok.getLocation();
    PP.Lex(Tok);
    return PrevTokLocation;
  }

  /// ConsumeBracket - This consume method keeps the bracket count up-to-date.
  ///
  SourceLocation ConsumeBracket() {
    assert(isTokenBracket() && "wrong consume method");
    if (Tok.getKind() == tok::l_square)
      ++BracketCount;
    else if (BracketCount)
      --BracketCount;     // Don't let unbalanced ]'s drive the count negative.

    PrevTokLocation = Tok.getLocation();
    PP.Lex(Tok);
    return PrevTokLocation;
  }

  /// ConsumeBrace - This consume method keeps the brace count up-to-date.
  ///
  SourceLocation ConsumeBrace() {
    assert(isTokenBrace() && "wrong consume method");
    if (Tok.getKind() == tok::l_brace)
      ++BraceCount;
    else if (BraceCount)
      --BraceCount;     // Don't let unbalanced }'s drive the count negative.

    PrevTokLocation = Tok.getLocation();
    PP.Lex(Tok);
    return PrevTokLocation;
  }

  /// ConsumeStringToken - Consume the current 'peek token', lexing a new one
  /// and returning the token kind.  This method is specific to strings, as it
  /// handles string literal concatenation, as per C99 5.1.1.2, translation
  /// phase #6.
  SourceLocation ConsumeStringToken() {
    assert(isTokenStringLiteral() &&
           "Should only consume string literals with this method");
    PrevTokLocation = Tok.getLocation();
    PP.Lex(Tok);
    return PrevTokLocation;
  }

  /// \brief Consume the current code-completion token.
  ///
  /// This routine can be called to consume the code-completion token and
  /// continue processing in special cases where \c cutOffParsing() isn't
  /// desired, such as token caching or completion with lookahead.
  SourceLocation ConsumeCodeCompletionToken() {
    assert(Tok.is(tok::code_completion));
    PrevTokLocation = Tok.getLocation();
    PP.Lex(Tok);
    return PrevTokLocation;
  }

  ///\ brief When we are consuming a code-completion token without having
  /// matched specific position in the grammar, provide code-completion results
  /// based on context.
  ///
  /// \returns the source location of the code-completion token.
  SourceLocation handleUnexpectedCodeCompletionToken();

  /// \brief Abruptly cut off parsing; mainly used when we have reached the
  /// code-completion point.
  void cutOffParsing() {
    if (PP.isCodeCompletionEnabled())
      PP.setCodeCompletionReached();
    // Cut off parsing by acting as if we reached the end-of-file.
    Tok.setKind(tok::eof);
  }

  /// \brief Determine if we're at the end of the file or at a transition
  /// between modules.
  bool isEofOrEom() {
    tok::TokenKind Kind = Tok.getKind();
    return Kind == tok::eof || Kind == tok::annot_module_begin ||
           Kind == tok::annot_module_end || Kind == tok::annot_module_include;
  }

  /// \brief Initialize all pragma handlers.
  void initializePragmaHandlers();

  /// \brief Destroy and reset all pragma handlers.
  void resetPragmaHandlers();

  /// \brief Handle the annotation token produced for #pragma unused(...)
  void HandlePragmaUnused();

  /// \brief Handle the annotation token produced for
  /// #pragma GCC visibility...
  void HandlePragmaVisibility();

  /// \brief Handle the annotation token produced for
  /// #pragma pack...
  void HandlePragmaPack();

  /// \brief Handle the annotation token produced for
  /// #pragma ms_struct...
  void HandlePragmaMSStruct();

  /// \brief Handle the annotation token produced for
  /// #pragma comment...
  void HandlePragmaMSComment();

  void HandlePragmaMSPointersToMembers();

  void HandlePragmaMSVtorDisp();

  void HandlePragmaMSPragma();
  bool HandlePragmaMSSection(StringRef PragmaName,
                             SourceLocation PragmaLocation);
  bool HandlePragmaMSSegment(StringRef PragmaName,
                             SourceLocation PragmaLocation);
  bool HandlePragmaMSInitSeg(StringRef PragmaName,
                             SourceLocation PragmaLocation);

  /// \brief Handle the annotation token produced for
  /// #pragma align...
  void HandlePragmaAlign();

  /// \brief Handle the annotation token produced for
  /// #pragma weak id...
  void HandlePragmaWeak();

  /// \brief Handle the annotation token produced for
  /// #pragma weak id = id...
  void HandlePragmaWeakAlias();

  /// \brief Handle the annotation token produced for
  /// #pragma redefine_extname...
  void HandlePragmaRedefineExtname();

  /// \brief Handle the annotation token produced for
  /// #pragma STDC FP_CONTRACT...
  void HandlePragmaFPContract();

  /// \brief Handle the annotation token produced for
  /// #pragma OPENCL EXTENSION...
  void HandlePragmaOpenCLExtension();

  /// \brief Handle the annotation token produced for
  /// #pragma clang __debug captured
  StmtResult HandlePragmaCaptured();

  /// \brief Handle the annotation token produced for
  /// #pragma clang loop and #pragma unroll.
  LoopHint HandlePragmaLoopHint();

  /// GetLookAheadToken - This peeks ahead N tokens and returns that token
  /// without consuming any tokens.  LookAhead(0) returns 'Tok', LookAhead(1)
  /// returns the token after Tok, etc.
  ///
  /// Note that this differs from the Preprocessor's LookAhead method, because
  /// the Parser always has one token lexed that the preprocessor doesn't.
  ///
  const Token &GetLookAheadToken(unsigned N) {
    if (N == 0 || Tok.is(tok::eof)) return Tok;
    return PP.LookAhead(N-1);
  }

public:
  /// NextToken - This peeks ahead one token and returns it without
  /// consuming it.
  const Token &NextToken() {
    return PP.LookAhead(0);
  }

  /// getTypeAnnotation - Read a parsed type out of an annotation token.
  static ParsedType getTypeAnnotation(Token &Tok) {
    return ParsedType::getFromOpaquePtr(Tok.getAnnotationValue());
  }

private:
  static void setTypeAnnotation(Token &Tok, ParsedType T) {
    Tok.setAnnotationValue(T.getAsOpaquePtr());
  }

  /// \brief Read an already-translated primary expression out of an annotation
  /// token.
  static ExprResult getExprAnnotation(Token &Tok) {
    return ExprResult::getFromOpaquePointer(Tok.getAnnotationValue());
  }

  /// \brief Set the primary expression corresponding to the given annotation
  /// token.
  static void setExprAnnotation(Token &Tok, ExprResult ER) {
    Tok.setAnnotationValue(ER.getAsOpaquePointer());
  }

public:
  // If NeedType is true, then TryAnnotateTypeOrScopeToken will try harder to
  // find a type name by attempting typo correction.
  bool TryAnnotateTypeOrScopeToken(bool EnteringContext = false,
                                   bool NeedType = false);
  bool TryAnnotateTypeOrScopeTokenAfterScopeSpec(bool EnteringContext,
                                                 bool NeedType,
                                                 CXXScopeSpec &SS,
                                                 bool IsNewScope);
  bool TryAnnotateCXXScopeToken(bool EnteringContext = false);

private:
  enum AnnotatedNameKind {
    /// Annotation has failed and emitted an error.
    ANK_Error,
    /// The identifier is a tentatively-declared name.
    ANK_TentativeDecl,
    /// The identifier is a template name. FIXME: Add an annotation for that.
    ANK_TemplateName,
    /// The identifier can't be resolved.
    ANK_Unresolved,
    /// Annotation was successful.
    ANK_Success
  };
  AnnotatedNameKind TryAnnotateName(bool IsAddressOfOperand,
                                    CorrectionCandidateCallback *CCC = nullptr);

  /// Push a tok::annot_cxxscope token onto the token stream.
  void AnnotateScopeToken(CXXScopeSpec &SS, bool IsNewAnnotation);

  /// TryAltiVecToken - Check for context-sensitive AltiVec identifier tokens,
  /// replacing them with the non-context-sensitive keywords.  This returns
  /// true if the token was replaced.
  bool TryAltiVecToken(DeclSpec &DS, SourceLocation Loc,
                       const char *&PrevSpec, unsigned &DiagID,
                       bool &isInvalid) {
    if (!getLangOpts().AltiVec ||
        (Tok.getIdentifierInfo() != Ident_vector &&
         Tok.getIdentifierInfo() != Ident_pixel &&
         Tok.getIdentifierInfo() != Ident_bool))
      return false;

    return TryAltiVecTokenOutOfLine(DS, Loc, PrevSpec, DiagID, isInvalid);
  }

  /// TryAltiVecVectorToken - Check for context-sensitive AltiVec vector
  /// identifier token, replacing it with the non-context-sensitive __vector.
  /// This returns true if the token was replaced.
  bool TryAltiVecVectorToken() {
    if (!getLangOpts().AltiVec ||
        Tok.getIdentifierInfo() != Ident_vector) return false;
    return TryAltiVecVectorTokenOutOfLine();
  }

  bool TryAltiVecVectorTokenOutOfLine();
  bool TryAltiVecTokenOutOfLine(DeclSpec &DS, SourceLocation Loc,
                                const char *&PrevSpec, unsigned &DiagID,
                                bool &isInvalid);

  /// TryKeywordIdentFallback - For compatibility with system headers using
  /// keywords as identifiers, attempt to convert the current token to an
  /// identifier and optionally disable the keyword for the remainder of the
  /// translation unit. This returns false if the token was not replaced,
  /// otherwise emits a diagnostic and returns true.
  bool TryKeywordIdentFallback(bool DisableKeyword);

<<<<<<< HEAD
=======
  /// TryIdentKeywordUpgrade - Convert the current identifier token back to
  /// its original kind and return true if it was disabled by
  /// TryKeywordIdentFallback(), otherwise return false. Use this to
  /// contextually enable keywords.
  bool TryIdentKeywordUpgrade();

>>>>>>> cd7df602
  /// \brief Get the TemplateIdAnnotation from the token.
  TemplateIdAnnotation *takeTemplateIdAnnotation(const Token &tok);

  /// TentativeParsingAction - An object that is used as a kind of "tentative
  /// parsing transaction". It gets instantiated to mark the token position and
  /// after the token consumption is done, Commit() or Revert() is called to
  /// either "commit the consumed tokens" or revert to the previously marked
  /// token position. Example:
  ///
  ///   TentativeParsingAction TPA(*this);
  ///   ConsumeToken();
  ///   ....
  ///   TPA.Revert();
  ///
  class TentativeParsingAction {
    Parser &P;
    Token PrevTok;
    size_t PrevTentativelyDeclaredIdentifierCount;
    unsigned short PrevParenCount, PrevBracketCount, PrevBraceCount;
    bool isActive;

  public:
    explicit TentativeParsingAction(Parser& p) : P(p) {
      PrevTok = P.Tok;
      PrevTentativelyDeclaredIdentifierCount =
          P.TentativelyDeclaredIdentifiers.size();
      PrevParenCount = P.ParenCount;
      PrevBracketCount = P.BracketCount;
      PrevBraceCount = P.BraceCount;
      P.PP.EnableBacktrackAtThisPos();
      isActive = true;
    }
    void Commit() {
      assert(isActive && "Parsing action was finished!");
      P.TentativelyDeclaredIdentifiers.resize(
          PrevTentativelyDeclaredIdentifierCount);
      P.PP.CommitBacktrackedTokens();
      isActive = false;
    }
    void Revert() {
      assert(isActive && "Parsing action was finished!");
      P.PP.Backtrack();
      P.Tok = PrevTok;
      P.TentativelyDeclaredIdentifiers.resize(
          PrevTentativelyDeclaredIdentifierCount);
      P.ParenCount = PrevParenCount;
      P.BracketCount = PrevBracketCount;
      P.BraceCount = PrevBraceCount;
      isActive = false;
    }
    ~TentativeParsingAction() {
      assert(!isActive && "Forgot to call Commit or Revert!");
    }
  };
  class UnannotatedTentativeParsingAction;

  /// ObjCDeclContextSwitch - An object used to switch context from
  /// an objective-c decl context to its enclosing decl context and
  /// back.
  class ObjCDeclContextSwitch {
    Parser &P;
    Decl *DC;
    SaveAndRestore<bool> WithinObjCContainer;
  public:
    explicit ObjCDeclContextSwitch(Parser &p)
      : P(p), DC(p.getObjCDeclContext()),
        WithinObjCContainer(P.ParsingInObjCContainer, DC != nullptr) {
      if (DC)
        P.Actions.ActOnObjCTemporaryExitContainerContext(cast<DeclContext>(DC));
    }
    ~ObjCDeclContextSwitch() {
      if (DC)
        P.Actions.ActOnObjCReenterContainerContext(cast<DeclContext>(DC));
    }
  };

  /// ExpectAndConsume - The parser expects that 'ExpectedTok' is next in the
  /// input.  If so, it is consumed and false is returned.
  ///
  /// If a trivial punctuator misspelling is encountered, a FixIt error
  /// diagnostic is issued and false is returned after recovery.
  ///
  /// If the input is malformed, this emits the specified diagnostic and true is
  /// returned.
  bool ExpectAndConsume(tok::TokenKind ExpectedTok,
                        unsigned Diag = diag::err_expected,
                        StringRef DiagMsg = "");

  /// \brief The parser expects a semicolon and, if present, will consume it.
  ///
  /// If the next token is not a semicolon, this emits the specified diagnostic,
  /// or, if there's just some closing-delimiter noise (e.g., ')' or ']') prior
  /// to the semicolon, consumes that extra token.
  bool ExpectAndConsumeSemi(unsigned DiagID);

  /// \brief The kind of extra semi diagnostic to emit.
  enum ExtraSemiKind {
    OutsideFunction = 0,
    InsideStruct = 1,
    InstanceVariableList = 2,
    AfterMemberFunctionDefinition = 3
  };

  /// \brief Consume any extra semi-colons until the end of the line.
  void ConsumeExtraSemi(ExtraSemiKind Kind, unsigned TST = TST_unspecified);

public:
  //===--------------------------------------------------------------------===//
  // Scope manipulation

  /// ParseScope - Introduces a new scope for parsing. The kind of
  /// scope is determined by ScopeFlags. Objects of this type should
  /// be created on the stack to coincide with the position where the
  /// parser enters the new scope, and this object's constructor will
  /// create that new scope. Similarly, once the object is destroyed
  /// the parser will exit the scope.
  class ParseScope {
    Parser *Self;
    ParseScope(const ParseScope &) LLVM_DELETED_FUNCTION;
    void operator=(const ParseScope &) LLVM_DELETED_FUNCTION;

  public:
    // ParseScope - Construct a new object to manage a scope in the
    // parser Self where the new Scope is created with the flags
    // ScopeFlags, but only when we aren't about to enter a compound statement.
    ParseScope(Parser *Self, unsigned ScopeFlags, bool EnteredScope = true,
               bool BeforeCompoundStmt = false)
      : Self(Self) {
      if (EnteredScope && !BeforeCompoundStmt)
        Self->EnterScope(ScopeFlags);
      else {
        if (BeforeCompoundStmt)
          Self->incrementMSLocalManglingNumber();

        this->Self = nullptr;
      }
    }

    // Exit - Exit the scope associated with this object now, rather
    // than waiting until the object is destroyed.
    void Exit() {
      if (Self) {
        Self->ExitScope();
        Self = nullptr;
      }
    }

    ~ParseScope() {
      Exit();
    }
  };

  /// EnterScope - Start a new scope.
  void EnterScope(unsigned ScopeFlags);

  /// ExitScope - Pop a scope off the scope stack.
  void ExitScope();

private:
  /// \brief RAII object used to modify the scope flags for the current scope.
  class ParseScopeFlags {
    Scope *CurScope;
    unsigned OldFlags;
    ParseScopeFlags(const ParseScopeFlags &) LLVM_DELETED_FUNCTION;
    void operator=(const ParseScopeFlags &) LLVM_DELETED_FUNCTION;

  public:
    ParseScopeFlags(Parser *Self, unsigned ScopeFlags, bool ManageFlags = true);
    ~ParseScopeFlags();
  };

  //===--------------------------------------------------------------------===//
  // Diagnostic Emission and Error recovery.

public:
  DiagnosticBuilder Diag(SourceLocation Loc, unsigned DiagID);
  DiagnosticBuilder Diag(const Token &Tok, unsigned DiagID);
  DiagnosticBuilder Diag(unsigned DiagID) {
    return Diag(Tok, DiagID);
  }

private:
  void SuggestParentheses(SourceLocation Loc, unsigned DK,
                          SourceRange ParenRange);
  void CheckNestedObjCContexts(SourceLocation AtLoc);

public:

  /// \brief Control flags for SkipUntil functions.
  enum SkipUntilFlags {
    StopAtSemi = 1 << 0,  ///< Stop skipping at semicolon
    /// \brief Stop skipping at specified token, but don't skip the token itself
    StopBeforeMatch = 1 << 1,
    StopAtCodeCompletion = 1 << 2 ///< Stop at code completion
  };

  friend LLVM_CONSTEXPR SkipUntilFlags operator|(SkipUntilFlags L,
                                                 SkipUntilFlags R) {
    return static_cast<SkipUntilFlags>(static_cast<unsigned>(L) |
                                       static_cast<unsigned>(R));
  }

  /// SkipUntil - Read tokens until we get to the specified token, then consume
  /// it (unless StopBeforeMatch is specified).  Because we cannot guarantee
  /// that the token will ever occur, this skips to the next token, or to some
  /// likely good stopping point.  If Flags has StopAtSemi flag, skipping will
  /// stop at a ';' character.
  ///
  /// If SkipUntil finds the specified token, it returns true, otherwise it
  /// returns false.
  bool SkipUntil(tok::TokenKind T,
                 SkipUntilFlags Flags = static_cast<SkipUntilFlags>(0)) {
    return SkipUntil(llvm::makeArrayRef(T), Flags);
  }
  bool SkipUntil(tok::TokenKind T1, tok::TokenKind T2,
                 SkipUntilFlags Flags = static_cast<SkipUntilFlags>(0)) {
    tok::TokenKind TokArray[] = {T1, T2};
    return SkipUntil(TokArray, Flags);
  }
  bool SkipUntil(tok::TokenKind T1, tok::TokenKind T2, tok::TokenKind T3,
                 SkipUntilFlags Flags = static_cast<SkipUntilFlags>(0)) {
    tok::TokenKind TokArray[] = {T1, T2, T3};
    return SkipUntil(TokArray, Flags);
  }
  bool SkipUntil(ArrayRef<tok::TokenKind> Toks,
                 SkipUntilFlags Flags = static_cast<SkipUntilFlags>(0));

  /// SkipMalformedDecl - Read tokens until we get to some likely good stopping
  /// point for skipping past a simple-declaration.
  void SkipMalformedDecl();

private:
  //===--------------------------------------------------------------------===//
  // Lexing and parsing of C++ inline methods.

  struct ParsingClass;

  /// [class.mem]p1: "... the class is regarded as complete within
  /// - function bodies
  /// - default arguments
  /// - exception-specifications (TODO: C++0x)
  /// - and brace-or-equal-initializers for non-static data members
  /// (including such things in nested classes)."
  /// LateParsedDeclarations build the tree of those elements so they can
  /// be parsed after parsing the top-level class.
  class LateParsedDeclaration {
  public:
    virtual ~LateParsedDeclaration();

    virtual void ParseLexedMethodDeclarations();
    virtual void ParseLexedMemberInitializers();
    virtual void ParseLexedMethodDefs();
    virtual void ParseLexedAttributes();
  };

  /// Inner node of the LateParsedDeclaration tree that parses
  /// all its members recursively.
  class LateParsedClass : public LateParsedDeclaration {
  public:
    LateParsedClass(Parser *P, ParsingClass *C);
    virtual ~LateParsedClass();

    void ParseLexedMethodDeclarations() override;
    void ParseLexedMemberInitializers() override;
    void ParseLexedMethodDefs() override;
    void ParseLexedAttributes() override;

  private:
    Parser *Self;
    ParsingClass *Class;
  };

  /// Contains the lexed tokens of an attribute with arguments that
  /// may reference member variables and so need to be parsed at the
  /// end of the class declaration after parsing all other member
  /// member declarations.
  /// FIXME: Perhaps we should change the name of LateParsedDeclaration to
  /// LateParsedTokens.
  struct LateParsedAttribute : public LateParsedDeclaration {
    Parser *Self;
    CachedTokens Toks;
    IdentifierInfo &AttrName;
    SourceLocation AttrNameLoc;
    SmallVector<Decl*, 2> Decls;

    explicit LateParsedAttribute(Parser *P, IdentifierInfo &Name,
                                 SourceLocation Loc)
      : Self(P), AttrName(Name), AttrNameLoc(Loc) {}

    void ParseLexedAttributes() override;

    void addDecl(Decl *D) { Decls.push_back(D); }
  };

  // A list of late-parsed attributes.  Used by ParseGNUAttributes.
  class LateParsedAttrList: public SmallVector<LateParsedAttribute *, 2> {
  public:
    LateParsedAttrList(bool PSoon = false) : ParseSoon(PSoon) { }

    bool parseSoon() { return ParseSoon; }

  private:
    bool ParseSoon;  // Are we planning to parse these shortly after creation?
  };

  /// Contains the lexed tokens of a member function definition
  /// which needs to be parsed at the end of the class declaration
  /// after parsing all other member declarations.
  struct LexedMethod : public LateParsedDeclaration {
    Parser *Self;
    Decl *D;
    CachedTokens Toks;

    /// \brief Whether this member function had an associated template
    /// scope. When true, D is a template declaration.
    /// otherwise, it is a member function declaration.
    bool TemplateScope;

    explicit LexedMethod(Parser* P, Decl *MD)
      : Self(P), D(MD), TemplateScope(false) {}

    void ParseLexedMethodDefs() override;
  };

  /// LateParsedDefaultArgument - Keeps track of a parameter that may
  /// have a default argument that cannot be parsed yet because it
  /// occurs within a member function declaration inside the class
  /// (C++ [class.mem]p2).
  struct LateParsedDefaultArgument {
    explicit LateParsedDefaultArgument(Decl *P,
                                       CachedTokens *Toks = nullptr)
      : Param(P), Toks(Toks) { }

    /// Param - The parameter declaration for this parameter.
    Decl *Param;

    /// Toks - The sequence of tokens that comprises the default
    /// argument expression, not including the '=' or the terminating
    /// ')' or ','. This will be NULL for parameters that have no
    /// default argument.
    CachedTokens *Toks;
  };

  /// LateParsedMethodDeclaration - A method declaration inside a class that
  /// contains at least one entity whose parsing needs to be delayed
  /// until the class itself is completely-defined, such as a default
  /// argument (C++ [class.mem]p2).
  struct LateParsedMethodDeclaration : public LateParsedDeclaration {
    explicit LateParsedMethodDeclaration(Parser *P, Decl *M)
      : Self(P), Method(M), TemplateScope(false),
        ExceptionSpecTokens(nullptr) {}

    void ParseLexedMethodDeclarations() override;

    Parser* Self;

    /// Method - The method declaration.
    Decl *Method;

    /// \brief Whether this member function had an associated template
    /// scope. When true, D is a template declaration.
    /// othewise, it is a member function declaration.
    bool TemplateScope;

    /// DefaultArgs - Contains the parameters of the function and
    /// their default arguments. At least one of the parameters will
    /// have a default argument, but all of the parameters of the
    /// method will be stored so that they can be reintroduced into
    /// scope at the appropriate times.
    SmallVector<LateParsedDefaultArgument, 8> DefaultArgs;
  
    /// \brief The set of tokens that make up an exception-specification that
    /// has not yet been parsed.
    CachedTokens *ExceptionSpecTokens;
  };

  /// LateParsedMemberInitializer - An initializer for a non-static class data
  /// member whose parsing must to be delayed until the class is completely
  /// defined (C++11 [class.mem]p2).
  struct LateParsedMemberInitializer : public LateParsedDeclaration {
    LateParsedMemberInitializer(Parser *P, Decl *FD)
      : Self(P), Field(FD) { }

    void ParseLexedMemberInitializers() override;

    Parser *Self;

    /// Field - The field declaration.
    Decl *Field;

    /// CachedTokens - The sequence of tokens that comprises the initializer,
    /// including any leading '='.
    CachedTokens Toks;
  };

  /// LateParsedDeclarationsContainer - During parsing of a top (non-nested)
  /// C++ class, its method declarations that contain parts that won't be
  /// parsed until after the definition is completed (C++ [class.mem]p2),
  /// the method declarations and possibly attached inline definitions
  /// will be stored here with the tokens that will be parsed to create those 
  /// entities.
  typedef SmallVector<LateParsedDeclaration*,2> LateParsedDeclarationsContainer;

  /// \brief Representation of a class that has been parsed, including
  /// any member function declarations or definitions that need to be
  /// parsed after the corresponding top-level class is complete.
  struct ParsingClass {
    ParsingClass(Decl *TagOrTemplate, bool TopLevelClass, bool IsInterface)
      : TopLevelClass(TopLevelClass), TemplateScope(false),
        IsInterface(IsInterface), TagOrTemplate(TagOrTemplate) { }

    /// \brief Whether this is a "top-level" class, meaning that it is
    /// not nested within another class.
    bool TopLevelClass : 1;

    /// \brief Whether this class had an associated template
    /// scope. When true, TagOrTemplate is a template declaration;
    /// othewise, it is a tag declaration.
    bool TemplateScope : 1;

    /// \brief Whether this class is an __interface.
    bool IsInterface : 1;

    /// \brief The class or class template whose definition we are parsing.
    Decl *TagOrTemplate;

    /// LateParsedDeclarations - Method declarations, inline definitions and
    /// nested classes that contain pieces whose parsing will be delayed until
    /// the top-level class is fully defined.
    LateParsedDeclarationsContainer LateParsedDeclarations;
  };

  /// \brief The stack of classes that is currently being
  /// parsed. Nested and local classes will be pushed onto this stack
  /// when they are parsed, and removed afterward.
  std::stack<ParsingClass *> ClassStack;

  ParsingClass &getCurrentClass() {
    assert(!ClassStack.empty() && "No lexed method stacks!");
    return *ClassStack.top();
  }

  /// \brief RAII object used to manage the parsing of a class definition.
  class ParsingClassDefinition {
    Parser &P;
    bool Popped;
    Sema::ParsingClassState State;

  public:
    ParsingClassDefinition(Parser &P, Decl *TagOrTemplate, bool TopLevelClass,
                           bool IsInterface)
      : P(P), Popped(false),
        State(P.PushParsingClass(TagOrTemplate, TopLevelClass, IsInterface)) {
    }

    /// \brief Pop this class of the stack.
    void Pop() {
      assert(!Popped && "Nested class has already been popped");
      Popped = true;
      P.PopParsingClass(State);
    }

    ~ParsingClassDefinition() {
      if (!Popped)
        P.PopParsingClass(State);
    }
  };

  /// \brief Contains information about any template-specific
  /// information that has been parsed prior to parsing declaration
  /// specifiers.
  struct ParsedTemplateInfo {
    ParsedTemplateInfo()
      : Kind(NonTemplate), TemplateParams(nullptr), TemplateLoc() { }

    ParsedTemplateInfo(TemplateParameterLists *TemplateParams,
                       bool isSpecialization,
                       bool lastParameterListWasEmpty = false)
      : Kind(isSpecialization? ExplicitSpecialization : Template),
        TemplateParams(TemplateParams),
        LastParameterListWasEmpty(lastParameterListWasEmpty) { }

    explicit ParsedTemplateInfo(SourceLocation ExternLoc,
                                SourceLocation TemplateLoc)
      : Kind(ExplicitInstantiation), TemplateParams(nullptr),
        ExternLoc(ExternLoc), TemplateLoc(TemplateLoc),
        LastParameterListWasEmpty(false){ }

    /// \brief The kind of template we are parsing.
    enum {
      /// \brief We are not parsing a template at all.
      NonTemplate = 0,
      /// \brief We are parsing a template declaration.
      Template,
      /// \brief We are parsing an explicit specialization.
      ExplicitSpecialization,
      /// \brief We are parsing an explicit instantiation.
      ExplicitInstantiation
    } Kind;

    /// \brief The template parameter lists, for template declarations
    /// and explicit specializations.
    TemplateParameterLists *TemplateParams;

    /// \brief The location of the 'extern' keyword, if any, for an explicit
    /// instantiation
    SourceLocation ExternLoc;

    /// \brief The location of the 'template' keyword, for an explicit
    /// instantiation.
    SourceLocation TemplateLoc;

    /// \brief Whether the last template parameter list was empty.
    bool LastParameterListWasEmpty;

    SourceRange getSourceRange() const LLVM_READONLY;
  };

  void LexTemplateFunctionForLateParsing(CachedTokens &Toks);
  void ParseLateTemplatedFuncDef(LateParsedTemplate &LPT);

  static void LateTemplateParserCallback(void *P, LateParsedTemplate &LPT);

  Sema::ParsingClassState
  PushParsingClass(Decl *TagOrTemplate, bool TopLevelClass, bool IsInterface);
  void DeallocateParsedClasses(ParsingClass *Class);
  void PopParsingClass(Sema::ParsingClassState);

  enum CachedInitKind {
    CIK_DefaultArgument,
    CIK_DefaultInitializer
  };

  NamedDecl *ParseCXXInlineMethodDef(AccessSpecifier AS,
                                AttributeList *AccessAttrs,
                                ParsingDeclarator &D,
                                const ParsedTemplateInfo &TemplateInfo,
                                const VirtSpecifiers& VS,
                                FunctionDefinitionKind DefinitionKind,
                                ExprResult& Init);
  void ParseCXXNonStaticMemberInitializer(Decl *VarD);
  void ParseLexedAttributes(ParsingClass &Class);
  void ParseLexedAttributeList(LateParsedAttrList &LAs, Decl *D,
                               bool EnterScope, bool OnDefinition);
  void ParseLexedAttribute(LateParsedAttribute &LA,
                           bool EnterScope, bool OnDefinition);
  void ParseLexedMethodDeclarations(ParsingClass &Class);
  void ParseLexedMethodDeclaration(LateParsedMethodDeclaration &LM);
  void ParseLexedMethodDefs(ParsingClass &Class);
  void ParseLexedMethodDef(LexedMethod &LM);
  void ParseLexedMemberInitializers(ParsingClass &Class);
  void ParseLexedMemberInitializer(LateParsedMemberInitializer &MI);
  void ParseLexedObjCMethodDefs(LexedMethod &LM, bool parseMethod);
  bool ConsumeAndStoreFunctionPrologue(CachedTokens &Toks);
  bool ConsumeAndStoreInitializer(CachedTokens &Toks, CachedInitKind CIK);
  bool ConsumeAndStoreConditional(CachedTokens &Toks);
  bool ConsumeAndStoreUntil(tok::TokenKind T1,
                            CachedTokens &Toks,
                            bool StopAtSemi = true,
                            bool ConsumeFinalToken = true) {
    return ConsumeAndStoreUntil(T1, T1, Toks, StopAtSemi, ConsumeFinalToken);
  }
  bool ConsumeAndStoreUntil(tok::TokenKind T1, tok::TokenKind T2,
                            CachedTokens &Toks,
                            bool StopAtSemi = true,
                            bool ConsumeFinalToken = true);

  //===--------------------------------------------------------------------===//
  // C99 6.9: External Definitions.
  struct ParsedAttributesWithRange : ParsedAttributes {
    ParsedAttributesWithRange(AttributeFactory &factory)
      : ParsedAttributes(factory) {}

    SourceRange Range;
  };

  DeclGroupPtrTy ParseExternalDeclaration(ParsedAttributesWithRange &attrs,
                                          ParsingDeclSpec *DS = nullptr);
  bool isDeclarationAfterDeclarator();
  bool isStartOfFunctionDefinition(const ParsingDeclarator &Declarator);
  DeclGroupPtrTy ParseDeclarationOrFunctionDefinition(
                                                  ParsedAttributesWithRange &attrs,
                                                  ParsingDeclSpec *DS = nullptr,
                                                  AccessSpecifier AS = AS_none);
  DeclGroupPtrTy ParseDeclOrFunctionDefInternal(ParsedAttributesWithRange &attrs,
                                                ParsingDeclSpec &DS,
                                                AccessSpecifier AS);

  Decl *ParseFunctionDefinition(ParsingDeclarator &D,
                 const ParsedTemplateInfo &TemplateInfo = ParsedTemplateInfo(),
                 LateParsedAttrList *LateParsedAttrs = nullptr);
  void ParseKNRParamDeclarations(Declarator &D);
  // EndLoc, if non-NULL, is filled with the location of the last token of
  // the simple-asm.
  ExprResult ParseSimpleAsm(SourceLocation *EndLoc = nullptr);
  ExprResult ParseAsmStringLiteral();

  // Objective-C External Declarations
  void MaybeSkipAttributes(tok::ObjCKeywordKind Kind);
  DeclGroupPtrTy ParseObjCAtDirectives();
  DeclGroupPtrTy ParseObjCAtClassDeclaration(SourceLocation atLoc);
  Decl *ParseObjCAtInterfaceDeclaration(SourceLocation AtLoc,
                                        ParsedAttributes &prefixAttrs);
  void HelperActionsForIvarDeclarations(Decl *interfaceDecl, SourceLocation atLoc,
                                        BalancedDelimiterTracker &T,
                                        SmallVectorImpl<Decl *> &AllIvarDecls,
                                        bool RBraceMissing);
  void ParseObjCClassInstanceVariables(Decl *interfaceDecl,
                                       tok::ObjCKeywordKind visibility,
                                       SourceLocation atLoc);
  bool ParseObjCProtocolReferences(SmallVectorImpl<Decl *> &P,
                                   SmallVectorImpl<SourceLocation> &PLocs,
                                   bool WarnOnDeclarations,
                                   SourceLocation &LAngleLoc,
                                   SourceLocation &EndProtoLoc);
  bool ParseObjCProtocolQualifiers(DeclSpec &DS);
  void ParseObjCInterfaceDeclList(tok::ObjCKeywordKind contextKey,
                                  Decl *CDecl);
  DeclGroupPtrTy ParseObjCAtProtocolDeclaration(SourceLocation atLoc,
                                                ParsedAttributes &prefixAttrs);

  struct ObjCImplParsingDataRAII {
    Parser &P;
    Decl *Dcl;
    bool HasCFunction;
    typedef SmallVector<LexedMethod*, 8> LateParsedObjCMethodContainer;
    LateParsedObjCMethodContainer LateParsedObjCMethods;

    ObjCImplParsingDataRAII(Parser &parser, Decl *D)
      : P(parser), Dcl(D), HasCFunction(false) {
      P.CurParsedObjCImpl = this;
      Finished = false;
    }
    ~ObjCImplParsingDataRAII();

    void finish(SourceRange AtEnd);
    bool isFinished() const { return Finished; }

  private:
    bool Finished;
  };
  ObjCImplParsingDataRAII *CurParsedObjCImpl;
  void StashAwayMethodOrFunctionBodyTokens(Decl *MDecl);

  DeclGroupPtrTy ParseObjCAtImplementationDeclaration(SourceLocation AtLoc);
  DeclGroupPtrTy ParseObjCAtEndDeclaration(SourceRange atEnd);
  Decl *ParseObjCAtAliasDeclaration(SourceLocation atLoc);
  Decl *ParseObjCPropertySynthesize(SourceLocation atLoc);
  Decl *ParseObjCPropertyDynamic(SourceLocation atLoc);

  IdentifierInfo *ParseObjCSelectorPiece(SourceLocation &MethodLocation);
  // Definitions for Objective-c context sensitive keywords recognition.
  enum ObjCTypeQual {
    objc_in=0, objc_out, objc_inout, objc_oneway, objc_bycopy, objc_byref,
    objc_NumQuals
  };
  IdentifierInfo *ObjCTypeQuals[objc_NumQuals];

  bool isTokIdentifier_in() const;

  ParsedType ParseObjCTypeName(ObjCDeclSpec &DS, Declarator::TheContext Ctx,
                               ParsedAttributes *ParamAttrs);
  void ParseObjCMethodRequirement();
  Decl *ParseObjCMethodPrototype(
            tok::ObjCKeywordKind MethodImplKind = tok::objc_not_keyword,
            bool MethodDefinition = true);
  Decl *ParseObjCMethodDecl(SourceLocation mLoc, tok::TokenKind mType,
            tok::ObjCKeywordKind MethodImplKind = tok::objc_not_keyword,
            bool MethodDefinition=true);
  void ParseObjCPropertyAttribute(ObjCDeclSpec &DS);

  Decl *ParseObjCMethodDefinition();

public:
  //===--------------------------------------------------------------------===//
  // C99 6.5: Expressions.

  /// TypeCastState - State whether an expression is or may be a type cast.
  enum TypeCastState {
    NotTypeCast = 0,
    MaybeTypeCast,
    IsTypeCast
  };

  ExprResult ParseExpression(TypeCastState isTypeCast = NotTypeCast);
  ExprResult ParseConstantExpression(TypeCastState isTypeCast = NotTypeCast);
  // Expr that doesn't include commas.
  ExprResult ParseAssignmentExpression(TypeCastState isTypeCast = NotTypeCast);

  ExprResult ParseMSAsmIdentifier(llvm::SmallVectorImpl<Token> &LineToks,
                                  unsigned &NumLineToksConsumed,
                                  void *Info,
                                  bool IsUnevaluated);

private:
  ExprResult ParseExpressionWithLeadingAt(SourceLocation AtLoc);

  ExprResult ParseExpressionWithLeadingExtension(SourceLocation ExtLoc);

  ExprResult ParseRHSOfBinaryExpression(ExprResult LHS,
                                        prec::Level MinPrec);
  ExprResult ParseCastExpression(bool isUnaryExpression,
                                 bool isAddressOfOperand,
                                 bool &NotCastExpr,
                                 TypeCastState isTypeCast);
  ExprResult ParseCastExpression(bool isUnaryExpression,
                                 bool isAddressOfOperand = false,
                                 TypeCastState isTypeCast = NotTypeCast);

  /// Returns true if the next token cannot start an expression.
  bool isNotExpressionStart();

  /// Returns true if the next token would start a postfix-expression
  /// suffix.
  bool isPostfixExpressionSuffixStart() {
    tok::TokenKind K = Tok.getKind();
    return (K == tok::l_square || K == tok::l_paren ||
            K == tok::period || K == tok::arrow ||
            K == tok::plusplus || K == tok::minusminus);
  }

  ExprResult ParsePostfixExpressionSuffix(ExprResult LHS);
  ExprResult ParseUnaryExprOrTypeTraitExpression();
  ExprResult ParseBuiltinPrimaryExpression();

  ExprResult ParseExprAfterUnaryExprOrTypeTrait(const Token &OpTok,
                                                     bool &isCastExpr,
                                                     ParsedType &CastTy,
                                                     SourceRange &CastRange);

  typedef SmallVector<Expr*, 20> ExprListTy;
  typedef SmallVector<SourceLocation, 20> CommaLocsTy;

  /// ParseExpressionList - Used for C/C++ (argument-)expression-list.
  bool
  ParseExpressionList(SmallVectorImpl<Expr *> &Exprs,
                      SmallVectorImpl<SourceLocation> &CommaLocs,
                      void (Sema::*Completer)(Scope *S, Expr *Data,
                                              ArrayRef<Expr *> Args) = nullptr,
                      Expr *Data = nullptr);

  /// ParseSimpleExpressionList - A simple comma-separated list of expressions,
  /// used for misc language extensions.
  bool ParseSimpleExpressionList(SmallVectorImpl<Expr*> &Exprs,
                                 SmallVectorImpl<SourceLocation> &CommaLocs);


  /// ParenParseOption - Control what ParseParenExpression will parse.
  enum ParenParseOption {
    SimpleExpr,      // Only parse '(' expression ')'
    CompoundStmt,    // Also allow '(' compound-statement ')'
    CompoundLiteral, // Also allow '(' type-name ')' '{' ... '}'
    CastExpr         // Also allow '(' type-name ')' <anything>
  };
  ExprResult ParseParenExpression(ParenParseOption &ExprType,
                                        bool stopIfCastExpr,
                                        bool isTypeCast,
                                        ParsedType &CastTy,
                                        SourceLocation &RParenLoc);

  ExprResult ParseCXXAmbiguousParenExpression(
      ParenParseOption &ExprType, ParsedType &CastTy,
      BalancedDelimiterTracker &Tracker, ColonProtectionRAIIObject &ColonProt);
  ExprResult ParseCompoundLiteralExpression(ParsedType Ty,
                                                  SourceLocation LParenLoc,
                                                  SourceLocation RParenLoc);

  ExprResult ParseStringLiteralExpression(bool AllowUserDefinedLiteral = false);

  ExprResult ParseGenericSelectionExpression();
  
  ExprResult ParseObjCBoolLiteral();

  //===--------------------------------------------------------------------===//
  // C++ Expressions
  ExprResult ParseCXXIdExpression(bool isAddressOfOperand = false);

  bool areTokensAdjacent(const Token &A, const Token &B);

  void CheckForTemplateAndDigraph(Token &Next, ParsedType ObjectTypePtr,
                                  bool EnteringContext, IdentifierInfo &II,
                                  CXXScopeSpec &SS);

  bool ParseOptionalCXXScopeSpecifier(CXXScopeSpec &SS,
                                      ParsedType ObjectType,
                                      bool EnteringContext,
                                      bool *MayBePseudoDestructor = nullptr,
                                      bool IsTypename = false,
                                      IdentifierInfo **LastII = nullptr);

  void CheckForLParenAfterColonColon();

  //===--------------------------------------------------------------------===//
  // C++0x 5.1.2: Lambda expressions

  // [...] () -> type {...}
  ExprResult ParseLambdaExpression();
  ExprResult TryParseLambdaExpression();
  Optional<unsigned> ParseLambdaIntroducer(LambdaIntroducer &Intro,
                                           bool *SkippedInits = nullptr);
  bool TryParseLambdaIntroducer(LambdaIntroducer &Intro);
  ExprResult ParseLambdaExpressionAfterIntroducer(
               LambdaIntroducer &Intro);

  //===--------------------------------------------------------------------===//
  // C++ 5.2p1: C++ Casts
  ExprResult ParseCXXCasts();

  //===--------------------------------------------------------------------===//
  // C++ 5.2p1: C++ Type Identification
  ExprResult ParseCXXTypeid();

  //===--------------------------------------------------------------------===//
  //  C++ : Microsoft __uuidof Expression
  ExprResult ParseCXXUuidof();

  //===--------------------------------------------------------------------===//
  // C++ 5.2.4: C++ Pseudo-Destructor Expressions
  ExprResult ParseCXXPseudoDestructor(ExprArg Base, SourceLocation OpLoc,
                                            tok::TokenKind OpKind,
                                            CXXScopeSpec &SS,
                                            ParsedType ObjectType);

  //===--------------------------------------------------------------------===//
  // C++ 9.3.2: C++ 'this' pointer
  ExprResult ParseCXXThis();

  //===--------------------------------------------------------------------===//
  // C++ 15: C++ Throw Expression
  ExprResult ParseThrowExpression();

  ExceptionSpecificationType tryParseExceptionSpecification(
                    SourceRange &SpecificationRange,
                    SmallVectorImpl<ParsedType> &DynamicExceptions,
                    SmallVectorImpl<SourceRange> &DynamicExceptionRanges,
                    ExprResult &NoexceptExpr);

  // EndLoc is filled with the location of the last token of the specification.
  ExceptionSpecificationType ParseDynamicExceptionSpecification(
                                  SourceRange &SpecificationRange,
                                  SmallVectorImpl<ParsedType> &Exceptions,
                                  SmallVectorImpl<SourceRange> &Ranges);

  //===--------------------------------------------------------------------===//
  // C++0x 8: Function declaration trailing-return-type
  TypeResult ParseTrailingReturnType(SourceRange &Range);

  //===--------------------------------------------------------------------===//
  // C++ 2.13.5: C++ Boolean Literals
  ExprResult ParseCXXBoolLiteral();

  //===--------------------------------------------------------------------===//
  // C++ 5.2.3: Explicit type conversion (functional notation)
  ExprResult ParseCXXTypeConstructExpression(const DeclSpec &DS);

  /// ParseCXXSimpleTypeSpecifier - [C++ 7.1.5.2] Simple type specifiers.
  /// This should only be called when the current token is known to be part of
  /// simple-type-specifier.
  void ParseCXXSimpleTypeSpecifier(DeclSpec &DS);

  bool ParseCXXTypeSpecifierSeq(DeclSpec &DS);

  //===--------------------------------------------------------------------===//
  // C++ 5.3.4 and 5.3.5: C++ new and delete
  bool ParseExpressionListOrTypeId(SmallVectorImpl<Expr*> &Exprs,
                                   Declarator &D);
  void ParseDirectNewDeclarator(Declarator &D);
  ExprResult ParseCXXNewExpression(bool UseGlobal, SourceLocation Start);
  ExprResult ParseCXXDeleteExpression(bool UseGlobal,
                                            SourceLocation Start);

  //===--------------------------------------------------------------------===//
  // C++ if/switch/while condition expression.
  bool ParseCXXCondition(ExprResult &ExprResult, Decl *&DeclResult,
                         SourceLocation Loc, bool ConvertToBoolean);

  //===--------------------------------------------------------------------===//
  // C++ types

  //===--------------------------------------------------------------------===//
  // C99 6.7.8: Initialization.

  /// ParseInitializer
  ///       initializer: [C99 6.7.8]
  ///         assignment-expression
  ///         '{' ...
  ExprResult ParseInitializer() {
    if (Tok.isNot(tok::l_brace))
      return ParseAssignmentExpression();
    return ParseBraceInitializer();
  }
  bool MayBeDesignationStart();
  ExprResult ParseBraceInitializer();
  ExprResult ParseInitializerWithPotentialDesignator();

  //===--------------------------------------------------------------------===//
  // clang Expressions

  ExprResult ParseBlockLiteralExpression();  // ^{...}

  //===--------------------------------------------------------------------===//
  // Objective-C Expressions
  ExprResult ParseObjCAtExpression(SourceLocation AtLocation);
  ExprResult ParseObjCStringLiteral(SourceLocation AtLoc);
  ExprResult ParseObjCCharacterLiteral(SourceLocation AtLoc);
  ExprResult ParseObjCNumericLiteral(SourceLocation AtLoc);
  ExprResult ParseObjCBooleanLiteral(SourceLocation AtLoc, bool ArgValue);
  ExprResult ParseObjCArrayLiteral(SourceLocation AtLoc);
  ExprResult ParseObjCDictionaryLiteral(SourceLocation AtLoc);
  ExprResult ParseObjCBoxedExpr(SourceLocation AtLoc);
  ExprResult ParseObjCEncodeExpression(SourceLocation AtLoc);
  ExprResult ParseObjCSelectorExpression(SourceLocation AtLoc);
  ExprResult ParseObjCProtocolExpression(SourceLocation AtLoc);
  bool isSimpleObjCMessageExpression();
  ExprResult ParseObjCMessageExpression();
  ExprResult ParseObjCMessageExpressionBody(SourceLocation LBracloc,
                                            SourceLocation SuperLoc,
                                            ParsedType ReceiverType,
                                            ExprArg ReceiverExpr);
  ExprResult ParseAssignmentExprWithObjCMessageExprStart(
      SourceLocation LBracloc, SourceLocation SuperLoc,
      ParsedType ReceiverType, ExprArg ReceiverExpr);
  bool ParseObjCXXMessageReceiver(bool &IsExpr, void *&TypeOrExpr);
    
  //===--------------------------------------------------------------------===//
  // C99 6.8: Statements and Blocks.

  /// A SmallVector of statements, with stack size 32 (as that is the only one
  /// used.)
  typedef SmallVector<Stmt*, 32> StmtVector;
  /// A SmallVector of expressions, with stack size 12 (the maximum used.)
  typedef SmallVector<Expr*, 12> ExprVector;
  /// A SmallVector of types.
  typedef SmallVector<ParsedType, 12> TypeVector;

  StmtResult ParseStatement(SourceLocation *TrailingElseLoc = nullptr);
  StmtResult
  ParseStatementOrDeclaration(StmtVector &Stmts, bool OnlyStatement,
                              SourceLocation *TrailingElseLoc = nullptr);
  StmtResult ParseStatementOrDeclarationAfterAttributes(
                                         StmtVector &Stmts,
                                         bool OnlyStatement,
                                         SourceLocation *TrailingElseLoc,
                                         ParsedAttributesWithRange &Attrs);
  StmtResult ParseExprStatement();
  StmtResult ParseLabeledStatement(ParsedAttributesWithRange &attrs);
  StmtResult ParseCaseStatement(bool MissingCase = false,
                                ExprResult Expr = ExprResult());
  StmtResult ParseDefaultStatement();
  StmtResult ParseCompoundStatement(bool isStmtExpr = false);
  StmtResult ParseCompoundStatement(bool isStmtExpr,
                                    unsigned ScopeFlags);
  void ParseCompoundStatementLeadingPragmas();
  StmtResult ParseCompoundStatementBody(bool isStmtExpr = false);
  bool ParseParenExprOrCondition(ExprResult &ExprResult,
                                 Decl *&DeclResult,
                                 SourceLocation Loc,
                                 bool ConvertToBoolean);
  StmtResult ParseIfStatement(SourceLocation *TrailingElseLoc);
  StmtResult ParseSwitchStatement(SourceLocation *TrailingElseLoc);
  StmtResult ParseWhileStatement(SourceLocation *TrailingElseLoc);
  StmtResult ParseDoStatement();
  StmtResult ParseForStatement(SourceLocation *TrailingElseLoc);
  StmtResult ParseGotoStatement();
  StmtResult ParseContinueStatement();
  StmtResult ParseBreakStatement();
  StmtResult ParseReturnStatement();
  StmtResult ParseAsmStatement(bool &msAsm);
  StmtResult ParseMicrosoftAsmStatement(SourceLocation AsmLoc);
  StmtResult ParsePragmaLoopHint(StmtVector &Stmts, bool OnlyStatement,
                                 SourceLocation *TrailingElseLoc,
                                 ParsedAttributesWithRange &Attrs);

  /// \brief Describes the behavior that should be taken for an __if_exists
  /// block.
  enum IfExistsBehavior {
    /// \brief Parse the block; this code is always used.
    IEB_Parse,
    /// \brief Skip the block entirely; this code is never used.
    IEB_Skip,
    /// \brief Parse the block as a dependent block, which may be used in
    /// some template instantiations but not others.
    IEB_Dependent
  };

  /// \brief Describes the condition of a Microsoft __if_exists or
  /// __if_not_exists block.
  struct IfExistsCondition {
    /// \brief The location of the initial keyword.
    SourceLocation KeywordLoc;
    /// \brief Whether this is an __if_exists block (rather than an
    /// __if_not_exists block).
    bool IsIfExists;

    /// \brief Nested-name-specifier preceding the name.
    CXXScopeSpec SS;

    /// \brief The name we're looking for.
    UnqualifiedId Name;

    /// \brief The behavior of this __if_exists or __if_not_exists block
    /// should.
    IfExistsBehavior Behavior;
  };

  bool ParseMicrosoftIfExistsCondition(IfExistsCondition& Result);
  void ParseMicrosoftIfExistsStatement(StmtVector &Stmts);
  void ParseMicrosoftIfExistsExternalDeclaration();
  void ParseMicrosoftIfExistsClassDeclaration(DeclSpec::TST TagType,
                                              AccessSpecifier& CurAS);
  bool ParseMicrosoftIfExistsBraceInitializer(ExprVector &InitExprs,
                                              bool &InitExprsOk);
  bool ParseAsmOperandsOpt(SmallVectorImpl<IdentifierInfo *> &Names,
                           SmallVectorImpl<Expr *> &Constraints,
                           SmallVectorImpl<Expr *> &Exprs);

  //===--------------------------------------------------------------------===//
  // C++ 6: Statements and Blocks

  StmtResult ParseCXXTryBlock();
  StmtResult ParseCXXTryBlockCommon(SourceLocation TryLoc, bool FnTry = false);
  StmtResult ParseCXXCatchBlock(bool FnCatch = false);

  //===--------------------------------------------------------------------===//
  // MS: SEH Statements and Blocks

  StmtResult ParseSEHTryBlock();
  StmtResult ParseSEHTryBlockCommon(SourceLocation Loc);
  StmtResult ParseSEHExceptBlock(SourceLocation Loc);
  StmtResult ParseSEHFinallyBlock(SourceLocation Loc);
  StmtResult ParseSEHLeaveStatement();

  //===--------------------------------------------------------------------===//
  // Objective-C Statements

  StmtResult ParseObjCAtStatement(SourceLocation atLoc);
  StmtResult ParseObjCTryStmt(SourceLocation atLoc);
  StmtResult ParseObjCThrowStmt(SourceLocation atLoc);
  StmtResult ParseObjCSynchronizedStmt(SourceLocation atLoc);
  StmtResult ParseObjCAutoreleasePoolStmt(SourceLocation atLoc);


  //===--------------------------------------------------------------------===//
  // C99 6.7: Declarations.

  /// A context for parsing declaration specifiers.  TODO: flesh this
  /// out, there are other significant restrictions on specifiers than
  /// would be best implemented in the parser.
  enum DeclSpecContext {
    DSC_normal, // normal context
    DSC_class,  // class context, enables 'friend'
    DSC_type_specifier, // C++ type-specifier-seq or C specifier-qualifier-list
    DSC_trailing, // C++11 trailing-type-specifier in a trailing return type
    DSC_alias_declaration, // C++11 type-specifier-seq in an alias-declaration
    DSC_top_level, // top-level/namespace declaration context
    DSC_template_type_arg // template type argument context
  };

  /// Is this a context in which we are parsing just a type-specifier (or
  /// trailing-type-specifier)?
  static bool isTypeSpecifier(DeclSpecContext DSC) {
    switch (DSC) {
    case DSC_normal:
    case DSC_class:
    case DSC_top_level:
      return false;

    case DSC_template_type_arg:
    case DSC_type_specifier:
    case DSC_trailing:
    case DSC_alias_declaration:
      return true;
    }
    llvm_unreachable("Missing DeclSpecContext case");
  }

  /// Information on a C++0x for-range-initializer found while parsing a
  /// declaration which turns out to be a for-range-declaration.
  struct ForRangeInit {
    SourceLocation ColonLoc;
    ExprResult RangeExpr;

    bool ParsedForRangeDecl() { return !ColonLoc.isInvalid(); }
  };

  DeclGroupPtrTy ParseDeclaration(StmtVector &Stmts,
                                  unsigned Context, SourceLocation &DeclEnd,
                                  ParsedAttributesWithRange &attrs);
  DeclGroupPtrTy ParseSimpleDeclaration(StmtVector &Stmts,
                                        unsigned Context,
                                        SourceLocation &DeclEnd,
                                        ParsedAttributesWithRange &attrs,
                                        bool RequireSemi,
                                        ForRangeInit *FRI = nullptr);
  bool MightBeDeclarator(unsigned Context);
  DeclGroupPtrTy ParseDeclGroup(ParsingDeclSpec &DS, unsigned Context,
                                bool AllowFunctionDefinitions,
                                SourceLocation *DeclEnd = nullptr,
                                ForRangeInit *FRI = nullptr);
  Decl *ParseDeclarationAfterDeclarator(Declarator &D,
               const ParsedTemplateInfo &TemplateInfo = ParsedTemplateInfo());
  bool ParseAsmAttributesAfterDeclarator(Declarator &D);
  Decl *ParseDeclarationAfterDeclaratorAndAttributes(
      Declarator &D,
      const ParsedTemplateInfo &TemplateInfo = ParsedTemplateInfo(),
      ForRangeInit *FRI = nullptr);
  Decl *ParseFunctionStatementBody(Decl *Decl, ParseScope &BodyScope);
  Decl *ParseFunctionTryBlock(Decl *Decl, ParseScope &BodyScope);

  /// \brief When in code-completion, skip parsing of the function/method body
  /// unless the body contains the code-completion point.
  ///
  /// \returns true if the function body was skipped.
  bool trySkippingFunctionBody();

  bool ParseImplicitInt(DeclSpec &DS, CXXScopeSpec *SS,
                        const ParsedTemplateInfo &TemplateInfo,
                        AccessSpecifier AS, DeclSpecContext DSC, 
                        ParsedAttributesWithRange &Attrs);
  DeclSpecContext getDeclSpecContextFromDeclaratorContext(unsigned Context);
  void ParseDeclarationSpecifiers(DeclSpec &DS,
                const ParsedTemplateInfo &TemplateInfo = ParsedTemplateInfo(),
                                  AccessSpecifier AS = AS_none,
                                  DeclSpecContext DSC = DSC_normal,
<<<<<<< HEAD
                                  LateParsedAttrList *LateAttrs = 0);
  bool DiagnoseMissingSemiAfterTagDefinition(DeclSpec &DS, AccessSpecifier AS,
                                             DeclSpecContext DSContext,
                                             LateParsedAttrList *LateAttrs = 0);
=======
                                  LateParsedAttrList *LateAttrs = nullptr);
  bool DiagnoseMissingSemiAfterTagDefinition(DeclSpec &DS, AccessSpecifier AS,
                                       DeclSpecContext DSContext,
                                       LateParsedAttrList *LateAttrs = nullptr);
>>>>>>> cd7df602

  void ParseSpecifierQualifierList(DeclSpec &DS, AccessSpecifier AS = AS_none,
                                   DeclSpecContext DSC = DSC_normal);

  void ParseObjCTypeQualifierList(ObjCDeclSpec &DS,
                                  Declarator::TheContext Context);

  void ParseEnumSpecifier(SourceLocation TagLoc, DeclSpec &DS,
                          const ParsedTemplateInfo &TemplateInfo,
                          AccessSpecifier AS, DeclSpecContext DSC);
  void ParseEnumBody(SourceLocation StartLoc, Decl *TagDecl);
  void ParseStructUnionBody(SourceLocation StartLoc, unsigned TagType,
                            Decl *TagDecl);

  struct FieldCallback {
    virtual void invoke(ParsingFieldDeclarator &Field) = 0;
    virtual ~FieldCallback() {}

  private:
    virtual void _anchor();
  };
  struct ObjCPropertyCallback;

  void ParseStructDeclaration(ParsingDeclSpec &DS, FieldCallback &Callback);

  bool isDeclarationSpecifier(bool DisambiguatingWithExpression = false);
  bool isTypeSpecifierQualifier();
  bool isTypeQualifier() const;

  /// isKnownToBeTypeSpecifier - Return true if we know that the specified token
  /// is definitely a type-specifier.  Return false if it isn't part of a type
  /// specifier or if we're not sure.
  bool isKnownToBeTypeSpecifier(const Token &Tok) const;

  /// \brief Return true if we know that we are definitely looking at a
  /// decl-specifier, and isn't part of an expression such as a function-style
  /// cast. Return false if it's no a decl-specifier, or we're not sure.
  bool isKnownToBeDeclarationSpecifier() {
    if (getLangOpts().CPlusPlus)
      return isCXXDeclarationSpecifier() == TPResult::True;
    return isDeclarationSpecifier(true);
  }

  /// isDeclarationStatement - Disambiguates between a declaration or an
  /// expression statement, when parsing function bodies.
  /// Returns true for declaration, false for expression.
  bool isDeclarationStatement() {
    if (getLangOpts().CPlusPlus)
      return isCXXDeclarationStatement();
    return isDeclarationSpecifier(true);
  }

  /// isForInitDeclaration - Disambiguates between a declaration or an
  /// expression in the context of the C 'clause-1' or the C++
  // 'for-init-statement' part of a 'for' statement.
  /// Returns true for declaration, false for expression.
  bool isForInitDeclaration() {
    if (getLangOpts().CPlusPlus)
      return isCXXSimpleDeclaration(/*AllowForRangeDecl=*/true);
    return isDeclarationSpecifier(true);
  }

  /// \brief Determine whether this is a C++1z for-range-identifier.
  bool isForRangeIdentifier();

  /// \brief Determine whether we are currently at the start of an Objective-C
  /// class message that appears to be missing the open bracket '['.
  bool isStartOfObjCClassMessageMissingOpenBracket();

  /// \brief Starting with a scope specifier, identifier, or
  /// template-id that refers to the current class, determine whether
  /// this is a constructor declarator.
  bool isConstructorDeclarator(bool Unqualified);

  /// \brief Specifies the context in which type-id/expression
  /// disambiguation will occur.
  enum TentativeCXXTypeIdContext {
    TypeIdInParens,
    TypeIdUnambiguous,
    TypeIdAsTemplateArgument
  };


  /// isTypeIdInParens - Assumes that a '(' was parsed and now we want to know
  /// whether the parens contain an expression or a type-id.
  /// Returns true for a type-id and false for an expression.
  bool isTypeIdInParens(bool &isAmbiguous) {
    if (getLangOpts().CPlusPlus)
      return isCXXTypeId(TypeIdInParens, isAmbiguous);
    isAmbiguous = false;
    return isTypeSpecifierQualifier();
  }
  bool isTypeIdInParens() {
    bool isAmbiguous;
    return isTypeIdInParens(isAmbiguous);
  }

  /// \brief Checks if the current tokens form type-id or expression.
  /// It is similar to isTypeIdInParens but does not suppose that type-id
  /// is in parenthesis.
  bool isTypeIdUnambiguously() {
    bool IsAmbiguous;
    if (getLangOpts().CPlusPlus)
      return isCXXTypeId(TypeIdUnambiguous, IsAmbiguous);
    return isTypeSpecifierQualifier();
  }

  /// isCXXDeclarationStatement - C++-specialized function that disambiguates
  /// between a declaration or an expression statement, when parsing function
  /// bodies. Returns true for declaration, false for expression.
  bool isCXXDeclarationStatement();

  /// isCXXSimpleDeclaration - C++-specialized function that disambiguates
  /// between a simple-declaration or an expression-statement.
  /// If during the disambiguation process a parsing error is encountered,
  /// the function returns true to let the declaration parsing code handle it.
  /// Returns false if the statement is disambiguated as expression.
  bool isCXXSimpleDeclaration(bool AllowForRangeDecl);

  /// isCXXFunctionDeclarator - Disambiguates between a function declarator or
  /// a constructor-style initializer, when parsing declaration statements.
  /// Returns true for function declarator and false for constructor-style
  /// initializer. Sets 'IsAmbiguous' to true to indicate that this declaration 
  /// might be a constructor-style initializer.
  /// If during the disambiguation process a parsing error is encountered,
  /// the function returns true to let the declaration parsing code handle it.
  bool isCXXFunctionDeclarator(bool *IsAmbiguous = nullptr);

  /// isCXXConditionDeclaration - Disambiguates between a declaration or an
  /// expression for a condition of a if/switch/while/for statement.
  /// If during the disambiguation process a parsing error is encountered,
  /// the function returns true to let the declaration parsing code handle it.
  bool isCXXConditionDeclaration();

  bool isCXXTypeId(TentativeCXXTypeIdContext Context, bool &isAmbiguous);
  bool isCXXTypeId(TentativeCXXTypeIdContext Context) {
    bool isAmbiguous;
    return isCXXTypeId(Context, isAmbiguous);
  }

  /// TPResult - Used as the result value for functions whose purpose is to
  /// disambiguate C++ constructs by "tentatively parsing" them.
  enum class TPResult {
    True, False, Ambiguous, Error
  };

  /// \brief Based only on the given token kind, determine whether we know that
  /// we're at the start of an expression or a type-specifier-seq (which may
  /// be an expression, in C++).
  ///
  /// This routine does not attempt to resolve any of the trick cases, e.g.,
  /// those involving lookup of identifiers.
  ///
  /// \returns \c TPR_true if this token starts an expression, \c TPR_false if
  /// this token starts a type-specifier-seq, or \c TPR_ambiguous if it cannot
  /// tell.
  TPResult isExpressionOrTypeSpecifierSimple(tok::TokenKind Kind);

  /// isCXXDeclarationSpecifier - Returns TPResult::True if it is a
  /// declaration specifier, TPResult::False if it is not,
  /// TPResult::Ambiguous if it could be either a decl-specifier or a
  /// function-style cast, and TPResult::Error if a parsing error was
  /// encountered. If it could be a braced C++11 function-style cast, returns
  /// BracedCastResult.
  /// Doesn't consume tokens.
  TPResult
  isCXXDeclarationSpecifier(TPResult BracedCastResult = TPResult::False,
                            bool *HasMissingTypename = nullptr);

  /// Given that isCXXDeclarationSpecifier returns \c TPResult::True or
  /// \c TPResult::Ambiguous, determine whether the decl-specifier would be
  /// a type-specifier other than a cv-qualifier.
  bool isCXXDeclarationSpecifierAType();

  /// \brief Determine whether an identifier has been tentatively declared as a
  /// non-type. Such tentative declarations should not be found to name a type
  /// during a tentative parse, but also should not be annotated as a non-type.
  bool isTentativelyDeclared(IdentifierInfo *II);

  // "Tentative parsing" functions, used for disambiguation. If a parsing error
  // is encountered they will return TPResult::Error.
  // Returning TPResult::True/False indicates that the ambiguity was
  // resolved and tentative parsing may stop. TPResult::Ambiguous indicates
  // that more tentative parsing is necessary for disambiguation.
  // They all consume tokens, so backtracking should be used after calling them.

  TPResult TryParseSimpleDeclaration(bool AllowForRangeDecl);
  TPResult TryParseTypeofSpecifier();
  TPResult TryParseProtocolQualifiers();
  TPResult TryParsePtrOperatorSeq();
  TPResult TryParseOperatorId();
  TPResult TryParseInitDeclaratorList();
  TPResult TryParseDeclarator(bool mayBeAbstract, bool mayHaveIdentifier=true);
  TPResult
  TryParseParameterDeclarationClause(bool *InvalidAsDeclaration = nullptr,
                                     bool VersusTemplateArg = false);
  TPResult TryParseFunctionDeclarator();
  TPResult TryParseBracketDeclarator();
  TPResult TryConsumeDeclarationSpecifier();

public:
  TypeResult ParseTypeName(SourceRange *Range = nullptr,
                           Declarator::TheContext Context
                             = Declarator::TypeNameContext,
                           AccessSpecifier AS = AS_none,
                           Decl **OwnedType = nullptr,
                           ParsedAttributes *Attrs = nullptr);

private:
  void ParseBlockId(SourceLocation CaretLoc);

  // Check for the start of a C++11 attribute-specifier-seq in a context where
  // an attribute is not allowed.
  bool CheckProhibitedCXX11Attribute() {
    assert(Tok.is(tok::l_square));
    if (!getLangOpts().CPlusPlus11 || NextToken().isNot(tok::l_square))
      return false;
    return DiagnoseProhibitedCXX11Attribute();
  }
  bool DiagnoseProhibitedCXX11Attribute();
  void CheckMisplacedCXX11Attribute(ParsedAttributesWithRange &Attrs,
                                    SourceLocation CorrectLocation) {
    if (!getLangOpts().CPlusPlus11)
      return;
    if ((Tok.isNot(tok::l_square) || NextToken().isNot(tok::l_square)) &&
        Tok.isNot(tok::kw_alignas))
      return;
    DiagnoseMisplacedCXX11Attribute(Attrs, CorrectLocation);
  }
  void DiagnoseMisplacedCXX11Attribute(ParsedAttributesWithRange &Attrs,
                                       SourceLocation CorrectLocation);

  void ProhibitAttributes(ParsedAttributesWithRange &attrs) {
    if (!attrs.Range.isValid()) return;
    DiagnoseProhibitedAttributes(attrs);
    attrs.clear();
  }
  void DiagnoseProhibitedAttributes(ParsedAttributesWithRange &attrs);

  // Forbid C++11 attributes that appear on certain syntactic 
  // locations which standard permits but we don't supported yet, 
  // for example, attributes appertain to decl specifiers.
  void ProhibitCXX11Attributes(ParsedAttributesWithRange &attrs);

  /// \brief Skip C++11 attributes and return the end location of the last one.
  /// \returns SourceLocation() if there are no attributes.
  SourceLocation SkipCXX11Attributes();

  /// \brief Diagnose and skip C++11 attributes that appear in syntactic
  /// locations where attributes are not allowed.
  void DiagnoseAndSkipCXX11Attributes();

  /// \brief Parses syntax-generic attribute arguments for attributes which are
  /// known to the implementation, and adds them to the given ParsedAttributes
  /// list with the given attribute syntax. Returns the number of arguments
  /// parsed for the attribute.
  unsigned
  ParseAttributeArgsCommon(IdentifierInfo *AttrName, SourceLocation AttrNameLoc,
                           ParsedAttributes &Attrs, SourceLocation *EndLoc,
                           IdentifierInfo *ScopeName, SourceLocation ScopeLoc,
                           AttributeList::Syntax Syntax);

  void MaybeParseGNUAttributes(Declarator &D,
                               LateParsedAttrList *LateAttrs = nullptr) {
    if (Tok.is(tok::kw___attribute)) {
      ParsedAttributes attrs(AttrFactory);
      SourceLocation endLoc;
      ParseGNUAttributes(attrs, &endLoc, LateAttrs, &D);
      D.takeAttributes(attrs, endLoc);
    }
  }
  void MaybeParseGNUAttributes(ParsedAttributes &attrs,
                               SourceLocation *endLoc = nullptr,
                               LateParsedAttrList *LateAttrs = nullptr) {
    if (Tok.is(tok::kw___attribute))
      ParseGNUAttributes(attrs, endLoc, LateAttrs);
  }
  void ParseGNUAttributes(ParsedAttributes &attrs,
                          SourceLocation *endLoc = nullptr,
                          LateParsedAttrList *LateAttrs = nullptr,
                          Declarator *D = nullptr);
  void ParseGNUAttributeArgs(IdentifierInfo *AttrName,
                             SourceLocation AttrNameLoc,
                             ParsedAttributes &Attrs,
                             SourceLocation *EndLoc,
                             IdentifierInfo *ScopeName,
                             SourceLocation ScopeLoc,
                             AttributeList::Syntax Syntax,
                             Declarator *D);
  IdentifierLoc *ParseIdentifierLoc();

  void MaybeParseCXX11Attributes(Declarator &D) {
    if (getLangOpts().CPlusPlus11 && isCXX11AttributeSpecifier()) {
      ParsedAttributesWithRange attrs(AttrFactory);
      SourceLocation endLoc;
      ParseCXX11Attributes(attrs, &endLoc);
      D.takeAttributes(attrs, endLoc);
    }
  }
  void MaybeParseCXX11Attributes(ParsedAttributes &attrs,
                                 SourceLocation *endLoc = nullptr) {
    if (getLangOpts().CPlusPlus11 && isCXX11AttributeSpecifier()) {
      ParsedAttributesWithRange attrsWithRange(AttrFactory);
      ParseCXX11Attributes(attrsWithRange, endLoc);
      attrs.takeAllFrom(attrsWithRange);
    }
  }
  void MaybeParseCXX11Attributes(ParsedAttributesWithRange &attrs,
                                 SourceLocation *endLoc = nullptr,
                                 bool OuterMightBeMessageSend = false) {
    if (getLangOpts().CPlusPlus11 &&
        isCXX11AttributeSpecifier(false, OuterMightBeMessageSend))
      ParseCXX11Attributes(attrs, endLoc);
  }

  void ParseCXX11AttributeSpecifier(ParsedAttributes &attrs,
                                    SourceLocation *EndLoc = nullptr);
  void ParseCXX11Attributes(ParsedAttributesWithRange &attrs,
                            SourceLocation *EndLoc = nullptr);
  /// \brief Parses a C++-style attribute argument list. Returns true if this
  /// results in adding an attribute to the ParsedAttributes list.
  bool ParseCXX11AttributeArgs(IdentifierInfo *AttrName,
                               SourceLocation AttrNameLoc,
                               ParsedAttributes &Attrs, SourceLocation *EndLoc,
                               IdentifierInfo *ScopeName,
                               SourceLocation ScopeLoc);

  IdentifierInfo *TryParseCXX11AttributeIdentifier(SourceLocation &Loc);

  void MaybeParseMicrosoftAttributes(ParsedAttributes &attrs,
                                     SourceLocation *endLoc = nullptr) {
    if (getLangOpts().MicrosoftExt && Tok.is(tok::l_square))
      ParseMicrosoftAttributes(attrs, endLoc);
  }
  void ParseMicrosoftAttributes(ParsedAttributes &attrs,
                                SourceLocation *endLoc = nullptr);
  void ParseMicrosoftDeclSpec(ParsedAttributes &Attrs);
  bool ParseMicrosoftDeclSpecArgs(IdentifierInfo *AttrName,
                                  SourceLocation AttrNameLoc,
                                  ParsedAttributes &Attrs);
  void ParseMicrosoftTypeAttributes(ParsedAttributes &attrs);
  void ParseMicrosoftInheritanceClassAttributes(ParsedAttributes &attrs);
  void ParseBorlandTypeAttributes(ParsedAttributes &attrs);
  void ParseOpenCLAttributes(ParsedAttributes &attrs);
  void ParseOpenCLQualifiers(ParsedAttributes &Attrs);

  VersionTuple ParseVersionTuple(SourceRange &Range);
  void ParseAvailabilityAttribute(IdentifierInfo &Availability,
                                  SourceLocation AvailabilityLoc,
                                  ParsedAttributes &attrs,
                                  SourceLocation *endLoc,
                                  IdentifierInfo *ScopeName,
                                  SourceLocation ScopeLoc,
                                  AttributeList::Syntax Syntax);

  void ParseObjCBridgeRelatedAttribute(IdentifierInfo &ObjCBridgeRelated,
                                       SourceLocation ObjCBridgeRelatedLoc,
                                       ParsedAttributes &attrs,
                                       SourceLocation *endLoc,
                                       IdentifierInfo *ScopeName,
                                       SourceLocation ScopeLoc,
                                       AttributeList::Syntax Syntax);

  void ParseTypeTagForDatatypeAttribute(IdentifierInfo &AttrName,
                                        SourceLocation AttrNameLoc,
                                        ParsedAttributes &Attrs,
                                        SourceLocation *EndLoc,
                                        IdentifierInfo *ScopeName,
                                        SourceLocation ScopeLoc,
                                        AttributeList::Syntax Syntax);

  void ParseAttributeWithTypeArg(IdentifierInfo &AttrName,
                                 SourceLocation AttrNameLoc,
                                 ParsedAttributes &Attrs,
                                 SourceLocation *EndLoc,
                                 IdentifierInfo *ScopeName,
                                 SourceLocation ScopeLoc,
                                 AttributeList::Syntax Syntax);

  void ParseTypeofSpecifier(DeclSpec &DS);
  SourceLocation ParseDecltypeSpecifier(DeclSpec &DS);
  void AnnotateExistingDecltypeSpecifier(const DeclSpec &DS,
                                         SourceLocation StartLoc,
                                         SourceLocation EndLoc);
  void ParseUnderlyingTypeSpecifier(DeclSpec &DS);
  void ParseAtomicSpecifier(DeclSpec &DS);

  ExprResult ParseAlignArgument(SourceLocation Start,
                                SourceLocation &EllipsisLoc);
  void ParseAlignmentSpecifier(ParsedAttributes &Attrs,
                               SourceLocation *endLoc = nullptr);

  VirtSpecifiers::Specifier isCXX11VirtSpecifier(const Token &Tok) const;
  VirtSpecifiers::Specifier isCXX11VirtSpecifier() const {
    return isCXX11VirtSpecifier(Tok);
  }
  void ParseOptionalCXX11VirtSpecifierSeq(VirtSpecifiers &VS, bool IsInterface);

  bool isCXX11FinalKeyword() const;

  /// DeclaratorScopeObj - RAII object used in Parser::ParseDirectDeclarator to
  /// enter a new C++ declarator scope and exit it when the function is
  /// finished.
  class DeclaratorScopeObj {
    Parser &P;
    CXXScopeSpec &SS;
    bool EnteredScope;
    bool CreatedScope;
  public:
    DeclaratorScopeObj(Parser &p, CXXScopeSpec &ss)
      : P(p), SS(ss), EnteredScope(false), CreatedScope(false) {}

    void EnterDeclaratorScope() {
      assert(!EnteredScope && "Already entered the scope!");
      assert(SS.isSet() && "C++ scope was not set!");

      CreatedScope = true;
      P.EnterScope(0); // Not a decl scope.

      if (!P.Actions.ActOnCXXEnterDeclaratorScope(P.getCurScope(), SS))
        EnteredScope = true;
    }

    ~DeclaratorScopeObj() {
      if (EnteredScope) {
        assert(SS.isSet() && "C++ scope was cleared ?");
        P.Actions.ActOnCXXExitDeclaratorScope(P.getCurScope(), SS);
      }
      if (CreatedScope)
        P.ExitScope();
    }
  };

  /// ParseDeclarator - Parse and verify a newly-initialized declarator.
  void ParseDeclarator(Declarator &D);
  /// A function that parses a variant of direct-declarator.
  typedef void (Parser::*DirectDeclParseFunction)(Declarator&);
  void ParseDeclaratorInternal(Declarator &D,
                               DirectDeclParseFunction DirectDeclParser);

  void ParseTypeQualifierListOpt(DeclSpec &DS, bool GNUAttributesAllowed = true,
                                 bool CXX11AttributesAllowed = true,
                                 bool AtomicAllowed = true,
                                 bool IdentifierRequired = false);
  void ParseDirectDeclarator(Declarator &D);
  void ParseParenDeclarator(Declarator &D);
  void ParseFunctionDeclarator(Declarator &D,
                               ParsedAttributes &attrs,
                               BalancedDelimiterTracker &Tracker,
                               bool IsAmbiguous,
                               bool RequiresArg = false);
  bool isFunctionDeclaratorIdentifierList();
  void ParseFunctionDeclaratorIdentifierList(
         Declarator &D,
         SmallVectorImpl<DeclaratorChunk::ParamInfo> &ParamInfo);
  void ParseParameterDeclarationClause(
         Declarator &D,
         ParsedAttributes &attrs,
         SmallVectorImpl<DeclaratorChunk::ParamInfo> &ParamInfo,
         SourceLocation &EllipsisLoc);
  void ParseBracketDeclarator(Declarator &D);
  void ParseMisplacedBracketDeclarator(Declarator &D);

  //===--------------------------------------------------------------------===//
  // C++ 7: Declarations [dcl.dcl]

  /// The kind of attribute specifier we have found.
  enum CXX11AttributeKind {
    /// This is not an attribute specifier.
    CAK_NotAttributeSpecifier,
    /// This should be treated as an attribute-specifier.
    CAK_AttributeSpecifier,
    /// The next tokens are '[[', but this is not an attribute-specifier. This
    /// is ill-formed by C++11 [dcl.attr.grammar]p6.
    CAK_InvalidAttributeSpecifier
  };
  CXX11AttributeKind
  isCXX11AttributeSpecifier(bool Disambiguate = false,
                            bool OuterMightBeMessageSend = false);

  void DiagnoseUnexpectedNamespace(NamedDecl *Context);

  Decl *ParseNamespace(unsigned Context, SourceLocation &DeclEnd,
                       SourceLocation InlineLoc = SourceLocation());
  void ParseInnerNamespace(std::vector<SourceLocation>& IdentLoc,
                           std::vector<IdentifierInfo*>& Ident,
                           std::vector<SourceLocation>& NamespaceLoc,
                           unsigned int index, SourceLocation& InlineLoc,
                           ParsedAttributes& attrs,
                           BalancedDelimiterTracker &Tracker);
  Decl *ParseLinkage(ParsingDeclSpec &DS, unsigned Context);
  Decl *ParseUsingDirectiveOrDeclaration(unsigned Context,
                                         const ParsedTemplateInfo &TemplateInfo,
                                         SourceLocation &DeclEnd,
                                         ParsedAttributesWithRange &attrs,
                                         Decl **OwnedType = nullptr);
  Decl *ParseUsingDirective(unsigned Context,
                            SourceLocation UsingLoc,
                            SourceLocation &DeclEnd,
                            ParsedAttributes &attrs);
  Decl *ParseUsingDeclaration(unsigned Context,
                              const ParsedTemplateInfo &TemplateInfo,
                              SourceLocation UsingLoc,
                              SourceLocation &DeclEnd,
                              AccessSpecifier AS = AS_none,
                              Decl **OwnedType = nullptr);
  Decl *ParseStaticAssertDeclaration(SourceLocation &DeclEnd);
  Decl *ParseNamespaceAlias(SourceLocation NamespaceLoc,
                            SourceLocation AliasLoc, IdentifierInfo *Alias,
                            SourceLocation &DeclEnd);

  //===--------------------------------------------------------------------===//
  // C++ 9: classes [class] and C structs/unions.
  bool isValidAfterTypeSpecifier(bool CouldBeBitfield);
  void ParseClassSpecifier(tok::TokenKind TagTokKind, SourceLocation TagLoc,
                           DeclSpec &DS, const ParsedTemplateInfo &TemplateInfo,
                           AccessSpecifier AS, bool EnteringContext,
                           DeclSpecContext DSC, 
                           ParsedAttributesWithRange &Attributes);
  void ParseCXXMemberSpecification(SourceLocation StartLoc,
                                   SourceLocation AttrFixitLoc,
                                   ParsedAttributesWithRange &Attrs,
                                   unsigned TagType,
                                   Decl *TagDecl);
  ExprResult ParseCXXMemberInitializer(Decl *D, bool IsFunction,
                                       SourceLocation &EqualLoc);
  void ParseCXXMemberDeclaratorBeforeInitializer(Declarator &DeclaratorInfo,
                                                 VirtSpecifiers &VS,
                                                 ExprResult &BitfieldSize,
                                                 LateParsedAttrList &LateAttrs);
  void ParseCXXClassMemberDeclaration(AccessSpecifier AS, AttributeList *Attr,
                  const ParsedTemplateInfo &TemplateInfo = ParsedTemplateInfo(),
                  ParsingDeclRAIIObject *DiagsFromTParams = nullptr);
  void ParseConstructorInitializer(Decl *ConstructorDecl);
  MemInitResult ParseMemInitializer(Decl *ConstructorDecl);
  void HandleMemberFunctionDeclDelays(Declarator& DeclaratorInfo,
                                      Decl *ThisDecl);

  //===--------------------------------------------------------------------===//
  // C++ 10: Derived classes [class.derived]
  TypeResult ParseBaseTypeSpecifier(SourceLocation &BaseLoc,
                                    SourceLocation &EndLocation);
  void ParseBaseClause(Decl *ClassDecl);
  BaseResult ParseBaseSpecifier(Decl *ClassDecl);
  AccessSpecifier getAccessSpecifierIfPresent() const;

  bool ParseUnqualifiedIdTemplateId(CXXScopeSpec &SS,
                                    SourceLocation TemplateKWLoc,
                                    IdentifierInfo *Name,
                                    SourceLocation NameLoc,
                                    bool EnteringContext,
                                    ParsedType ObjectType,
                                    UnqualifiedId &Id,
                                    bool AssumeTemplateId);
  bool ParseUnqualifiedIdOperator(CXXScopeSpec &SS, bool EnteringContext,
                                  ParsedType ObjectType,
                                  UnqualifiedId &Result);

  //===--------------------------------------------------------------------===//
  // OpenMP: Directives and clauses.
  /// \brief Parses declarative OpenMP directives.
  DeclGroupPtrTy ParseOpenMPDeclarativeDirective();
  /// \brief Parses simple list of variables.
  ///
  /// \param Kind Kind of the directive.
  /// \param [out] VarList List of referenced variables.
  /// \param AllowScopeSpecifier true, if the variables can have fully
  /// qualified names.
  ///
  bool ParseOpenMPSimpleVarList(OpenMPDirectiveKind Kind,
                                SmallVectorImpl<Expr *> &VarList,
                                bool AllowScopeSpecifier);
  /// \brief Parses declarative or executable directive.
  ///
  /// \param StandAloneAllowed true if allowed stand-alone directives,
  /// false - otherwise
  ///
  StmtResult
  ParseOpenMPDeclarativeOrExecutableDirective(bool StandAloneAllowed);
  /// \brief Parses clause of kind \a CKind for directive of a kind \a Kind.
  ///
  /// \param DKind Kind of current directive.
  /// \param CKind Kind of current clause.
  /// \param FirstClause true, if this is the first clause of a kind \a CKind
  /// in current directive.
  ///
  OMPClause *ParseOpenMPClause(OpenMPDirectiveKind DKind,
                               OpenMPClauseKind CKind, bool FirstClause);
  /// \brief Parses clause with a single expression of a kind \a Kind.
  ///
  /// \param Kind Kind of current clause.
  ///
  OMPClause *ParseOpenMPSingleExprClause(OpenMPClauseKind Kind);
  /// \brief Parses simple clause of a kind \a Kind.
  ///
  /// \param Kind Kind of current clause.
  ///
  OMPClause *ParseOpenMPSimpleClause(OpenMPClauseKind Kind);
  /// \brief Parses clause with a single expression and an additional argument
  /// of a kind \a Kind.
  ///
  /// \param Kind Kind of current clause.
  ///
  OMPClause *ParseOpenMPSingleExprWithArgClause(OpenMPClauseKind Kind);
  /// \brief Parses clause without any additional arguments.
  ///
  /// \param Kind Kind of current clause.
  ///
  OMPClause *ParseOpenMPClause(OpenMPClauseKind Kind);
  /// \brief Parses clause with the list of variables of a kind \a Kind.
  ///
  /// \param Kind Kind of current clause.
  ///
  OMPClause *ParseOpenMPVarListClause(OpenMPClauseKind Kind);
public:
  bool ParseUnqualifiedId(CXXScopeSpec &SS, bool EnteringContext,
                          bool AllowDestructorName,
                          bool AllowConstructorName,
                          ParsedType ObjectType,
                          SourceLocation& TemplateKWLoc,
                          UnqualifiedId &Result);

private:
  //===--------------------------------------------------------------------===//
  // C++ 14: Templates [temp]

  // C++ 14.1: Template Parameters [temp.param]
  Decl *ParseDeclarationStartingWithTemplate(unsigned Context,
                                          SourceLocation &DeclEnd,
                                          AccessSpecifier AS = AS_none,
                                          AttributeList *AccessAttrs = nullptr);
  Decl *ParseTemplateDeclarationOrSpecialization(unsigned Context,
                                                 SourceLocation &DeclEnd,
                                                 AccessSpecifier AS,
                                                 AttributeList *AccessAttrs);
  Decl *ParseSingleDeclarationAfterTemplate(
                                       unsigned Context,
                                       const ParsedTemplateInfo &TemplateInfo,
                                       ParsingDeclRAIIObject &DiagsFromParams,
                                       SourceLocation &DeclEnd,
                                       AccessSpecifier AS=AS_none,
                                       AttributeList *AccessAttrs = nullptr);
  bool ParseTemplateParameters(unsigned Depth,
                               SmallVectorImpl<Decl*> &TemplateParams,
                               SourceLocation &LAngleLoc,
                               SourceLocation &RAngleLoc);
  bool ParseTemplateParameterList(unsigned Depth,
                                  SmallVectorImpl<Decl*> &TemplateParams);
  bool isStartOfTemplateTypeParameter();
  Decl *ParseTemplateParameter(unsigned Depth, unsigned Position);
  Decl *ParseTypeParameter(unsigned Depth, unsigned Position);
  Decl *ParseTemplateTemplateParameter(unsigned Depth, unsigned Position);
  Decl *ParseNonTypeTemplateParameter(unsigned Depth, unsigned Position);
  void DiagnoseMisplacedEllipsis(SourceLocation EllipsisLoc,
                                 SourceLocation CorrectLoc,
                                 bool AlreadyHasEllipsis,
                                 bool IdentifierHasName);
  void DiagnoseMisplacedEllipsisInDeclarator(SourceLocation EllipsisLoc,
                                             Declarator &D);
  // C++ 14.3: Template arguments [temp.arg]
  typedef SmallVector<ParsedTemplateArgument, 16> TemplateArgList;

  bool ParseGreaterThanInTemplateList(SourceLocation &RAngleLoc,
                                      bool ConsumeLastToken);
  bool ParseTemplateIdAfterTemplateName(TemplateTy Template,
                                        SourceLocation TemplateNameLoc,
                                        const CXXScopeSpec &SS,
                                        bool ConsumeLastToken,
                                        SourceLocation &LAngleLoc,
                                        TemplateArgList &TemplateArgs,
                                        SourceLocation &RAngleLoc);

  bool AnnotateTemplateIdToken(TemplateTy Template, TemplateNameKind TNK,
                               CXXScopeSpec &SS,
                               SourceLocation TemplateKWLoc,
                               UnqualifiedId &TemplateName,
                               bool AllowTypeAnnotation = true);
  void AnnotateTemplateIdTokenAsType();
  bool IsTemplateArgumentList(unsigned Skip = 0);
  bool ParseTemplateArgumentList(TemplateArgList &TemplateArgs);
  ParsedTemplateArgument ParseTemplateTemplateArgument();
  ParsedTemplateArgument ParseTemplateArgument();
  Decl *ParseExplicitInstantiation(unsigned Context,
                                   SourceLocation ExternLoc,
                                   SourceLocation TemplateLoc,
                                   SourceLocation &DeclEnd,
                                   AccessSpecifier AS = AS_none);

  //===--------------------------------------------------------------------===//
  // Modules
  DeclGroupPtrTy ParseModuleImport(SourceLocation AtLoc);

  //===--------------------------------------------------------------------===//
  // C++11/G++: Type Traits [Type-Traits.html in the GCC manual]
  ExprResult ParseTypeTrait();
  
  //===--------------------------------------------------------------------===//
  // Embarcadero: Arary and Expression Traits
  ExprResult ParseArrayTypeTrait();
  ExprResult ParseExpressionTrait();

  //===--------------------------------------------------------------------===//
  // Preprocessor code-completion pass-through
  void CodeCompleteDirective(bool InConditional) override;
  void CodeCompleteInConditionalExclusion() override;
  void CodeCompleteMacroName(bool IsDefinition) override;
  void CodeCompletePreprocessorExpression() override;
  void CodeCompleteMacroArgument(IdentifierInfo *Macro, MacroInfo *MacroInfo,
                                 unsigned ArgumentIndex) override;
  void CodeCompleteNaturalLanguage() override;
};

}  // end namespace clang

#endif<|MERGE_RESOLUTION|>--- conflicted
+++ resolved
@@ -633,15 +633,12 @@
   /// otherwise emits a diagnostic and returns true.
   bool TryKeywordIdentFallback(bool DisableKeyword);
 
-<<<<<<< HEAD
-=======
   /// TryIdentKeywordUpgrade - Convert the current identifier token back to
   /// its original kind and return true if it was disabled by
   /// TryKeywordIdentFallback(), otherwise return false. Use this to
   /// contextually enable keywords.
   bool TryIdentKeywordUpgrade();
 
->>>>>>> cd7df602
   /// \brief Get the TemplateIdAnnotation from the token.
   TemplateIdAnnotation *takeTemplateIdAnnotation(const Token &tok);
 
@@ -1766,17 +1763,10 @@
                 const ParsedTemplateInfo &TemplateInfo = ParsedTemplateInfo(),
                                   AccessSpecifier AS = AS_none,
                                   DeclSpecContext DSC = DSC_normal,
-<<<<<<< HEAD
-                                  LateParsedAttrList *LateAttrs = 0);
-  bool DiagnoseMissingSemiAfterTagDefinition(DeclSpec &DS, AccessSpecifier AS,
-                                             DeclSpecContext DSContext,
-                                             LateParsedAttrList *LateAttrs = 0);
-=======
                                   LateParsedAttrList *LateAttrs = nullptr);
   bool DiagnoseMissingSemiAfterTagDefinition(DeclSpec &DS, AccessSpecifier AS,
                                        DeclSpecContext DSContext,
                                        LateParsedAttrList *LateAttrs = nullptr);
->>>>>>> cd7df602
 
   void ParseSpecifierQualifierList(DeclSpec &DS, AccessSpecifier AS = AS_none,
                                    DeclSpecContext DSC = DSC_normal);
