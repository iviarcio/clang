--- conflicted
+++ resolved
@@ -2200,14 +2200,10 @@
   //===--------------------------------------------------------------------===//
   // OpenMP: Directives and clauses.
   /// \brief Parses declarative OpenMP directives.
-<<<<<<< HEAD
   DeclGroupPtrTy ParseOpenMPDeclarativeDirective(AccessSpecifier AS);
   /// \brief Late parsing of declarative OpenMP directives.
   void LateParseOpenMPDeclarativeDirective(AccessSpecifier AS);
 
-=======
-  DeclGroupPtrTy ParseOpenMPDeclarativeDirective();
->>>>>>> f1f87fe9
   /// \brief Parses simple list of variables.
   ///
   /// \param Kind Kind of the directive.
@@ -2218,8 +2214,7 @@
   bool ParseOpenMPSimpleVarList(OpenMPDirectiveKind Kind,
                                 SmallVectorImpl<Expr *> &VarList,
                                 bool AllowScopeSpecifier);
-<<<<<<< HEAD
-
+  
   /// \param [out] Inits List of inits.
   ///
   Decl *ParseOpenMPDeclareReduction(SmallVectorImpl<QualType> &Types,
@@ -2236,10 +2231,6 @@
   StmtResult ParseOpenMPDeclarativeOrExecutableDirective(
                                                 bool StandAloneAllowed);
 
-=======
-  /// \brief Parses declarative or executable directive.
-  StmtResult ParseOpenMPDeclarativeOrExecutableDirective();
->>>>>>> f1f87fe9
   /// \brief Parses clause of kind \a CKind for directive of a kind \a Kind.
   ///
   /// \param DKind Kind of current directive.
@@ -2264,7 +2255,6 @@
   /// \param Kind Kind of current clause.
   ///
   OMPClause *ParseOpenMPVarListClause(OpenMPClauseKind Kind);
-<<<<<<< HEAD
   /// \brief Parses clause with a single expression and a type of a kind
   /// \a Kind.
   ///
@@ -2276,8 +2266,6 @@
   /// \param Kind Kind of current clause.
   ///
   OMPClause *ParseOpenMPClause(OpenMPClauseKind Kind);
-=======
->>>>>>> f1f87fe9
 public:
   bool ParseUnqualifiedId(CXXScopeSpec &SS, bool EnteringContext,
                           bool AllowDestructorName,
