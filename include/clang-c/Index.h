--- conflicted
+++ resolved
@@ -2134,7 +2134,6 @@
   /** \brief OpenMP directives.
    */
   CXCursor_OMPParallelDirective          = 232,
-<<<<<<< HEAD
   CXCursor_OMPForDirective               = 233,
   CXCursor_OMPSectionsDirective          = 234,
   CXCursor_OMPSectionDirective           = 235,
@@ -2174,71 +2173,11 @@
   CXCursor_OMPTargetTeamsDistributeParallelForDirective = 269,
   CXCursor_OMPTargetTeamsDistributeParallelForSimdDirective = 270,
 
-  CXCursor_LastStmt                      = CXCursor_OMPTargetDirective,
-=======
-
-  /** \brief OpenMP simd directive.
-   */
-  CXCursor_OMPSimdDirective              = 233,
-
-  /** \brief OpenMP for directive.
-   */
-  CXCursor_OMPForDirective               = 234,
-
-  /** \brief OpenMP sections directive.
-   */
-  CXCursor_OMPSectionsDirective          = 235,
-
-  /** \brief OpenMP section directive.
-   */
-  CXCursor_OMPSectionDirective           = 236,
-
-  /** \brief OpenMP single directive.
-   */
-  CXCursor_OMPSingleDirective            = 237,
-
-  /** \brief OpenMP parallel for directive.
-   */
-  CXCursor_OMPParallelForDirective       = 238,
-
-  /** \brief OpenMP parallel sections directive.
-   */
-  CXCursor_OMPParallelSectionsDirective  = 239,
-
-  /** \brief OpenMP task directive.
-   */
-  CXCursor_OMPTaskDirective              = 240,
-
-  /** \brief OpenMP master directive.
-   */
-  CXCursor_OMPMasterDirective            = 241,
-
-  /** \brief OpenMP critical directive.
-   */
-  CXCursor_OMPCriticalDirective          = 242,
-
-  /** \brief OpenMP taskyield directive.
-   */
-  CXCursor_OMPTaskyieldDirective         = 243,
-
-  /** \brief OpenMP barrier directive.
-   */
-  CXCursor_OMPBarrierDirective           = 244,
-
-  /** \brief OpenMP taskwait directive.
-   */
-  CXCursor_OMPTaskwaitDirective          = 245,
-
-  /** \brief OpenMP flush directive.
-   */
-  CXCursor_OMPFlushDirective             = 246,
-
   /** \brief Windows Structured Exception Handling's leave statement.
    */
-  CXCursor_SEHLeaveStmt                  = 247,
+  CXCursor_SEHLeaveStmt                  = 271,
 
   CXCursor_LastStmt                      = CXCursor_SEHLeaveStmt,
->>>>>>> d4309185
 
   /**
    * \brief Cursor that represents the translation unit itself.
